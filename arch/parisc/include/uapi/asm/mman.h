/* SPDX-License-Identifier: GPL-2.0 WITH Linux-syscall-note */
#ifndef __PARISC_MMAN_H__
#define __PARISC_MMAN_H__

#define PROT_READ	0x1		/* page can be read */
#define PROT_WRITE	0x2		/* page can be written */
#define PROT_EXEC	0x4		/* page can be executed */
#define PROT_SEM	0x8		/* page may be used for atomic ops */
#define PROT_NONE	0x0		/* page can not be accessed */
#define PROT_GROWSDOWN	0x01000000	/* mprotect flag: extend change to start of growsdown vma */
#define PROT_GROWSUP	0x02000000	/* mprotect flag: extend change to end of growsup vma */

#define MAP_SHARED	0x01		/* Share changes */
#define MAP_PRIVATE	0x02		/* Changes are private */
#define MAP_SHARED_VALIDATE 0x03	/* share + validate extension flags */
#define MAP_TYPE	0x2b		/* Mask for type of mapping, includes bits 0x08 and 0x20 */
#define MAP_FIXED	0x04		/* Interpret addr exactly */
#define MAP_ANONYMOUS	0x10		/* don't use a file */

#define MAP_DENYWRITE	0x0800		/* ETXTBSY */
#define MAP_EXECUTABLE	0x1000		/* mark it as an executable */
#define MAP_LOCKED	0x2000		/* pages are locked */
#define MAP_NORESERVE	0x4000		/* don't check for reservations */
#define MAP_GROWSDOWN	0x8000		/* stack-like segment */
#define MAP_POPULATE	0x10000		/* populate (prefault) pagetables */
#define MAP_NONBLOCK	0x20000		/* do not block on IO */
#define MAP_STACK	0x40000		/* give out an address that is best suited for process/thread stacks */
#define MAP_HUGETLB	0x80000		/* create a huge page mapping */
#define MAP_FIXED_NOREPLACE 0x100000	/* MAP_FIXED which doesn't unmap underlying mapping */

#define MS_SYNC		1		/* synchronous memory sync */
#define MS_ASYNC	2		/* sync memory asynchronously */
#define MS_INVALIDATE	4		/* invalidate the caches */

#define MCL_CURRENT	1		/* lock all current mappings */
#define MCL_FUTURE	2		/* lock all future mappings */
#define MCL_ONFAULT	4		/* lock all pages that are faulted in */

#define MLOCK_ONFAULT	0x01		/* Lock pages in range after they are faulted in, do not prefault */

#define MADV_NORMAL     0               /* no further special treatment */
#define MADV_RANDOM     1               /* expect random page references */
#define MADV_SEQUENTIAL 2               /* expect sequential page references */
#define MADV_WILLNEED   3               /* will need these pages */
#define MADV_DONTNEED   4               /* don't need these pages */

/* common/generic parameters */
#define MADV_FREE	8		/* free pages only if memory pressure */
#define MADV_REMOVE	9		/* remove these pages & resources */
#define MADV_DONTFORK	10		/* don't inherit across fork */
#define MADV_DOFORK	11		/* do inherit across fork */

<<<<<<< HEAD
#define MADV_COLD	20		/* deactivate these pages */
#define MADV_PAGEOUT	21		/* reclaim these pages */

#define MADV_MERGEABLE   65		/* KSM may merge identical pages */
#define MADV_UNMERGEABLE 66		/* KSM may not merge identical pages */
=======
#define MADV_MERGEABLE   12		/* KSM may merge identical pages */
#define MADV_UNMERGEABLE 13		/* KSM may not merge identical pages */
>>>>>>> f66335a3

#define MADV_HUGEPAGE	14		/* Worth backing with hugepages */
#define MADV_NOHUGEPAGE 15		/* Not worth backing with hugepages */

#define MADV_DONTDUMP   16		/* Explicity exclude from the core dump,
					   overrides the coredump filter bits */
#define MADV_DODUMP	17		/* Clear the MADV_NODUMP flag */

#define MADV_WIPEONFORK 18		/* Zero memory on fork, child only */
#define MADV_KEEPONFORK 19		/* Undo MADV_WIPEONFORK */

#define MADV_HWPOISON     100		/* poison a page for testing */
#define MADV_SOFT_OFFLINE 101		/* soft offline page for testing */

/* compatibility flags */
#define MAP_FILE	0

#define PKEY_DISABLE_ACCESS	0x1
#define PKEY_DISABLE_WRITE	0x2
#define PKEY_ACCESS_MASK	(PKEY_DISABLE_ACCESS |\
				 PKEY_DISABLE_WRITE)

#endif /* __PARISC_MMAN_H__ */<|MERGE_RESOLUTION|>--- conflicted
+++ resolved
@@ -50,16 +50,11 @@
 #define MADV_DONTFORK	10		/* don't inherit across fork */
 #define MADV_DOFORK	11		/* do inherit across fork */
 
-<<<<<<< HEAD
 #define MADV_COLD	20		/* deactivate these pages */
 #define MADV_PAGEOUT	21		/* reclaim these pages */
 
-#define MADV_MERGEABLE   65		/* KSM may merge identical pages */
-#define MADV_UNMERGEABLE 66		/* KSM may not merge identical pages */
-=======
 #define MADV_MERGEABLE   12		/* KSM may merge identical pages */
 #define MADV_UNMERGEABLE 13		/* KSM may not merge identical pages */
->>>>>>> f66335a3
 
 #define MADV_HUGEPAGE	14		/* Worth backing with hugepages */
 #define MADV_NOHUGEPAGE 15		/* Not worth backing with hugepages */
