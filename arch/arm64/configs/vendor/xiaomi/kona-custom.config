# Disable Unused Modules
# CONFIG_MSM_11AD is not set
# CONFIG_MSM_RDBG is not set
# CONFIG_USB_GSPCA is not set
# CONFIG_DVB_MPQ is not set
# CONFIG_QCOM_LLCC_PERFMON is not set

# Build backlight lcd inline
CONFIG_LCD_CLASS_DEVICE=y

# Enable block device writeback throttling
CONFIG_BLK_WBT=y
CONFIG_BLK_WBT_SQ=y

# Enable QCA CLD WLAN
CONFIG_QCA_CLD_WLAN=y
CONFIG_QCA_CLD_WLAN_PROFILE="qca6390"

# Build DTBO.img
CONFIG_BUILD_ARM64_DT_OVERLAY=y

# Force load modules
CONFIG_MODULE_FORCE_LOAD=y

# Disable Maxim fan controller
# CONFIG_QTI_MAXIM_FAN_CONTROLLER is not set

# Set SMP2P sleepstate time to 100ms
CONFIG_SMP2P_SLEEPSTATE_TIME=100

# Disable unused IO schedulers
# CONFIG_IOSCHED_BFQ is not set
# CONFIG_BFQ_GROUP_IOSCHED is not set
# CONFIG_IOSCHED_DEADLINE is not set
# CONFIG_MQ_IOSCHED_DEADLINE is not set
# CONFIG_MQ_IOSCHED_KYBER is not set

# Disable PASR
# CONFIG_MEMORY_HOTPLUG is not set
# CONFIG_QCOM_MEM_OFFLINE is not set

# Skip file system sync in suspend
CONFIG_SUSPEND_SKIP_SYNC=y

# Enable WIREGUARD VPN support
CONFIG_WIREGUARD=y

# Enable advanced tcp congestion controls
CONFIG_TCP_CONG_ADVANCED=y

# Disable unused tcp congestion modules
# CONFIG_TCP_CONG_BIC is not set
# CONFIG_TCP_CONG_HTCP is not set

# Set westwood as TCP congestion algorithm
CONFIG_TCP_CONG_WESTWOOD=y
CONFIG_DEFAULT_WESTWOOD=y

# Enable Multipath TCP with fullmesh
CONFIG_MPTCP=y
CONFIG_MPTCP_PM_ADVANCED=y
CONFIG_MPTCP_FULLMESH=y
CONFIG_DEFAULT_FULLMESH=y
CONFIG_MPTCP_SCHED_ADVANCED=y
CONFIG_MPTCP_ROUNDROBIN=y
CONFIG_MPTCP_REDUNDANT=y
CONFIG_DEFAULT_ROUNDROBIN=y

# Disable zRAM writeback
# CONFIG_ZRAM_WRITEBACK is not set

# Enable LZ4 zRAM
CONFIG_CRYPTO_LZ4=y
CONFIG_ZRAM_DEF_COMP_LZ4=y

# Enable XFRM_MIGRATE
CONFIG_XFRM_MIGRATE=y

# Enable BLAKE2b support
CONFIG_CRYPTO_BLAKE2B=y

# Initialize locals with zeroes
CONFIG_INIT_STACK_ALL_ZERO=y

# Enable exFAT FS
CONFIG_EXFAT_FS=y

# Enable NTFS
CONFIG_NTFS_FS=y
CONFIG_NTFS_RW=y

# Set CONFIG_HZ to 300
CONFIG_HZ_300=y

# unset unused DM_CRYPT Kconfig
# CONFIG_DM_CRYPT is not set

# Enable CONFIG_INIT_ON_ALLOC_DEFAULT_ON
CONFIG_INIT_ON_ALLOC_DEFAULT_ON=y

# Remove unused configs
# CONFIG_RD_BZIP2 is not set
# CONFIG_RD_LZMA is not set
# CONFIG_SYSFS_SYSCALL is not set
# CONFIG_CHR_DEV_SCH is not set
# CONFIG_VGA_ARB is not set
# CONFIG_QCOM_MINIDUMP is not set

# Disable unused governors
# CONFIG_CPU_FREQ_GOV_ONDEMAND is not set
# CONFIG_CPU_FREQ_GOV_CONSERVATIVE is not set
# CONFIG_CPU_FREQ_GOV_POWERSAVE is not set
# CONFIG_CPU_FREQ_GOV_USERSPACE is not set

# Set CONFIG_DEFAULT_MMAP_MIN_ADDR to 32768
CONFIG_DEFAULT_MMAP_MIN_ADDR=32768

# Do not select CONFIG_FB for CONFIG_DRM
# CONFIG_FB_ARMCLCD is not set
CONFIG_BACKLIGHT_LCD_SUPPORT=y
CONFIG_BACKLIGHT_CLASS_DEVICE=y
# CONFIG_LOGO is not set

# Enable CONFIG_ION_SYSTEM_HEAP
CONFIG_ION_SYSTEM_HEAP=y

# Disable BALANCE_ANON_FILE_RECLAIM
# CONFIG_BALANCE_ANON_FILE_RECLAIM is not set

# Disable ION_POOL_AUTO_REFILL
# CONFIG_ION_POOL_AUTO_REFILL is not set

# Enable CONFIG_CRYPTO_CHACHA20POLY1305
CONFIG_CRYPTO_CHACHA20POLY1305=y

# Disable CONFIG_RSEQ
# CONFIG_RSEQ is not set

# Enable CONFIG_JUMP_LABEL
CONFIG_JUMP_LABEL=y

# Disable PPP
# CONFIG_PPP is not set

# Disable all kernel symbols generation
# CONFIG_KALLSYMS_ALL is not set

# Disable radio support
# CONFIG_MEDIA_RADIO_SUPPORT is not set
# CONFIG_I2C_RTC6226_QCA is not set

# Disable noop
# CONFIG_IOSCHED_NOOP is not set

# Disable unused net schedulers
# CONFIG_NET_SCH_HTB is not set
# CONFIG_NET_SCH_PRIO is not set
# CONFIG_NET_SCH_MULTIQ is not set
# CONFIG_NET_SCH_NETEM is not set
# CONFIG_NET_SCH_INGRESS is not set

# Set FQ Codel as default net scheduler
CONFIG_NET_SCH_FQ_CODEL=y
CONFIG_NET_SCH_DEFAULT=y
CONFIG_DEFAULT_FQ_CODEL=y

# Disable IPC Logging
# CONFIG_IPC_LOGGING is not set

# Disable Coresight
# CONFIG_CORESIGHT is not set

# Enable Coresight placeholder
CONFIG_CORESIGHT_PLACEHOLDER=y
CONFIG_CORESIGHT_AMBA_PLACEHOLDER=y

# Disable Privileged Access Never (PAN) emulation
# CONFIG_ARM64_SW_TTBR0_PAN is not set

# Disable broken QHEE kernel memory protection
# CONFIG_QCOM_QHEE_ENABLE_MEM_PROTECTION is not set

# Disable eMMC support
# CONFIG_MMC is not set

# Disable EL2 vector hardening
# CONFIG_HARDEN_EL2_VECTORS is not set

# Disable stability debug configs
# CONFIG_EDAC_KRYO_ARM64_PANIC_ON_UE is not set

# Enable per-process reclaim
CONFIG_PROCESS_RECLAIM=y

# Enable mm_event
CONFIG_MM_EVENT_STAT=y

# Enable MultiGenerational LRU
CONFIG_LRU_GEN=y
CONFIG_LRU_GEN_ENABLED=y

# Disable Controller Area Network (CAN) support
# CONFIG_CAN is not set

# Enable FTRACE
CONFIG_FTRACE=y

# Enable "TTL" target support
CONFIG_IP_NF_TARGET_TTL=y

# Enable EROFS
CONFIG_EROFS_FS=y

# Enable Linux Random Number Generator
CONFIG_LRNG=y
# CONFIG_LRNG_CPU is not set

# Disable KinecticsXR Nordic chip support
# CONFIG_KINECTICS_XR_NORDIC is not set

# Disable OKL4 support
# CONFIG_OKL4_GUEST is not set
# CONFIG_OKL4_PIPE is not set

# Disable QTI SPMI Debug Controller
# CONFIG_SPMI_MSM_PMIC_ARB_DEBUG is not set

# Disable V4L2 Advanced debugging
# CONFIG_VIDEO_ADV_DEBUG is not set

# Disable CONFIG_MSM_DEBUGCC_KONA
# CONFIG_MSM_DEBUGCC_KONA is not set

# Disabled unused ARM errata workarounds
# (
#   cortex-a55 requries ARM64_ERRATUM_1024718
#   cortex-a77 requires ARM64_ERRATUM_1542418
# )
# CONFIG_ARM64_ERRATUM_82631 is not set
# CONFIG_ARM64_ERRATUM_827319 is not set
# CONFIG_ARM64_ERRATUM_824069 is not set
# CONFIG_ARM64_ERRATUM_819472 is not set
# CONFIG_ARM64_ERRATUM_832075 is not set
# CONFIG_ARM64_ERRATUM_845719 is not set
# CONFIG_ARM64_ERRATUM_843419 is not set
# CONFIG_ARM64_ERRATUM_1188873 is not set
# CONFIG_ARM64_ERRATUM_1463225 is not set
# CONFIG_ARM64_ERRATUM_1542419 is not set
# CONFIG_CAVIUM_ERRATUM_22375 is not set
# CONFIG_CAVIUM_ERRATUM_23154 is not set
# CONFIG_CAVIUM_ERRATUM_27456 is not set
# CONFIG_CAVIUM_ERRATUM_30115 is not set
# CONFIG_QCOM_FALKOR_ERRATUM_1003 is not set
# CONFIG_QCOM_FALKOR_ERRATUM_1009 is not set
# CONFIG_QCOM_QDF2400_ERRATUM_0065 is not set
# CONFIG_SOCIONEXT_SYNQUACER_PREITS is not set
# CONFIG_HISILICON_ERRATUM_161600802 is not set
# CONFIG_QCOM_FALKOR_ERRATUM_E1041 is not set

# Increase contiguous area memory size
CONFIG_CMA_SIZE_MBYTES=24

# Enable dead code elimination
CONFIG_LD_DEAD_CODE_DATA_ELIMINATION=y

# Enable GENERIC_FIND_FIRST_BIT
CONFIG_GENERIC_FIND_FIRST_BIT=y

# Disable SCSI debugging
# CONFIG_SCSI_CONSTANTS is not set
# CONFIG_SCSI_LOGGING is not set

# Disable profiling support
# CONFIG_PROFILING is not set

# Enable perf events as it was
# default on when PROFILING enabled
CONFIG_PERF_EVENTS=y

# Enable bandwidth limiting options
CONFIG_NET_SCH_TBF=y
CONFIG_NET_CLS_MATCHALL=y
CONFIG_NET_ACT_POLICE=y
CONFIG_NET_ACT_BPF=y

# Disable CONFIG_SECURITY_SMACK
# CONFIG_SECURITY_SMACK is not set
CONFIG_SECURITY_NETWORK=y

# Expose device async to userspace
CONFIG_PM_DEBUG=y
CONFIG_PM_ADVANCED_DEBUG=y

# enable F2FS_UNFAIR_RWSEM
CONFIG_F2FS_UNFAIR_RWSEM=y

# Enable optimized SHA-512 implementations
CONFIG_CRYPTO_SHA512_ARM64_CE=y

# Enable Data-Access MONitoring
CONFIG_DAMON=y
CONFIG_DAMON_PADDR=y
CONFIG_DAMON_VADDR=y
CONFIG_DAMON_RECLAIM=y

<<<<<<< HEAD
# Disable SDCardFS
# CONFIG_SDCARD_FS is not set

# Enable Unicode
CONFIG_UNICODE=y

# Enable F2FS Compression
CONFIG_F2FS_FS_COMPRESSION=y

# Enable Full LTO
CONFIG_LTO_CLANG=y
# CONFIG_THINLTO is not set

# Enable LZ4 Ramdisk
CONFIG_RD_LZ4=y
=======
# Enable F2FS Compression
CONFIG_F2FS_FS_COMPRESSION=y

# Enable LZ4 Ramdisk
CONFIG_RD_LZ4=y

# Disable qcom crypto ICE
# CONFIG_CRYPTO_DEV_QCOM_ICE is not set

# Disable I210 driver for Ethernet Card
# CONFIG_IGB is not set
>>>>>>> 09f81127
<|MERGE_RESOLUTION|>--- conflicted
+++ resolved
@@ -303,7 +303,6 @@
 CONFIG_DAMON_VADDR=y
 CONFIG_DAMON_RECLAIM=y
 
-<<<<<<< HEAD
 # Disable SDCardFS
 # CONFIG_SDCARD_FS is not set
 
@@ -319,16 +318,9 @@
 
 # Enable LZ4 Ramdisk
 CONFIG_RD_LZ4=y
-=======
-# Enable F2FS Compression
-CONFIG_F2FS_FS_COMPRESSION=y
-
-# Enable LZ4 Ramdisk
-CONFIG_RD_LZ4=y
 
 # Disable qcom crypto ICE
 # CONFIG_CRYPTO_DEV_QCOM_ICE is not set
 
 # Disable I210 driver for Ethernet Card
-# CONFIG_IGB is not set
->>>>>>> 09f81127
+# CONFIG_IGB is not set