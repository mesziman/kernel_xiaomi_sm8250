/*
 * Copyright (C) 2015-2018 - ARM Ltd
 * Author: Marc Zyngier <marc.zyngier@arm.com>
 *
 * This program is free software; you can redistribute it and/or modify
 * it under the terms of the GNU General Public License version 2 as
 * published by the Free Software Foundation.
 *
 * This program is distributed in the hope that it will be useful,
 * but WITHOUT ANY WARRANTY; without even the implied warranty of
 * MERCHANTABILITY or FITNESS FOR A PARTICULAR PURPOSE.  See the
 * GNU General Public License for more details.
 *
 * You should have received a copy of the GNU General Public License
 * along with this program.  If not, see <http://www.gnu.org/licenses/>.
 */

#include <linux/arm-smccc.h>
#include <linux/linkage.h>

#include <asm/alternative.h>
#include <asm/assembler.h>
#include <asm/cpufeature.h>
#include <asm/kvm_arm.h>
#include <asm/kvm_asm.h>
#include <asm/kvm_mmu.h>
#include <asm/mmu.h>

.macro save_caller_saved_regs_vect
	/* x0 and x1 were saved in the vector entry */
	stp	x2, x3,   [sp, #-16]!
	stp	x4, x5,   [sp, #-16]!
	stp	x6, x7,   [sp, #-16]!
	stp	x8, x9,   [sp, #-16]!
	stp	x10, x11, [sp, #-16]!
	stp	x12, x13, [sp, #-16]!
	stp	x14, x15, [sp, #-16]!
	stp	x16, x17, [sp, #-16]!
.endm

.macro restore_caller_saved_regs_vect
	ldp	x16, x17, [sp], #16
	ldp	x14, x15, [sp], #16
	ldp	x12, x13, [sp], #16
	ldp	x10, x11, [sp], #16
	ldp	x8, x9,   [sp], #16
	ldp	x6, x7,   [sp], #16
	ldp	x4, x5,   [sp], #16
	ldp	x2, x3,   [sp], #16
	ldp	x0, x1,   [sp], #16
.endm

	.text
	.pushsection	.hyp.text, "ax"

.macro do_el2_call
	/*
	 * Shuffle the parameters before calling the function
	 * pointed to in x0. Assumes parameters in x[1,2,3].
	 */
	str	lr, [sp, #-16]!
	mov	lr, x0
	mov	x0, x1
	mov	x1, x2
	mov	x2, x3
	blr	lr
	ldr	lr, [sp], #16
.endm

ENTRY(__vhe_hyp_call)
	do_el2_call
	/*
	 * We used to rely on having an exception return to get
	 * an implicit isb. In the E2H case, we don't have it anymore.
	 * rather than changing all the leaf functions, just do it here
	 * before returning to the rest of the kernel.
	 */
	isb
	ret
ENDPROC(__vhe_hyp_call)

el1_sync:				// Guest trapped into EL2

	mrs	x0, esr_el2
	lsr	x0, x0, #ESR_ELx_EC_SHIFT
	cmp	x0, #ESR_ELx_EC_HVC64
	ccmp	x0, #ESR_ELx_EC_HVC32, #4, ne
	b.ne	el1_trap

	mrs	x1, vttbr_el2		// If vttbr is valid, the guest
	cbnz	x1, el1_hvc_guest	// called HVC

	/* Here, we're pretty sure the host called HVC. */
	ldp	x0, x1, [sp], #16

	/* Check for a stub HVC call */
	cmp	x0, #HVC_STUB_HCALL_NR
	b.hs	1f

	/*
	 * Compute the idmap address of __kvm_handle_stub_hvc and
	 * jump there. Since we use kimage_voffset, do not use the
	 * HYP VA for __kvm_handle_stub_hvc, but the kernel VA instead
	 * (by loading it from the constant pool).
	 *
	 * Preserve x0-x4, which may contain stub parameters.
	 */
	ldr	x5, =__kvm_handle_stub_hvc
	ldr_l	x6, kimage_voffset

	/* x5 = __pa(x5) */
	sub	x5, x5, x6
	br	x5

1:
	/*
	 * Perform the EL2 call
	 */
	kern_hyp_va	x0
	do_el2_call

	eret
	sb

el1_hvc_guest:
	/*
	 * Fastest possible path for ARM_SMCCC_ARCH_WORKAROUND_1.
	 * The workaround has already been applied on the host,
	 * so let's quickly get back to the guest. We don't bother
	 * restoring x1, as it can be clobbered anyway.
	 */
	ldr	x1, [sp]				// Guest's x0
	eor	w1, w1, #ARM_SMCCC_ARCH_WORKAROUND_1
	cbz	w1, wa_epilogue

	/* ARM_SMCCC_ARCH_WORKAROUND_2 handling */
	eor	w1, w1, #(ARM_SMCCC_ARCH_WORKAROUND_1 ^ \
			  ARM_SMCCC_ARCH_WORKAROUND_2)
	cbz	w1, wa_epilogue

	eor	w1, w1, #(ARM_SMCCC_ARCH_WORKAROUND_2 ^ \
			  ARM_SMCCC_ARCH_WORKAROUND_3)
	cbnz	w1, el1_trap

#ifdef CONFIG_ARM64_SSBD
alternative_cb	arm64_enable_wa2_handling
	b	wa2_end
alternative_cb_end
	get_vcpu_ptr	x2, x0
	ldr	x0, [x2, #VCPU_WORKAROUND_FLAGS]

	// Sanitize the argument and update the guest flags
	ldr	x1, [sp, #8]			// Guest's x1
	clz	w1, w1				// Murphy's device:
	lsr	w1, w1, #5			// w1 = !!w1 without using
	eor	w1, w1, #1			// the flags...
	bfi	x0, x1, #VCPU_WORKAROUND_2_FLAG_SHIFT, #1
	str	x0, [x2, #VCPU_WORKAROUND_FLAGS]

	/* Check that we actually need to perform the call */
	hyp_ldr_this_cpu x0, arm64_ssbd_callback_required, x2
	cbz	x0, wa2_end

	mov	w0, #ARM_SMCCC_ARCH_WORKAROUND_2
	smc	#0

	/* Don't leak data from the SMC call */
	mov	x3, xzr
wa2_end:
	mov	x2, xzr
	mov	x1, xzr
#endif

wa_epilogue:
	mov	x0, xzr
	add	sp, sp, #16
	eret
	sb

el1_trap:
	get_vcpu_ptr	x1, x0
	mov	x0, #ARM_EXCEPTION_TRAP
	b	__guest_exit

el1_irq:
	get_vcpu_ptr	x1, x0
	mov	x0, #ARM_EXCEPTION_IRQ
	b	__guest_exit

el1_error:
	get_vcpu_ptr	x1, x0
	mov	x0, #ARM_EXCEPTION_EL1_SERROR
	b	__guest_exit

el2_sync:
	save_caller_saved_regs_vect
	stp     x29, x30, [sp, #-16]!
	bl	kvm_unexpected_el2_exception
	ldp     x29, x30, [sp], #16
	restore_caller_saved_regs_vect

	eret

el2_error:
	save_caller_saved_regs_vect
	stp     x29, x30, [sp, #-16]!

	bl	kvm_unexpected_el2_exception

	ldp     x29, x30, [sp], #16
	restore_caller_saved_regs_vect

	eret
	sb

ENTRY(__hyp_do_panic)
	mov	lr, #(PSR_F_BIT | PSR_I_BIT | PSR_A_BIT | PSR_D_BIT |\
		      PSR_MODE_EL1h)
	msr	spsr_el2, lr
	ldr	lr, =panic
	msr	elr_el2, lr
	eret
	sb
ENDPROC(__hyp_do_panic)

ENTRY(__hyp_panic)
	get_host_ctxt x0, x1
	b	hyp_panic
ENDPROC(__hyp_panic)

.macro invalid_vector	label, target = __hyp_panic
	.align	2
\label:
	b \target
ENDPROC(\label)
.endm

	/* None of these should ever happen */
	invalid_vector	el2t_sync_invalid
	invalid_vector	el2t_irq_invalid
	invalid_vector	el2t_fiq_invalid
	invalid_vector	el2t_error_invalid
	invalid_vector	el2h_irq_invalid
	invalid_vector	el2h_fiq_invalid
	invalid_vector	el1_fiq_invalid

	.ltorg

	.align 11

.macro valid_vect target
	.align 7
	stp	x0, x1, [sp, #-16]!
	b	\target
.endm

.macro invalid_vect target
	.align 7
	b	\target
	ldp	x0, x1, [sp], #16
	b	\target
.endm

ENTRY(__kvm_hyp_vector)
	invalid_vect	el2t_sync_invalid	// Synchronous EL2t
	invalid_vect	el2t_irq_invalid	// IRQ EL2t
	invalid_vect	el2t_fiq_invalid	// FIQ EL2t
	invalid_vect	el2t_error_invalid	// Error EL2t

	valid_vect	el2_sync		// Synchronous EL2h
	invalid_vect	el2h_irq_invalid	// IRQ EL2h
	invalid_vect	el2h_fiq_invalid	// FIQ EL2h
	valid_vect	el2_error		// Error EL2h

	valid_vect	el1_sync		// Synchronous 64-bit EL1
	valid_vect	el1_irq			// IRQ 64-bit EL1
	invalid_vect	el1_fiq_invalid		// FIQ 64-bit EL1
	valid_vect	el1_error		// Error 64-bit EL1

	valid_vect	el1_sync		// Synchronous 32-bit EL1
	valid_vect	el1_irq			// IRQ 32-bit EL1
	invalid_vect	el1_fiq_invalid		// FIQ 32-bit EL1
	valid_vect	el1_error		// Error 32-bit EL1
ENDPROC(__kvm_hyp_vector)

#ifdef CONFIG_KVM_INDIRECT_VECTORS
.macro hyp_ventry
	.align 7
1:	.rept 27
	nop
	.endr
/*
 * The default sequence is to directly branch to the KVM vectors,
 * using the computed offset. This applies for VHE as well as
 * !ARM64_HARDEN_EL2_VECTORS.
 *
 * For ARM64_HARDEN_EL2_VECTORS configurations, this gets replaced
 * with:
 *
 * stp	x0, x1, [sp, #-16]!
 * movz	x0, #(addr & 0xffff)
 * movk	x0, #((addr >> 16) & 0xffff), lsl #16
 * movk	x0, #((addr >> 32) & 0xffff), lsl #32
 * br	x0
 *
 * Where addr = kern_hyp_va(__kvm_hyp_vector) + vector-offset + 4.
 * See kvm_patch_vector_branch for details.
 */
alternative_cb	kvm_patch_vector_branch
	b	__kvm_hyp_vector + (1b - 0b)
	nop
	nop
	nop
	nop
alternative_cb_end
.endm

.macro generate_vectors
0:
	.rept 16
	hyp_ventry
	.endr
	.org 0b + SZ_2K		// Safety measure
.endm

	.align	11
ENTRY(__bp_harden_hyp_vecs_start)
	.rept BP_HARDEN_EL2_SLOTS
	generate_vectors
	.endr
ENTRY(__bp_harden_hyp_vecs_end)

	.popsection

ENTRY(__smccc_workaround_1_smc_start)
	sub	sp, sp, #(8 * 4)
	stp	x2, x3, [sp, #(8 * 0)]
	stp	x0, x1, [sp, #(8 * 2)]
	mov	w0, #ARM_SMCCC_ARCH_WORKAROUND_1
	smc	#0
	ldp	x2, x3, [sp, #(8 * 0)]
	ldp	x0, x1, [sp, #(8 * 2)]
	add	sp, sp, #(8 * 4)
ENTRY(__smccc_workaround_1_smc_end)

ENTRY(__smccc_workaround_3_smc_start)
	esb
	sub	sp, sp, #(8 * 4)
	stp	x2, x3, [sp, #(8 * 0)]
	stp	x0, x1, [sp, #(8 * 2)]
	mov	w0, #ARM_SMCCC_ARCH_WORKAROUND_3
	smc	#0
	ldp	x2, x3, [sp, #(8 * 0)]
	ldp	x0, x1, [sp, #(8 * 2)]
	add	sp, sp, #(8 * 4)
ENTRY(__smccc_workaround_3_smc_end)

ENTRY(__spectre_bhb_loop_k8_start)
	esb
	sub	sp, sp, #(8 * 2)
	stp	x0, x1, [sp, #(8 * 0)]
	mov	x0, #8
2:	b	. + 4
	subs	x0, x0, #1
	b.ne	2b
	dsb	nsh
	isb
	ldp	x0, x1, [sp, #(8 * 0)]
	add	sp, sp, #(8 * 2)
ENTRY(__spectre_bhb_loop_k8_end)

ENTRY(__spectre_bhb_loop_k24_start)
	esb
	sub	sp, sp, #(8 * 2)
	stp	x0, x1, [sp, #(8 * 0)]
	mov	x0, #24
2:	b	. + 4
	subs	x0, x0, #1
	b.ne	2b
	dsb	nsh
	isb
	ldp	x0, x1, [sp, #(8 * 0)]
	add	sp, sp, #(8 * 2)
ENTRY(__spectre_bhb_loop_k24_end)

ENTRY(__spectre_bhb_loop_k32_start)
	esb
	sub	sp, sp, #(8 * 2)
	stp	x0, x1, [sp, #(8 * 0)]
	mov     x0, #32
2:	b	. + 4
	subs	x0, x0, #1
	b.ne	2b
	dsb	nsh
	isb
	ldp	x0, x1, [sp, #(8 * 0)]
	add	sp, sp, #(8 * 2)
ENTRY(__spectre_bhb_loop_k32_end)

ENTRY(__spectre_bhb_clearbhb_start)
	esb
	clearbhb
	isb
ENTRY(__spectre_bhb_clearbhb_end)
<<<<<<< HEAD
=======

>>>>>>> d181e60e
#endif<|MERGE_RESOLUTION|>--- conflicted
+++ resolved
@@ -402,8 +402,5 @@
 	clearbhb
 	isb
 ENTRY(__spectre_bhb_clearbhb_end)
-<<<<<<< HEAD
-=======
-
->>>>>>> d181e60e
+
 #endif