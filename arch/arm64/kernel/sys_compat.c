/*
 * Based on arch/arm/kernel/sys_arm.c
 *
 * Copyright (C) People who wrote linux/arch/i386/kernel/sys_i386.c
 * Copyright (C) 1995, 1996 Russell King.
 * Copyright (C) 2012 ARM Ltd.
 *
 * This program is free software; you can redistribute it and/or modify
 * it under the terms of the GNU General Public License version 2 as
 * published by the Free Software Foundation.
 *
 * This program is distributed in the hope that it will be useful,
 * but WITHOUT ANY WARRANTY; without even the implied warranty of
 * MERCHANTABILITY or FITNESS FOR A PARTICULAR PURPOSE.  See the
 * GNU General Public License for more details.
 *
 * You should have received a copy of the GNU General Public License
 * along with this program.  If not, see <http://www.gnu.org/licenses/>.
 */

#include <linux/compat.h>
#include <linux/personality.h>
#include <linux/sched.h>
#include <linux/slab.h>
#include <linux/syscalls.h>
#include <linux/uaccess.h>

#include <asm/cacheflush.h>
#include <asm/unistd32.h>

<<<<<<< HEAD
asmlinkage int compat_sys_fork(void)
{
	return do_fork(SIGCHLD, 0, current_pt_regs(), 0, NULL, NULL);
}

asmlinkage int compat_sys_vfork(void)
{
	return do_fork(CLONE_VFORK | CLONE_VM | SIGCHLD, 0,
		       current_pt_regs(), 0, NULL, NULL);
}

=======
>>>>>>> 541880d9
asmlinkage int compat_sys_sched_rr_get_interval(compat_pid_t pid,
						struct compat_timespec __user *interval)
{
	struct timespec t;
	int ret;
	mm_segment_t old_fs = get_fs();

	set_fs(KERNEL_DS);
	ret = sys_sched_rr_get_interval(pid, (struct timespec __user *)&t);
	set_fs(old_fs);
	if (put_compat_timespec(&t, interval))
		return -EFAULT;
	return ret;
}

static inline void
do_compat_cache_op(unsigned long start, unsigned long end, int flags)
{
	struct mm_struct *mm = current->active_mm;
	struct vm_area_struct *vma;

	if (end < start || flags)
		return;

	down_read(&mm->mmap_sem);
	vma = find_vma(mm, start);
	if (vma && vma->vm_start < end) {
		if (start < vma->vm_start)
			start = vma->vm_start;
		if (end > vma->vm_end)
			end = vma->vm_end;
		up_read(&mm->mmap_sem);
		__flush_cache_user_range(start & PAGE_MASK, PAGE_ALIGN(end));
		return;
	}
	up_read(&mm->mmap_sem);
}

/*
 * Handle all unrecognised system calls.
 */
long compat_arm_syscall(struct pt_regs *regs)
{
	unsigned int no = regs->regs[7];

	switch (no) {
	/*
	 * Flush a region from virtual address 'r0' to virtual address 'r1'
	 * _exclusive_.  There is no alignment requirement on either address;
	 * user space does not need to know the hardware cache layout.
	 *
	 * r2 contains flags.  It should ALWAYS be passed as ZERO until it
	 * is defined to be something else.  For now we ignore it, but may
	 * the fires of hell burn in your belly if you break this rule. ;)
	 *
	 * (at a later date, we may want to allow this call to not flush
	 * various aspects of the cache.  Passing '0' will guarantee that
	 * everything necessary gets flushed to maintain consistency in
	 * the specified region).
	 */
	case __ARM_NR_compat_cacheflush:
		do_compat_cache_op(regs->regs[0], regs->regs[1], regs->regs[2]);
		return 0;

	case __ARM_NR_compat_set_tls:
		current->thread.tp_value = regs->regs[0];
		asm ("msr tpidrro_el0, %0" : : "r" (regs->regs[0]));
		return 0;

	default:
		return -ENOSYS;
	}
}<|MERGE_RESOLUTION|>--- conflicted
+++ resolved
@@ -28,20 +28,6 @@
 #include <asm/cacheflush.h>
 #include <asm/unistd32.h>
 
-<<<<<<< HEAD
-asmlinkage int compat_sys_fork(void)
-{
-	return do_fork(SIGCHLD, 0, current_pt_regs(), 0, NULL, NULL);
-}
-
-asmlinkage int compat_sys_vfork(void)
-{
-	return do_fork(CLONE_VFORK | CLONE_VM | SIGCHLD, 0,
-		       current_pt_regs(), 0, NULL, NULL);
-}
-
-=======
->>>>>>> 541880d9
 asmlinkage int compat_sys_sched_rr_get_interval(compat_pid_t pid,
 						struct compat_timespec __user *interval)
 {
