/*
 * Contains CPU feature definitions
 *
 * Copyright (C) 2015 ARM Ltd.
 *
 * This program is free software; you can redistribute it and/or modify
 * it under the terms of the GNU General Public License version 2 as
 * published by the Free Software Foundation.
 *
 * This program is distributed in the hope that it will be useful,
 * but WITHOUT ANY WARRANTY; without even the implied warranty of
 * MERCHANTABILITY or FITNESS FOR A PARTICULAR PURPOSE.  See the
 * GNU General Public License for more details.
 *
 * You should have received a copy of the GNU General Public License
 * along with this program.  If not, see <http://www.gnu.org/licenses/>.
 */

#define pr_fmt(fmt) "CPU features: " fmt

#include <linux/bsearch.h>
#include <linux/cpumask.h>
#include <linux/percpu.h>
#include <linux/sort.h>
#include <linux/stop_machine.h>
#include <linux/types.h>
#include <linux/mm.h>
#include <linux/cpu.h>

#include <asm/cpu.h>
#include <asm/cpufeature.h>
#include <asm/cpu_ops.h>
#include <asm/fpsimd.h>
#include <asm/hwcap.h>
#include <asm/mmu_context.h>
#include <asm/processor.h>
#include <asm/sysreg.h>
#include <asm/traps.h>
#include <asm/vectors.h>
#include <asm/virt.h>

unsigned long elf_hwcap __read_mostly;
EXPORT_SYMBOL_GPL(elf_hwcap);

#ifdef CONFIG_COMPAT
#define COMPAT_ELF_HWCAP_DEFAULT	\
				(COMPAT_HWCAP_HALF|COMPAT_HWCAP_THUMB|\
				 COMPAT_HWCAP_FAST_MULT|COMPAT_HWCAP_EDSP|\
				 COMPAT_HWCAP_TLS|COMPAT_HWCAP_IDIV|\
				 COMPAT_HWCAP_LPAE)
unsigned int compat_elf_hwcap __read_mostly = COMPAT_ELF_HWCAP_DEFAULT;
unsigned int compat_elf_hwcap2 __read_mostly;
#endif

DECLARE_BITMAP(cpu_hwcaps, ARM64_NCAPS);
EXPORT_SYMBOL(cpu_hwcaps);

DEFINE_PER_CPU_READ_MOSTLY(const char *, this_cpu_vector) = vectors;

/*
 * Flag to indicate if we have computed the system wide
 * capabilities based on the boot time active CPUs. This
 * will be used to determine if a new booting CPU should
 * go through the verification process to make sure that it
 * supports the system capabilities, without using a hotplug
 * notifier.
 */
static bool sys_caps_initialised;

static inline void set_sys_caps_initialised(void)
{
	sys_caps_initialised = true;
}

static int dump_cpu_hwcaps(struct notifier_block *self, unsigned long v, void *p)
{
	/* file-wide pr_fmt adds "CPU features: " prefix */
	pr_emerg("0x%*pb\n", ARM64_NCAPS, &cpu_hwcaps);
	return 0;
}

static struct notifier_block cpu_hwcaps_notifier = {
	.notifier_call = dump_cpu_hwcaps
};

static int __init register_cpu_hwcaps_dumper(void)
{
	atomic_notifier_chain_register(&panic_notifier_list,
				       &cpu_hwcaps_notifier);
	return 0;
}
__initcall(register_cpu_hwcaps_dumper);

DEFINE_STATIC_KEY_ARRAY_FALSE(cpu_hwcap_keys, ARM64_NCAPS);
EXPORT_SYMBOL(cpu_hwcap_keys);

#define __ARM64_FTR_BITS(SIGNED, VISIBLE, STRICT, TYPE, SHIFT, WIDTH, SAFE_VAL) \
	{						\
		.sign = SIGNED,				\
		.visible = VISIBLE,			\
		.strict = STRICT,			\
		.type = TYPE,				\
		.shift = SHIFT,				\
		.width = WIDTH,				\
		.safe_val = SAFE_VAL,			\
	}

/* Define a feature with unsigned values */
#define ARM64_FTR_BITS(VISIBLE, STRICT, TYPE, SHIFT, WIDTH, SAFE_VAL) \
	__ARM64_FTR_BITS(FTR_UNSIGNED, VISIBLE, STRICT, TYPE, SHIFT, WIDTH, SAFE_VAL)

/* Define a feature with a signed value */
#define S_ARM64_FTR_BITS(VISIBLE, STRICT, TYPE, SHIFT, WIDTH, SAFE_VAL) \
	__ARM64_FTR_BITS(FTR_SIGNED, VISIBLE, STRICT, TYPE, SHIFT, WIDTH, SAFE_VAL)

#define ARM64_FTR_END					\
	{						\
		.width = 0,				\
	}

/* meta feature for alternatives */
static bool __maybe_unused
cpufeature_pan_not_uao(const struct arm64_cpu_capabilities *entry, int __unused);


/*
 * NOTE: Any changes to the visibility of features should be kept in
 * sync with the documentation of the CPU feature register ABI.
 */
static const struct arm64_ftr_bits ftr_id_aa64isar0[] = {
	ARM64_FTR_BITS(FTR_VISIBLE, FTR_STRICT, FTR_LOWER_SAFE, ID_AA64ISAR0_TS_SHIFT, 4, 0),
	ARM64_FTR_BITS(FTR_VISIBLE, FTR_STRICT, FTR_LOWER_SAFE, ID_AA64ISAR0_FHM_SHIFT, 4, 0),
	ARM64_FTR_BITS(FTR_VISIBLE, FTR_STRICT, FTR_LOWER_SAFE, ID_AA64ISAR0_DP_SHIFT, 4, 0),
	ARM64_FTR_BITS(FTR_VISIBLE, FTR_STRICT, FTR_LOWER_SAFE, ID_AA64ISAR0_SM4_SHIFT, 4, 0),
	ARM64_FTR_BITS(FTR_VISIBLE, FTR_STRICT, FTR_LOWER_SAFE, ID_AA64ISAR0_SM3_SHIFT, 4, 0),
	ARM64_FTR_BITS(FTR_VISIBLE, FTR_STRICT, FTR_LOWER_SAFE, ID_AA64ISAR0_SHA3_SHIFT, 4, 0),
	ARM64_FTR_BITS(FTR_VISIBLE, FTR_STRICT, FTR_LOWER_SAFE, ID_AA64ISAR0_RDM_SHIFT, 4, 0),
	ARM64_FTR_BITS(FTR_VISIBLE, FTR_STRICT, FTR_LOWER_SAFE, ID_AA64ISAR0_ATOMICS_SHIFT, 4, 0),
	ARM64_FTR_BITS(FTR_VISIBLE, FTR_STRICT, FTR_LOWER_SAFE, ID_AA64ISAR0_CRC32_SHIFT, 4, 0),
	ARM64_FTR_BITS(FTR_VISIBLE, FTR_STRICT, FTR_LOWER_SAFE, ID_AA64ISAR0_SHA2_SHIFT, 4, 0),
	ARM64_FTR_BITS(FTR_VISIBLE, FTR_STRICT, FTR_LOWER_SAFE, ID_AA64ISAR0_SHA1_SHIFT, 4, 0),
	ARM64_FTR_BITS(FTR_VISIBLE, FTR_STRICT, FTR_LOWER_SAFE, ID_AA64ISAR0_AES_SHIFT, 4, 0),
	ARM64_FTR_END,
};

static const struct arm64_ftr_bits ftr_id_aa64isar1[] = {
	ARM64_FTR_BITS(FTR_VISIBLE, FTR_STRICT, FTR_LOWER_SAFE, ID_AA64ISAR1_SB_SHIFT, 4, 0),
	ARM64_FTR_BITS(FTR_VISIBLE, FTR_STRICT, FTR_LOWER_SAFE, ID_AA64ISAR1_LRCPC_SHIFT, 4, 0),
	ARM64_FTR_BITS(FTR_VISIBLE, FTR_STRICT, FTR_LOWER_SAFE, ID_AA64ISAR1_FCMA_SHIFT, 4, 0),
	ARM64_FTR_BITS(FTR_VISIBLE, FTR_STRICT, FTR_LOWER_SAFE, ID_AA64ISAR1_JSCVT_SHIFT, 4, 0),
	ARM64_FTR_BITS(FTR_VISIBLE, FTR_STRICT, FTR_LOWER_SAFE, ID_AA64ISAR1_DPB_SHIFT, 4, 0),
	ARM64_FTR_END,
};

static const struct arm64_ftr_bits ftr_id_aa64isar2[] = {
	ARM64_FTR_BITS(FTR_HIDDEN, FTR_STRICT, FTR_HIGHER_SAFE, ID_AA64ISAR2_CLEARBHB_SHIFT, 4, 0),
	ARM64_FTR_END,
};

static const struct arm64_ftr_bits ftr_id_aa64pfr0[] = {
	ARM64_FTR_BITS(FTR_HIDDEN, FTR_NONSTRICT, FTR_LOWER_SAFE, ID_AA64PFR0_CSV3_SHIFT, 4, 0),
	ARM64_FTR_BITS(FTR_HIDDEN, FTR_NONSTRICT, FTR_LOWER_SAFE, ID_AA64PFR0_CSV2_SHIFT, 4, 0),
	ARM64_FTR_BITS(FTR_VISIBLE, FTR_STRICT, FTR_LOWER_SAFE, ID_AA64PFR0_DIT_SHIFT, 4, 0),
	ARM64_FTR_BITS(FTR_VISIBLE_IF_IS_ENABLED(CONFIG_ARM64_SVE),
				   FTR_STRICT, FTR_LOWER_SAFE, ID_AA64PFR0_SVE_SHIFT, 4, 0),
	ARM64_FTR_BITS(FTR_HIDDEN, FTR_STRICT, FTR_LOWER_SAFE, ID_AA64PFR0_RAS_SHIFT, 4, 0),
	ARM64_FTR_BITS(FTR_HIDDEN, FTR_STRICT, FTR_LOWER_SAFE, ID_AA64PFR0_GIC_SHIFT, 4, 0),
	S_ARM64_FTR_BITS(FTR_VISIBLE, FTR_STRICT, FTR_LOWER_SAFE, ID_AA64PFR0_ASIMD_SHIFT, 4, ID_AA64PFR0_ASIMD_NI),
	S_ARM64_FTR_BITS(FTR_VISIBLE, FTR_STRICT, FTR_LOWER_SAFE, ID_AA64PFR0_FP_SHIFT, 4, ID_AA64PFR0_FP_NI),
	ARM64_FTR_BITS(FTR_HIDDEN, FTR_NONSTRICT, FTR_LOWER_SAFE, ID_AA64PFR0_EL3_SHIFT, 4, 0),
	ARM64_FTR_BITS(FTR_HIDDEN, FTR_NONSTRICT, FTR_LOWER_SAFE, ID_AA64PFR0_EL2_SHIFT, 4, 0),
	ARM64_FTR_BITS(FTR_HIDDEN, FTR_NONSTRICT, FTR_LOWER_SAFE, ID_AA64PFR0_EL1_SHIFT, 4, ID_AA64PFR0_EL1_64BIT_ONLY),
	ARM64_FTR_BITS(FTR_HIDDEN, FTR_NONSTRICT, FTR_LOWER_SAFE, ID_AA64PFR0_EL0_SHIFT, 4, ID_AA64PFR0_EL0_64BIT_ONLY),
	ARM64_FTR_END,
};

static const struct arm64_ftr_bits ftr_id_aa64pfr1[] = {
	ARM64_FTR_BITS(FTR_VISIBLE, FTR_STRICT, FTR_LOWER_SAFE, ID_AA64PFR1_SSBS_SHIFT, 4, ID_AA64PFR1_SSBS_PSTATE_NI),
	ARM64_FTR_END,
};

static const struct arm64_ftr_bits ftr_id_aa64mmfr0[] = {
	/*
	 * We already refuse to boot CPUs that don't support our configured
	 * page size, so we can only detect mismatches for a page size other
	 * than the one we're currently using. Unfortunately, SoCs like this
	 * exist in the wild so, even though we don't like it, we'll have to go
	 * along with it and treat them as non-strict.
	 */
	S_ARM64_FTR_BITS(FTR_HIDDEN, FTR_NONSTRICT, FTR_LOWER_SAFE, ID_AA64MMFR0_TGRAN4_SHIFT, 4, ID_AA64MMFR0_TGRAN4_NI),
	S_ARM64_FTR_BITS(FTR_HIDDEN, FTR_NONSTRICT, FTR_LOWER_SAFE, ID_AA64MMFR0_TGRAN64_SHIFT, 4, ID_AA64MMFR0_TGRAN64_NI),
	ARM64_FTR_BITS(FTR_HIDDEN, FTR_NONSTRICT, FTR_LOWER_SAFE, ID_AA64MMFR0_TGRAN16_SHIFT, 4, ID_AA64MMFR0_TGRAN16_NI),

	ARM64_FTR_BITS(FTR_HIDDEN, FTR_STRICT, FTR_LOWER_SAFE, ID_AA64MMFR0_BIGENDEL0_SHIFT, 4, 0),
	/* Linux shouldn't care about secure memory */
	ARM64_FTR_BITS(FTR_HIDDEN, FTR_NONSTRICT, FTR_LOWER_SAFE, ID_AA64MMFR0_SNSMEM_SHIFT, 4, 0),
	ARM64_FTR_BITS(FTR_HIDDEN, FTR_STRICT, FTR_LOWER_SAFE, ID_AA64MMFR0_BIGENDEL_SHIFT, 4, 0),
	ARM64_FTR_BITS(FTR_HIDDEN, FTR_STRICT, FTR_LOWER_SAFE, ID_AA64MMFR0_ASID_SHIFT, 4, 0),
	/*
	 * Differing PARange is fine as long as all peripherals and memory are mapped
	 * within the minimum PARange of all CPUs
	 */
	ARM64_FTR_BITS(FTR_HIDDEN, FTR_NONSTRICT, FTR_LOWER_SAFE, ID_AA64MMFR0_PARANGE_SHIFT, 4, 0),
	ARM64_FTR_END,
};

static const struct arm64_ftr_bits ftr_id_aa64mmfr1[] = {
	ARM64_FTR_BITS(FTR_HIDDEN, FTR_STRICT, FTR_LOWER_SAFE, ID_AA64MMFR1_PAN_SHIFT, 4, 0),
	ARM64_FTR_BITS(FTR_HIDDEN, FTR_STRICT, FTR_LOWER_SAFE, ID_AA64MMFR1_LOR_SHIFT, 4, 0),
	ARM64_FTR_BITS(FTR_HIDDEN, FTR_STRICT, FTR_LOWER_SAFE, ID_AA64MMFR1_HPD_SHIFT, 4, 0),
	ARM64_FTR_BITS(FTR_HIDDEN, FTR_STRICT, FTR_LOWER_SAFE, ID_AA64MMFR1_VHE_SHIFT, 4, 0),
	ARM64_FTR_BITS(FTR_HIDDEN, FTR_STRICT, FTR_LOWER_SAFE, ID_AA64MMFR1_VMIDBITS_SHIFT, 4, 0),
	ARM64_FTR_BITS(FTR_HIDDEN, FTR_STRICT, FTR_LOWER_SAFE, ID_AA64MMFR1_HADBS_SHIFT, 4, 0),
	ARM64_FTR_END,
};

static const struct arm64_ftr_bits ftr_id_aa64mmfr2[] = {
	ARM64_FTR_BITS(FTR_HIDDEN, FTR_STRICT, FTR_LOWER_SAFE, ID_AA64MMFR2_FWB_SHIFT, 4, 0),
	ARM64_FTR_BITS(FTR_VISIBLE, FTR_STRICT, FTR_LOWER_SAFE, ID_AA64MMFR2_AT_SHIFT, 4, 0),
	ARM64_FTR_BITS(FTR_HIDDEN, FTR_STRICT, FTR_LOWER_SAFE, ID_AA64MMFR2_LVA_SHIFT, 4, 0),
	ARM64_FTR_BITS(FTR_HIDDEN, FTR_STRICT, FTR_LOWER_SAFE, ID_AA64MMFR2_IESB_SHIFT, 4, 0),
	ARM64_FTR_BITS(FTR_HIDDEN, FTR_STRICT, FTR_LOWER_SAFE, ID_AA64MMFR2_LSM_SHIFT, 4, 0),
	ARM64_FTR_BITS(FTR_HIDDEN, FTR_STRICT, FTR_LOWER_SAFE, ID_AA64MMFR2_UAO_SHIFT, 4, 0),
	ARM64_FTR_BITS(FTR_HIDDEN, FTR_STRICT, FTR_LOWER_SAFE, ID_AA64MMFR2_CNP_SHIFT, 4, 0),
	ARM64_FTR_END,
};

static const struct arm64_ftr_bits ftr_ctr[] = {
	ARM64_FTR_BITS(FTR_VISIBLE, FTR_STRICT, FTR_EXACT, 31, 1, 1), /* RES1 */
	ARM64_FTR_BITS(FTR_VISIBLE, FTR_STRICT, FTR_LOWER_SAFE, CTR_DIC_SHIFT, 1, 1),
	ARM64_FTR_BITS(FTR_VISIBLE, FTR_STRICT, FTR_LOWER_SAFE, CTR_IDC_SHIFT, 1, 1),
	ARM64_FTR_BITS(FTR_VISIBLE, FTR_STRICT, FTR_HIGHER_OR_ZERO_SAFE, CTR_CWG_SHIFT, 4, 0),
	ARM64_FTR_BITS(FTR_VISIBLE, FTR_STRICT, FTR_HIGHER_OR_ZERO_SAFE, CTR_ERG_SHIFT, 4, 0),
	ARM64_FTR_BITS(FTR_VISIBLE, FTR_STRICT, FTR_LOWER_SAFE, CTR_DMINLINE_SHIFT, 4, 1),
	/*
	 * Linux can handle differing I-cache policies. Userspace JITs will
	 * make use of *minLine.
	 * If we have differing I-cache policies, report it as the weakest - VIPT.
	 */
	ARM64_FTR_BITS(FTR_VISIBLE, FTR_NONSTRICT, FTR_EXACT, 14, 2, ICACHE_POLICY_VIPT),	/* L1Ip */
	ARM64_FTR_BITS(FTR_VISIBLE, FTR_STRICT, FTR_LOWER_SAFE, CTR_IMINLINE_SHIFT, 4, 0),
	ARM64_FTR_END,
};

struct arm64_ftr_reg arm64_ftr_reg_ctrel0 = {
	.name		= "SYS_CTR_EL0",
	.ftr_bits	= ftr_ctr
};

static const struct arm64_ftr_bits ftr_id_mmfr0[] = {
	S_ARM64_FTR_BITS(FTR_HIDDEN, FTR_STRICT, FTR_LOWER_SAFE, 28, 4, 0xf),	/* InnerShr */
	ARM64_FTR_BITS(FTR_HIDDEN, FTR_STRICT, FTR_LOWER_SAFE, 24, 4, 0),	/* FCSE */
	ARM64_FTR_BITS(FTR_HIDDEN, FTR_NONSTRICT, FTR_LOWER_SAFE, 20, 4, 0),	/* AuxReg */
	ARM64_FTR_BITS(FTR_HIDDEN, FTR_STRICT, FTR_LOWER_SAFE, 16, 4, 0),	/* TCM */
	ARM64_FTR_BITS(FTR_HIDDEN, FTR_STRICT, FTR_LOWER_SAFE, 12, 4, 0),	/* ShareLvl */
	S_ARM64_FTR_BITS(FTR_HIDDEN, FTR_STRICT, FTR_LOWER_SAFE, 8, 4, 0xf),	/* OuterShr */
	ARM64_FTR_BITS(FTR_HIDDEN, FTR_STRICT, FTR_LOWER_SAFE, 4, 4, 0),	/* PMSA */
	ARM64_FTR_BITS(FTR_HIDDEN, FTR_STRICT, FTR_LOWER_SAFE, 0, 4, 0),	/* VMSA */
	ARM64_FTR_END,
};

static const struct arm64_ftr_bits ftr_id_aa64dfr0[] = {
	ARM64_FTR_BITS(FTR_HIDDEN, FTR_STRICT, FTR_EXACT, 36, 28, 0),
	ARM64_FTR_BITS(FTR_HIDDEN, FTR_NONSTRICT, FTR_LOWER_SAFE, ID_AA64DFR0_PMSVER_SHIFT, 4, 0),
	ARM64_FTR_BITS(FTR_HIDDEN, FTR_STRICT, FTR_LOWER_SAFE, ID_AA64DFR0_CTX_CMPS_SHIFT, 4, 0),
	ARM64_FTR_BITS(FTR_HIDDEN, FTR_STRICT, FTR_LOWER_SAFE, ID_AA64DFR0_WRPS_SHIFT, 4, 0),
	ARM64_FTR_BITS(FTR_HIDDEN, FTR_STRICT, FTR_LOWER_SAFE, ID_AA64DFR0_BRPS_SHIFT, 4, 0),
	/*
	 * We can instantiate multiple PMU instances with different levels
	 * of support.
	 */
	S_ARM64_FTR_BITS(FTR_HIDDEN, FTR_NONSTRICT, FTR_EXACT, ID_AA64DFR0_PMUVER_SHIFT, 4, 0),
	ARM64_FTR_BITS(FTR_HIDDEN, FTR_STRICT, FTR_EXACT, ID_AA64DFR0_DEBUGVER_SHIFT, 4, 0x6),
	ARM64_FTR_END,
};

static const struct arm64_ftr_bits ftr_mvfr0[] = {
	ARM64_FTR_BITS(FTR_HIDDEN, FTR_STRICT, FTR_LOWER_SAFE, MVFR0_FPROUND_SHIFT, 4, 0),
	ARM64_FTR_BITS(FTR_HIDDEN, FTR_STRICT, FTR_LOWER_SAFE, MVFR0_FPSHVEC_SHIFT, 4, 0),
	ARM64_FTR_BITS(FTR_HIDDEN, FTR_STRICT, FTR_LOWER_SAFE, MVFR0_FPSQRT_SHIFT, 4, 0),
	ARM64_FTR_BITS(FTR_HIDDEN, FTR_STRICT, FTR_LOWER_SAFE, MVFR0_FPDIVIDE_SHIFT, 4, 0),
	ARM64_FTR_BITS(FTR_HIDDEN, FTR_STRICT, FTR_LOWER_SAFE, MVFR0_FPTRAP_SHIFT, 4, 0),
	ARM64_FTR_BITS(FTR_VISIBLE, FTR_STRICT, FTR_LOWER_SAFE, MVFR0_FPDP_SHIFT, 4, 0),
	ARM64_FTR_BITS(FTR_HIDDEN, FTR_STRICT, FTR_LOWER_SAFE, MVFR0_FPSP_SHIFT, 4, 0),
	ARM64_FTR_BITS(FTR_HIDDEN, FTR_STRICT, FTR_LOWER_SAFE, MVFR0_SIMD_SHIFT, 4, 0),
	ARM64_FTR_END,
};

static const struct arm64_ftr_bits ftr_mvfr1[] = {
	ARM64_FTR_BITS(FTR_VISIBLE, FTR_STRICT, FTR_LOWER_SAFE, MVFR1_SIMDFMAC_SHIFT, 4, 0),
	ARM64_FTR_BITS(FTR_HIDDEN, FTR_STRICT, FTR_LOWER_SAFE, MVFR1_FPHP_SHIFT, 4, 0),
	ARM64_FTR_BITS(FTR_HIDDEN, FTR_STRICT, FTR_LOWER_SAFE, MVFR1_SIMDHP_SHIFT, 4, 0),
	ARM64_FTR_BITS(FTR_VISIBLE, FTR_STRICT, FTR_LOWER_SAFE, MVFR1_SIMDSP_SHIFT, 4, 0),
	ARM64_FTR_BITS(FTR_VISIBLE, FTR_STRICT, FTR_LOWER_SAFE, MVFR1_SIMDINT_SHIFT, 4, 0),
	ARM64_FTR_BITS(FTR_VISIBLE, FTR_STRICT, FTR_LOWER_SAFE, MVFR1_SIMDLS_SHIFT, 4, 0),
	ARM64_FTR_BITS(FTR_HIDDEN, FTR_STRICT, FTR_LOWER_SAFE, MVFR1_FPDNAN_SHIFT, 4, 0),
	ARM64_FTR_BITS(FTR_HIDDEN, FTR_STRICT, FTR_LOWER_SAFE, MVFR1_FPFTZ_SHIFT, 4, 0),
	ARM64_FTR_END,
};

static const struct arm64_ftr_bits ftr_mvfr2[] = {
	ARM64_FTR_BITS(FTR_HIDDEN, FTR_STRICT, FTR_LOWER_SAFE, 4, 4, 0),		/* FPMisc */
	ARM64_FTR_BITS(FTR_HIDDEN, FTR_STRICT, FTR_LOWER_SAFE, 0, 4, 0),		/* SIMDMisc */
	ARM64_FTR_END,
};

static const struct arm64_ftr_bits ftr_dczid[] = {
	ARM64_FTR_BITS(FTR_VISIBLE, FTR_STRICT, FTR_EXACT, 4, 1, 1),		/* DZP */
	ARM64_FTR_BITS(FTR_VISIBLE, FTR_STRICT, FTR_LOWER_SAFE, 0, 4, 0),	/* BS */
	ARM64_FTR_END,
};


static const struct arm64_ftr_bits ftr_id_isar5[] = {
	ARM64_FTR_BITS(FTR_HIDDEN, FTR_STRICT, FTR_LOWER_SAFE, ID_ISAR5_RDM_SHIFT, 4, 0),
	ARM64_FTR_BITS(FTR_VISIBLE, FTR_STRICT, FTR_LOWER_SAFE, ID_ISAR5_CRC32_SHIFT, 4, 0),
	ARM64_FTR_BITS(FTR_VISIBLE, FTR_STRICT, FTR_LOWER_SAFE, ID_ISAR5_SHA2_SHIFT, 4, 0),
	ARM64_FTR_BITS(FTR_VISIBLE, FTR_STRICT, FTR_LOWER_SAFE, ID_ISAR5_SHA1_SHIFT, 4, 0),
	ARM64_FTR_BITS(FTR_VISIBLE, FTR_STRICT, FTR_LOWER_SAFE, ID_ISAR5_AES_SHIFT, 4, 0),
	ARM64_FTR_BITS(FTR_HIDDEN, FTR_STRICT, FTR_LOWER_SAFE, ID_ISAR5_SEVL_SHIFT, 4, 0),
	ARM64_FTR_END,
};

static const struct arm64_ftr_bits ftr_id_mmfr4[] = {
	ARM64_FTR_BITS(FTR_HIDDEN, FTR_STRICT, FTR_LOWER_SAFE, 4, 4, 0),	/* ac2 */
	ARM64_FTR_END,
};

static const struct arm64_ftr_bits ftr_id_pfr0[] = {
	ARM64_FTR_BITS(FTR_HIDDEN, FTR_STRICT, FTR_LOWER_SAFE, 12, 4, 0),		/* State3 */
	ARM64_FTR_BITS(FTR_HIDDEN, FTR_STRICT, FTR_LOWER_SAFE, 8, 4, 0),		/* State2 */
	ARM64_FTR_BITS(FTR_HIDDEN, FTR_STRICT, FTR_LOWER_SAFE, 4, 4, 0),		/* State1 */
	ARM64_FTR_BITS(FTR_HIDDEN, FTR_STRICT, FTR_LOWER_SAFE, 0, 4, 0),		/* State0 */
	ARM64_FTR_END,
};

static const struct arm64_ftr_bits ftr_id_dfr0[] = {
	/* [31:28] TraceFilt */
	S_ARM64_FTR_BITS(FTR_HIDDEN, FTR_STRICT, FTR_LOWER_SAFE, 24, 4, 0xf),	/* PerfMon */
	ARM64_FTR_BITS(FTR_HIDDEN, FTR_STRICT, FTR_LOWER_SAFE, 20, 4, 0),
	ARM64_FTR_BITS(FTR_HIDDEN, FTR_STRICT, FTR_LOWER_SAFE, 16, 4, 0),
	ARM64_FTR_BITS(FTR_HIDDEN, FTR_STRICT, FTR_LOWER_SAFE, 12, 4, 0),
	ARM64_FTR_BITS(FTR_HIDDEN, FTR_STRICT, FTR_LOWER_SAFE, 8, 4, 0),
	ARM64_FTR_BITS(FTR_HIDDEN, FTR_STRICT, FTR_LOWER_SAFE, 4, 4, 0),
	ARM64_FTR_BITS(FTR_HIDDEN, FTR_STRICT, FTR_LOWER_SAFE, 0, 4, 0),
	ARM64_FTR_END,
};

static const struct arm64_ftr_bits ftr_zcr[] = {
	ARM64_FTR_BITS(FTR_HIDDEN, FTR_NONSTRICT, FTR_LOWER_SAFE,
		ZCR_ELx_LEN_SHIFT, ZCR_ELx_LEN_SIZE, 0),	/* LEN */
	ARM64_FTR_END,
};

/*
 * Common ftr bits for a 32bit register with all hidden, strict
 * attributes, with 4bit feature fields and a default safe value of
 * 0. Covers the following 32bit registers:
 * id_isar[1-3], id_mmfr[1-3]
 */
static const struct arm64_ftr_bits ftr_generic_32bits[] = {
	ARM64_FTR_BITS(FTR_HIDDEN, FTR_STRICT, FTR_LOWER_SAFE, 28, 4, 0),
	ARM64_FTR_BITS(FTR_HIDDEN, FTR_STRICT, FTR_LOWER_SAFE, 24, 4, 0),
	ARM64_FTR_BITS(FTR_HIDDEN, FTR_STRICT, FTR_LOWER_SAFE, 20, 4, 0),
	ARM64_FTR_BITS(FTR_HIDDEN, FTR_STRICT, FTR_LOWER_SAFE, 16, 4, 0),
	ARM64_FTR_BITS(FTR_HIDDEN, FTR_STRICT, FTR_LOWER_SAFE, 12, 4, 0),
	ARM64_FTR_BITS(FTR_HIDDEN, FTR_STRICT, FTR_LOWER_SAFE, 8, 4, 0),
	ARM64_FTR_BITS(FTR_HIDDEN, FTR_STRICT, FTR_LOWER_SAFE, 4, 4, 0),
	ARM64_FTR_BITS(FTR_HIDDEN, FTR_STRICT, FTR_LOWER_SAFE, 0, 4, 0),
	ARM64_FTR_END,
};

/* Table for a single 32bit feature value */
static const struct arm64_ftr_bits ftr_single32[] = {
	ARM64_FTR_BITS(FTR_HIDDEN, FTR_STRICT, FTR_EXACT, 0, 32, 0),
	ARM64_FTR_END,
};

static const struct arm64_ftr_bits ftr_raz[] = {
	ARM64_FTR_END,
};

#define ARM64_FTR_REG(id, table) {		\
	.sys_id = id,				\
	.reg = 	&(struct arm64_ftr_reg){	\
		.name = #id,			\
		.ftr_bits = &((table)[0]),	\
	}}

static const struct __ftr_reg_entry {
	u32			sys_id;
	struct arm64_ftr_reg 	*reg;
} arm64_ftr_regs[] = {

	/* Op1 = 0, CRn = 0, CRm = 1 */
	ARM64_FTR_REG(SYS_ID_PFR0_EL1, ftr_id_pfr0),
	ARM64_FTR_REG(SYS_ID_PFR1_EL1, ftr_generic_32bits),
	ARM64_FTR_REG(SYS_ID_DFR0_EL1, ftr_id_dfr0),
	ARM64_FTR_REG(SYS_ID_MMFR0_EL1, ftr_id_mmfr0),
	ARM64_FTR_REG(SYS_ID_MMFR1_EL1, ftr_generic_32bits),
	ARM64_FTR_REG(SYS_ID_MMFR2_EL1, ftr_generic_32bits),
	ARM64_FTR_REG(SYS_ID_MMFR3_EL1, ftr_generic_32bits),

	/* Op1 = 0, CRn = 0, CRm = 2 */
	ARM64_FTR_REG(SYS_ID_ISAR0_EL1, ftr_generic_32bits),
	ARM64_FTR_REG(SYS_ID_ISAR1_EL1, ftr_generic_32bits),
	ARM64_FTR_REG(SYS_ID_ISAR2_EL1, ftr_generic_32bits),
	ARM64_FTR_REG(SYS_ID_ISAR3_EL1, ftr_generic_32bits),
	ARM64_FTR_REG(SYS_ID_ISAR4_EL1, ftr_generic_32bits),
	ARM64_FTR_REG(SYS_ID_ISAR5_EL1, ftr_id_isar5),
	ARM64_FTR_REG(SYS_ID_MMFR4_EL1, ftr_id_mmfr4),

	/* Op1 = 0, CRn = 0, CRm = 3 */
	ARM64_FTR_REG(SYS_MVFR0_EL1, ftr_mvfr0),
	ARM64_FTR_REG(SYS_MVFR1_EL1, ftr_mvfr1),
	ARM64_FTR_REG(SYS_MVFR2_EL1, ftr_mvfr2),

	/* Op1 = 0, CRn = 0, CRm = 4 */
	ARM64_FTR_REG(SYS_ID_AA64PFR0_EL1, ftr_id_aa64pfr0),
	ARM64_FTR_REG(SYS_ID_AA64PFR1_EL1, ftr_id_aa64pfr1),
	ARM64_FTR_REG(SYS_ID_AA64ZFR0_EL1, ftr_raz),

	/* Op1 = 0, CRn = 0, CRm = 5 */
	ARM64_FTR_REG(SYS_ID_AA64DFR0_EL1, ftr_id_aa64dfr0),
	ARM64_FTR_REG(SYS_ID_AA64DFR1_EL1, ftr_raz),

	/* Op1 = 0, CRn = 0, CRm = 6 */
	ARM64_FTR_REG(SYS_ID_AA64ISAR0_EL1, ftr_id_aa64isar0),
	ARM64_FTR_REG(SYS_ID_AA64ISAR1_EL1, ftr_id_aa64isar1),
	ARM64_FTR_REG(SYS_ID_AA64ISAR2_EL1, ftr_id_aa64isar2),

	/* Op1 = 0, CRn = 0, CRm = 7 */
	ARM64_FTR_REG(SYS_ID_AA64MMFR0_EL1, ftr_id_aa64mmfr0),
	ARM64_FTR_REG(SYS_ID_AA64MMFR1_EL1, ftr_id_aa64mmfr1),
	ARM64_FTR_REG(SYS_ID_AA64MMFR2_EL1, ftr_id_aa64mmfr2),

	/* Op1 = 0, CRn = 1, CRm = 2 */
	ARM64_FTR_REG(SYS_ZCR_EL1, ftr_zcr),

	/* Op1 = 3, CRn = 0, CRm = 0 */
	{ SYS_CTR_EL0, &arm64_ftr_reg_ctrel0 },
	ARM64_FTR_REG(SYS_DCZID_EL0, ftr_dczid),

	/* Op1 = 3, CRn = 14, CRm = 0 */
	ARM64_FTR_REG(SYS_CNTFRQ_EL0, ftr_single32),
};

static int search_cmp_ftr_reg(const void *id, const void *regp)
{
	return (int)(unsigned long)id - (int)((const struct __ftr_reg_entry *)regp)->sys_id;
}

/*
 * get_arm64_ftr_reg - Lookup a feature register entry using its
 * sys_reg() encoding. With the array arm64_ftr_regs sorted in the
 * ascending order of sys_id , we use binary search to find a matching
 * entry.
 *
 * returns - Upon success,  matching ftr_reg entry for id.
 *         - NULL on failure. It is upto the caller to decide
 *	     the impact of a failure.
 */
static struct arm64_ftr_reg *get_arm64_ftr_reg(u32 sys_id)
{
	const struct __ftr_reg_entry *ret;

	ret = bsearch((const void *)(unsigned long)sys_id,
			arm64_ftr_regs,
			ARRAY_SIZE(arm64_ftr_regs),
			sizeof(arm64_ftr_regs[0]),
			search_cmp_ftr_reg);
	if (ret)
		return ret->reg;
	return NULL;
}

static u64 arm64_ftr_set_value(const struct arm64_ftr_bits *ftrp, s64 reg,
			       s64 ftr_val)
{
	u64 mask = arm64_ftr_mask(ftrp);

	reg &= ~mask;
	reg |= (ftr_val << ftrp->shift) & mask;
	return reg;
}

static s64 arm64_ftr_safe_value(const struct arm64_ftr_bits *ftrp, s64 new,
				s64 cur)
{
	s64 ret = 0;

	switch (ftrp->type) {
	case FTR_EXACT:
		ret = ftrp->safe_val;
		break;
	case FTR_LOWER_SAFE:
		ret = new < cur ? new : cur;
		break;
	case FTR_HIGHER_OR_ZERO_SAFE:
		if (!cur || !new)
			break;
		/* Fallthrough */
	case FTR_HIGHER_SAFE:
		ret = new > cur ? new : cur;
		break;
	default:
		BUG();
	}

	return ret;
}

static void __init sort_ftr_regs(void)
{
	int i;

	/* Check that the array is sorted so that we can do the binary search */
	for (i = 1; i < ARRAY_SIZE(arm64_ftr_regs); i++)
		BUG_ON(arm64_ftr_regs[i].sys_id < arm64_ftr_regs[i - 1].sys_id);
}

/*
 * Initialise the CPU feature register from Boot CPU values.
 * Also initiliases the strict_mask for the register.
 * Any bits that are not covered by an arm64_ftr_bits entry are considered
 * RES0 for the system-wide value, and must strictly match.
 */
static void __init init_cpu_ftr_reg(u32 sys_reg, u64 new)
{
	u64 val = 0;
	u64 strict_mask = ~0x0ULL;
	u64 user_mask = 0;
	u64 valid_mask = 0;

	const struct arm64_ftr_bits *ftrp;
	struct arm64_ftr_reg *reg = get_arm64_ftr_reg(sys_reg);

	BUG_ON(!reg);

	for (ftrp  = reg->ftr_bits; ftrp->width; ftrp++) {
		u64 ftr_mask = arm64_ftr_mask(ftrp);
		s64 ftr_new = arm64_ftr_value(ftrp, new);

		val = arm64_ftr_set_value(ftrp, val, ftr_new);

		valid_mask |= ftr_mask;
		if (!ftrp->strict)
			strict_mask &= ~ftr_mask;
		if (ftrp->visible)
			user_mask |= ftr_mask;
		else
			reg->user_val = arm64_ftr_set_value(ftrp,
							    reg->user_val,
							    ftrp->safe_val);
	}

	val &= valid_mask;

	reg->sys_val = val;
	reg->strict_mask = strict_mask;
	reg->user_mask = user_mask;
}

extern const struct arm64_cpu_capabilities arm64_errata[];
static void __init setup_boot_cpu_capabilities(void);

void __init init_cpu_features(struct cpuinfo_arm64 *info)
{
	/* Before we start using the tables, make sure it is sorted */
	sort_ftr_regs();

	init_cpu_ftr_reg(SYS_CTR_EL0, info->reg_ctr);
	init_cpu_ftr_reg(SYS_DCZID_EL0, info->reg_dczid);
	init_cpu_ftr_reg(SYS_CNTFRQ_EL0, info->reg_cntfrq);
	init_cpu_ftr_reg(SYS_ID_AA64DFR0_EL1, info->reg_id_aa64dfr0);
	init_cpu_ftr_reg(SYS_ID_AA64DFR1_EL1, info->reg_id_aa64dfr1);
	init_cpu_ftr_reg(SYS_ID_AA64ISAR0_EL1, info->reg_id_aa64isar0);
	init_cpu_ftr_reg(SYS_ID_AA64ISAR1_EL1, info->reg_id_aa64isar1);
	init_cpu_ftr_reg(SYS_ID_AA64ISAR2_EL1, info->reg_id_aa64isar2);
	init_cpu_ftr_reg(SYS_ID_AA64MMFR0_EL1, info->reg_id_aa64mmfr0);
	init_cpu_ftr_reg(SYS_ID_AA64MMFR1_EL1, info->reg_id_aa64mmfr1);
	init_cpu_ftr_reg(SYS_ID_AA64MMFR2_EL1, info->reg_id_aa64mmfr2);
	init_cpu_ftr_reg(SYS_ID_AA64PFR0_EL1, info->reg_id_aa64pfr0);
	init_cpu_ftr_reg(SYS_ID_AA64PFR1_EL1, info->reg_id_aa64pfr1);
	init_cpu_ftr_reg(SYS_ID_AA64ZFR0_EL1, info->reg_id_aa64zfr0);

	if (id_aa64pfr0_32bit_el0(info->reg_id_aa64pfr0)) {
		init_cpu_ftr_reg(SYS_ID_DFR0_EL1, info->reg_id_dfr0);
		init_cpu_ftr_reg(SYS_ID_ISAR0_EL1, info->reg_id_isar0);
		init_cpu_ftr_reg(SYS_ID_ISAR1_EL1, info->reg_id_isar1);
		init_cpu_ftr_reg(SYS_ID_ISAR2_EL1, info->reg_id_isar2);
		init_cpu_ftr_reg(SYS_ID_ISAR3_EL1, info->reg_id_isar3);
		init_cpu_ftr_reg(SYS_ID_ISAR4_EL1, info->reg_id_isar4);
		init_cpu_ftr_reg(SYS_ID_ISAR5_EL1, info->reg_id_isar5);
		init_cpu_ftr_reg(SYS_ID_MMFR0_EL1, info->reg_id_mmfr0);
		init_cpu_ftr_reg(SYS_ID_MMFR1_EL1, info->reg_id_mmfr1);
		init_cpu_ftr_reg(SYS_ID_MMFR2_EL1, info->reg_id_mmfr2);
		init_cpu_ftr_reg(SYS_ID_MMFR3_EL1, info->reg_id_mmfr3);
		init_cpu_ftr_reg(SYS_ID_PFR0_EL1, info->reg_id_pfr0);
		init_cpu_ftr_reg(SYS_ID_PFR1_EL1, info->reg_id_pfr1);
		init_cpu_ftr_reg(SYS_MVFR0_EL1, info->reg_mvfr0);
		init_cpu_ftr_reg(SYS_MVFR1_EL1, info->reg_mvfr1);
		init_cpu_ftr_reg(SYS_MVFR2_EL1, info->reg_mvfr2);
	}

	if (id_aa64pfr0_sve(info->reg_id_aa64pfr0)) {
		init_cpu_ftr_reg(SYS_ZCR_EL1, info->reg_zcr);
		sve_init_vq_map();
	}

	/*
	 * Detect and enable early CPU capabilities based on the boot CPU,
	 * after we have initialised the CPU feature infrastructure.
	 */
	setup_boot_cpu_capabilities();
}

static void update_cpu_ftr_reg(struct arm64_ftr_reg *reg, u64 new)
{
	const struct arm64_ftr_bits *ftrp;

	for (ftrp = reg->ftr_bits; ftrp->width; ftrp++) {
		s64 ftr_cur = arm64_ftr_value(ftrp, reg->sys_val);
		s64 ftr_new = arm64_ftr_value(ftrp, new);

		if (ftr_cur == ftr_new)
			continue;
		/* Find a safe value */
		ftr_new = arm64_ftr_safe_value(ftrp, ftr_new, ftr_cur);
		reg->sys_val = arm64_ftr_set_value(ftrp, reg->sys_val, ftr_new);
	}

}

static int check_update_ftr_reg(u32 sys_id, int cpu, u64 val, u64 boot)
{
	struct arm64_ftr_reg *regp = get_arm64_ftr_reg(sys_id);

	BUG_ON(!regp);
	update_cpu_ftr_reg(regp, val);
	if ((boot & regp->strict_mask) == (val & regp->strict_mask))
		return 0;
	pr_debug("SANITY CHECK: Unexpected variation in %s. Boot CPU: %#016llx, CPU%d: %#016llx\n",
			regp->name, boot, cpu, val);
	return 1;
}

/*
 * Update system wide CPU feature registers with the values from a
 * non-boot CPU. Also performs SANITY checks to make sure that there
 * aren't any insane variations from that of the boot CPU.
 */
void update_cpu_features(int cpu,
			 struct cpuinfo_arm64 *info,
			 struct cpuinfo_arm64 *boot)
{
	int taint = 0;

	/*
	 * The kernel can handle differing I-cache policies, but otherwise
	 * caches should look identical. Userspace JITs will make use of
	 * *minLine.
	 */
	taint |= check_update_ftr_reg(SYS_CTR_EL0, cpu,
				      info->reg_ctr, boot->reg_ctr);

	/*
	 * Userspace may perform DC ZVA instructions. Mismatched block sizes
	 * could result in too much or too little memory being zeroed if a
	 * process is preempted and migrated between CPUs.
	 */
	taint |= check_update_ftr_reg(SYS_DCZID_EL0, cpu,
				      info->reg_dczid, boot->reg_dczid);

	/* If different, timekeeping will be broken (especially with KVM) */
	taint |= check_update_ftr_reg(SYS_CNTFRQ_EL0, cpu,
				      info->reg_cntfrq, boot->reg_cntfrq);

	/*
	 * The kernel uses self-hosted debug features and expects CPUs to
	 * support identical debug features. We presently need CTX_CMPs, WRPs,
	 * and BRPs to be identical.
	 * ID_AA64DFR1 is currently RES0.
	 */
	taint |= check_update_ftr_reg(SYS_ID_AA64DFR0_EL1, cpu,
				      info->reg_id_aa64dfr0, boot->reg_id_aa64dfr0);
	taint |= check_update_ftr_reg(SYS_ID_AA64DFR1_EL1, cpu,
				      info->reg_id_aa64dfr1, boot->reg_id_aa64dfr1);
	/*
	 * Even in big.LITTLE, processors should be identical instruction-set
	 * wise.
	 */
	taint |= check_update_ftr_reg(SYS_ID_AA64ISAR0_EL1, cpu,
				      info->reg_id_aa64isar0, boot->reg_id_aa64isar0);
	taint |= check_update_ftr_reg(SYS_ID_AA64ISAR1_EL1, cpu,
				      info->reg_id_aa64isar1, boot->reg_id_aa64isar1);
	taint |= check_update_ftr_reg(SYS_ID_AA64ISAR2_EL1, cpu,
				      info->reg_id_aa64isar2, boot->reg_id_aa64isar2);

	/*
	 * Differing PARange support is fine as long as all peripherals and
	 * memory are mapped within the minimum PARange of all CPUs.
	 * Linux should not care about secure memory.
	 */
	taint |= check_update_ftr_reg(SYS_ID_AA64MMFR0_EL1, cpu,
				      info->reg_id_aa64mmfr0, boot->reg_id_aa64mmfr0);
	taint |= check_update_ftr_reg(SYS_ID_AA64MMFR1_EL1, cpu,
				      info->reg_id_aa64mmfr1, boot->reg_id_aa64mmfr1);
	taint |= check_update_ftr_reg(SYS_ID_AA64MMFR2_EL1, cpu,
				      info->reg_id_aa64mmfr2, boot->reg_id_aa64mmfr2);

	taint |= check_update_ftr_reg(SYS_ID_AA64PFR0_EL1, cpu,
				      info->reg_id_aa64pfr0, boot->reg_id_aa64pfr0);
	taint |= check_update_ftr_reg(SYS_ID_AA64PFR1_EL1, cpu,
				      info->reg_id_aa64pfr1, boot->reg_id_aa64pfr1);

	taint |= check_update_ftr_reg(SYS_ID_AA64ZFR0_EL1, cpu,
				      info->reg_id_aa64zfr0, boot->reg_id_aa64zfr0);

	/*
	 * If we have AArch32, we care about 32-bit features for compat.
	 * If the system doesn't support AArch32, don't update them.
	 */
	if (id_aa64pfr0_32bit_el0(read_sanitised_ftr_reg(SYS_ID_AA64PFR0_EL1)) &&
		id_aa64pfr0_32bit_el0(info->reg_id_aa64pfr0)) {

		taint |= check_update_ftr_reg(SYS_ID_DFR0_EL1, cpu,
					info->reg_id_dfr0, boot->reg_id_dfr0);
		taint |= check_update_ftr_reg(SYS_ID_ISAR0_EL1, cpu,
					info->reg_id_isar0, boot->reg_id_isar0);
		taint |= check_update_ftr_reg(SYS_ID_ISAR1_EL1, cpu,
					info->reg_id_isar1, boot->reg_id_isar1);
		taint |= check_update_ftr_reg(SYS_ID_ISAR2_EL1, cpu,
					info->reg_id_isar2, boot->reg_id_isar2);
		taint |= check_update_ftr_reg(SYS_ID_ISAR3_EL1, cpu,
					info->reg_id_isar3, boot->reg_id_isar3);
		taint |= check_update_ftr_reg(SYS_ID_ISAR4_EL1, cpu,
					info->reg_id_isar4, boot->reg_id_isar4);
		taint |= check_update_ftr_reg(SYS_ID_ISAR5_EL1, cpu,
					info->reg_id_isar5, boot->reg_id_isar5);

		/*
		 * Regardless of the value of the AuxReg field, the AIFSR, ADFSR, and
		 * ACTLR formats could differ across CPUs and therefore would have to
		 * be trapped for virtualization anyway.
		 */
		taint |= check_update_ftr_reg(SYS_ID_MMFR0_EL1, cpu,
					info->reg_id_mmfr0, boot->reg_id_mmfr0);
		taint |= check_update_ftr_reg(SYS_ID_MMFR1_EL1, cpu,
					info->reg_id_mmfr1, boot->reg_id_mmfr1);
		taint |= check_update_ftr_reg(SYS_ID_MMFR2_EL1, cpu,
					info->reg_id_mmfr2, boot->reg_id_mmfr2);
		taint |= check_update_ftr_reg(SYS_ID_MMFR3_EL1, cpu,
					info->reg_id_mmfr3, boot->reg_id_mmfr3);
		taint |= check_update_ftr_reg(SYS_ID_PFR0_EL1, cpu,
					info->reg_id_pfr0, boot->reg_id_pfr0);
		taint |= check_update_ftr_reg(SYS_ID_PFR1_EL1, cpu,
					info->reg_id_pfr1, boot->reg_id_pfr1);
		taint |= check_update_ftr_reg(SYS_MVFR0_EL1, cpu,
					info->reg_mvfr0, boot->reg_mvfr0);
		taint |= check_update_ftr_reg(SYS_MVFR1_EL1, cpu,
					info->reg_mvfr1, boot->reg_mvfr1);
		taint |= check_update_ftr_reg(SYS_MVFR2_EL1, cpu,
					info->reg_mvfr2, boot->reg_mvfr2);
	}

	if (id_aa64pfr0_sve(info->reg_id_aa64pfr0)) {
		taint |= check_update_ftr_reg(SYS_ZCR_EL1, cpu,
					info->reg_zcr, boot->reg_zcr);

		/* Probe vector lengths, unless we already gave up on SVE */
		if (id_aa64pfr0_sve(read_sanitised_ftr_reg(SYS_ID_AA64PFR0_EL1)) &&
		    !sys_caps_initialised)
			sve_update_vq_map();
	}

	/*
	 * Mismatched CPU features are a recipe for disaster. Don't even
	 * pretend to support them.
	 */
	if (taint) {
		pr_warn_once("Unsupported CPU feature variation detected.\n");
		add_taint(TAINT_CPU_OUT_OF_SPEC, LOCKDEP_STILL_OK);
	}
}

u64 read_sanitised_ftr_reg(u32 id)
{
	struct arm64_ftr_reg *regp = get_arm64_ftr_reg(id);

	/* We shouldn't get a request for an unsupported register */
	BUG_ON(!regp);
	return regp->sys_val;
}

#define read_sysreg_case(r)	\
	case r:		return read_sysreg_s(r)

/*
 * __read_sysreg_by_encoding() - Used by a STARTING cpu before cpuinfo is populated.
 * Read the system register on the current CPU
 */
static u64 __read_sysreg_by_encoding(u32 sys_id)
{
	switch (sys_id) {
	read_sysreg_case(SYS_ID_PFR0_EL1);
	read_sysreg_case(SYS_ID_PFR1_EL1);
	read_sysreg_case(SYS_ID_DFR0_EL1);
	read_sysreg_case(SYS_ID_MMFR0_EL1);
	read_sysreg_case(SYS_ID_MMFR1_EL1);
	read_sysreg_case(SYS_ID_MMFR2_EL1);
	read_sysreg_case(SYS_ID_MMFR3_EL1);
	read_sysreg_case(SYS_ID_ISAR0_EL1);
	read_sysreg_case(SYS_ID_ISAR1_EL1);
	read_sysreg_case(SYS_ID_ISAR2_EL1);
	read_sysreg_case(SYS_ID_ISAR3_EL1);
	read_sysreg_case(SYS_ID_ISAR4_EL1);
	read_sysreg_case(SYS_ID_ISAR5_EL1);
	read_sysreg_case(SYS_MVFR0_EL1);
	read_sysreg_case(SYS_MVFR1_EL1);
	read_sysreg_case(SYS_MVFR2_EL1);

	read_sysreg_case(SYS_ID_AA64PFR0_EL1);
	read_sysreg_case(SYS_ID_AA64PFR1_EL1);
	read_sysreg_case(SYS_ID_AA64DFR0_EL1);
	read_sysreg_case(SYS_ID_AA64DFR1_EL1);
	read_sysreg_case(SYS_ID_AA64MMFR0_EL1);
	read_sysreg_case(SYS_ID_AA64MMFR1_EL1);
	read_sysreg_case(SYS_ID_AA64MMFR2_EL1);
	read_sysreg_case(SYS_ID_AA64ISAR0_EL1);
	read_sysreg_case(SYS_ID_AA64ISAR1_EL1);
	read_sysreg_case(SYS_ID_AA64ISAR2_EL1);

	read_sysreg_case(SYS_CNTFRQ_EL0);
	read_sysreg_case(SYS_CTR_EL0);
	read_sysreg_case(SYS_DCZID_EL0);

	default:
		BUG();
		return 0;
	}
}

#include <linux/irqchip/arm-gic-v3.h>

static bool
feature_matches(u64 reg, const struct arm64_cpu_capabilities *entry)
{
	int val = cpuid_feature_extract_field(reg, entry->field_pos, entry->sign);

	return val >= entry->min_field_value;
}

static u64
read_scoped_sysreg(const struct arm64_cpu_capabilities *entry, int scope)
{
	WARN_ON(scope == SCOPE_LOCAL_CPU && preemptible());
	if (scope == SCOPE_SYSTEM)
		return read_sanitised_ftr_reg(entry->sys_reg);
	else
		return __read_sysreg_by_encoding(entry->sys_reg);
}

static bool
has_user_cpuid_feature(const struct arm64_cpu_capabilities *entry, int scope)
{
	int mask;
	struct arm64_ftr_reg *regp;
	u64 val = read_scoped_sysreg(entry, scope);

	regp = get_arm64_ftr_reg(entry->sys_reg);
	if (!regp)
		return false;

	mask = cpuid_feature_extract_unsigned_field(regp->user_mask,
						    entry->field_pos);
	if (!mask)
		return false;

	return feature_matches(val, entry);
}

static bool
has_cpuid_feature(const struct arm64_cpu_capabilities *entry, int scope)
{
	u64 val = read_scoped_sysreg(entry, scope);
	return feature_matches(val, entry);
}

static bool has_useable_gicv3_cpuif(const struct arm64_cpu_capabilities *entry, int scope)
{
	bool has_sre;

	if (!has_cpuid_feature(entry, scope))
		return false;

	has_sre = gic_enable_sre();
	if (!has_sre)
		pr_warn_once("%s present but disabled by higher exception level\n",
			     entry->desc);

	return has_sre;
}

static bool has_no_hw_prefetch(const struct arm64_cpu_capabilities *entry, int __unused)
{
	u32 midr = read_cpuid_id();

	/* Cavium ThunderX pass 1.x and 2.x */
	return midr_is_cpu_model_range(midr, MIDR_THUNDERX,
		MIDR_CPU_VAR_REV(0, 0),
		MIDR_CPU_VAR_REV(1, MIDR_REVISION_MASK));
}

static bool has_no_fpsimd(const struct arm64_cpu_capabilities *entry, int __unused)
{
	u64 pfr0 = read_sanitised_ftr_reg(SYS_ID_AA64PFR0_EL1);

	return cpuid_feature_extract_signed_field(pfr0,
					ID_AA64PFR0_FP_SHIFT) < 0;
}

static bool has_cache_idc(const struct arm64_cpu_capabilities *entry,
			  int scope)
{
	u64 ctr;

	if (scope == SCOPE_SYSTEM)
		ctr = arm64_ftr_reg_ctrel0.sys_val;
	else
		ctr = read_cpuid_cachetype();

	return ctr & BIT(CTR_IDC_SHIFT);
}

static bool has_cache_dic(const struct arm64_cpu_capabilities *entry,
			  int scope)
{
	u64 ctr;

	if (scope == SCOPE_SYSTEM)
		ctr = arm64_ftr_reg_ctrel0.sys_val;
	else
		ctr = read_cpuid_cachetype();

	return ctr & BIT(CTR_DIC_SHIFT);
}

static bool __meltdown_safe = true;
static int __kpti_forced; /* 0: not forced, >0: forced on, <0: forced off */

static bool unmap_kernel_at_el0(const struct arm64_cpu_capabilities *entry,
				int scope)
{
	/* List of CPUs that are not vulnerable and don't need KPTI */
	static const struct midr_range kpti_safe_list[] = {
		MIDR_ALL_VERSIONS(MIDR_CAVIUM_THUNDERX2),
		MIDR_ALL_VERSIONS(MIDR_BRCM_VULCAN),
		MIDR_ALL_VERSIONS(MIDR_CORTEX_A35),
		MIDR_ALL_VERSIONS(MIDR_CORTEX_A53),
		MIDR_ALL_VERSIONS(MIDR_CORTEX_A55),
		MIDR_ALL_VERSIONS(MIDR_CORTEX_A57),
		MIDR_ALL_VERSIONS(MIDR_CORTEX_A72),
		MIDR_ALL_VERSIONS(MIDR_CORTEX_A73),
		MIDR_ALL_VERSIONS(MIDR_KRYO5S),
		MIDR_ALL_VERSIONS(MIDR_HISI_TSV110),
		{ /* sentinel */ }
	};
	char const *str = "kpti command line option";
	bool meltdown_safe;

	meltdown_safe = is_midr_in_range_list(read_cpuid_id(), kpti_safe_list);

	/* Defer to CPU feature registers */
	if (has_cpuid_feature(entry, scope))
		meltdown_safe = true;

	if (!meltdown_safe)
		__meltdown_safe = false;

	/*
	 * For reasons that aren't entirely clear, enabling KPTI on Cavium
	 * ThunderX leads to apparent I-cache corruption of kernel text, which
	 * ends as well as you might imagine. Don't even try.
	 */
	if (cpus_have_const_cap(ARM64_WORKAROUND_CAVIUM_27456)) {
		str = "ARM64_WORKAROUND_CAVIUM_27456";
		__kpti_forced = -1;
	}

	/* Useful for KASLR robustness */
	if (IS_ENABLED(CONFIG_RANDOMIZE_BASE) && kaslr_offset() > 0) {
		if (!__kpti_forced) {
			str = "KASLR";
			__kpti_forced = 1;
		}
	}

	if (cpu_mitigations_off() && !__kpti_forced) {
		str = "mitigations=off";
		__kpti_forced = -1;
	}

	if (!IS_ENABLED(CONFIG_UNMAP_KERNEL_AT_EL0)) {
		pr_info_once("kernel page table isolation disabled by kernel configuration\n");
		return false;
	}

	/* Forced? */
	if (__kpti_forced) {
		pr_info_once("kernel page table isolation forced %s by %s\n",
			     __kpti_forced > 0 ? "ON" : "OFF", str);
		return __kpti_forced > 0;
	}

	return !meltdown_safe;
}

#ifdef CONFIG_UNMAP_KERNEL_AT_EL0
static void __nocfi
kpti_install_ng_mappings(const struct arm64_cpu_capabilities *__unused)
{
	typedef void (kpti_remap_fn)(int, int, phys_addr_t);
	extern kpti_remap_fn idmap_kpti_install_ng_mappings;
	kpti_remap_fn *remap_fn;

	static bool kpti_applied = false;
	int cpu = smp_processor_id();

	if (__this_cpu_read(this_cpu_vector) == vectors) {
		const char *v = arm64_get_bp_hardening_vector(EL1_VECTOR_KPTI);

		__this_cpu_write(this_cpu_vector, v);
	}

	if (kpti_applied)
		return;

	remap_fn = (void *)__pa_function(idmap_kpti_install_ng_mappings);

	cpu_install_idmap();
	remap_fn(cpu, num_online_cpus(), __pa_symbol(swapper_pg_dir));
	cpu_uninstall_idmap();

	if (!cpu)
		kpti_applied = true;

	return;
}
#else
static void
kpti_install_ng_mappings(const struct arm64_cpu_capabilities *__unused)
{
}
#endif	/* CONFIG_UNMAP_KERNEL_AT_EL0 */

static int __init parse_kpti(char *str)
{
	bool enabled;
	int ret = strtobool(str, &enabled);

	if (ret)
		return ret;

	__kpti_forced = enabled ? 1 : -1;
	return 0;
}
early_param("kpti", parse_kpti);

#ifdef CONFIG_ARM64_HW_AFDBM
static inline void __cpu_enable_hw_dbm(void)
{
	u64 tcr = read_sysreg(tcr_el1) | TCR_HD;

	write_sysreg(tcr, tcr_el1);
	isb();
}

static bool cpu_has_broken_dbm(void)
{
	/* List of CPUs which have broken DBM support. */
	static const struct midr_range cpus[] = {
#ifdef CONFIG_ARM64_ERRATUM_1024718
		MIDR_ALL_VERSIONS(MIDR_CORTEX_A55),
#endif
		{},
	};

	return is_midr_in_range_list(read_cpuid_id(), cpus);
}

static bool cpu_can_use_dbm(const struct arm64_cpu_capabilities *cap)
{
	return has_cpuid_feature(cap, SCOPE_LOCAL_CPU) &&
	       !cpu_has_broken_dbm();
}

static void cpu_enable_hw_dbm(struct arm64_cpu_capabilities const *cap)
{
	if (cpu_can_use_dbm(cap))
		__cpu_enable_hw_dbm();
}

static bool has_hw_dbm(const struct arm64_cpu_capabilities *cap,
		       int __unused)
{
	static bool detected = false;
	/*
	 * DBM is a non-conflicting feature. i.e, the kernel can safely
	 * run a mix of CPUs with and without the feature. So, we
	 * unconditionally enable the capability to allow any late CPU
	 * to use the feature. We only enable the control bits on the
	 * CPU, if it actually supports.
	 *
	 * We have to make sure we print the "feature" detection only
	 * when at least one CPU actually uses it. So check if this CPU
	 * can actually use it and print the message exactly once.
	 *
	 * This is safe as all CPUs (including secondary CPUs - due to the
	 * LOCAL_CPU scope - and the hotplugged CPUs - via verification)
	 * goes through the "matches" check exactly once. Also if a CPU
	 * matches the criteria, it is guaranteed that the CPU will turn
	 * the DBM on, as the capability is unconditionally enabled.
	 */
	if (!detected && cpu_can_use_dbm(cap)) {
		detected = true;
		pr_info("detected: Hardware dirty bit management\n");
	}

	return true;
}

#endif

#ifdef CONFIG_ARM64_VHE
static bool runs_at_el2(const struct arm64_cpu_capabilities *entry, int __unused)
{
	return is_kernel_in_hyp_mode();
}

static void cpu_copy_el2regs(const struct arm64_cpu_capabilities *__unused)
{
	/*
	 * Copy register values that aren't redirected by hardware.
	 *
	 * Before code patching, we only set tpidr_el1, all CPUs need to copy
	 * this value to tpidr_el2 before we patch the code. Once we've done
	 * that, freshly-onlined CPUs will set tpidr_el2, so we don't need to
	 * do anything here.
	 */
	if (!alternatives_applied)
		write_sysreg(read_sysreg(tpidr_el1), tpidr_el2);
}
#endif

static void cpu_has_fwb(const struct arm64_cpu_capabilities *__unused)
{
	u64 val = read_sysreg_s(SYS_CLIDR_EL1);

	/* Check that CLIDR_EL1.LOU{U,IS} are both 0 */
	WARN_ON(val & (7 << 27 | 7 << 21));
}

#ifdef CONFIG_ARM64_SSBD
static int ssbs_emulation_handler(struct pt_regs *regs, u32 instr)
{
	if (user_mode(regs))
		return 1;

	if (instr & BIT(PSTATE_Imm_shift))
		regs->pstate |= PSR_SSBS_BIT;
	else
		regs->pstate &= ~PSR_SSBS_BIT;

	arm64_skip_faulting_instruction(regs, 4);
	return 0;
}

static struct undef_hook ssbs_emulation_hook = {
	.instr_mask	= ~(1U << PSTATE_Imm_shift),
	.instr_val	= 0xd500401f | PSTATE_SSBS,
	.fn		= ssbs_emulation_handler,
};

static void cpu_enable_ssbs(const struct arm64_cpu_capabilities *__unused)
{
	static bool undef_hook_registered = false;
	static DEFINE_SPINLOCK(hook_lock);

	spin_lock(&hook_lock);
	if (!undef_hook_registered) {
		register_undef_hook(&ssbs_emulation_hook);
		undef_hook_registered = true;
	}
	spin_unlock(&hook_lock);

	if (arm64_get_ssbd_state() == ARM64_SSBD_FORCE_DISABLE) {
		sysreg_clear_set(sctlr_el1, 0, SCTLR_ELx_DSSBS);
		arm64_set_ssbd_mitigation(false);
	} else {
		arm64_set_ssbd_mitigation(true);
	}
}
#endif /* CONFIG_ARM64_SSBD */

static void user_feature_fixup(void)
{
	if (cpus_have_cap(ARM64_WORKAROUND_SPECULATIVE_SSBS)) {
		struct arm64_ftr_reg *regp;

		regp = get_arm64_ftr_reg(SYS_ID_AA64PFR1_EL1);
		if (regp)
			regp->user_mask &= ~GENMASK(7, 4); /* SSBS */
	}
}

static void elf_hwcap_fixup(void)
{
#ifdef CONFIG_ARM64_ERRATUM_1742098
	if (cpus_have_const_cap(ARM64_WORKAROUND_1742098))
		compat_elf_hwcap2 &= ~COMPAT_HWCAP2_AES;
#endif /* ARM64_ERRATUM_1742098 */
}

static const struct arm64_cpu_capabilities arm64_features[] = {
	{
		.desc = "GIC system register CPU interface",
		.capability = ARM64_HAS_SYSREG_GIC_CPUIF,
		.type = ARM64_CPUCAP_SYSTEM_FEATURE,
		.matches = has_useable_gicv3_cpuif,
		.sys_reg = SYS_ID_AA64PFR0_EL1,
		.field_pos = ID_AA64PFR0_GIC_SHIFT,
		.sign = FTR_UNSIGNED,
		.min_field_value = 1,
	},
#ifdef CONFIG_ARM64_PAN
	{
		.desc = "Privileged Access Never",
		.capability = ARM64_HAS_PAN,
		.type = ARM64_CPUCAP_SYSTEM_FEATURE,
		.matches = has_cpuid_feature,
		.sys_reg = SYS_ID_AA64MMFR1_EL1,
		.field_pos = ID_AA64MMFR1_PAN_SHIFT,
		.sign = FTR_UNSIGNED,
		.min_field_value = 1,
		.cpu_enable = cpu_enable_pan,
	},
#endif /* CONFIG_ARM64_PAN */
#if defined(CONFIG_AS_LSE) && defined(CONFIG_ARM64_LSE_ATOMICS)
	{
		.desc = "LSE atomic instructions",
		.capability = ARM64_HAS_LSE_ATOMICS,
		.type = ARM64_CPUCAP_SYSTEM_FEATURE,
		.matches = has_cpuid_feature,
		.sys_reg = SYS_ID_AA64ISAR0_EL1,
		.field_pos = ID_AA64ISAR0_ATOMICS_SHIFT,
		.sign = FTR_UNSIGNED,
		.min_field_value = 2,
	},
#endif /* CONFIG_AS_LSE && CONFIG_ARM64_LSE_ATOMICS */
	{
		.desc = "Software prefetching using PRFM",
		.capability = ARM64_HAS_NO_HW_PREFETCH,
		.type = ARM64_CPUCAP_WEAK_LOCAL_CPU_FEATURE,
		.matches = has_no_hw_prefetch,
	},
#ifdef CONFIG_ARM64_UAO
	{
		.desc = "User Access Override",
		.capability = ARM64_HAS_UAO,
		.type = ARM64_CPUCAP_SYSTEM_FEATURE,
		.matches = has_cpuid_feature,
		.sys_reg = SYS_ID_AA64MMFR2_EL1,
		.field_pos = ID_AA64MMFR2_UAO_SHIFT,
		.min_field_value = 1,
		/*
		 * We rely on stop_machine() calling uao_thread_switch() to set
		 * UAO immediately after patching.
		 */
	},
#endif /* CONFIG_ARM64_UAO */
#ifdef CONFIG_ARM64_PAN
	{
		.capability = ARM64_ALT_PAN_NOT_UAO,
		.type = ARM64_CPUCAP_SYSTEM_FEATURE,
		.matches = cpufeature_pan_not_uao,
	},
#endif /* CONFIG_ARM64_PAN */
#ifdef CONFIG_ARM64_VHE
	{
		.desc = "Virtualization Host Extensions",
		.capability = ARM64_HAS_VIRT_HOST_EXTN,
		.type = ARM64_CPUCAP_STRICT_BOOT_CPU_FEATURE,
		.matches = runs_at_el2,
		.cpu_enable = cpu_copy_el2regs,
	},
#endif	/* CONFIG_ARM64_VHE */
	{
		.desc = "32-bit EL0 Support",
		.capability = ARM64_HAS_32BIT_EL0,
		.type = ARM64_CPUCAP_SYSTEM_FEATURE,
		.matches = has_cpuid_feature,
		.sys_reg = SYS_ID_AA64PFR0_EL1,
		.sign = FTR_UNSIGNED,
		.field_pos = ID_AA64PFR0_EL0_SHIFT,
		.min_field_value = ID_AA64PFR0_EL0_32BIT_64BIT,
	},
	{
		.desc = "Kernel page table isolation (KPTI)",
		.capability = ARM64_UNMAP_KERNEL_AT_EL0,
		.type = ARM64_CPUCAP_BOOT_RESTRICTED_CPU_LOCAL_FEATURE,
		/*
		 * The ID feature fields below are used to indicate that
		 * the CPU doesn't need KPTI. See unmap_kernel_at_el0 for
		 * more details.
		 */
		.sys_reg = SYS_ID_AA64PFR0_EL1,
		.field_pos = ID_AA64PFR0_CSV3_SHIFT,
		.min_field_value = 1,
		.matches = unmap_kernel_at_el0,
		.cpu_enable = kpti_install_ng_mappings,
	},
	{
		/* FP/SIMD is not implemented */
		.capability = ARM64_HAS_NO_FPSIMD,
		.type = ARM64_CPUCAP_BOOT_RESTRICTED_CPU_LOCAL_FEATURE,
		.min_field_value = 0,
		.matches = has_no_fpsimd,
	},
#ifdef CONFIG_ARM64_PMEM
	{
		.desc = "Data cache clean to Point of Persistence",
		.capability = ARM64_HAS_DCPOP,
		.type = ARM64_CPUCAP_SYSTEM_FEATURE,
		.matches = has_cpuid_feature,
		.sys_reg = SYS_ID_AA64ISAR1_EL1,
		.field_pos = ID_AA64ISAR1_DPB_SHIFT,
		.min_field_value = 1,
	},
#endif
#ifdef CONFIG_ARM64_SVE
	{
		.desc = "Scalable Vector Extension",
		.type = ARM64_CPUCAP_SYSTEM_FEATURE,
		.capability = ARM64_SVE,
		.sys_reg = SYS_ID_AA64PFR0_EL1,
		.sign = FTR_UNSIGNED,
		.field_pos = ID_AA64PFR0_SVE_SHIFT,
		.min_field_value = ID_AA64PFR0_SVE,
		.matches = has_cpuid_feature,
		.cpu_enable = sve_kernel_enable,
	},
#endif /* CONFIG_ARM64_SVE */
#ifdef CONFIG_ARM64_RAS_EXTN
	{
		.desc = "RAS Extension Support",
		.capability = ARM64_HAS_RAS_EXTN,
		.type = ARM64_CPUCAP_SYSTEM_FEATURE,
		.matches = has_cpuid_feature,
		.sys_reg = SYS_ID_AA64PFR0_EL1,
		.sign = FTR_UNSIGNED,
		.field_pos = ID_AA64PFR0_RAS_SHIFT,
		.min_field_value = ID_AA64PFR0_RAS_V1,
		.cpu_enable = cpu_clear_disr,
	},
#endif /* CONFIG_ARM64_RAS_EXTN */
	{
		.desc = "Data cache clean to the PoU not required for I/D coherence",
		.capability = ARM64_HAS_CACHE_IDC,
		.type = ARM64_CPUCAP_SYSTEM_FEATURE,
		.matches = has_cache_idc,
	},
	{
		.desc = "Instruction cache invalidation not required for I/D coherence",
		.capability = ARM64_HAS_CACHE_DIC,
		.type = ARM64_CPUCAP_SYSTEM_FEATURE,
		.matches = has_cache_dic,
	},
	{
		.desc = "Stage-2 Force Write-Back",
		.type = ARM64_CPUCAP_SYSTEM_FEATURE,
		.capability = ARM64_HAS_STAGE2_FWB,
		.sys_reg = SYS_ID_AA64MMFR2_EL1,
		.sign = FTR_UNSIGNED,
		.field_pos = ID_AA64MMFR2_FWB_SHIFT,
		.min_field_value = 1,
		.matches = has_cpuid_feature,
		.cpu_enable = cpu_has_fwb,
	},
#ifdef CONFIG_ARM64_HW_AFDBM
	{
		/*
		 * Since we turn this on always, we don't want the user to
		 * think that the feature is available when it may not be.
		 * So hide the description.
		 *
		 * .desc = "Hardware pagetable Dirty Bit Management",
		 *
		 */
		.type = ARM64_CPUCAP_WEAK_LOCAL_CPU_FEATURE,
		.capability = ARM64_HW_DBM,
		.sys_reg = SYS_ID_AA64MMFR1_EL1,
		.sign = FTR_UNSIGNED,
		.field_pos = ID_AA64MMFR1_HADBS_SHIFT,
		.min_field_value = 2,
		.matches = has_hw_dbm,
		.cpu_enable = cpu_enable_hw_dbm,
	},
#endif
#ifdef CONFIG_ARM64_SSBD
	{
		.desc = "Speculative Store Bypassing Safe (SSBS)",
		.capability = ARM64_SSBS,
		.type = ARM64_CPUCAP_WEAK_LOCAL_CPU_FEATURE,
		.matches = has_cpuid_feature,
		.sys_reg = SYS_ID_AA64PFR1_EL1,
		.field_pos = ID_AA64PFR1_SSBS_SHIFT,
		.sign = FTR_UNSIGNED,
		.min_field_value = ID_AA64PFR1_SSBS_PSTATE_ONLY,
		.cpu_enable = cpu_enable_ssbs,
	},
#endif
	{
<<<<<<< HEAD
		.desc = "CRC32 instructions",
		.capability = ARM64_HAS_CRC32,
		.type = ARM64_CPUCAP_SYSTEM_FEATURE,
		.matches = has_cpuid_feature,
		.sys_reg = SYS_ID_AA64ISAR0_EL1,
		.field_pos = ID_AA64ISAR0_CRC32_SHIFT,
		.min_field_value = 1,
	},
	{
=======
>>>>>>> bbc4834e
		.desc = "Speculation barrier (SB)",
		.capability = ARM64_HAS_SB,
		.type = ARM64_CPUCAP_SYSTEM_FEATURE,
		.matches = has_cpuid_feature,
		.sys_reg = SYS_ID_AA64ISAR1_EL1,
		.field_pos = ID_AA64ISAR1_SB_SHIFT,
		.sign = FTR_UNSIGNED,
		.min_field_value = 1,
	},
	{},
};

#define HWCAP_CPUID_MATCH(reg, field, s, min_value)		\
		.matches = has_user_cpuid_feature,		\
		.sys_reg = reg,					\
		.field_pos = field,				\
		.sign = s,					\
		.min_field_value = min_value,			\

#define __HWCAP_CAP(name, cap_type, cap)			\
		.desc = name,					\
		.type = ARM64_CPUCAP_SYSTEM_FEATURE,		\
		.hwcap_type = cap_type,				\
		.hwcap = cap,					\

#define HWCAP_CAP(reg, field, s, min_value, cap_type, cap)	\
	{							\
		__HWCAP_CAP(#cap, cap_type, cap)		\
		HWCAP_CPUID_MATCH(reg, field, s, min_value)	\
	}

#define HWCAP_CAP_MATCH(match, cap_type, cap)			\
	{							\
		__HWCAP_CAP(#cap, cap_type, cap)		\
		.matches = match,				\
	}

static const struct arm64_cpu_capabilities arm64_elf_hwcaps[] = {
	HWCAP_CAP(SYS_ID_AA64ISAR0_EL1, ID_AA64ISAR0_AES_SHIFT, FTR_UNSIGNED, 2, CAP_HWCAP, HWCAP_PMULL),
	HWCAP_CAP(SYS_ID_AA64ISAR0_EL1, ID_AA64ISAR0_AES_SHIFT, FTR_UNSIGNED, 1, CAP_HWCAP, HWCAP_AES),
	HWCAP_CAP(SYS_ID_AA64ISAR0_EL1, ID_AA64ISAR0_SHA1_SHIFT, FTR_UNSIGNED, 1, CAP_HWCAP, HWCAP_SHA1),
	HWCAP_CAP(SYS_ID_AA64ISAR0_EL1, ID_AA64ISAR0_SHA2_SHIFT, FTR_UNSIGNED, 1, CAP_HWCAP, HWCAP_SHA2),
	HWCAP_CAP(SYS_ID_AA64ISAR0_EL1, ID_AA64ISAR0_SHA2_SHIFT, FTR_UNSIGNED, 2, CAP_HWCAP, HWCAP_SHA512),
	HWCAP_CAP(SYS_ID_AA64ISAR0_EL1, ID_AA64ISAR0_CRC32_SHIFT, FTR_UNSIGNED, 1, CAP_HWCAP, HWCAP_CRC32),
	HWCAP_CAP(SYS_ID_AA64ISAR0_EL1, ID_AA64ISAR0_ATOMICS_SHIFT, FTR_UNSIGNED, 2, CAP_HWCAP, HWCAP_ATOMICS),
	HWCAP_CAP(SYS_ID_AA64ISAR0_EL1, ID_AA64ISAR0_RDM_SHIFT, FTR_UNSIGNED, 1, CAP_HWCAP, HWCAP_ASIMDRDM),
	HWCAP_CAP(SYS_ID_AA64ISAR0_EL1, ID_AA64ISAR0_SHA3_SHIFT, FTR_UNSIGNED, 1, CAP_HWCAP, HWCAP_SHA3),
	HWCAP_CAP(SYS_ID_AA64ISAR0_EL1, ID_AA64ISAR0_SM3_SHIFT, FTR_UNSIGNED, 1, CAP_HWCAP, HWCAP_SM3),
	HWCAP_CAP(SYS_ID_AA64ISAR0_EL1, ID_AA64ISAR0_SM4_SHIFT, FTR_UNSIGNED, 1, CAP_HWCAP, HWCAP_SM4),
	HWCAP_CAP(SYS_ID_AA64ISAR0_EL1, ID_AA64ISAR0_DP_SHIFT, FTR_UNSIGNED, 1, CAP_HWCAP, HWCAP_ASIMDDP),
	HWCAP_CAP(SYS_ID_AA64ISAR0_EL1, ID_AA64ISAR0_FHM_SHIFT, FTR_UNSIGNED, 1, CAP_HWCAP, HWCAP_ASIMDFHM),
	HWCAP_CAP(SYS_ID_AA64ISAR0_EL1, ID_AA64ISAR0_TS_SHIFT, FTR_UNSIGNED, 1, CAP_HWCAP, HWCAP_FLAGM),
	HWCAP_CAP(SYS_ID_AA64PFR0_EL1, ID_AA64PFR0_FP_SHIFT, FTR_SIGNED, 0, CAP_HWCAP, HWCAP_FP),
	HWCAP_CAP(SYS_ID_AA64PFR0_EL1, ID_AA64PFR0_FP_SHIFT, FTR_SIGNED, 1, CAP_HWCAP, HWCAP_FPHP),
	HWCAP_CAP(SYS_ID_AA64PFR0_EL1, ID_AA64PFR0_ASIMD_SHIFT, FTR_SIGNED, 0, CAP_HWCAP, HWCAP_ASIMD),
	HWCAP_CAP(SYS_ID_AA64PFR0_EL1, ID_AA64PFR0_ASIMD_SHIFT, FTR_SIGNED, 1, CAP_HWCAP, HWCAP_ASIMDHP),
	HWCAP_CAP(SYS_ID_AA64PFR0_EL1, ID_AA64PFR0_DIT_SHIFT, FTR_SIGNED, 1, CAP_HWCAP, HWCAP_DIT),
	HWCAP_CAP(SYS_ID_AA64ISAR1_EL1, ID_AA64ISAR1_DPB_SHIFT, FTR_UNSIGNED, 1, CAP_HWCAP, HWCAP_DCPOP),
	HWCAP_CAP(SYS_ID_AA64ISAR1_EL1, ID_AA64ISAR1_JSCVT_SHIFT, FTR_UNSIGNED, 1, CAP_HWCAP, HWCAP_JSCVT),
	HWCAP_CAP(SYS_ID_AA64ISAR1_EL1, ID_AA64ISAR1_FCMA_SHIFT, FTR_UNSIGNED, 1, CAP_HWCAP, HWCAP_FCMA),
	HWCAP_CAP(SYS_ID_AA64ISAR1_EL1, ID_AA64ISAR1_LRCPC_SHIFT, FTR_UNSIGNED, 1, CAP_HWCAP, HWCAP_LRCPC),
	HWCAP_CAP(SYS_ID_AA64ISAR1_EL1, ID_AA64ISAR1_LRCPC_SHIFT, FTR_UNSIGNED, 2, CAP_HWCAP, HWCAP_ILRCPC),
	HWCAP_CAP(SYS_ID_AA64ISAR1_EL1, ID_AA64ISAR1_SB_SHIFT, FTR_UNSIGNED, 1, CAP_HWCAP, HWCAP_SB),
	HWCAP_CAP(SYS_ID_AA64MMFR2_EL1, ID_AA64MMFR2_AT_SHIFT, FTR_UNSIGNED, 1, CAP_HWCAP, HWCAP_USCAT),
#ifdef CONFIG_ARM64_SVE
	HWCAP_CAP(SYS_ID_AA64PFR0_EL1, ID_AA64PFR0_SVE_SHIFT, FTR_UNSIGNED, ID_AA64PFR0_SVE, CAP_HWCAP, HWCAP_SVE),
#endif
	HWCAP_CAP(SYS_ID_AA64PFR1_EL1, ID_AA64PFR1_SSBS_SHIFT, FTR_UNSIGNED, ID_AA64PFR1_SSBS_PSTATE_INSNS, CAP_HWCAP, HWCAP_SSBS),
	{},
};

#ifdef CONFIG_COMPAT
static bool compat_has_neon(const struct arm64_cpu_capabilities *cap, int scope)
{
	/*
	 * Check that all of MVFR1_EL1.{SIMDSP, SIMDInt, SIMDLS} are available,
	 * in line with that of arm32 as in vfp_init(). We make sure that the
	 * check is future proof, by making sure value is non-zero.
	 */
	u32 mvfr1;

	WARN_ON(scope == SCOPE_LOCAL_CPU && preemptible());
	if (scope == SCOPE_SYSTEM)
		mvfr1 = read_sanitised_ftr_reg(SYS_MVFR1_EL1);
	else
		mvfr1 = read_sysreg_s(SYS_MVFR1_EL1);

	return cpuid_feature_extract_unsigned_field(mvfr1, MVFR1_SIMDSP_SHIFT) &&
		cpuid_feature_extract_unsigned_field(mvfr1, MVFR1_SIMDINT_SHIFT) &&
		cpuid_feature_extract_unsigned_field(mvfr1, MVFR1_SIMDLS_SHIFT);
}
#endif

static const struct arm64_cpu_capabilities compat_elf_hwcaps[] = {
#ifdef CONFIG_COMPAT
	HWCAP_CAP_MATCH(compat_has_neon, CAP_COMPAT_HWCAP, COMPAT_HWCAP_NEON),
	HWCAP_CAP(SYS_MVFR1_EL1, MVFR1_SIMDFMAC_SHIFT, FTR_UNSIGNED, 1, CAP_COMPAT_HWCAP, COMPAT_HWCAP_VFPv4),
	/* Arm v8 mandates MVFR0.FPDP == {0, 2}. So, piggy back on this for the presence of VFP support */
	HWCAP_CAP(SYS_MVFR0_EL1, MVFR0_FPDP_SHIFT, FTR_UNSIGNED, 2, CAP_COMPAT_HWCAP, COMPAT_HWCAP_VFP),
	HWCAP_CAP(SYS_MVFR0_EL1, MVFR0_FPDP_SHIFT, FTR_UNSIGNED, 2, CAP_COMPAT_HWCAP, COMPAT_HWCAP_VFPv3),
	HWCAP_CAP(SYS_ID_ISAR5_EL1, ID_ISAR5_AES_SHIFT, FTR_UNSIGNED, 2, CAP_COMPAT_HWCAP2, COMPAT_HWCAP2_PMULL),
	HWCAP_CAP(SYS_ID_ISAR5_EL1, ID_ISAR5_AES_SHIFT, FTR_UNSIGNED, 1, CAP_COMPAT_HWCAP2, COMPAT_HWCAP2_AES),
	HWCAP_CAP(SYS_ID_ISAR5_EL1, ID_ISAR5_SHA1_SHIFT, FTR_UNSIGNED, 1, CAP_COMPAT_HWCAP2, COMPAT_HWCAP2_SHA1),
	HWCAP_CAP(SYS_ID_ISAR5_EL1, ID_ISAR5_SHA2_SHIFT, FTR_UNSIGNED, 1, CAP_COMPAT_HWCAP2, COMPAT_HWCAP2_SHA2),
	HWCAP_CAP(SYS_ID_ISAR5_EL1, ID_ISAR5_CRC32_SHIFT, FTR_UNSIGNED, 1, CAP_COMPAT_HWCAP2, COMPAT_HWCAP2_CRC32),
#endif
	{},
};

static void __init cap_set_elf_hwcap(const struct arm64_cpu_capabilities *cap)
{
	switch (cap->hwcap_type) {
	case CAP_HWCAP:
		elf_hwcap |= cap->hwcap;
		break;
#ifdef CONFIG_COMPAT
	case CAP_COMPAT_HWCAP:
		compat_elf_hwcap |= (u32)cap->hwcap;
		break;
	case CAP_COMPAT_HWCAP2:
		compat_elf_hwcap2 |= (u32)cap->hwcap;
		break;
#endif
	default:
		WARN_ON(1);
		break;
	}
}

/* Check if we have a particular HWCAP enabled */
static bool cpus_have_elf_hwcap(const struct arm64_cpu_capabilities *cap)
{
	bool rc;

	switch (cap->hwcap_type) {
	case CAP_HWCAP:
		rc = (elf_hwcap & cap->hwcap) != 0;
		break;
#ifdef CONFIG_COMPAT
	case CAP_COMPAT_HWCAP:
		rc = (compat_elf_hwcap & (u32)cap->hwcap) != 0;
		break;
	case CAP_COMPAT_HWCAP2:
		rc = (compat_elf_hwcap2 & (u32)cap->hwcap) != 0;
		break;
#endif
	default:
		WARN_ON(1);
		rc = false;
	}

	return rc;
}

static void __init setup_elf_hwcaps(const struct arm64_cpu_capabilities *hwcaps)
{
	/* We support emulation of accesses to CPU ID feature registers */
	elf_hwcap |= HWCAP_CPUID;
	for (; hwcaps->matches; hwcaps++)
		if (hwcaps->matches(hwcaps, cpucap_default_scope(hwcaps)))
			cap_set_elf_hwcap(hwcaps);
}

/*
 * Check if the current CPU has a given feature capability.
 * Should be called from non-preemptible context.
 */
static bool __this_cpu_has_cap(const struct arm64_cpu_capabilities *cap_array,
			       unsigned int cap)
{
	const struct arm64_cpu_capabilities *caps;

	if (WARN_ON(preemptible()))
		return false;

	for (caps = cap_array; caps->matches; caps++)
		if (caps->capability == cap)
			return caps->matches(caps, SCOPE_LOCAL_CPU);

	return false;
}

static void __update_cpu_capabilities(const struct arm64_cpu_capabilities *caps,
				      u16 scope_mask, const char *info)
{
	scope_mask &= ARM64_CPUCAP_SCOPE_MASK;
	for (; caps->matches; caps++) {
		if (!(caps->type & scope_mask) ||
		    !caps->matches(caps, cpucap_default_scope(caps)))
			continue;

		if (!cpus_have_cap(caps->capability) && caps->desc)
			pr_info("%s %s\n", info, caps->desc);
		cpus_set_cap(caps->capability);
	}
}

static void update_cpu_capabilities(u16 scope_mask)
{
	__update_cpu_capabilities(arm64_errata, scope_mask,
				  "enabling workaround for");
	__update_cpu_capabilities(arm64_features, scope_mask, "detected:");
}

static int __enable_cpu_capability(void *arg)
{
	const struct arm64_cpu_capabilities *cap = arg;

	cap->cpu_enable(cap);
	return 0;
}

/*
 * Run through the enabled capabilities and enable() it on all active
 * CPUs
 */
static void __init
__enable_cpu_capabilities(const struct arm64_cpu_capabilities *caps,
			  u16 scope_mask)
{
	scope_mask &= ARM64_CPUCAP_SCOPE_MASK;
	for (; caps->matches; caps++) {
		unsigned int num = caps->capability;

		if (!(caps->type & scope_mask) || !cpus_have_cap(num))
			continue;

		/* Ensure cpus_have_const_cap(num) works */
		static_branch_enable(&cpu_hwcap_keys[num]);

		if (caps->cpu_enable) {
			/*
			 * Capabilities with SCOPE_BOOT_CPU scope are finalised
			 * before any secondary CPU boots. Thus, each secondary
			 * will enable the capability as appropriate via
			 * check_local_cpu_capabilities(). The only exception is
			 * the boot CPU, for which the capability must be
			 * enabled here. This approach avoids costly
			 * stop_machine() calls for this case.
			 *
			 * Otherwise, use stop_machine() as it schedules the
			 * work allowing us to modify PSTATE, instead of
			 * on_each_cpu() which uses an IPI, giving us a PSTATE
			 * that disappears when we return.
			 */
			if (scope_mask & SCOPE_BOOT_CPU)
				caps->cpu_enable(caps);
			else
				stop_machine(__enable_cpu_capability,
					     (void *)caps, cpu_online_mask);
		}
	}
}

static void __init enable_cpu_capabilities(u16 scope_mask)
{
	__enable_cpu_capabilities(arm64_errata, scope_mask);
	__enable_cpu_capabilities(arm64_features, scope_mask);
}

/*
 * Run through the list of capabilities to check for conflicts.
 * If the system has already detected a capability, take necessary
 * action on this CPU.
 *
 * Returns "false" on conflicts.
 */
static bool
__verify_local_cpu_caps(const struct arm64_cpu_capabilities *caps,
			u16 scope_mask)
{
	bool cpu_has_cap, system_has_cap;

	scope_mask &= ARM64_CPUCAP_SCOPE_MASK;

	for (; caps->matches; caps++) {
		if (!(caps->type & scope_mask))
			continue;

		cpu_has_cap = caps->matches(caps, SCOPE_LOCAL_CPU);
		system_has_cap = cpus_have_cap(caps->capability);

		if (system_has_cap) {
			/*
			 * Check if the new CPU misses an advertised feature,
			 * which is not safe to miss.
			 */
			if (!cpu_has_cap && !cpucap_late_cpu_optional(caps))
				break;
			/*
			 * We have to issue cpu_enable() irrespective of
			 * whether the CPU has it or not, as it is enabeld
			 * system wide. It is upto the call back to take
			 * appropriate action on this CPU.
			 */
			if (caps->cpu_enable)
				caps->cpu_enable(caps);
		} else {
			/*
			 * Check if the CPU has this capability if it isn't
			 * safe to have when the system doesn't.
			 */
			if (cpu_has_cap && !cpucap_late_cpu_permitted(caps))
				break;
		}
	}

	if (caps->matches) {
		pr_crit("CPU%d: Detected conflict for capability %d (%s), System: %d, CPU: %d\n",
			smp_processor_id(), caps->capability,
			caps->desc, system_has_cap, cpu_has_cap);
		return false;
	}

	return true;
}

static bool verify_local_cpu_caps(u16 scope_mask)
{
	return __verify_local_cpu_caps(arm64_errata, scope_mask) &&
	       __verify_local_cpu_caps(arm64_features, scope_mask);
}

/*
 * Check for CPU features that are used in early boot
 * based on the Boot CPU value.
 */
static void check_early_cpu_features(void)
{
	verify_cpu_asid_bits();
	/*
	 * Early features are used by the kernel already. If there
	 * is a conflict, we cannot proceed further.
	 */
	if (!verify_local_cpu_caps(SCOPE_BOOT_CPU))
		cpu_panic_kernel();
}

static void
verify_local_elf_hwcaps(const struct arm64_cpu_capabilities *caps)
{

	for (; caps->matches; caps++)
		if (cpus_have_elf_hwcap(caps) && !caps->matches(caps, SCOPE_LOCAL_CPU)) {
			pr_crit("CPU%d: missing HWCAP: %s\n",
					smp_processor_id(), caps->desc);
			cpu_die_early();
		}
}

static void verify_sve_features(void)
{
	u64 safe_zcr = read_sanitised_ftr_reg(SYS_ZCR_EL1);
	u64 zcr = read_zcr_features();

	unsigned int safe_len = safe_zcr & ZCR_ELx_LEN_MASK;
	unsigned int len = zcr & ZCR_ELx_LEN_MASK;

	if (len < safe_len || sve_verify_vq_map()) {
		pr_crit("CPU%d: SVE: required vector length(s) missing\n",
			smp_processor_id());
		cpu_die_early();
	}

	/* Add checks on other ZCR bits here if necessary */
}


/*
 * Run through the enabled system capabilities and enable() it on this CPU.
 * The capabilities were decided based on the available CPUs at the boot time.
 * Any new CPU should match the system wide status of the capability. If the
 * new CPU doesn't have a capability which the system now has enabled, we
 * cannot do anything to fix it up and could cause unexpected failures. So
 * we park the CPU.
 */
static void verify_local_cpu_capabilities(void)
{
	/*
	 * The capabilities with SCOPE_BOOT_CPU are checked from
	 * check_early_cpu_features(), as they need to be verified
	 * on all secondary CPUs.
	 */
	if (!verify_local_cpu_caps(SCOPE_ALL & ~SCOPE_BOOT_CPU))
		cpu_die_early();

	verify_local_elf_hwcaps(arm64_elf_hwcaps);

	if (system_supports_32bit_el0())
		verify_local_elf_hwcaps(compat_elf_hwcaps);

	if (system_supports_sve())
		verify_sve_features();
}

void check_local_cpu_capabilities(void)
{
	/*
	 * All secondary CPUs should conform to the early CPU features
	 * in use by the kernel based on boot CPU.
	 */
	check_early_cpu_features();

	/*
	 * If we haven't finalised the system capabilities, this CPU gets
	 * a chance to update the errata work arounds and local features.
	 * Otherwise, this CPU should verify that it has all the system
	 * advertised capabilities.
	 */
	if (!sys_caps_initialised)
		update_cpu_capabilities(SCOPE_LOCAL_CPU);
	else
		verify_local_cpu_capabilities();
}

static void __init setup_boot_cpu_capabilities(void)
{
	/* Detect capabilities with either SCOPE_BOOT_CPU or SCOPE_LOCAL_CPU */
	update_cpu_capabilities(SCOPE_BOOT_CPU | SCOPE_LOCAL_CPU);
	/* Enable the SCOPE_BOOT_CPU capabilities alone right away */
	enable_cpu_capabilities(SCOPE_BOOT_CPU);
}

DEFINE_STATIC_KEY_FALSE(arm64_const_caps_ready);
EXPORT_SYMBOL(arm64_const_caps_ready);

static void __init mark_const_caps_ready(void)
{
	static_branch_enable(&arm64_const_caps_ready);
}

extern const struct arm64_cpu_capabilities arm64_errata[];

bool this_cpu_has_cap(unsigned int cap)
{
	return (__this_cpu_has_cap(arm64_features, cap) ||
		__this_cpu_has_cap(arm64_errata, cap));
}

static void __init setup_system_capabilities(void)
{
	/*
	 * We have finalised the system-wide safe feature
	 * registers, finalise the capabilities that depend
	 * on it. Also enable all the available capabilities,
	 * that are not enabled already.
	 */
	update_cpu_capabilities(SCOPE_SYSTEM);
	enable_cpu_capabilities(SCOPE_ALL & ~SCOPE_BOOT_CPU);
}

void __init setup_cpu_features(void)
{
	u32 cwg;

	setup_system_capabilities();
	mark_const_caps_ready();
	user_feature_fixup();
	setup_elf_hwcaps(arm64_elf_hwcaps);

	if (system_supports_32bit_el0()) {
		setup_elf_hwcaps(compat_elf_hwcaps);
		elf_hwcap_fixup();
	}

	if (system_uses_ttbr0_pan())
		pr_info("emulated: Privileged Access Never (PAN) using TTBR0_EL1 switching\n");

	sve_setup();
	minsigstksz_setup();

	/* Advertise that we have computed the system capabilities */
	set_sys_caps_initialised();

	/*
	 * Check for sane CTR_EL0.CWG value.
	 */
	cwg = cache_type_cwg();
	if (!cwg)
		pr_warn("No Cache Writeback Granule information, assuming %d\n",
			ARCH_DMA_MINALIGN);
}

static bool __maybe_unused
cpufeature_pan_not_uao(const struct arm64_cpu_capabilities *entry, int __unused)
{
	return (cpus_have_const_cap(ARM64_HAS_PAN) && !cpus_have_const_cap(ARM64_HAS_UAO));
}

/*
 * We emulate only the following system register space.
 * Op0 = 0x3, CRn = 0x0, Op1 = 0x0, CRm = [0, 2 - 7]
 * See Table C5-6 System instruction encodings for System register accesses,
 * ARMv8 ARM(ARM DDI 0487A.f) for more details.
 */
static inline bool __attribute_const__ is_emulated(u32 id)
{
	return (sys_reg_Op0(id) == 0x3 &&
		sys_reg_CRn(id) == 0x0 &&
		sys_reg_Op1(id) == 0x0 &&
		(sys_reg_CRm(id) == 0 ||
		 ((sys_reg_CRm(id) >= 2) && (sys_reg_CRm(id) <= 7))));
}

/*
 * With CRm == 0, reg should be one of :
 * MIDR_EL1, MPIDR_EL1 or REVIDR_EL1.
 */
static inline int emulate_id_reg(u32 id, u64 *valp)
{
	switch (id) {
	case SYS_MIDR_EL1:
		*valp = read_cpuid_id();
		break;
	case SYS_MPIDR_EL1:
		*valp = SYS_MPIDR_SAFE_VAL;
		break;
	case SYS_REVIDR_EL1:
		/* IMPLEMENTATION DEFINED values are emulated with 0 */
		*valp = 0;
		break;
	default:
		return -EINVAL;
	}

	return 0;
}

static int emulate_sys_reg(u32 id, u64 *valp)
{
	struct arm64_ftr_reg *regp;

	if (!is_emulated(id))
		return -EINVAL;

	if (sys_reg_CRm(id) == 0)
		return emulate_id_reg(id, valp);

	regp = get_arm64_ftr_reg(id);
	if (regp)
		*valp = arm64_ftr_reg_user_value(regp);
	else
		/*
		 * The untracked registers are either IMPLEMENTATION DEFINED
		 * (e.g, ID_AFR0_EL1) or reserved RAZ.
		 */
		*valp = 0;
	return 0;
}

static int emulate_mrs(struct pt_regs *regs, u32 insn)
{
	int rc;
	u32 sys_reg, dst;
	u64 val;

	/*
	 * sys_reg values are defined as used in mrs/msr instruction.
	 * shift the imm value to get the encoding.
	 */
	sys_reg = (u32)aarch64_insn_decode_immediate(AARCH64_INSN_IMM_16, insn) << 5;
	rc = emulate_sys_reg(sys_reg, &val);
	if (!rc) {
		dst = aarch64_insn_decode_register(AARCH64_INSN_REGTYPE_RT, insn);
		pt_regs_write_reg(regs, dst, val);
		arm64_skip_faulting_instruction(regs, AARCH64_INSN_SIZE);
	}

	return rc;
}

static struct undef_hook mrs_hook = {
	.instr_mask = 0xfff00000,
	.instr_val  = 0xd5300000,
	.pstate_mask = PSR_AA32_MODE_MASK,
	.pstate_val = PSR_MODE_EL0t,
	.fn = emulate_mrs,
};

static int __init enable_mrs_emulation(void)
{
	register_undef_hook(&mrs_hook);
	return 0;
}

core_initcall(enable_mrs_emulation);

void cpu_clear_disr(const struct arm64_cpu_capabilities *__unused)
{
	/* Firmware may have left a deferred SError in this register. */
	write_sysreg_s(0, SYS_DISR_EL1);
}

ssize_t cpu_show_meltdown(struct device *dev, struct device_attribute *attr,
			  char *buf)
{
	if (__meltdown_safe)
		return sprintf(buf, "Not affected\n");

	if (arm64_kernel_unmapped_at_el0())
		return sprintf(buf, "Mitigation: PTI\n");

	return sprintf(buf, "Vulnerable\n");
}<|MERGE_RESOLUTION|>--- conflicted
+++ resolved
@@ -1421,7 +1421,6 @@
 	},
 #endif
 	{
-<<<<<<< HEAD
 		.desc = "CRC32 instructions",
 		.capability = ARM64_HAS_CRC32,
 		.type = ARM64_CPUCAP_SYSTEM_FEATURE,
@@ -1431,8 +1430,6 @@
 		.min_field_value = 1,
 	},
 	{
-=======
->>>>>>> bbc4834e
 		.desc = "Speculation barrier (SB)",
 		.capability = ARM64_HAS_SB,
 		.type = ARM64_CPUCAP_SYSTEM_FEATURE,
