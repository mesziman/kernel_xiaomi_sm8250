--- conflicted
+++ resolved
@@ -148,7 +148,6 @@
 	.endm
 
 /*
-<<<<<<< HEAD
  * Speculation barrier
  */
 	.macro	sb
@@ -162,8 +161,6 @@
 	.endm
 
 /*
-=======
->>>>>>> d181e60e
  * Sanitise a 64-bit bounded index wrt speculation, returning zero if out
  * of bounds.
  */
@@ -756,11 +753,7 @@
 .Lyield_out_\@ :
 	.endm
 
-<<<<<<< HEAD
-	.macro __mitigate_spectre_bhb_loop      tmp
-=======
 	.macro __mitigate_spectre_bhb_loop	tmp
->>>>>>> d181e60e
 #ifdef CONFIG_MITIGATE_SPECTRE_BRANCH_HISTORY
 alternative_cb  spectre_bhb_patch_loop_iter
 	mov	\tmp, #32		// Patched to correct the immediate
@@ -781,11 +774,7 @@
 	stp	x2, x3, [sp, #-16]!
 	mov	w0, #ARM_SMCCC_ARCH_WORKAROUND_3
 alternative_cb	arm64_update_smccc_conduit
-<<<<<<< HEAD
 	nop					// Patched to SMC/HVC #0
-=======
-	nop			// Patched to SMC/HVC #0
->>>>>>> d181e60e
 alternative_cb_end
 	ldp	x2, x3, [sp], #16
 	ldp	x0, x1, [sp], #16
