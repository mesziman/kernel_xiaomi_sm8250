--- conflicted
+++ resolved
@@ -51,23 +51,15 @@
 #define ARM64_SSBD				30
 #define ARM64_MISMATCHED_CACHE_TYPE		31
 #define ARM64_HAS_STAGE2_FWB			32
-<<<<<<< HEAD
-#define ARM64_HAS_CRC32			33
+#define ARM64_HAS_CRC32				33
 #define ARM64_WORKAROUND_1463225		34
 #define ARM64_SSBS				35
 #define ARM64_WORKAROUND_1188873		36
 #define ARM64_WORKAROUND_1542418		37
 #define ARM64_WORKAROUND_1542419		38
+#define ARM64_SPECTRE_BHB			39
 
 /* kabi: reserve 39 - 63 for future cpu capabilities */
 #define ARM64_NCAPS				63
-=======
-#define ARM64_WORKAROUND_1463225		33
-#define ARM64_SSBS				34
-#define ARM64_WORKAROUND_1542419		35
-#define ARM64_SPECTRE_BHB			36
-
-#define ARM64_NCAPS				37
->>>>>>> 67aefbfe
 
 #endif /* __ASM_CPUCAPS_H */