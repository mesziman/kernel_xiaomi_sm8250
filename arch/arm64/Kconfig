--- conflicted
+++ resolved
@@ -832,7 +832,6 @@
 	  Say Y here to experiment with turning CPUs off and on.  CPUs
 	  can be controlled through /sys/devices/system/cpu.
 
-<<<<<<< HEAD
 config ARCH_ENABLE_MEMORY_HOTPLUG
     depends on !NUMA
 	def_bool y
@@ -840,8 +839,6 @@
 config ARCH_ENABLE_MEMORY_HOTREMOVE
 	def_bool y
 
-=======
->>>>>>> e543b332
 # The GPIO number here must be sorted by descending number. In case of
 # a multiplatform kernel, we just want the highest value required by the
 # selected platforms.
@@ -927,7 +924,6 @@
 config ARCH_HAS_CACHE_LINE_SIZE
 	def_bool y
 
-<<<<<<< HEAD
 config ARM64_DMA_USE_IOMMU
 	bool "ARM64 DMA iommu integration"
 	select ARM_HAS_SG_CHAIN
@@ -962,8 +958,6 @@
 config ARCH_MEMORY_PROBE
 	def_bool y
 	depends on MEMORY_HOTPLUG
-=======
->>>>>>> e543b332
 
 # Supported by clang >= 7.0
 config CC_HAVE_SHADOW_CALL_STACK
@@ -1156,7 +1150,6 @@
 	  When taking an exception from user-space, a sequence of branches
 	  or a firmware call overwrites the branch history.
 
-<<<<<<< HEAD
 config PRINT_VMEMLAYOUT
 	bool "Enable debug option to print kernel virtual memory layout"
 	help
@@ -1166,8 +1159,6 @@
 
 	  If unsure, say N.
 
-=======
->>>>>>> e543b332
 config ARM64_TAGGED_ADDR_ABI
 	bool "Enable the tagged user addresses syscall ABI"
 	default y
@@ -1181,10 +1172,7 @@
 	bool "Enable vDSO for 32-bit applications"
 	depends on !CPU_BIG_ENDIAN && "$(CROSS_COMPILE_COMPAT)" != ""
 	select GENERIC_COMPAT_VDSO
-<<<<<<< HEAD
 	select ARM_ARCH_TIMER_VCT_ACCESS
-=======
->>>>>>> e543b332
 	default y
 	help
 	  Place in the process address space of 32-bit applications an
@@ -1194,7 +1182,6 @@
 	  You must have a 32-bit build of glibc 2.22 or later for programs
 	  to seamlessly take advantage of this.
 
-<<<<<<< HEAD
 config RODATA_FULL_DEFAULT_ENABLED
 	bool "Apply r/o permissions of VM areas also to their linear aliases"
 	default y
@@ -1209,8 +1196,6 @@
 	  This requires the linear region to be mapped down to pages,
 	  which may adversely affect performance in some cases.
 
-=======
->>>>>>> e543b332
 menuconfig ARMV8_DEPRECATED
 	bool "Emulate deprecated/obsolete ARMv8 instructions"
 	depends on COMPAT
