--- conflicted
+++ resolved
@@ -985,7 +985,6 @@
 	  architectures, and don't require runtime relocation on relocatable
 	  kernels.
 
-<<<<<<< HEAD
 config PANIC_ON_REFCOUNT_ERROR
 	bool "Kernel panic on refcount error detection"
 	depends on REFCOUNT_FULL
@@ -1009,11 +1008,9 @@
 	  well as compatible NM and OBJCOPY utilities (llvm-nm and llvm-objcopy
 	  are compatible).
 
-=======
 config ARCH_USE_MEMREMAP_PROT
 	bool
 
->>>>>>> 508a321e
 source "kernel/gcov/Kconfig"
 
 source "scripts/gcc-plugins/Kconfig"
