# SPDX-License-Identifier: GPL-2.0
config ARM
	bool
	default y
	select ARCH_CLOCKSOURCE_DATA
	select ARCH_DISCARD_MEMBLOCK if !HAVE_ARCH_PFN_VALID && !KEXEC
	select ARCH_HAS_DEBUG_VIRTUAL if MMU
	select ARCH_HAS_DEVMEM_IS_ALLOWED
	select ARCH_HAS_ELF_RANDOMIZE
	select ARCH_HAS_FORTIFY_SOURCE
	select ARCH_HAS_KCOV
	select ARCH_HAS_MEMBARRIER_SYNC_CORE
	select ARCH_HAS_PTE_SPECIAL if ARM_LPAE
	select ARCH_HAS_PHYS_TO_DMA
	select ARCH_HAS_SET_MEMORY
	select ARCH_HAS_STRICT_KERNEL_RWX if MMU && !XIP_KERNEL
	select ARCH_HAS_STRICT_MODULE_RWX if MMU
	select ARCH_HAS_TICK_BROADCAST if GENERIC_CLOCKEVENTS_BROADCAST
	select ARCH_HAVE_CUSTOM_GPIO_H
	select ARCH_HAS_GCOV_PROFILE_ALL
	select ARCH_MIGHT_HAVE_PC_PARPORT
	select ARCH_OPTIONAL_KERNEL_RWX if ARCH_HAS_STRICT_KERNEL_RWX
	select ARCH_OPTIONAL_KERNEL_RWX_DEFAULT if CPU_V7
	select ARCH_SUPPORTS_ATOMIC_RMW
	select ARCH_USE_BUILTIN_BSWAP
	select ARCH_USE_CMPXCHG_LOCKREF
	select ARCH_WANT_IPC_PARSE_VERSION
	select ARM_PSCI_FW if PM
	select BUILDTIME_EXTABLE_SORT if MMU
	select CLONE_BACKWARDS
	select CPU_PM if (SUSPEND || CPU_IDLE)
	select DCACHE_WORD_ACCESS if HAVE_EFFICIENT_UNALIGNED_ACCESS
	select DMA_DIRECT_OPS if !MMU
	select EDAC_SUPPORT
	select EDAC_ATOMIC_SCRUB
	select GENERIC_ALLOCATOR
	select GENERIC_ARCH_TOPOLOGY if ARM_CPU_TOPOLOGY
	select GENERIC_ATOMIC64 if (CPU_V7M || CPU_V6 || !CPU_32v6K || !AEABI)
	select GENERIC_CLOCKEVENTS_BROADCAST if SMP
	select GENERIC_CPU_AUTOPROBE
	select GENERIC_EARLY_IOREMAP
	select GENERIC_IDLE_POLL_SETUP
	select GENERIC_IRQ_PROBE
	select GENERIC_IRQ_SHOW
	select GENERIC_IRQ_SHOW_LEVEL
	select GENERIC_PCI_IOMAP
	select GENERIC_SCHED_CLOCK
	select GENERIC_SMP_IDLE_THREAD
	select GENERIC_STRNCPY_FROM_USER
	select GENERIC_STRNLEN_USER
	select HANDLE_DOMAIN_IRQ
	select HARDIRQS_SW_RESEND
	select HAVE_ARCH_AUDITSYSCALL if (AEABI && !OABI_COMPAT)
	select HAVE_ARCH_BITREVERSE if (CPU_32v7M || CPU_32v7) && !CPU_32v6
	select HAVE_ARCH_JUMP_LABEL if !XIP_KERNEL && !CPU_ENDIAN_BE32 && MMU
	select HAVE_ARCH_KGDB if !CPU_ENDIAN_BE32 && MMU
	select HAVE_ARCH_MMAP_RND_BITS if MMU
	select HAVE_ARCH_SECCOMP_FILTER if (AEABI && !OABI_COMPAT)
	select HAVE_ARCH_THREAD_STRUCT_WHITELIST
	select HAVE_ARCH_TRACEHOOK
	select HAVE_ARM_SMCCC if CPU_V7
	select HAVE_EBPF_JIT if !CPU_ENDIAN_BE32
	select HAVE_CONTEXT_TRACKING
	select HAVE_C_RECORDMCOUNT
	select HAVE_DEBUG_KMEMLEAK if !XIP_KERNEL
	select HAVE_DMA_CONTIGUOUS if MMU
	select HAVE_DYNAMIC_FTRACE if (!XIP_KERNEL) && !CPU_ENDIAN_BE32 && MMU
	select HAVE_DYNAMIC_FTRACE_WITH_REGS if HAVE_DYNAMIC_FTRACE
	select HAVE_EFFICIENT_UNALIGNED_ACCESS if (CPU_V6 || CPU_V6K || CPU_V7) && MMU
	select HAVE_EXIT_THREAD
	select HAVE_FTRACE_MCOUNT_RECORD if (!XIP_KERNEL)
	select HAVE_FUNCTION_GRAPH_TRACER if (!THUMB2_KERNEL && !CC_IS_CLANG)
<<<<<<< HEAD
	select HAVE_FUNCTION_TRACER if (!XIP_KERNEL)
=======
	select HAVE_FUNCTION_TRACER if (!XIP_KERNEL) && (CC_IS_GCC || CLANG_VERSION >= 100000)
>>>>>>> e543b332
	select HAVE_FUTEX_CMPXCHG if FUTEX
	select HAVE_GCC_PLUGINS
	select HAVE_GENERIC_DMA_COHERENT
	select HAVE_HW_BREAKPOINT if (PERF_EVENTS && (CPU_V6 || CPU_V6K || CPU_V7))
	select HAVE_IDE if PCI || ISA || PCMCIA
	select HAVE_IRQ_TIME_ACCOUNTING
	select HAVE_KERNEL_GZIP
	select HAVE_KERNEL_LZ4
	select HAVE_KERNEL_LZMA
	select HAVE_KERNEL_LZO
	select HAVE_KERNEL_XZ
	select HAVE_KPROBES if !XIP_KERNEL && !CPU_ENDIAN_BE32 && !CPU_V7M
	select HAVE_KRETPROBES if (HAVE_KPROBES)
	select HAVE_MEMBLOCK
	select HAVE_MOD_ARCH_SPECIFIC
	select HAVE_NMI
	select HAVE_OPROFILE if (HAVE_PERF_EVENTS)
	select HAVE_OPTPROBES if !THUMB2_KERNEL
	select HAVE_PERF_EVENTS
	select HAVE_PERF_REGS
	select HAVE_PERF_USER_STACK_DUMP
	select HAVE_RCU_TABLE_FREE if (SMP && ARM_LPAE)
	select HAVE_REGS_AND_STACK_ACCESS_API
	select HAVE_RSEQ
	select HAVE_STACKPROTECTOR
	select HAVE_SYSCALL_TRACEPOINTS
	select HAVE_UID16
	select HAVE_VIRT_CPU_ACCOUNTING_GEN
	select IOMMU_DMA if IOMMU_SUPPORT
	select IRQ_FORCED_THREADING
	select MODULES_USE_ELF_REL
	select NEED_DMA_MAP_STATE
	select NO_BOOTMEM
	select OF_EARLY_FLATTREE if OF
	select OF_RESERVED_MEM if OF
	select OLD_SIGACTION
	select OLD_SIGSUSPEND3
	select PERF_USE_VMALLOC
	select REFCOUNT_FULL
	select RTC_LIB
	select SYS_SUPPORTS_APM_EMULATION
	# Above selects are sorted alphabetically; please add new ones
	# according to that.  Thanks.
	help
	  The ARM series is a line of low-power-consumption RISC chip designs
	  licensed by ARM Ltd and targeted at embedded applications and
	  handhelds such as the Compaq IPAQ.  ARM-based PCs are no longer
	  manufactured, but legacy ARM-based PC hardware remains popular in
	  Europe.  There is an ARM Linux project with a web page at
	  <http://www.arm.linux.org.uk/>.

config ARM_HAS_SG_CHAIN
	select ARCH_HAS_SG_CHAIN
	bool

config ARM_DMA_USE_IOMMU
	bool
	select ARM_HAS_SG_CHAIN
	select NEED_SG_DMA_LENGTH

if ARM_DMA_USE_IOMMU

config ARM_DMA_IOMMU_ALIGNMENT
	int "Maximum PAGE_SIZE order of alignment for DMA IOMMU buffers"
	range 4 9
	default 9
	help
	  DMA mapping framework by default aligns all buffers to the smallest
	  PAGE_SIZE order which is greater than or equal to the requested buffer
	  size. This works well for buffers up to a few hundreds kilobytes, but
	  for larger buffers it just a waste of address space. Drivers which has
	  relatively small addressing window (like 64Mib) might run out of
	  virtual space with just a few allocations.

	  With this parameter you can specify the maximum PAGE_SIZE order for
	  DMA IOMMU buffers. Larger buffers will be aligned only to this
	  specified order. The order is expressed as a power of two multiplied
	  by the PAGE_SIZE.

endif

config MIGHT_HAVE_PCI
	bool

config SYS_SUPPORTS_APM_EMULATION
	bool

config HAVE_TCM
	bool
	select GENERIC_ALLOCATOR

config HAVE_PROC_CPU
	bool

config NO_IOPORT_MAP
	bool

config EISA
	bool
	---help---
	  The Extended Industry Standard Architecture (EISA) bus was
	  developed as an open alternative to the IBM MicroChannel bus.

	  The EISA bus provided some of the features of the IBM MicroChannel
	  bus while maintaining backward compatibility with cards made for
	  the older ISA bus.  The EISA bus saw limited use between 1988 and
	  1995 when it was made obsolete by the PCI bus.

	  Say Y here if you are building a kernel for an EISA-based machine.

	  Otherwise, say N.

config SBUS
	bool

config STACKTRACE_SUPPORT
	bool
	default y

config LOCKDEP_SUPPORT
	bool
	default y

config TRACE_IRQFLAGS_SUPPORT
	bool
	default !CPU_V7M

config RWSEM_XCHGADD_ALGORITHM
	bool
	default y

config ARCH_HAS_ILOG2_U32
	bool

config ARCH_HAS_ILOG2_U64
	bool

config ARCH_HAS_BANDGAP
	bool

config FIX_EARLYCON_MEM
	def_bool y if MMU

config GENERIC_HWEIGHT
	bool
	default y

config GENERIC_CALIBRATE_DELAY
	bool
	default y

config ARCH_MAY_HAVE_PC_FDC
	bool

config ZONE_DMA
	bool

config ARCH_SUPPORTS_UPROBES
	def_bool y

config ARCH_HAS_DMA_SET_COHERENT_MASK
	bool

config GENERIC_ISA_DMA
	bool

config FIQ
	bool

config NEED_RET_TO_USER
	bool

config ARCH_MTD_XIP
	bool

config ARM_PATCH_PHYS_VIRT
	bool "Patch physical to virtual translations at runtime" if EMBEDDED
	default y
	depends on !XIP_KERNEL && MMU
	help
	  Patch phys-to-virt and virt-to-phys translation functions at
	  boot and module load time according to the position of the
	  kernel in system memory.

	  This can only be used with non-XIP MMU kernels where the base
	  of physical memory is at a 16MB boundary.

	  Only disable this option if you know that you do not require
	  this feature (eg, building a kernel for a single machine) and
	  you need to shrink the kernel to the minimal size.

config NEED_MACH_IO_H
	bool
	help
	  Select this when mach/io.h is required to provide special
	  definitions for this platform.  The need for mach/io.h should
	  be avoided when possible.

config NEED_MACH_MEMORY_H
	bool
	help
	  Select this when mach/memory.h is required to provide special
	  definitions for this platform.  The need for mach/memory.h should
	  be avoided when possible.

config PHYS_OFFSET
	hex "Physical address of main memory" if MMU
	depends on !ARM_PATCH_PHYS_VIRT
	default DRAM_BASE if !MMU
	default 0x00000000 if ARCH_EBSA110 || \
			ARCH_FOOTBRIDGE || \
			ARCH_INTEGRATOR || \
			ARCH_IOP13XX || \
			ARCH_KS8695 || \
			ARCH_REALVIEW
	default 0x10000000 if ARCH_OMAP1 || ARCH_RPC
	default 0x20000000 if ARCH_S5PV210
	default 0xc0000000 if ARCH_SA1100
	help
	  Please provide the physical address corresponding to the
	  location of main memory in your system.

config GENERIC_BUG
	def_bool y
	depends on BUG

config PGTABLE_LEVELS
	int
	default 3 if ARM_LPAE
	default 2

menu "System Type"

config MMU
	bool "MMU-based Paged Memory Management Support"
	default y
	help
	  Select if you want MMU-based virtualised addressing space
	  support by paged memory management. If unsure, say 'Y'.

config ARCH_MMAP_RND_BITS_MIN
	default 8

config ARCH_MMAP_RND_BITS_MAX
	default 14 if PAGE_OFFSET=0x40000000
	default 15 if PAGE_OFFSET=0x80000000
	default 16

#
# The "ARM system type" choice list is ordered alphabetically by option
# text.  Please add new entries in the option alphabetic order.
#
choice
	prompt "ARM system type"
	default ARM_SINGLE_ARMV7M if !MMU
	default ARCH_MULTIPLATFORM if MMU

config ARCH_MULTIPLATFORM
	bool "Allow multiple platforms to be selected"
	depends on MMU
	select ARM_HAS_SG_CHAIN
	select ARM_PATCH_PHYS_VIRT
	select AUTO_ZRELADDR
	select TIMER_OF
	select COMMON_CLK
	select GENERIC_CLOCKEVENTS
	select GENERIC_IRQ_MULTI_HANDLER
	select MIGHT_HAVE_PCI
	select PCI_DOMAINS if PCI
	select SPARSE_IRQ
	select USE_OF

config ARM_SINGLE_ARMV7M
	bool "ARMv7-M based platforms (Cortex-M0/M3/M4)"
	depends on !MMU
	select ARM_NVIC
	select AUTO_ZRELADDR
	select TIMER_OF
	select COMMON_CLK
	select CPU_V7M
	select GENERIC_CLOCKEVENTS
	select NO_IOPORT_MAP
	select SPARSE_IRQ
	select USE_OF

config ARCH_EBSA110
	bool "EBSA-110"
	select ARCH_USES_GETTIMEOFFSET
	select CPU_SA110
	select ISA
	select NEED_MACH_IO_H
	select NEED_MACH_MEMORY_H
	select NO_IOPORT_MAP
	help
	  This is an evaluation board for the StrongARM processor available
	  from Digital. It has limited hardware on-board, including an
	  Ethernet interface, two PCMCIA sockets, two serial ports and a
	  parallel port.

config ARCH_EP93XX
	bool "EP93xx-based"
	select ARCH_SPARSEMEM_ENABLE
	select ARM_AMBA
	imply ARM_PATCH_PHYS_VIRT
	select ARM_VIC
	select AUTO_ZRELADDR
	select CLKDEV_LOOKUP
	select CLKSRC_MMIO
	select CPU_ARM920T
	select GENERIC_CLOCKEVENTS
	select GPIOLIB
	help
	  This enables support for the Cirrus EP93xx series of CPUs.

config ARCH_FOOTBRIDGE
	bool "FootBridge"
	select CPU_SA110
	select FOOTBRIDGE
	select GENERIC_CLOCKEVENTS
	select HAVE_IDE
	select NEED_MACH_IO_H if !MMU
	select NEED_MACH_MEMORY_H
	help
	  Support for systems based on the DC21285 companion chip
	  ("FootBridge"), such as the Simtec CATS and the Rebel NetWinder.

config ARCH_NETX
	bool "Hilscher NetX based"
	select ARM_VIC
	select CLKSRC_MMIO
	select CPU_ARM926T
	select GENERIC_CLOCKEVENTS
	help
	  This enables support for systems based on the Hilscher NetX Soc

config ARCH_IOP13XX
	bool "IOP13xx-based"
	depends on MMU
	select CPU_XSC3
	select NEED_MACH_MEMORY_H
	select NEED_RET_TO_USER
	select PCI
	select PLAT_IOP
	select VMSPLIT_1G
	select SPARSE_IRQ
	help
	  Support for Intel's IOP13XX (XScale) family of processors.

config ARCH_IOP32X
	bool "IOP32x-based"
	depends on MMU
	select CPU_XSCALE
	select GPIO_IOP
	select GPIOLIB
	select NEED_RET_TO_USER
	select PCI
	select PLAT_IOP
	help
	  Support for Intel's 80219 and IOP32X (XScale) family of
	  processors.

config ARCH_IOP33X
	bool "IOP33x-based"
	depends on MMU
	select CPU_XSCALE
	select GPIO_IOP
	select GPIOLIB
	select NEED_RET_TO_USER
	select PCI
	select PLAT_IOP
	help
	  Support for Intel's IOP33X (XScale) family of processors.

config ARCH_IXP4XX
	bool "IXP4xx-based"
	depends on MMU
	select ARCH_HAS_DMA_SET_COHERENT_MASK
	select ARCH_SUPPORTS_BIG_ENDIAN
	select CLKSRC_MMIO
	select CPU_XSCALE
	select DMABOUNCE if PCI
	select GENERIC_CLOCKEVENTS
	select GPIOLIB
	select MIGHT_HAVE_PCI
	select NEED_MACH_IO_H
	select USB_EHCI_BIG_ENDIAN_DESC
	select USB_EHCI_BIG_ENDIAN_MMIO
	help
	  Support for Intel's IXP4XX (XScale) family of processors.

config ARCH_DOVE
	bool "Marvell Dove"
	select CPU_PJ4
	select GENERIC_CLOCKEVENTS
	select GENERIC_IRQ_MULTI_HANDLER
	select GPIOLIB
	select MIGHT_HAVE_PCI
	select MVEBU_MBUS
	select PINCTRL
	select PINCTRL_DOVE
	select PLAT_ORION_LEGACY
	select SPARSE_IRQ
	select PM_GENERIC_DOMAINS if PM
	help
	  Support for the Marvell Dove SoC 88AP510

config ARCH_KS8695
	bool "Micrel/Kendin KS8695"
	select CLKSRC_MMIO
	select CPU_ARM922T
	select GENERIC_CLOCKEVENTS
	select GPIOLIB
	select NEED_MACH_MEMORY_H
	help
	  Support for Micrel/Kendin KS8695 "Centaur" (ARM922T) based
	  System-on-Chip devices.

config ARCH_W90X900
	bool "Nuvoton W90X900 CPU"
	select CLKDEV_LOOKUP
	select CLKSRC_MMIO
	select CPU_ARM926T
	select GENERIC_CLOCKEVENTS
	select GPIOLIB
	help
	  Support for Nuvoton (Winbond logic dept.) ARM9 processor,
	  At present, the w90x900 has been renamed nuc900, regarding
	  the ARM series product line, you can login the following
	  link address to know more.

	  <http://www.nuvoton.com/hq/enu/ProductAndSales/ProductLines/
		ConsumerElectronicsIC/ARMMicrocontroller/ARMMicrocontroller>

config ARCH_LPC32XX
	bool "NXP LPC32XX"
	select ARM_AMBA
	select CLKDEV_LOOKUP
	select CLKSRC_LPC32XX
	select COMMON_CLK
	select CPU_ARM926T
	select GENERIC_CLOCKEVENTS
	select GENERIC_IRQ_MULTI_HANDLER
	select GPIOLIB
	select SPARSE_IRQ
	select USE_OF
	help
	  Support for the NXP LPC32XX family of processors

config ARCH_PXA
	bool "PXA2xx/PXA3xx-based"
	depends on MMU
	select ARCH_MTD_XIP
	select ARM_CPU_SUSPEND if PM
	select AUTO_ZRELADDR
	select COMMON_CLK
	select CLKDEV_LOOKUP
	select CLKSRC_PXA
	select CLKSRC_MMIO
	select TIMER_OF
	select CPU_XSCALE if !CPU_XSC3
	select GENERIC_CLOCKEVENTS
	select GENERIC_IRQ_MULTI_HANDLER
	select GPIO_PXA
	select GPIOLIB
	select HAVE_IDE
	select IRQ_DOMAIN
	select PLAT_PXA
	select SPARSE_IRQ
	help
	  Support for Intel/Marvell's PXA2xx/PXA3xx processor line.

config ARCH_QCOM
       bool "Qualcomm MSM (non-multiplatform)"
       select ARCH_REQUIRE_GPIOLIB
       select CPU_V7
       select AUTO_ZRELADDR
       select HAVE_SMP
       select CLKDEV_LOOKUP
       select GENERIC_CLOCKEVENTS
       select GENERIC_ALLOCATOR
       select ARM_PATCH_PHYS_VIRT
       select ARM_HAS_SG_CHAIN
       select ARCH_HAS_OPP
       select SOC_BUS
       select MULTI_IRQ_HANDLER
       select PM_OPP
       select SPARSE_IRQ
       select USE_OF
       select PINCTRL
       select MFD_CORE
       select SND_SOC_COMPRESS
       select SND_HWDEP
       help
         Support for Qualcomm MSM/QSD based systems.  This runs on the
         apps processor of the MSM/QSD and depends on a shared memory
         interface to the modem processor which runs the baseband
         stack and controls some vital subsystems
         (clock and power control, etc).

config ARCH_RPC
	bool "RiscPC"
	depends on MMU
	select ARCH_ACORN
	select ARCH_MAY_HAVE_PC_FDC
	select ARCH_SPARSEMEM_ENABLE
	select ARCH_USES_GETTIMEOFFSET
	select CPU_SA110
	select FIQ
	select HAVE_IDE
	select HAVE_PATA_PLATFORM
	select ISA_DMA_API
	select NEED_MACH_IO_H
	select NEED_MACH_MEMORY_H
	select NO_IOPORT_MAP
	help
	  On the Acorn Risc-PC, Linux can support the internal IDE disk and
	  CD-ROM interface, serial and parallel port, and the floppy drive.

config ARCH_SA1100
	bool "SA1100-based"
	select ARCH_MTD_XIP
	select ARCH_SPARSEMEM_ENABLE
	select CLKDEV_LOOKUP
	select CLKSRC_MMIO
	select CLKSRC_PXA
	select TIMER_OF if OF
	select CPU_FREQ
	select CPU_SA1100
	select GENERIC_CLOCKEVENTS
	select GENERIC_IRQ_MULTI_HANDLER
	select GPIOLIB
	select HAVE_IDE
	select IRQ_DOMAIN
	select ISA
	select NEED_MACH_MEMORY_H
	select SPARSE_IRQ
	help
	  Support for StrongARM 11x0 based boards.

config ARCH_S3C24XX
	bool "Samsung S3C24XX SoCs"
	select ATAGS
	select CLKDEV_LOOKUP
	select CLKSRC_SAMSUNG_PWM
	select GENERIC_CLOCKEVENTS
	select GPIO_SAMSUNG
	select GPIOLIB
	select GENERIC_IRQ_MULTI_HANDLER
	select HAVE_S3C2410_I2C if I2C
	select HAVE_S3C2410_WATCHDOG if WATCHDOG
	select HAVE_S3C_RTC if RTC_CLASS
	select NEED_MACH_IO_H
	select S3C2410_WATCHDOG
	select SAMSUNG_ATAGS
	select USE_OF
	select WATCHDOG
	help
	  Samsung S3C2410, S3C2412, S3C2413, S3C2416, S3C2440, S3C2442, S3C2443
	  and S3C2450 SoCs based systems, such as the Simtec Electronics BAST
	  (<http://www.simtec.co.uk/products/EB110ITX/>), the IPAQ 1940 or the
	  Samsung SMDK2410 development board (and derivatives).

config ARCH_DAVINCI
	bool "TI DaVinci"
	select ARCH_HAS_HOLES_MEMORYMODEL
	select COMMON_CLK
	select CPU_ARM926T
	select GENERIC_ALLOCATOR
	select GENERIC_CLOCKEVENTS
	select GENERIC_IRQ_CHIP
	select GPIOLIB
	select HAVE_IDE
	select PM_GENERIC_DOMAINS if PM
	select PM_GENERIC_DOMAINS_OF if PM && OF
	select REGMAP_MMIO
	select RESET_CONTROLLER
	select USE_OF
	select ZONE_DMA
	help
	  Support for TI's DaVinci platform.

config ARCH_OMAP1
	bool "TI OMAP1"
	depends on MMU
	select ARCH_HAS_HOLES_MEMORYMODEL
	select ARCH_OMAP
	select CLKDEV_LOOKUP
	select CLKSRC_MMIO
	select GENERIC_CLOCKEVENTS
	select GENERIC_IRQ_CHIP
	select GENERIC_IRQ_MULTI_HANDLER
	select GPIOLIB
	select HAVE_IDE
	select IRQ_DOMAIN
	select NEED_MACH_IO_H if PCCARD
	select NEED_MACH_MEMORY_H
	select SPARSE_IRQ
	help
	  Support for older TI OMAP1 (omap7xx, omap15xx or omap16xx)

endchoice

menu "Multiple platform selection"
	depends on ARCH_MULTIPLATFORM

comment "CPU Core family selection"

config ARCH_MULTI_V4
	bool "ARMv4 based platforms (FA526)"
	depends on !ARCH_MULTI_V6_V7
	select ARCH_MULTI_V4_V5
	select CPU_FA526

config ARCH_MULTI_V4T
	bool "ARMv4T based platforms (ARM720T, ARM920T, ...)"
	depends on !ARCH_MULTI_V6_V7
	select ARCH_MULTI_V4_V5
	select CPU_ARM920T if !(CPU_ARM7TDMI || CPU_ARM720T || \
		CPU_ARM740T || CPU_ARM9TDMI || CPU_ARM922T || \
		CPU_ARM925T || CPU_ARM940T)

config ARCH_MULTI_V5
	bool "ARMv5 based platforms (ARM926T, XSCALE, PJ1, ...)"
	depends on !ARCH_MULTI_V6_V7
	select ARCH_MULTI_V4_V5
	select CPU_ARM926T if !(CPU_ARM946E || CPU_ARM1020 || \
		CPU_ARM1020E || CPU_ARM1022 || CPU_ARM1026 || \
		CPU_XSCALE || CPU_XSC3 || CPU_MOHAWK || CPU_FEROCEON)

config ARCH_MULTI_V4_V5
	bool

config ARCH_MULTI_V6
	bool "ARMv6 based platforms (ARM11)"
	select ARCH_MULTI_V6_V7
	select CPU_V6K

config ARCH_MULTI_V7
	bool "ARMv7 based platforms (Cortex-A, PJ4, Scorpion, Krait)"
	default y
	select ARCH_MULTI_V6_V7
	select CPU_V7
	select HAVE_SMP

config ARCH_MULTI_V6_V7
	bool
	select MIGHT_HAVE_CACHE_L2X0

config ARCH_MULTI_CPU_AUTO
	def_bool !(ARCH_MULTI_V4 || ARCH_MULTI_V4T || ARCH_MULTI_V6_V7)
	select ARCH_MULTI_V5

endmenu

config ARCH_VIRT
	bool "Dummy Virtual Machine"
	depends on ARCH_MULTI_V7
	select ARM_AMBA
	select ARM_GIC
	select ARM_GIC_V2M if PCI
	select ARM_GIC_V3
	select ARM_GIC_V3_ITS if PCI
	select ARM_PSCI
	select HAVE_ARM_ARCH_TIMER

#
# This is sorted alphabetically by mach-* pathname.  However, plat-*
# Kconfigs may be included either alphabetically (according to the
# plat- suffix) or along side the corresponding mach-* source.
#
source "arch/arm/mach-actions/Kconfig"

source "arch/arm/mach-alpine/Kconfig"

source "arch/arm/mach-artpec/Kconfig"

source "arch/arm/mach-asm9260/Kconfig"

source "arch/arm/mach-aspeed/Kconfig"

source "arch/arm/mach-at91/Kconfig"

source "arch/arm/mach-axxia/Kconfig"

source "arch/arm/mach-bcm/Kconfig"

source "arch/arm/mach-berlin/Kconfig"

source "arch/arm/mach-clps711x/Kconfig"

source "arch/arm/mach-cns3xxx/Kconfig"

source "arch/arm/mach-davinci/Kconfig"

source "arch/arm/mach-digicolor/Kconfig"

source "arch/arm/mach-dove/Kconfig"

source "arch/arm/mach-ep93xx/Kconfig"

source "arch/arm/mach-exynos/Kconfig"
source "arch/arm/plat-samsung/Kconfig"

source "arch/arm/mach-footbridge/Kconfig"

source "arch/arm/mach-gemini/Kconfig"

source "arch/arm/mach-highbank/Kconfig"

source "arch/arm/mach-hisi/Kconfig"

source "arch/arm/mach-imx/Kconfig"

source "arch/arm/mach-integrator/Kconfig"

source "arch/arm/mach-iop13xx/Kconfig"

source "arch/arm/mach-iop32x/Kconfig"

source "arch/arm/mach-iop33x/Kconfig"

source "arch/arm/mach-ixp4xx/Kconfig"

source "arch/arm/mach-keystone/Kconfig"

source "arch/arm/mach-ks8695/Kconfig"

source "arch/arm/mach-mediatek/Kconfig"

source "arch/arm/mach-meson/Kconfig"

source "arch/arm/mach-mmp/Kconfig"

source "arch/arm/mach-moxart/Kconfig"

source "arch/arm/mach-mv78xx0/Kconfig"

source "arch/arm/mach-mvebu/Kconfig"

source "arch/arm/mach-mxs/Kconfig"

source "arch/arm/mach-netx/Kconfig"

source "arch/arm/mach-nomadik/Kconfig"

source "arch/arm/mach-npcm/Kconfig"

source "arch/arm/mach-nspire/Kconfig"

source "arch/arm/plat-omap/Kconfig"

source "arch/arm/mach-omap1/Kconfig"

source "arch/arm/mach-omap2/Kconfig"

source "arch/arm/mach-orion5x/Kconfig"

source "arch/arm/mach-oxnas/Kconfig"

source "arch/arm/mach-picoxcell/Kconfig"

source "arch/arm/mach-prima2/Kconfig"

source "arch/arm/mach-pxa/Kconfig"
source "arch/arm/plat-pxa/Kconfig"

source "arch/arm/mach-qcom/Kconfig"

source "arch/arm/mach-realview/Kconfig"

source "arch/arm/mach-rockchip/Kconfig"

source "arch/arm/mach-s3c24xx/Kconfig"

source "arch/arm/mach-s3c64xx/Kconfig"

source "arch/arm/mach-s5pv210/Kconfig"

source "arch/arm/mach-sa1100/Kconfig"

source "arch/arm/mach-shmobile/Kconfig"

source "arch/arm/mach-socfpga/Kconfig"

source "arch/arm/mach-spear/Kconfig"

source "arch/arm/mach-sti/Kconfig"

source "arch/arm/mach-stm32/Kconfig"

source "arch/arm/mach-sunxi/Kconfig"

source "arch/arm/mach-tango/Kconfig"

source "arch/arm/mach-tegra/Kconfig"

source "arch/arm/mach-u300/Kconfig"

source "arch/arm/mach-uniphier/Kconfig"

source "arch/arm/mach-ux500/Kconfig"

source "arch/arm/mach-versatile/Kconfig"

source "arch/arm/mach-vexpress/Kconfig"
source "arch/arm/plat-versatile/Kconfig"

source "arch/arm/mach-vt8500/Kconfig"

source "arch/arm/mach-w90x900/Kconfig"

source "arch/arm/mach-zx/Kconfig"

source "arch/arm/mach-zynq/Kconfig"

# ARMv7-M architecture
config ARCH_EFM32
	bool "Energy Micro efm32"
	depends on ARM_SINGLE_ARMV7M
	select GPIOLIB
	help
	  Support for Energy Micro's (now Silicon Labs) efm32 Giant Gecko
	  processors.

config ARCH_LPC18XX
	bool "NXP LPC18xx/LPC43xx"
	depends on ARM_SINGLE_ARMV7M
	select ARCH_HAS_RESET_CONTROLLER
	select ARM_AMBA
	select CLKSRC_LPC32XX
	select PINCTRL
	help
	  Support for NXP's LPC18xx Cortex-M3 and LPC43xx Cortex-M4
	  high performance microcontrollers.

config ARCH_MPS2
	bool "ARM MPS2 platform"
	depends on ARM_SINGLE_ARMV7M
	select ARM_AMBA
	select CLKSRC_MPS2
	help
	  Support for Cortex-M Prototyping System (or V2M-MPS2) which comes
	  with a range of available cores like Cortex-M3/M4/M7.

	  Please, note that depends which Application Note is used memory map
	  for the platform may vary, so adjustment of RAM base might be needed.

# Definitions to make life easier
config ARCH_ACORN
	bool

config PLAT_IOP
	bool
	select GENERIC_CLOCKEVENTS

config PLAT_ORION
	bool
	select CLKSRC_MMIO
	select COMMON_CLK
	select GENERIC_IRQ_CHIP
	select IRQ_DOMAIN

config PLAT_ORION_LEGACY
	bool
	select PLAT_ORION

config PLAT_PXA
	bool

config PLAT_VERSATILE
	bool

source "arch/arm/firmware/Kconfig"

source arch/arm/mm/Kconfig

config IWMMXT
	bool "Enable iWMMXt support"
	depends on CPU_XSCALE || CPU_XSC3 || CPU_MOHAWK || CPU_PJ4 || CPU_PJ4B
	default y if PXA27x || PXA3xx || ARCH_MMP || CPU_PJ4 || CPU_PJ4B
	help
	  Enable support for iWMMXt context switching at run time if
	  running on a CPU that supports it.

if !MMU
source "arch/arm/Kconfig-nommu"
endif

config PJ4B_ERRATA_4742
	bool "PJ4B Errata 4742: IDLE Wake Up Commands can Cause the CPU Core to Cease Operation"
	depends on CPU_PJ4B && MACH_ARMADA_370
	default y
	help
	  When coming out of either a Wait for Interrupt (WFI) or a Wait for
	  Event (WFE) IDLE states, a specific timing sensitivity exists between
	  the retiring WFI/WFE instructions and the newly issued subsequent
	  instructions.  This sensitivity can result in a CPU hang scenario.
	  Workaround:
	  The software must insert either a Data Synchronization Barrier (DSB)
	  or Data Memory Barrier (DMB) command immediately after the WFI/WFE
	  instruction

config ARM_ERRATA_326103
	bool "ARM errata: FSR write bit incorrect on a SWP to read-only memory"
	depends on CPU_V6
	help
	  Executing a SWP instruction to read-only memory does not set bit 11
	  of the FSR on the ARM 1136 prior to r1p0. This causes the kernel to
	  treat the access as a read, preventing a COW from occurring and
	  causing the faulting task to livelock.

config ARM_ERRATA_411920
	bool "ARM errata: Invalidation of the Instruction Cache operation can fail"
	depends on CPU_V6 || CPU_V6K
	help
	  Invalidation of the Instruction Cache operation can
	  fail. This erratum is present in 1136 (before r1p4), 1156 and 1176.
	  It does not affect the MPCore. This option enables the ARM Ltd.
	  recommended workaround.

config ARM_ERRATA_430973
	bool "ARM errata: Stale prediction on replaced interworking branch"
	depends on CPU_V7
	help
	  This option enables the workaround for the 430973 Cortex-A8
	  r1p* erratum. If a code sequence containing an ARM/Thumb
	  interworking branch is replaced with another code sequence at the
	  same virtual address, whether due to self-modifying code or virtual
	  to physical address re-mapping, Cortex-A8 does not recover from the
	  stale interworking branch prediction. This results in Cortex-A8
	  executing the new code sequence in the incorrect ARM or Thumb state.
	  The workaround enables the BTB/BTAC operations by setting ACTLR.IBE
	  and also flushes the branch target cache at every context switch.
	  Note that setting specific bits in the ACTLR register may not be
	  available in non-secure mode.

config ARM_ERRATA_458693
	bool "ARM errata: Processor deadlock when a false hazard is created"
	depends on CPU_V7
	depends on !ARCH_MULTIPLATFORM
	help
	  This option enables the workaround for the 458693 Cortex-A8 (r2p0)
	  erratum. For very specific sequences of memory operations, it is
	  possible for a hazard condition intended for a cache line to instead
	  be incorrectly associated with a different cache line. This false
	  hazard might then cause a processor deadlock. The workaround enables
	  the L1 caching of the NEON accesses and disables the PLD instruction
	  in the ACTLR register. Note that setting specific bits in the ACTLR
	  register may not be available in non-secure mode.

config ARM_ERRATA_460075
	bool "ARM errata: Data written to the L2 cache can be overwritten with stale data"
	depends on CPU_V7
	depends on !ARCH_MULTIPLATFORM
	help
	  This option enables the workaround for the 460075 Cortex-A8 (r2p0)
	  erratum. Any asynchronous access to the L2 cache may encounter a
	  situation in which recent store transactions to the L2 cache are lost
	  and overwritten with stale memory contents from external memory. The
	  workaround disables the write-allocate mode for the L2 cache via the
	  ACTLR register. Note that setting specific bits in the ACTLR register
	  may not be available in non-secure mode.

config ARM_ERRATA_742230
	bool "ARM errata: DMB operation may be faulty"
	depends on CPU_V7 && SMP
	depends on !ARCH_MULTIPLATFORM
	help
	  This option enables the workaround for the 742230 Cortex-A9
	  (r1p0..r2p2) erratum. Under rare circumstances, a DMB instruction
	  between two write operations may not ensure the correct visibility
	  ordering of the two writes. This workaround sets a specific bit in
	  the diagnostic register of the Cortex-A9 which causes the DMB
	  instruction to behave as a DSB, ensuring the correct behaviour of
	  the two writes.

config ARM_ERRATA_742231
	bool "ARM errata: Incorrect hazard handling in the SCU may lead to data corruption"
	depends on CPU_V7 && SMP
	depends on !ARCH_MULTIPLATFORM
	help
	  This option enables the workaround for the 742231 Cortex-A9
	  (r2p0..r2p2) erratum. Under certain conditions, specific to the
	  Cortex-A9 MPCore micro-architecture, two CPUs working in SMP mode,
	  accessing some data located in the same cache line, may get corrupted
	  data due to bad handling of the address hazard when the line gets
	  replaced from one of the CPUs at the same time as another CPU is
	  accessing it. This workaround sets specific bits in the diagnostic
	  register of the Cortex-A9 which reduces the linefill issuing
	  capabilities of the processor.

config ARM_ERRATA_643719
	bool "ARM errata: LoUIS bit field in CLIDR register is incorrect"
	depends on CPU_V7 && SMP
	default y
	help
	  This option enables the workaround for the 643719 Cortex-A9 (prior to
	  r1p0) erratum. On affected cores the LoUIS bit field of the CLIDR
	  register returns zero when it should return one. The workaround
	  corrects this value, ensuring cache maintenance operations which use
	  it behave as intended and avoiding data corruption.

config ARM_ERRATA_720789
	bool "ARM errata: TLBIASIDIS and TLBIMVAIS operations can broadcast a faulty ASID"
	depends on CPU_V7
	help
	  This option enables the workaround for the 720789 Cortex-A9 (prior to
	  r2p0) erratum. A faulty ASID can be sent to the other CPUs for the
	  broadcasted CP15 TLB maintenance operations TLBIASIDIS and TLBIMVAIS.
	  As a consequence of this erratum, some TLB entries which should be
	  invalidated are not, resulting in an incoherency in the system page
	  tables. The workaround changes the TLB flushing routines to invalidate
	  entries regardless of the ASID.

config ARM_ERRATA_743622
	bool "ARM errata: Faulty hazard checking in the Store Buffer may lead to data corruption"
	depends on CPU_V7
	depends on !ARCH_MULTIPLATFORM
	help
	  This option enables the workaround for the 743622 Cortex-A9
	  (r2p*) erratum. Under very rare conditions, a faulty
	  optimisation in the Cortex-A9 Store Buffer may lead to data
	  corruption. This workaround sets a specific bit in the diagnostic
	  register of the Cortex-A9 which disables the Store Buffer
	  optimisation, preventing the defect from occurring. This has no
	  visible impact on the overall performance or power consumption of the
	  processor.

config ARM_ERRATA_751472
	bool "ARM errata: Interrupted ICIALLUIS may prevent completion of broadcasted operation"
	depends on CPU_V7
	depends on !ARCH_MULTIPLATFORM
	help
	  This option enables the workaround for the 751472 Cortex-A9 (prior
	  to r3p0) erratum. An interrupted ICIALLUIS operation may prevent the
	  completion of a following broadcasted operation if the second
	  operation is received by a CPU before the ICIALLUIS has completed,
	  potentially leading to corrupted entries in the cache or TLB.

config ARM_ERRATA_754322
	bool "ARM errata: possible faulty MMU translations following an ASID switch"
	depends on CPU_V7
	help
	  This option enables the workaround for the 754322 Cortex-A9 (r2p*,
	  r3p*) erratum. A speculative memory access may cause a page table walk
	  which starts prior to an ASID switch but completes afterwards. This
	  can populate the micro-TLB with a stale entry which may be hit with
	  the new ASID. This workaround places two dsb instructions in the mm
	  switching code so that no page table walks can cross the ASID switch.

config ARM_ERRATA_754327
	bool "ARM errata: no automatic Store Buffer drain"
	depends on CPU_V7 && SMP
	help
	  This option enables the workaround for the 754327 Cortex-A9 (prior to
	  r2p0) erratum. The Store Buffer does not have any automatic draining
	  mechanism and therefore a livelock may occur if an external agent
	  continuously polls a memory location waiting to observe an update.
	  This workaround defines cpu_relax() as smp_mb(), preventing correctly
	  written polling loops from denying visibility of updates to memory.

config ARM_ERRATA_364296
	bool "ARM errata: Possible cache data corruption with hit-under-miss enabled"
	depends on CPU_V6
	help
	  This options enables the workaround for the 364296 ARM1136
	  r0p2 erratum (possible cache data corruption with
	  hit-under-miss enabled). It sets the undocumented bit 31 in
	  the auxiliary control register and the FI bit in the control
	  register, thus disabling hit-under-miss without putting the
	  processor into full low interrupt latency mode. ARM11MPCore
	  is not affected.

config ARM_ERRATA_764369
	bool "ARM errata: Data cache line maintenance operation by MVA may not succeed"
	depends on CPU_V7 && SMP
	help
	  This option enables the workaround for erratum 764369
	  affecting Cortex-A9 MPCore with two or more processors (all
	  current revisions). Under certain timing circumstances, a data
	  cache line maintenance operation by MVA targeting an Inner
	  Shareable memory region may fail to proceed up to either the
	  Point of Coherency or to the Point of Unification of the
	  system. This workaround adds a DSB instruction before the
	  relevant cache maintenance functions and sets a specific bit
	  in the diagnostic control register of the SCU.

config ARM_ERRATA_775420
       bool "ARM errata: A data cache maintenance operation which aborts, might lead to deadlock"
       depends on CPU_V7
       help
	 This option enables the workaround for the 775420 Cortex-A9 (r2p2,
	 r2p6,r2p8,r2p10,r3p0) erratum. In case a date cache maintenance
	 operation aborts with MMU exception, it might cause the processor
	 to deadlock. This workaround puts DSB before executing ISB if
	 an abort may occur on cache maintenance.

config ARM_ERRATA_798181
	bool "ARM errata: TLBI/DSB failure on Cortex-A15"
	depends on CPU_V7 && SMP
	help
	  On Cortex-A15 (r0p0..r3p2) the TLBI*IS/DSB operations are not
	  adequately shooting down all use of the old entries. This
	  option enables the Linux kernel workaround for this erratum
	  which sends an IPI to the CPUs that are running the same ASID
	  as the one being invalidated.

config ARM_ERRATA_773022
	bool "ARM errata: incorrect instructions may be executed from loop buffer"
	depends on CPU_V7
	help
	  This option enables the workaround for the 773022 Cortex-A15
	  (up to r0p4) erratum. In certain rare sequences of code, the
	  loop buffer may deliver incorrect instructions. This
	  workaround disables the loop buffer to avoid the erratum.

config ARM_ERRATA_818325_852422
	bool "ARM errata: A12: some seqs of opposed cond code instrs => deadlock or corruption"
	depends on CPU_V7
	help
	  This option enables the workaround for:
	  - Cortex-A12 818325: Execution of an UNPREDICTABLE STR or STM
	    instruction might deadlock.  Fixed in r0p1.
	  - Cortex-A12 852422: Execution of a sequence of instructions might
	    lead to either a data corruption or a CPU deadlock.  Not fixed in
	    any Cortex-A12 cores yet.
	  This workaround for all both errata involves setting bit[12] of the
	  Feature Register. This bit disables an optimisation applied to a
	  sequence of 2 instructions that use opposing condition codes.

config ARM_ERRATA_821420
	bool "ARM errata: A12: sequence of VMOV to core registers might lead to a dead lock"
	depends on CPU_V7
	help
	  This option enables the workaround for the 821420 Cortex-A12
	  (all revs) erratum. In very rare timing conditions, a sequence
	  of VMOV to Core registers instructions, for which the second
	  one is in the shadow of a branch or abort, can lead to a
	  deadlock when the VMOV instructions are issued out-of-order.

config ARM_ERRATA_825619
	bool "ARM errata: A12: DMB NSHST/ISHST mixed ... might cause deadlock"
	depends on CPU_V7
	help
	  This option enables the workaround for the 825619 Cortex-A12
	  (all revs) erratum. Within rare timing constraints, executing a
	  DMB NSHST or DMB ISHST instruction followed by a mix of Cacheable
	  and Device/Strongly-Ordered loads and stores might cause deadlock

config ARM_ERRATA_852421
	bool "ARM errata: A17: DMB ST might fail to create order between stores"
	depends on CPU_V7
	help
	  This option enables the workaround for the 852421 Cortex-A17
	  (r1p0, r1p1, r1p2) erratum. Under very rare timing conditions,
	  execution of a DMB ST instruction might fail to properly order
	  stores from GroupA and stores from GroupB.

config ARM_ERRATA_852423
	bool "ARM errata: A17: some seqs of opposed cond code instrs => deadlock or corruption"
	depends on CPU_V7
	help
	  This option enables the workaround for:
	  - Cortex-A17 852423: Execution of a sequence of instructions might
	    lead to either a data corruption or a CPU deadlock.  Not fixed in
	    any Cortex-A17 cores yet.
	  This is identical to Cortex-A12 erratum 852422.  It is a separate
	  config option from the A12 erratum due to the way errata are checked
	  for and handled.

endmenu

source "arch/arm/common/Kconfig"

menu "Bus support"

config ISA
	bool
	help
	  Find out whether you have ISA slots on your motherboard.  ISA is the
	  name of a bus system, i.e. the way the CPU talks to the other stuff
	  inside your box.  Other bus systems are PCI, EISA, MicroChannel
	  (MCA) or VESA.  ISA is an older system, now being displaced by PCI;
	  newer boards don't support it.  If you have ISA, say Y, otherwise N.

# Select ISA DMA controller support
config ISA_DMA
	bool
	select ISA_DMA_API

# Select ISA DMA interface
config ISA_DMA_API
	bool

config PCI
	bool "PCI support" if MIGHT_HAVE_PCI
	help
	  Find out whether you have a PCI motherboard. PCI is the name of a
	  bus system, i.e. the way the CPU talks to the other stuff inside
	  your box. Other bus systems are ISA, EISA, MicroChannel (MCA) or
	  VESA. If you have PCI, say Y, otherwise N.

config PCI_DOMAINS
	bool "Support for multiple PCI domains"
	depends on PCI
	help
	  Enable PCI domains kernel management. Say Y if your machine
	  has a PCI bus hierarchy that requires more than one PCI
	  domain (aka segment) to be correctly managed. Say N otherwise.

	  If you don't know what to do here, say N.

config PCI_DOMAINS_GENERIC
	def_bool PCI_DOMAINS

config PCI_NANOENGINE
	bool "BSE nanoEngine PCI support"
	depends on SA1100_NANOENGINE
	help
	  Enable PCI on the BSE nanoEngine board.

config PCI_SYSCALL
	def_bool PCI

config PCI_HOST_ITE8152
	bool
	depends on PCI && MACH_ARMCORE
	default y
	select DMABOUNCE

source "drivers/pci/Kconfig"

source "drivers/pcmcia/Kconfig"

endmenu

menu "Kernel Features"

config HAVE_SMP
	bool
	help
	  This option should be selected by machines which have an SMP-
	  capable CPU.

	  The only effect of this option is to make the SMP-related
	  options available to the user for configuration.

config SMP
	bool "Symmetric Multi-Processing"
	depends on CPU_V6K || CPU_V7
	depends on GENERIC_CLOCKEVENTS
	depends on HAVE_SMP
	depends on MMU || ARM_MPU
	select IRQ_WORK
	help
	  This enables support for systems with more than one CPU. If you have
	  a system with only one CPU, say N. If you have a system with more
	  than one CPU, say Y.

	  If you say N here, the kernel will run on uni- and multiprocessor
	  machines, but will use only one CPU of a multiprocessor machine. If
	  you say Y here, the kernel will run on many, but not all,
	  uniprocessor machines. On a uniprocessor machine, the kernel
	  will run faster if you say N here.

	  See also <file:Documentation/x86/i386/IO-APIC.txt>,
	  <file:Documentation/lockup-watchdogs.txt> and the SMP-HOWTO available at
	  <http://tldp.org/HOWTO/SMP-HOWTO.html>.

	  If you don't know what to do here, say N.

config SMP_ON_UP
	bool "Allow booting SMP kernel on uniprocessor systems"
	depends on SMP && !XIP_KERNEL && MMU
	default y
	help
	  SMP kernels contain instructions which fail on non-SMP processors.
	  Enabling this option allows the kernel to modify itself to make
	  these instructions safe.  Disabling it allows about 1K of space
	  savings.

	  If you don't know what to do here, say Y.

config ARM_CPU_TOPOLOGY
	bool "Support cpu topology definition"
	depends on SMP && CPU_V7
	default y
	help
	  Support ARM cpu topology definition. The MPIDR register defines
	  affinity between processors which is then used to describe the cpu
	  topology of an ARM System.

config SCHED_MC
	bool "Multi-core scheduler support"
	depends on ARM_CPU_TOPOLOGY
	help
	  Multi-core scheduler support improves the CPU scheduler's decision
	  making when dealing with multi-core CPU chips at a cost of slightly
	  increased overhead in some places. If unsure say N here.

config SCHED_SMT
	bool "SMT scheduler support"
	depends on ARM_CPU_TOPOLOGY
	help
	  Improves the CPU scheduler's decision making when dealing with
	  MultiThreading at a cost of slightly increased overhead in some
	  places. If unsure say N here.

config HAVE_ARM_SCU
	bool
	help
	  This option enables support for the ARM system coherency unit

config HAVE_ARM_ARCH_TIMER
	bool "Architected timer support"
	depends on CPU_V7
	select ARM_ARCH_TIMER
	select GENERIC_CLOCKEVENTS
	help
	  This option enables support for the ARM architected timer

config HAVE_ARM_TWD
	bool
	select TIMER_OF if OF
	help
	  This options enables support for the ARM timer and watchdog unit

config MCPM
	bool "Multi-Cluster Power Management"
	depends on CPU_V7 && SMP
	help
	  This option provides the common power management infrastructure
	  for (multi-)cluster based systems, such as big.LITTLE based
	  systems.

config MCPM_QUAD_CLUSTER
	bool
	depends on MCPM
	help
	  To avoid wasting resources unnecessarily, MCPM only supports up
	  to 2 clusters by default.
	  Platforms with 3 or 4 clusters that use MCPM must select this
	  option to allow the additional clusters to be managed.

config BIG_LITTLE
	bool "big.LITTLE support (Experimental)"
	depends on CPU_V7 && SMP
	select MCPM
	help
	  This option enables support selections for the big.LITTLE
	  system architecture.

config BL_SWITCHER
	bool "big.LITTLE switcher support"
	depends on BIG_LITTLE && MCPM && HOTPLUG_CPU && ARM_GIC
	select CPU_PM
	help
	  The big.LITTLE "switcher" provides the core functionality to
	  transparently handle transition between a cluster of A15's
	  and a cluster of A7's in a big.LITTLE system.

config BL_SWITCHER_DUMMY_IF
	tristate "Simple big.LITTLE switcher user interface"
	depends on BL_SWITCHER && DEBUG_KERNEL
	help
	  This is a simple and dummy char dev interface to control
	  the big.LITTLE switcher core code.  It is meant for
	  debugging purposes only.

choice
	prompt "Memory split"
	depends on MMU
	default VMSPLIT_3G
	help
	  Select the desired split between kernel and user memory.

	  If you are not absolutely sure what you are doing, leave this
	  option alone!

	config VMSPLIT_3G
		bool "3G/1G user/kernel split"
	config VMSPLIT_3G_OPT
		depends on !ARM_LPAE
		bool "3G/1G user/kernel split (for full 1G low memory)"
	config VMSPLIT_2G
		bool "2G/2G user/kernel split"
	config VMSPLIT_1G
		bool "1G/3G user/kernel split"
endchoice

config PAGE_OFFSET
	hex
	default PHYS_OFFSET if !MMU
	default 0x40000000 if VMSPLIT_1G
	default 0x80000000 if VMSPLIT_2G
	default 0xB0000000 if VMSPLIT_3G_OPT
	default 0xC0000000

config NR_CPUS
	int "Maximum number of CPUs (2-32)"
	range 2 32
	depends on SMP
	default "4"

config HOTPLUG_CPU
	bool "Support for hot-pluggable CPUs"
	depends on SMP
	select GENERIC_IRQ_MIGRATION
	help
	  Say Y here to experiment with turning CPUs off and on.  CPUs
	  can be controlled through /sys/devices/system/cpu.

config ARM_PSCI
	bool "Support for the ARM Power State Coordination Interface (PSCI)"
	depends on HAVE_ARM_SMCCC
	select ARM_PSCI_FW
	help
	  Say Y here if you want Linux to communicate with system firmware
	  implementing the PSCI specification for CPU-centric power
	  management operations described in ARM document number ARM DEN
	  0022A ("Power State Coordination Interface System Software on
	  ARM processors").

# The GPIO number here must be sorted by descending number. In case of
# a multiplatform kernel, we just want the highest value required by the
# selected platforms.
config ARCH_NR_GPIO
	int
	default 2048 if ARCH_SOCFPGA
	default 1024 if ARCH_BRCMSTB || ARCH_RENESAS || ARCH_TEGRA || \
		ARCH_ZYNQ || ARCH_QCOM
	default 512 if ARCH_EXYNOS || ARCH_KEYSTONE || SOC_OMAP5 || \
		SOC_DRA7XX || ARCH_S3C24XX || ARCH_S3C64XX || ARCH_S5PV210
	default 416 if ARCH_SUNXI
	default 392 if ARCH_U8500
	default 352 if ARCH_VT8500
	default 288 if ARCH_ROCKCHIP
	default 264 if MACH_H4700
	default 0
	help
	  Maximum number of GPIOs in the system.

	  If unsure, leave the default value.

config HZ_FIXED
	int
	default 200 if ARCH_EBSA110
	default 128 if SOC_AT91RM9200
	default 0

choice
	depends on HZ_FIXED = 0
	prompt "Timer frequency"

config HZ_100
	bool "100 Hz"

config HZ_200
	bool "200 Hz"

config HZ_250
	bool "250 Hz"

config HZ_300
	bool "300 Hz"

config HZ_500
	bool "500 Hz"

config HZ_1000
	bool "1000 Hz"

endchoice

config HZ
	int
	default HZ_FIXED if HZ_FIXED != 0
	default 100 if HZ_100
	default 200 if HZ_200
	default 250 if HZ_250
	default 300 if HZ_300
	default 500 if HZ_500
	default 1000

config SCHED_HRTICK
	def_bool HIGH_RES_TIMERS

config THUMB2_KERNEL
	bool "Compile the kernel in Thumb-2 mode" if !CPU_THUMBONLY
	depends on (CPU_V7 || CPU_V7M) && !CPU_V6 && !CPU_V6K
	default y if CPU_THUMBONLY
	select ARM_UNWIND
	help
	  By enabling this option, the kernel will be compiled in
	  Thumb-2 mode.

	  If unsure, say N.

config THUMB2_AVOID_R_ARM_THM_JUMP11
	bool "Work around buggy Thumb-2 short branch relocations in gas"
	depends on THUMB2_KERNEL && MODULES
	default y
	help
	  Various binutils versions can resolve Thumb-2 branches to
	  locally-defined, preemptible global symbols as short-range "b.n"
	  branch instructions.

	  This is a problem, because there's no guarantee the final
	  destination of the symbol, or any candidate locations for a
	  trampoline, are within range of the branch.  For this reason, the
	  kernel does not support fixing up the R_ARM_THM_JUMP11 (102)
	  relocation in modules at all, and it makes little sense to add
	  support.

	  The symptom is that the kernel fails with an "unsupported
	  relocation" error when loading some modules.

	  Until fixed tools are available, passing
	  -fno-optimize-sibling-calls to gcc should prevent gcc generating
	  code which hits this problem, at the cost of a bit of extra runtime
	  stack usage in some cases.

	  The problem is described in more detail at:
	      https://bugs.launchpad.net/binutils-linaro/+bug/725126

	  Only Thumb-2 kernels are affected.

	  Unless you are sure your tools don't have this problem, say Y.

config ARM_PATCH_IDIV
	bool "Runtime patch udiv/sdiv instructions into __aeabi_{u}idiv()"
	depends on CPU_32v7 && !XIP_KERNEL
	default y
	help
	  The ARM compiler inserts calls to __aeabi_idiv() and
	  __aeabi_uidiv() when it needs to perform division on signed
	  and unsigned integers. Some v7 CPUs have support for the sdiv
	  and udiv instructions that can be used to implement those
	  functions.

	  Enabling this option allows the kernel to modify itself to
	  replace the first two instructions of these library functions
	  with the sdiv or udiv plus "bx lr" instructions when the CPU
	  it is running on supports them. Typically this will be faster
	  and less power intensive than running the original library
	  code to do integer division.

config AEABI
	bool "Use the ARM EABI to compile the kernel" if !CPU_V7 && \
		!CPU_V7M && !CPU_V6 && !CPU_V6K && !CC_IS_CLANG
	default CPU_V7 || CPU_V7M || CPU_V6 || CPU_V6K || CC_IS_CLANG
	help
	  This option allows for the kernel to be compiled using the latest
	  ARM ABI (aka EABI).  This is only useful if you are using a user
	  space environment that is also compiled with EABI.

	  Since there are major incompatibilities between the legacy ABI and
	  EABI, especially with regard to structure member alignment, this
	  option also changes the kernel syscall calling convention to
	  disambiguate both ABIs and allow for backward compatibility support
	  (selected with CONFIG_OABI_COMPAT).

	  To use this you need GCC version 4.0.0 or later.

config OABI_COMPAT
	bool "Allow old ABI binaries to run with this kernel (EXPERIMENTAL)"
	depends on AEABI && !THUMB2_KERNEL
	help
	  This option preserves the old syscall interface along with the
	  new (ARM EABI) one. It also provides a compatibility layer to
	  intercept syscalls that have structure arguments which layout
	  in memory differs between the legacy ABI and the new ARM EABI
	  (only for non "thumb" binaries). This option adds a tiny
	  overhead to all syscalls and produces a slightly larger kernel.

	  The seccomp filter system will not be available when this is
	  selected, since there is no way yet to sensibly distinguish
	  between calling conventions during filtering.

	  If you know you'll be using only pure EABI user space then you
	  can say N here. If this option is not selected and you attempt
	  to execute a legacy ABI binary then the result will be
	  UNPREDICTABLE (in fact it can be predicted that it won't work
	  at all). If in doubt say N.

config ARCH_HAS_HOLES_MEMORYMODEL
	bool

config ARCH_SPARSEMEM_ENABLE
	bool

config ARCH_SPARSEMEM_DEFAULT
	def_bool ARCH_SPARSEMEM_ENABLE

config ARCH_SELECT_MEMORY_MODEL
	def_bool ARCH_SPARSEMEM_ENABLE

config HAVE_ARCH_PFN_VALID
	def_bool ARCH_HAS_HOLES_MEMORYMODEL || !SPARSEMEM

config HAVE_GENERIC_GUP
	def_bool y
	depends on ARM_LPAE

config HIGHMEM
	bool "High Memory Support"
	depends on MMU
	help
	  The address space of ARM processors is only 4 Gigabytes large
	  and it has to accommodate user address space, kernel address
	  space as well as some memory mapped IO. That means that, if you
	  have a large amount of physical memory and/or IO, not all of the
	  memory can be "permanently mapped" by the kernel. The physical
	  memory that is not permanently mapped is called "high memory".

	  Depending on the selected kernel/user memory split, minimum
	  vmalloc space and actual amount of RAM, you may not need this
	  option which should result in a slightly faster kernel.

	  If unsure, say n.

config HIGHPTE
	bool "Allocate 2nd-level pagetables from highmem" if EXPERT
	depends on HIGHMEM
	default y
	help
	  The VM uses one page of physical memory for each page table.
	  For systems with a lot of processes, this can use a lot of
	  precious low memory, eventually leading to low memory being
	  consumed by page tables.  Setting this option will allow
	  user-space 2nd level page tables to reside in high memory.

config CPU_SW_DOMAIN_PAN
	bool "Enable use of CPU domains to implement privileged no-access"
	depends on MMU && !ARM_LPAE
	default y
	help
	  Increase kernel security by ensuring that normal kernel accesses
	  are unable to access userspace addresses.  This can help prevent
	  use-after-free bugs becoming an exploitable privilege escalation
	  by ensuring that magic values (such as LIST_POISON) will always
	  fault when dereferenced.

	  CPUs with low-vector mappings use a best-efforts implementation.
	  Their lower 1MB needs to remain accessible for the vectors, but
	  the remainder of userspace will become appropriately inaccessible.

config HW_PERF_EVENTS
	def_bool y
	depends on ARM_PMU

config SYS_SUPPORTS_HUGETLBFS
       def_bool y
       depends on ARM_LPAE

config HAVE_ARCH_TRANSPARENT_HUGEPAGE
       def_bool y
       depends on ARM_LPAE

config ARCH_WANT_GENERAL_HUGETLB
	def_bool y

config ARM_MODULE_PLTS
	bool "Use PLTs to allow module memory to spill over into vmalloc area"
	depends on MODULES
	default y
	help
	  Allocate PLTs when loading modules so that jumps and calls whose
	  targets are too far away for their relative offsets to be encoded
	  in the instructions themselves can be bounced via veneers in the
	  module's PLT. This allows modules to be allocated in the generic
	  vmalloc area after the dedicated module memory area has been
	  exhausted. The modules will use slightly more memory, but after
	  rounding up to page size, the actual memory footprint is usually
	  the same.

	  Disabling this is usually safe for small single-platform
	  configurations. If unsure, say y.

choice
	prompt "Virtual Memory Reclaim"
	default ENABLE_VMALLOC_SAVING
	help
	  Select the method of reclaiming virtual memory. Two values
	  are allowed to choose, one is NO_VM_RECLAIM, the other is
	  ENABLE_VMALLOC_SAVING.

	  If you are not absolutely sure what you are doing, leave this
	  option alone.

config ENABLE_VMALLOC_SAVING
	bool "Reclaim memory for each subsystem"
	help
	  Enable this config to reclaim the virtual space belonging
	  to any subsystem which is expected to have a lifetime of
	  the entire system. This feature allows lowmem to be non-
	  contiguous.

config NO_VM_RECLAIM
	bool "Do not reclaim memory"
	help
	  Do not reclaim any memory. This might result in less lowmem
	  and wasting some virtual memory space which could otherwise
	  be reclaimed by using any of the other two config options as
	  above.

endchoice

config FORCE_MAX_ZONEORDER
	int "Maximum zone order"
	default "12" if SOC_AM33XX
	default "9" if SA1111 || ARCH_EFM32
	default "11"
	help
	  The kernel memory allocator divides physically contiguous memory
	  blocks into "zones", where each zone is a power of two number of
	  pages.  This option selects the largest power of two that the kernel
	  keeps in the memory allocator.  If you need to allocate very large
	  blocks of physically contiguous memory, then you may need to
	  increase this value.

	  This config option is actually maximum order plus one. For example,
	  a value of 11 means that the largest free memory block is 2^10 pages.

config ALIGNMENT_TRAP
	bool
	depends on CPU_CP15_MMU
	default y if !ARCH_EBSA110
	select HAVE_PROC_CPU if PROC_FS
	help
	  ARM processors cannot fetch/store information which is not
	  naturally aligned on the bus, i.e., a 4 byte fetch must start at an
	  address divisible by 4. On 32-bit ARM processors, these non-aligned
	  fetch/store instructions will be emulated in software if you say
	  here, which has a severe performance impact. This is necessary for
	  correct operation of some network protocols. With an IP-only
	  configuration it is safe to say N, otherwise say Y.

config UACCESS_WITH_MEMCPY
	bool "Use kernel mem{cpy,set}() for {copy_to,clear}_user()"
	depends on MMU
	default y if CPU_FEROCEON
	help
	  Implement faster copy_to_user and clear_user methods for CPU
	  cores where a 8-word STM instruction give significantly higher
	  memory write throughput than a sequence of individual 32bit stores.

	  A possible side effect is a slight increase in scheduling latency
	  between threads sharing the same address space if they invoke
	  such copy operations with large buffers.

	  However, if the CPU data cache is using a write-allocate mode,
	  this option is unlikely to provide any performance gain.

config SECCOMP
	bool
	prompt "Enable seccomp to safely compute untrusted bytecode"
	---help---
	  This kernel feature is useful for number crunching applications
	  that may need to compute untrusted bytecode during their
	  execution. By using pipes or other transports made available to
	  the process as file descriptors supporting the read/write
	  syscalls, it's possible to isolate those applications in
	  their own address space using seccomp. Once seccomp is
	  enabled via prctl(PR_SET_SECCOMP), it cannot be disabled
	  and the task is only allowed to execute a few safe syscalls
	  defined by each seccomp mode.

config PARAVIRT
	bool "Enable paravirtualization code"
	help
	  This changes the kernel so it can modify itself when it is run
	  under a hypervisor, potentially improving performance significantly
	  over full virtualization.

config PARAVIRT_TIME_ACCOUNTING
	bool "Paravirtual steal time accounting"
	select PARAVIRT
	default n
	help
	  Select this option to enable fine granularity task steal time
	  accounting. Time spent executing other tasks in parallel with
	  the current vCPU is discounted from the vCPU power. To account for
	  that, there can be a small performance impact.

	  If in doubt, say N here.

config XEN_DOM0
	def_bool y
	depends on XEN

config XEN
	bool "Xen guest support on ARM"
	depends on ARM && AEABI && OF
	depends on CPU_V7 && !CPU_V6
	depends on !GENERIC_ATOMIC64
	depends on MMU
	select ARCH_DMA_ADDR_T_64BIT
	select ARM_PSCI
	select SWIOTLB
	select SWIOTLB_XEN
	select PARAVIRT
	help
	  Say Y if you want to run Linux in a Virtual Machine on Xen on ARM.

endmenu

menu "Boot options"

config USE_OF
	bool "Flattened Device Tree support"
	select IRQ_DOMAIN
	select OF
	help
	  Include support for flattened device tree machine descriptions.

config ATAGS
	bool "Support for the traditional ATAGS boot data passing" if USE_OF
	default y
	help
	  This is the traditional way of passing data to the kernel at boot
	  time. If you are solely relying on the flattened device tree (or
	  the ARM_ATAG_DTB_COMPAT option) then you may unselect this option
	  to remove ATAGS support from your kernel binary.  If unsure,
	  leave this to y.

config DEPRECATED_PARAM_STRUCT
	bool "Provide old way to pass kernel parameters"
	depends on ATAGS
	help
	  This was deprecated in 2001 and announced to live on for 5 years.
	  Some old boot loaders still use this way.

config BUILD_ARM_APPENDED_DTB_IMAGE
	bool "Build a concatenated zImage/dtb by default"
	depends on OF
	help
	  Enabling this option will cause a concatenated zImage and list of
	  DTBs to be built by default (instead of a standalone zImage.)
	  The image will built in arch/arm/boot/zImage-dtb

config BUILD_ARM_APPENDED_DTB_IMAGE_NAMES
	string "Default dtb names"
	depends on BUILD_ARM_APPENDED_DTB_IMAGE
	help
	  Space separated list of names of dtbs to append when
	  building a concatenated zImage-dtb.

# Compressed boot loader in ROM.  Yes, we really want to ask about
# TEXT and BSS so we preserve their values in the config files.
config ZBOOT_ROM_TEXT
	hex "Compressed ROM boot loader base address"
	default "0"
	help
	  The physical address at which the ROM-able zImage is to be
	  placed in the target.  Platforms which normally make use of
	  ROM-able zImage formats normally set this to a suitable
	  value in their defconfig file.

	  If ZBOOT_ROM is not enabled, this has no effect.

config ZBOOT_ROM_BSS
	hex "Compressed ROM boot loader BSS address"
	default "0"
	help
	  The base address of an area of read/write memory in the target
	  for the ROM-able zImage which must be available while the
	  decompressor is running. It must be large enough to hold the
	  entire decompressed kernel plus an additional 128 KiB.
	  Platforms which normally make use of ROM-able zImage formats
	  normally set this to a suitable value in their defconfig file.

	  If ZBOOT_ROM is not enabled, this has no effect.

config ZBOOT_ROM
	bool "Compressed boot loader in ROM/flash"
	depends on ZBOOT_ROM_TEXT != ZBOOT_ROM_BSS
	depends on !ARM_APPENDED_DTB && !XIP_KERNEL && !AUTO_ZRELADDR
	help
	  Say Y here if you intend to execute your compressed kernel image
	  (zImage) directly from ROM or flash.  If unsure, say N.

config ARM_APPENDED_DTB
	bool "Use appended device tree blob to zImage (EXPERIMENTAL)"
	depends on OF
	help
	  With this option, the boot code will look for a device tree binary
	  (DTB) appended to zImage
	  (e.g. cat zImage <filename>.dtb > zImage_w_dtb).

	  This is meant as a backward compatibility convenience for those
	  systems with a bootloader that can't be upgraded to accommodate
	  the documented boot protocol using a device tree.

	  Beware that there is very little in terms of protection against
	  this option being confused by leftover garbage in memory that might
	  look like a DTB header after a reboot if no actual DTB is appended
	  to zImage.  Do not leave this option active in a production kernel
	  if you don't intend to always append a DTB.  Proper passing of the
	  location into r2 of a bootloader provided DTB is always preferable
	  to this option.

config ARM_ATAG_DTB_COMPAT
	bool "Supplement the appended DTB with traditional ATAG information"
	depends on ARM_APPENDED_DTB
	help
	  Some old bootloaders can't be updated to a DTB capable one, yet
	  they provide ATAGs with memory configuration, the ramdisk address,
	  the kernel cmdline string, etc.  Such information is dynamically
	  provided by the bootloader and can't always be stored in a static
	  DTB.  To allow a device tree enabled kernel to be used with such
	  bootloaders, this option allows zImage to extract the information
	  from the ATAG list and store it at run time into the appended DTB.

choice
	prompt "Kernel command line type" if ARM_ATAG_DTB_COMPAT
	default ARM_ATAG_DTB_COMPAT_CMDLINE_FROM_BOOTLOADER

config ARM_ATAG_DTB_COMPAT_CMDLINE_FROM_BOOTLOADER
	bool "Use bootloader kernel arguments if available"
	help
	  Uses the command-line options passed by the boot loader instead of
	  the device tree bootargs property. If the boot loader doesn't provide
	  any, the device tree bootargs property will be used.

config ARM_ATAG_DTB_COMPAT_CMDLINE_EXTEND
	bool "Extend with bootloader kernel arguments"
	help
	  The command-line arguments provided by the boot loader will be
	  appended to the the device tree bootargs property.

endchoice

config CMDLINE
	string "Default kernel command string"
	default ""
	help
	  On some architectures (EBSA110 and CATS), there is currently no way
	  for the boot loader to pass arguments to the kernel. For these
	  architectures, you should supply some command-line options at build
	  time by entering them here. As a minimum, you should specify the
	  memory size and the root device (e.g., mem=64M root=/dev/nfs).

choice
	prompt "Kernel command line type" if CMDLINE != ""
	default CMDLINE_FROM_BOOTLOADER

config CMDLINE_FROM_BOOTLOADER
	bool "Use bootloader kernel arguments if available"
	help
	  Uses the command-line options passed by the boot loader. If
	  the boot loader doesn't provide any, the default kernel command
	  string provided in CMDLINE will be used.

config CMDLINE_EXTEND
	bool "Extend bootloader kernel arguments"
	help
	  The command-line arguments provided by the boot loader will be
	  appended to the default kernel command string.

config CMDLINE_FORCE
	bool "Always use the default kernel command string"
	help
	  Always use the default kernel command string, even if the boot
	  loader passes other arguments to the kernel.
	  This is useful if you cannot or don't want to change the
	  command-line options your boot loader passes to the kernel.
endchoice

config XIP_KERNEL
	bool "Kernel Execute-In-Place from ROM"
	depends on !ARM_LPAE && !ARCH_MULTIPLATFORM
	help
	  Execute-In-Place allows the kernel to run from non-volatile storage
	  directly addressable by the CPU, such as NOR flash. This saves RAM
	  space since the text section of the kernel is not loaded from flash
	  to RAM.  Read-write sections, such as the data section and stack,
	  are still copied to RAM.  The XIP kernel is not compressed since
	  it has to run directly from flash, so it will take more space to
	  store it.  The flash address used to link the kernel object files,
	  and for storing it, is configuration dependent. Therefore, if you
	  say Y here, you must know the proper physical address where to
	  store the kernel image depending on your own flash memory usage.

	  Also note that the make target becomes "make xipImage" rather than
	  "make zImage" or "make Image".  The final kernel binary to put in
	  ROM memory will be arch/arm/boot/xipImage.

	  If unsure, say N.

config XIP_PHYS_ADDR
	hex "XIP Kernel Physical Location"
	depends on XIP_KERNEL
	default "0x00080000"
	help
	  This is the physical address in your flash memory the kernel will
	  be linked for and stored to.  This address is dependent on your
	  own flash usage.

config XIP_DEFLATED_DATA
	bool "Store kernel .data section compressed in ROM"
	depends on XIP_KERNEL
	select ZLIB_INFLATE
	help
	  Before the kernel is actually executed, its .data section has to be
	  copied to RAM from ROM. This option allows for storing that data
	  in compressed form and decompressed to RAM rather than merely being
	  copied, saving some precious ROM space. A possible drawback is a
	  slightly longer boot delay.

config KEXEC
	bool "Kexec system call (EXPERIMENTAL)"
	depends on (!SMP || PM_SLEEP_SMP)
	depends on MMU
	select KEXEC_CORE
	help
	  kexec is a system call that implements the ability to shutdown your
	  current kernel, and to start another kernel.  It is like a reboot
	  but it is independent of the system firmware.   And like a reboot
	  you can start any kernel with it, not just Linux.

	  It is an ongoing process to be certain the hardware in a machine
	  is properly shutdown, so do not be surprised if this code does not
	  initially work for you.

config ATAGS_PROC
	bool "Export atags in procfs"
	depends on ATAGS && KEXEC
	default y
	help
	  Should the atags used to boot the kernel be exported in an "atags"
	  file in procfs. Useful with kexec.

config CRASH_DUMP
	bool "Build kdump crash kernel (EXPERIMENTAL)"
	help
	  Generate crash dump after being started by kexec. This should
	  be normally only set in special crash dump kernels which are
	  loaded in the main kernel with kexec-tools into a specially
	  reserved region and then later executed after a crash by
	  kdump/kexec. The crash dump kernel must be compiled to a
	  memory address not used by the main kernel

	  For more details see Documentation/kdump/kdump.txt

config AUTO_ZRELADDR
	bool "Auto calculation of the decompressed kernel image address"
	help
	  ZRELADDR is the physical address where the decompressed kernel
	  image will be placed. If AUTO_ZRELADDR is selected, the address
	  will be determined at run-time by masking the current IP with
	  0xf8000000. This assumes the zImage being placed in the first 128MB
	  from start of memory.

config EFI_STUB
	bool

config ARM_DECOMPRESSOR_LIMIT
        hex "Limit the decompressor memory area"
        default 0x3200000
        help
          Allows overriding of the memory size that decompressor maps with
          read, write and execute permissions to avoid speculative prefetch.

          By default ARM_DECOMPRESSOR_LIMIT maps first 1GB of memory
          with read, write and execute permissions and reset of the memory
          as strongly ordered.

config EFI
	bool "UEFI runtime support"
	depends on OF && !CPU_BIG_ENDIAN && MMU && AUTO_ZRELADDR && !XIP_KERNEL
	select UCS2_STRING
	select EFI_PARAMS_FROM_FDT
	select EFI_STUB
	select EFI_ARMSTUB
	select EFI_RUNTIME_WRAPPERS
	---help---
	  This option provides support for runtime services provided
	  by UEFI firmware (such as non-volatile variables, realtime
	  clock, and platform reset). A UEFI stub is also provided to
	  allow the kernel to be booted as an EFI application. This
	  is only useful for kernels that may run on systems that have
	  UEFI firmware.

config DMI
	bool "Enable support for SMBIOS (DMI) tables"
	depends on EFI
	default y
	help
	  This enables SMBIOS/DMI feature for systems.

	  This option is only useful on systems that have UEFI firmware.
	  However, even with this option, the resultant kernel should
	  continue to boot on existing non-UEFI platforms.

	  NOTE: This does *NOT* enable or encourage the use of DMI quirks,
	  i.e., the the practice of identifying the platform via DMI to
	  decide whether certain workarounds for buggy hardware and/or
	  firmware need to be enabled. This would require the DMI subsystem
	  to be enabled much earlier than we do on ARM, which is non-trivial.

endmenu

menu "CPU Power Management"

source "drivers/cpufreq/Kconfig"

source "drivers/cpuidle/Kconfig"

endmenu

menu "Floating point emulation"

comment "At least one emulation must be selected"

config FPE_NWFPE
	bool "NWFPE math emulation"
	depends on (!AEABI || OABI_COMPAT) && !THUMB2_KERNEL
	---help---
	  Say Y to include the NWFPE floating point emulator in the kernel.
	  This is necessary to run most binaries. Linux does not currently
	  support floating point hardware so you need to say Y here even if
	  your machine has an FPA or floating point co-processor podule.

	  You may say N here if you are going to load the Acorn FPEmulator
	  early in the bootup.

config FPE_NWFPE_XP
	bool "Support extended precision"
	depends on FPE_NWFPE
	help
	  Say Y to include 80-bit support in the kernel floating-point
	  emulator.  Otherwise, only 32 and 64-bit support is compiled in.
	  Note that gcc does not generate 80-bit operations by default,
	  so in most cases this option only enlarges the size of the
	  floating point emulator without any good reason.

	  You almost surely want to say N here.

config FPE_FASTFPE
	bool "FastFPE math emulation (EXPERIMENTAL)"
	depends on (!AEABI || OABI_COMPAT) && !CPU_32v3
	---help---
	  Say Y here to include the FAST floating point emulator in the kernel.
	  This is an experimental much faster emulator which now also has full
	  precision for the mantissa.  It does not support any exceptions.
	  It is very simple, and approximately 3-6 times faster than NWFPE.

	  It should be sufficient for most programs.  It may be not suitable
	  for scientific calculations, but you have to check this for yourself.
	  If you do not feel you need a faster FP emulation you should better
	  choose NWFPE.

config VFP
	bool "VFP-format floating point maths"
	depends on CPU_V6 || CPU_V6K || CPU_ARM926T || CPU_V7 || CPU_FEROCEON
	help
	  Say Y to include VFP support code in the kernel. This is needed
	  if your hardware includes a VFP unit.

	  Please see <file:Documentation/arm/VFP/release-notes.txt> for
	  release notes and additional status information.

	  Say N if your target does not have VFP hardware.

config VFPv3
	bool
	depends on VFP
	default y if CPU_V7

config NEON
	bool "Advanced SIMD (NEON) Extension support"
	depends on VFPv3 && CPU_V7
	help
	  Say Y to include support code for NEON, the ARMv7 Advanced SIMD
	  Extension.

config KERNEL_MODE_NEON
	bool "Support for NEON in kernel mode"
	depends on NEON && AEABI
	help
	  Say Y to include support for NEON in kernel mode.

endmenu

menu "Power management options"

source "kernel/power/Kconfig"

config ARCH_SUSPEND_POSSIBLE
	depends on CPU_ARM920T || CPU_ARM926T || CPU_FEROCEON || CPU_SA1100 || \
		CPU_V6 || CPU_V6K || CPU_V7 || CPU_V7M || CPU_XSC3 || CPU_XSCALE || CPU_MOHAWK
	def_bool y

config ARM_CPU_SUSPEND
	def_bool PM_SLEEP || BL_SWITCHER || ARM_PSCI_FW
	depends on ARCH_SUSPEND_POSSIBLE

config ARCH_HIBERNATION_POSSIBLE
	bool
	depends on MMU
	default y if ARCH_SUSPEND_POSSIBLE

endmenu

source "drivers/firmware/Kconfig"

if CRYPTO
source "arch/arm/crypto/Kconfig"
endif

source "arch/arm/kvm/Kconfig"<|MERGE_RESOLUTION|>--- conflicted
+++ resolved
@@ -70,11 +70,7 @@
 	select HAVE_EXIT_THREAD
 	select HAVE_FTRACE_MCOUNT_RECORD if (!XIP_KERNEL)
 	select HAVE_FUNCTION_GRAPH_TRACER if (!THUMB2_KERNEL && !CC_IS_CLANG)
-<<<<<<< HEAD
-	select HAVE_FUNCTION_TRACER if (!XIP_KERNEL)
-=======
 	select HAVE_FUNCTION_TRACER if (!XIP_KERNEL) && (CC_IS_GCC || CLANG_VERSION >= 100000)
->>>>>>> e543b332
 	select HAVE_FUTEX_CMPXCHG if FUTEX
 	select HAVE_GCC_PLUGINS
 	select HAVE_GENERIC_DMA_COHERENT
