--- conflicted
+++ resolved
@@ -834,10 +834,6 @@
 	} else {
 		clear_sbi_flag(sbi, SBI_POR_DOING);
 	}
-<<<<<<< HEAD
-
-=======
->>>>>>> 010b090e
 	up_write(&sbi->cp_global_sem);
 
 	/* let's drop all the directory inodes for clean checkpoint */
