// SPDX-License-Identifier: GPL-2.0
/*
 * fs/f2fs/segment.c
 *
 * Copyright (c) 2012 Samsung Electronics Co., Ltd.
 *             http://www.samsung.com/
 */
#include <linux/fs.h>
#include <linux/f2fs_fs.h>
#include <linux/bio.h>
#include <linux/blkdev.h>
#include <linux/prefetch.h>
#include <linux/kthread.h>
#include <linux/swap.h>
#include <linux/timer.h>
#include <linux/freezer.h>
#include <linux/sched/signal.h>

#include "f2fs.h"
#include "segment.h"
#include "node.h"
#include "gc.h"
#include <trace/events/f2fs.h>

#define __reverse_ffz(x) __reverse_ffs(~(x))

static struct kmem_cache *discard_entry_slab;
static struct kmem_cache *discard_cmd_slab;
static struct kmem_cache *sit_entry_set_slab;
static struct kmem_cache *inmem_entry_slab;

static unsigned long __reverse_ulong(unsigned char *str)
{
	unsigned long tmp = 0;
	int shift = 24, idx = 0;

#if BITS_PER_LONG == 64
	shift = 56;
#endif
	while (shift >= 0) {
		tmp |= (unsigned long)str[idx++] << shift;
		shift -= BITS_PER_BYTE;
	}
	return tmp;
}

/*
 * __reverse_ffs is copied from include/asm-generic/bitops/__ffs.h since
 * MSB and LSB are reversed in a byte by f2fs_set_bit.
 */
static inline unsigned long __reverse_ffs(unsigned long word)
{
	int num = 0;

#if BITS_PER_LONG == 64
	if ((word & 0xffffffff00000000UL) == 0)
		num += 32;
	else
		word >>= 32;
#endif
	if ((word & 0xffff0000) == 0)
		num += 16;
	else
		word >>= 16;

	if ((word & 0xff00) == 0)
		num += 8;
	else
		word >>= 8;

	if ((word & 0xf0) == 0)
		num += 4;
	else
		word >>= 4;

	if ((word & 0xc) == 0)
		num += 2;
	else
		word >>= 2;

	if ((word & 0x2) == 0)
		num += 1;
	return num;
}

/*
 * __find_rev_next(_zero)_bit is copied from lib/find_next_bit.c because
 * f2fs_set_bit makes MSB and LSB reversed in a byte.
 * @size must be integral times of unsigned long.
 * Example:
 *                             MSB <--> LSB
 *   f2fs_set_bit(0, bitmap) => 1000 0000
 *   f2fs_set_bit(7, bitmap) => 0000 0001
 */
static unsigned long __find_rev_next_bit(const unsigned long *addr,
			unsigned long size, unsigned long offset)
{
	const unsigned long *p = addr + BIT_WORD(offset);
	unsigned long result = size;
	unsigned long tmp;

	if (offset >= size)
		return size;

	size -= (offset & ~(BITS_PER_LONG - 1));
	offset %= BITS_PER_LONG;

	while (1) {
		if (*p == 0)
			goto pass;

		tmp = __reverse_ulong((unsigned char *)p);

		tmp &= ~0UL >> offset;
		if (size < BITS_PER_LONG)
			tmp &= (~0UL << (BITS_PER_LONG - size));
		if (tmp)
			goto found;
pass:
		if (size <= BITS_PER_LONG)
			break;
		size -= BITS_PER_LONG;
		offset = 0;
		p++;
	}
	return result;
found:
	return result - size + __reverse_ffs(tmp);
}

static unsigned long __find_rev_next_zero_bit(const unsigned long *addr,
			unsigned long size, unsigned long offset)
{
	const unsigned long *p = addr + BIT_WORD(offset);
	unsigned long result = size;
	unsigned long tmp;

	if (offset >= size)
		return size;

	size -= (offset & ~(BITS_PER_LONG - 1));
	offset %= BITS_PER_LONG;

	while (1) {
		if (*p == ~0UL)
			goto pass;

		tmp = __reverse_ulong((unsigned char *)p);

		if (offset)
			tmp |= ~0UL << (BITS_PER_LONG - offset);
		if (size < BITS_PER_LONG)
			tmp |= ~0UL >> size;
		if (tmp != ~0UL)
			goto found;
pass:
		if (size <= BITS_PER_LONG)
			break;
		size -= BITS_PER_LONG;
		offset = 0;
		p++;
	}
	return result;
found:
	return result - size + __reverse_ffz(tmp);
}

bool f2fs_need_SSR(struct f2fs_sb_info *sbi)
{
	int node_secs = get_blocktype_secs(sbi, F2FS_DIRTY_NODES);
	int dent_secs = get_blocktype_secs(sbi, F2FS_DIRTY_DENTS);
	int imeta_secs = get_blocktype_secs(sbi, F2FS_DIRTY_IMETA);

	if (f2fs_lfs_mode(sbi))
		return false;
	if (sbi->gc_mode == GC_URGENT_HIGH)
		return true;
	if (unlikely(is_sbi_flag_set(sbi, SBI_CP_DISABLED)))
		return true;

	return free_sections(sbi) <= (node_secs + 2 * dent_secs + imeta_secs +
			SM_I(sbi)->min_ssr_sections + reserved_sections(sbi));
}

void f2fs_register_inmem_page(struct inode *inode, struct page *page)
{
	struct inmem_pages *new;

	if (PagePrivate(page))
		set_page_private(page, (unsigned long)ATOMIC_WRITTEN_PAGE);
	else
		f2fs_set_page_private(page, ATOMIC_WRITTEN_PAGE);

	new = f2fs_kmem_cache_alloc(inmem_entry_slab, GFP_NOFS);

	/* add atomic page indices to the list */
	new->page = page;
	INIT_LIST_HEAD(&new->list);

	/* increase reference count with clean state */
	get_page(page);
	mutex_lock(&F2FS_I(inode)->inmem_lock);
	list_add_tail(&new->list, &F2FS_I(inode)->inmem_pages);
	inc_page_count(F2FS_I_SB(inode), F2FS_INMEM_PAGES);
	mutex_unlock(&F2FS_I(inode)->inmem_lock);

	trace_f2fs_register_inmem_page(page, INMEM);
}

static int __revoke_inmem_pages(struct inode *inode,
				struct list_head *head, bool drop, bool recover,
				bool trylock)
{
	struct f2fs_sb_info *sbi = F2FS_I_SB(inode);
	struct inmem_pages *cur, *tmp;
	int err = 0;

	list_for_each_entry_safe(cur, tmp, head, list) {
		struct page *page = cur->page;

		if (drop)
			trace_f2fs_commit_inmem_page(page, INMEM_DROP);

		if (trylock) {
			/*
			 * to avoid deadlock in between page lock and
			 * inmem_lock.
			 */
			if (!trylock_page(page))
				continue;
		} else {
			lock_page(page);
		}

		f2fs_wait_on_page_writeback(page, DATA, true, true);

		if (recover) {
			struct dnode_of_data dn;
			struct node_info ni;

			trace_f2fs_commit_inmem_page(page, INMEM_REVOKE);
retry:
			set_new_dnode(&dn, inode, NULL, NULL, 0);
			err = f2fs_get_dnode_of_data(&dn, page->index,
								LOOKUP_NODE);
			if (err) {
				if (err == -ENOMEM) {
					congestion_wait(BLK_RW_ASYNC,
							DEFAULT_IO_TIMEOUT);
					cond_resched();
					goto retry;
				}
				err = -EAGAIN;
				goto next;
			}

			err = f2fs_get_node_info(sbi, dn.nid, &ni);
			if (err) {
				f2fs_put_dnode(&dn);
				return err;
			}

			if (cur->old_addr == NEW_ADDR) {
				f2fs_invalidate_blocks(sbi, dn.data_blkaddr);
				f2fs_update_data_blkaddr(&dn, NEW_ADDR);
			} else
				f2fs_replace_block(sbi, &dn, dn.data_blkaddr,
					cur->old_addr, ni.version, true, true);
			f2fs_put_dnode(&dn);
		}
next:
		/* we don't need to invalidate this in the sccessful status */
		if (drop || recover) {
			ClearPageUptodate(page);
			clear_cold_data(page);
		}
		f2fs_clear_page_private(page);
		f2fs_put_page(page, 1);

		list_del(&cur->list);
		kmem_cache_free(inmem_entry_slab, cur);
		dec_page_count(F2FS_I_SB(inode), F2FS_INMEM_PAGES);
	}
	return err;
}

void f2fs_drop_inmem_pages_all(struct f2fs_sb_info *sbi, bool gc_failure)
{
	struct list_head *head = &sbi->inode_list[ATOMIC_FILE];
	struct inode *inode;
	struct f2fs_inode_info *fi;
	unsigned int count = sbi->atomic_files;
	unsigned int looped = 0;
next:
	spin_lock(&sbi->inode_lock[ATOMIC_FILE]);
	if (list_empty(head)) {
		spin_unlock(&sbi->inode_lock[ATOMIC_FILE]);
		return;
	}
	fi = list_first_entry(head, struct f2fs_inode_info, inmem_ilist);
	inode = igrab(&fi->vfs_inode);
	if (inode)
		list_move_tail(&fi->inmem_ilist, head);
	spin_unlock(&sbi->inode_lock[ATOMIC_FILE]);

	if (inode) {
		if (gc_failure) {
			if (!fi->i_gc_failures[GC_FAILURE_ATOMIC])
				goto skip;
		}
		set_inode_flag(inode, FI_ATOMIC_REVOKE_REQUEST);
		f2fs_drop_inmem_pages(inode);
skip:
		iput(inode);
	}
	congestion_wait(BLK_RW_ASYNC, DEFAULT_IO_TIMEOUT);
	cond_resched();
	if (gc_failure) {
		if (++looped >= count)
			return;
	}
	goto next;
}

void f2fs_drop_inmem_pages(struct inode *inode)
{
	struct f2fs_sb_info *sbi = F2FS_I_SB(inode);
	struct f2fs_inode_info *fi = F2FS_I(inode);

	do {
		mutex_lock(&fi->inmem_lock);
		if (list_empty(&fi->inmem_pages)) {
			fi->i_gc_failures[GC_FAILURE_ATOMIC] = 0;

			spin_lock(&sbi->inode_lock[ATOMIC_FILE]);
			if (!list_empty(&fi->inmem_ilist))
				list_del_init(&fi->inmem_ilist);
			if (f2fs_is_atomic_file(inode)) {
				clear_inode_flag(inode, FI_ATOMIC_FILE);
				sbi->atomic_files--;
			}
			spin_unlock(&sbi->inode_lock[ATOMIC_FILE]);

			mutex_unlock(&fi->inmem_lock);
			break;
		}
		__revoke_inmem_pages(inode, &fi->inmem_pages,
						true, false, true);
		mutex_unlock(&fi->inmem_lock);
	} while (1);
}

void f2fs_drop_inmem_page(struct inode *inode, struct page *page)
{
	struct f2fs_inode_info *fi = F2FS_I(inode);
	struct f2fs_sb_info *sbi = F2FS_I_SB(inode);
	struct list_head *head = &fi->inmem_pages;
	struct inmem_pages *cur = NULL;
	struct inmem_pages *tmp;

	f2fs_bug_on(sbi, !IS_ATOMIC_WRITTEN_PAGE(page));

	mutex_lock(&fi->inmem_lock);
	list_for_each_entry(tmp, head, list) {
		if (tmp->page == page) {
			cur = tmp;
			break;
		}
	}

	f2fs_bug_on(sbi, !cur);
	list_del(&cur->list);
	mutex_unlock(&fi->inmem_lock);

	dec_page_count(sbi, F2FS_INMEM_PAGES);
	kmem_cache_free(inmem_entry_slab, cur);

	ClearPageUptodate(page);
	f2fs_clear_page_private(page);
	f2fs_put_page(page, 0);

	trace_f2fs_commit_inmem_page(page, INMEM_INVALIDATE);
}

static int __f2fs_commit_inmem_pages(struct inode *inode)
{
	struct f2fs_sb_info *sbi = F2FS_I_SB(inode);
	struct f2fs_inode_info *fi = F2FS_I(inode);
	struct inmem_pages *cur, *tmp;
	struct f2fs_io_info fio = {
		.sbi = sbi,
		.ino = inode->i_ino,
		.type = DATA,
		.op = REQ_OP_WRITE,
		.op_flags = REQ_SYNC | REQ_PRIO,
		.io_type = FS_DATA_IO,
	};
	struct list_head revoke_list;
	bool submit_bio = false;
	int err = 0;

	INIT_LIST_HEAD(&revoke_list);

	list_for_each_entry_safe(cur, tmp, &fi->inmem_pages, list) {
		struct page *page = cur->page;

		lock_page(page);
		if (page->mapping == inode->i_mapping) {
			trace_f2fs_commit_inmem_page(page, INMEM);

			f2fs_wait_on_page_writeback(page, DATA, true, true);

			set_page_dirty(page);
			if (clear_page_dirty_for_io(page)) {
				inode_dec_dirty_pages(inode);
				f2fs_remove_dirty_inode(inode);
			}
retry:
			fio.page = page;
			fio.old_blkaddr = NULL_ADDR;
			fio.encrypted_page = NULL;
			fio.need_lock = LOCK_DONE;
			err = f2fs_do_write_data_page(&fio);
			if (err) {
				if (err == -ENOMEM) {
					congestion_wait(BLK_RW_ASYNC,
							DEFAULT_IO_TIMEOUT);
					cond_resched();
					goto retry;
				}
				unlock_page(page);
				break;
			}
			/* record old blkaddr for revoking */
			cur->old_addr = fio.old_blkaddr;
			submit_bio = true;
		}
		unlock_page(page);
		list_move_tail(&cur->list, &revoke_list);
	}

	if (submit_bio)
		f2fs_submit_merged_write_cond(sbi, inode, NULL, 0, DATA);

	if (err) {
		/*
		 * try to revoke all committed pages, but still we could fail
		 * due to no memory or other reason, if that happened, EAGAIN
		 * will be returned, which means in such case, transaction is
		 * already not integrity, caller should use journal to do the
		 * recovery or rewrite & commit last transaction. For other
		 * error number, revoking was done by filesystem itself.
		 */
		err = __revoke_inmem_pages(inode, &revoke_list,
						false, true, false);

		/* drop all uncommitted pages */
		__revoke_inmem_pages(inode, &fi->inmem_pages,
						true, false, false);
	} else {
		__revoke_inmem_pages(inode, &revoke_list,
						false, false, false);
	}

	return err;
}

int f2fs_commit_inmem_pages(struct inode *inode)
{
	struct f2fs_sb_info *sbi = F2FS_I_SB(inode);
	struct f2fs_inode_info *fi = F2FS_I(inode);
	int err;

	f2fs_balance_fs(sbi, true);

	down_write(&fi->i_gc_rwsem[WRITE]);

	f2fs_lock_op(sbi);
	set_inode_flag(inode, FI_ATOMIC_COMMIT);

	mutex_lock(&fi->inmem_lock);
	err = __f2fs_commit_inmem_pages(inode);
	mutex_unlock(&fi->inmem_lock);

	clear_inode_flag(inode, FI_ATOMIC_COMMIT);

	f2fs_unlock_op(sbi);
	up_write(&fi->i_gc_rwsem[WRITE]);

	return err;
}

/*
 * This function balances dirty node and dentry pages.
 * In addition, it controls garbage collection.
 */
void f2fs_balance_fs(struct f2fs_sb_info *sbi, bool need)
{
	if (time_to_inject(sbi, FAULT_CHECKPOINT)) {
		f2fs_show_injection_info(sbi, FAULT_CHECKPOINT);
		f2fs_stop_checkpoint(sbi, false);
	}

	/* balance_fs_bg is able to be pending */
	if (need && excess_cached_nats(sbi))
		f2fs_balance_fs_bg(sbi, false);

	if (!f2fs_is_checkpoint_ready(sbi))
		return;

	/*
	 * We should do GC or end up with checkpoint, if there are so many dirty
	 * dir/node pages without enough free segments.
	 */
	if (has_not_enough_free_secs(sbi, 0, 0)) {
		if (test_opt(sbi, GC_MERGE) && sbi->gc_thread &&
					sbi->gc_thread->f2fs_gc_task) {
			DEFINE_WAIT(wait);

			prepare_to_wait(&sbi->gc_thread->fggc_wq, &wait,
						TASK_UNINTERRUPTIBLE);
			wake_up(&sbi->gc_thread->gc_wait_queue_head);
			io_schedule();
			finish_wait(&sbi->gc_thread->fggc_wq, &wait);
		} else {
			down_write(&sbi->gc_lock);
			f2fs_gc(sbi, false, false, false, NULL_SEGNO);
		}
	}
}

void f2fs_balance_fs_bg(struct f2fs_sb_info *sbi, bool from_bg)
{
	if (unlikely(is_sbi_flag_set(sbi, SBI_POR_DOING)))
		return;

	/* try to shrink extent cache when there is no enough memory */
	if (!f2fs_available_free_memory(sbi, EXTENT_CACHE))
		f2fs_shrink_extent_tree(sbi, EXTENT_CACHE_SHRINK_NUMBER);

	/* check the # of cached NAT entries */
	if (!f2fs_available_free_memory(sbi, NAT_ENTRIES))
		f2fs_try_to_free_nats(sbi, NAT_ENTRY_PER_BLOCK);

	if (!f2fs_available_free_memory(sbi, FREE_NIDS))
		f2fs_try_to_free_nids(sbi, MAX_FREE_NIDS);
	else
		f2fs_build_free_nids(sbi, false, false);

	if (excess_dirty_nats(sbi) || excess_dirty_nodes(sbi) ||
		excess_prefree_segs(sbi))
		goto do_sync;

	/* there is background inflight IO or foreground operation recently */
	if (is_inflight_io(sbi, REQ_TIME) ||
		(!f2fs_time_over(sbi, REQ_TIME) && rwsem_is_locked(&sbi->cp_rwsem)))
		return;

	/* exceed periodical checkpoint timeout threshold */
	if (f2fs_time_over(sbi, CP_TIME))
		goto do_sync;

	/* checkpoint is the only way to shrink partial cached entries */
	if (f2fs_available_free_memory(sbi, NAT_ENTRIES) ||
		f2fs_available_free_memory(sbi, INO_ENTRIES))
		return;

do_sync:
	if (test_opt(sbi, DATA_FLUSH) && from_bg) {
		struct blk_plug plug;

		mutex_lock(&sbi->flush_lock);

		blk_start_plug(&plug);
		f2fs_sync_dirty_inodes(sbi, FILE_INODE);
		blk_finish_plug(&plug);

		mutex_unlock(&sbi->flush_lock);
	}
	f2fs_sync_fs(sbi->sb, true);
	stat_inc_bg_cp_count(sbi->stat_info);
}

static int __submit_flush_wait(struct f2fs_sb_info *sbi,
				struct block_device *bdev)
{
	int ret = blkdev_issue_flush(bdev, GFP_NOFS, NULL);

	trace_f2fs_issue_flush(bdev, test_opt(sbi, NOBARRIER),
				test_opt(sbi, FLUSH_MERGE), ret);
	return ret;
}

static int submit_flush_wait(struct f2fs_sb_info *sbi, nid_t ino)
{
	int ret = 0;
	int i;

	if (!f2fs_is_multi_device(sbi))
		return __submit_flush_wait(sbi, sbi->sb->s_bdev);

	for (i = 0; i < sbi->s_ndevs; i++) {
		if (!f2fs_is_dirty_device(sbi, ino, i, FLUSH_INO))
			continue;
		ret = __submit_flush_wait(sbi, FDEV(i).bdev);
		if (ret)
			break;
	}
	return ret;
}

static int issue_flush_thread(void *data)
{
	struct f2fs_sb_info *sbi = data;
	struct flush_cmd_control *fcc = SM_I(sbi)->fcc_info;
	wait_queue_head_t *q = &fcc->flush_wait_queue;
repeat:
	if (kthread_should_stop())
		return 0;

	if (!llist_empty(&fcc->issue_list)) {
		struct flush_cmd *cmd, *next;
		int ret;

		fcc->dispatch_list = llist_del_all(&fcc->issue_list);
		fcc->dispatch_list = llist_reverse_order(fcc->dispatch_list);

		cmd = llist_entry(fcc->dispatch_list, struct flush_cmd, llnode);

		ret = submit_flush_wait(sbi, cmd->ino);
		atomic_inc(&fcc->issued_flush);

		llist_for_each_entry_safe(cmd, next,
					  fcc->dispatch_list, llnode) {
			cmd->ret = ret;
			complete(&cmd->wait);
		}
		fcc->dispatch_list = NULL;
	}

	wait_event_interruptible(*q,
		kthread_should_stop() || !llist_empty(&fcc->issue_list));
	goto repeat;
}

int f2fs_issue_flush(struct f2fs_sb_info *sbi, nid_t ino)
{
	struct flush_cmd_control *fcc = SM_I(sbi)->fcc_info;
	struct flush_cmd cmd;
	int ret;

	if (test_opt(sbi, NOBARRIER))
		return 0;

	if (!test_opt(sbi, FLUSH_MERGE)) {
		atomic_inc(&fcc->queued_flush);
		ret = submit_flush_wait(sbi, ino);
		atomic_dec(&fcc->queued_flush);
		atomic_inc(&fcc->issued_flush);
		return ret;
	}

	if (atomic_inc_return(&fcc->queued_flush) == 1 ||
	    f2fs_is_multi_device(sbi)) {
		ret = submit_flush_wait(sbi, ino);
		atomic_dec(&fcc->queued_flush);

		atomic_inc(&fcc->issued_flush);
		return ret;
	}

	cmd.ino = ino;
	init_completion(&cmd.wait);

	llist_add(&cmd.llnode, &fcc->issue_list);

	/*
	 * update issue_list before we wake up issue_flush thread, this
	 * smp_mb() pairs with another barrier in ___wait_event(), see
	 * more details in comments of waitqueue_active().
	 */
	smp_mb();

	if (waitqueue_active(&fcc->flush_wait_queue))
		wake_up(&fcc->flush_wait_queue);

	if (fcc->f2fs_issue_flush) {
		wait_for_completion(&cmd.wait);
		atomic_dec(&fcc->queued_flush);
	} else {
		struct llist_node *list;

		list = llist_del_all(&fcc->issue_list);
		if (!list) {
			wait_for_completion(&cmd.wait);
			atomic_dec(&fcc->queued_flush);
		} else {
			struct flush_cmd *tmp, *next;

			ret = submit_flush_wait(sbi, ino);

			llist_for_each_entry_safe(tmp, next, list, llnode) {
				if (tmp == &cmd) {
					cmd.ret = ret;
					atomic_dec(&fcc->queued_flush);
					continue;
				}
				tmp->ret = ret;
				complete(&tmp->wait);
			}
		}
	}

	return cmd.ret;
}

int f2fs_create_flush_cmd_control(struct f2fs_sb_info *sbi)
{
	dev_t dev = sbi->sb->s_bdev->bd_dev;
	struct flush_cmd_control *fcc;
	int err = 0;

	if (SM_I(sbi)->fcc_info) {
		fcc = SM_I(sbi)->fcc_info;
		if (fcc->f2fs_issue_flush)
			return err;
		goto init_thread;
	}

	fcc = f2fs_kzalloc(sbi, sizeof(struct flush_cmd_control), GFP_KERNEL);
	if (!fcc)
		return -ENOMEM;
	atomic_set(&fcc->issued_flush, 0);
	atomic_set(&fcc->queued_flush, 0);
	init_waitqueue_head(&fcc->flush_wait_queue);
	init_llist_head(&fcc->issue_list);
	SM_I(sbi)->fcc_info = fcc;
	if (!test_opt(sbi, FLUSH_MERGE))
		return err;

init_thread:
	fcc->f2fs_issue_flush = kthread_run(issue_flush_thread, sbi,
				"f2fs_flush-%u:%u", MAJOR(dev), MINOR(dev));
	if (IS_ERR(fcc->f2fs_issue_flush)) {
		err = PTR_ERR(fcc->f2fs_issue_flush);
		kfree(fcc);
		SM_I(sbi)->fcc_info = NULL;
		return err;
	}

	return err;
}

void f2fs_destroy_flush_cmd_control(struct f2fs_sb_info *sbi, bool free)
{
	struct flush_cmd_control *fcc = SM_I(sbi)->fcc_info;

	if (fcc && fcc->f2fs_issue_flush) {
		struct task_struct *flush_thread = fcc->f2fs_issue_flush;

		fcc->f2fs_issue_flush = NULL;
		kthread_stop(flush_thread);
	}
	if (free) {
		kfree(fcc);
		SM_I(sbi)->fcc_info = NULL;
	}
}

int f2fs_flush_device_cache(struct f2fs_sb_info *sbi)
{
	int ret = 0, i;

	if (!f2fs_is_multi_device(sbi))
		return 0;

	if (test_opt(sbi, NOBARRIER))
		return 0;

	for (i = 1; i < sbi->s_ndevs; i++) {
		if (!f2fs_test_bit(i, (char *)&sbi->dirty_device))
			continue;
		ret = __submit_flush_wait(sbi, FDEV(i).bdev);
		if (ret)
			break;

		spin_lock(&sbi->dev_lock);
		f2fs_clear_bit(i, (char *)&sbi->dirty_device);
		spin_unlock(&sbi->dev_lock);
	}

	return ret;
}

static void __locate_dirty_segment(struct f2fs_sb_info *sbi, unsigned int segno,
		enum dirty_type dirty_type)
{
	struct dirty_seglist_info *dirty_i = DIRTY_I(sbi);

	/* need not be added */
	if (IS_CURSEG(sbi, segno))
		return;

	if (!test_and_set_bit(segno, dirty_i->dirty_segmap[dirty_type]))
		dirty_i->nr_dirty[dirty_type]++;

	if (dirty_type == DIRTY) {
		struct seg_entry *sentry = get_seg_entry(sbi, segno);
		enum dirty_type t = sentry->type;

		if (unlikely(t >= DIRTY)) {
			f2fs_bug_on(sbi, 1);
			return;
		}
		if (!test_and_set_bit(segno, dirty_i->dirty_segmap[t]))
			dirty_i->nr_dirty[t]++;

		if (__is_large_section(sbi)) {
			unsigned int secno = GET_SEC_FROM_SEG(sbi, segno);
			block_t valid_blocks =
				get_valid_blocks(sbi, segno, true);

			f2fs_bug_on(sbi, unlikely(!valid_blocks ||
					valid_blocks == BLKS_PER_SEC(sbi)));

			if (!IS_CURSEC(sbi, secno))
				set_bit(secno, dirty_i->dirty_secmap);
		}
	}
}

static void __remove_dirty_segment(struct f2fs_sb_info *sbi, unsigned int segno,
		enum dirty_type dirty_type)
{
	struct dirty_seglist_info *dirty_i = DIRTY_I(sbi);
	block_t valid_blocks;

	if (test_and_clear_bit(segno, dirty_i->dirty_segmap[dirty_type]))
		dirty_i->nr_dirty[dirty_type]--;

	if (dirty_type == DIRTY) {
		struct seg_entry *sentry = get_seg_entry(sbi, segno);
		enum dirty_type t = sentry->type;

		if (test_and_clear_bit(segno, dirty_i->dirty_segmap[t]))
			dirty_i->nr_dirty[t]--;

		valid_blocks = get_valid_blocks(sbi, segno, true);
		if (valid_blocks == 0) {
			clear_bit(GET_SEC_FROM_SEG(sbi, segno),
						dirty_i->victim_secmap);
#ifdef CONFIG_F2FS_CHECK_FS
			clear_bit(segno, SIT_I(sbi)->invalid_segmap);
#endif
		}
		if (__is_large_section(sbi)) {
			unsigned int secno = GET_SEC_FROM_SEG(sbi, segno);

			if (!valid_blocks ||
					valid_blocks == BLKS_PER_SEC(sbi)) {
				clear_bit(secno, dirty_i->dirty_secmap);
				return;
			}

			if (!IS_CURSEC(sbi, secno))
				set_bit(secno, dirty_i->dirty_secmap);
		}
	}
}

/*
 * Should not occur error such as -ENOMEM.
 * Adding dirty entry into seglist is not critical operation.
 * If a given segment is one of current working segments, it won't be added.
 */
static void locate_dirty_segment(struct f2fs_sb_info *sbi, unsigned int segno)
{
	struct dirty_seglist_info *dirty_i = DIRTY_I(sbi);
	unsigned short valid_blocks, ckpt_valid_blocks;
	unsigned int usable_blocks;

	if (segno == NULL_SEGNO || IS_CURSEG(sbi, segno))
		return;

	usable_blocks = f2fs_usable_blks_in_seg(sbi, segno);
	mutex_lock(&dirty_i->seglist_lock);

	valid_blocks = get_valid_blocks(sbi, segno, false);
	ckpt_valid_blocks = get_ckpt_valid_blocks(sbi, segno, false);

	if (valid_blocks == 0 && (!is_sbi_flag_set(sbi, SBI_CP_DISABLED) ||
		ckpt_valid_blocks == usable_blocks)) {
		__locate_dirty_segment(sbi, segno, PRE);
		__remove_dirty_segment(sbi, segno, DIRTY);
	} else if (valid_blocks < usable_blocks) {
		__locate_dirty_segment(sbi, segno, DIRTY);
	} else {
		/* Recovery routine with SSR needs this */
		__remove_dirty_segment(sbi, segno, DIRTY);
	}

	mutex_unlock(&dirty_i->seglist_lock);
}

/* This moves currently empty dirty blocks to prefree. Must hold seglist_lock */
void f2fs_dirty_to_prefree(struct f2fs_sb_info *sbi)
{
	struct dirty_seglist_info *dirty_i = DIRTY_I(sbi);
	unsigned int segno;

	mutex_lock(&dirty_i->seglist_lock);
	for_each_set_bit(segno, dirty_i->dirty_segmap[DIRTY], MAIN_SEGS(sbi)) {
		if (get_valid_blocks(sbi, segno, false))
			continue;
		if (IS_CURSEG(sbi, segno))
			continue;
		__locate_dirty_segment(sbi, segno, PRE);
		__remove_dirty_segment(sbi, segno, DIRTY);
	}
	mutex_unlock(&dirty_i->seglist_lock);
}

block_t f2fs_get_unusable_blocks(struct f2fs_sb_info *sbi)
{
	int ovp_hole_segs =
		(overprovision_segments(sbi) - reserved_segments(sbi));
	block_t ovp_holes = ovp_hole_segs << sbi->log_blocks_per_seg;
	struct dirty_seglist_info *dirty_i = DIRTY_I(sbi);
	block_t holes[2] = {0, 0};	/* DATA and NODE */
	block_t unusable;
	struct seg_entry *se;
	unsigned int segno;

	mutex_lock(&dirty_i->seglist_lock);
	for_each_set_bit(segno, dirty_i->dirty_segmap[DIRTY], MAIN_SEGS(sbi)) {
		se = get_seg_entry(sbi, segno);
		if (IS_NODESEG(se->type))
			holes[NODE] += f2fs_usable_blks_in_seg(sbi, segno) -
							se->valid_blocks;
		else
			holes[DATA] += f2fs_usable_blks_in_seg(sbi, segno) -
							se->valid_blocks;
	}
	mutex_unlock(&dirty_i->seglist_lock);

	unusable = holes[DATA] > holes[NODE] ? holes[DATA] : holes[NODE];
	if (unusable > ovp_holes)
		return unusable - ovp_holes;
	return 0;
}

int f2fs_disable_cp_again(struct f2fs_sb_info *sbi, block_t unusable)
{
	int ovp_hole_segs =
		(overprovision_segments(sbi) - reserved_segments(sbi));
	if (unusable > F2FS_OPTION(sbi).unusable_cap)
		return -EAGAIN;
	if (is_sbi_flag_set(sbi, SBI_CP_DISABLED_QUICK) &&
		dirty_segments(sbi) > ovp_hole_segs)
		return -EAGAIN;
	return 0;
}

/* This is only used by SBI_CP_DISABLED */
static unsigned int get_free_segment(struct f2fs_sb_info *sbi)
{
	struct dirty_seglist_info *dirty_i = DIRTY_I(sbi);
	unsigned int segno = 0;

	mutex_lock(&dirty_i->seglist_lock);
	for_each_set_bit(segno, dirty_i->dirty_segmap[DIRTY], MAIN_SEGS(sbi)) {
		if (get_valid_blocks(sbi, segno, false))
			continue;
		if (get_ckpt_valid_blocks(sbi, segno, false))
			continue;
		mutex_unlock(&dirty_i->seglist_lock);
		return segno;
	}
	mutex_unlock(&dirty_i->seglist_lock);
	return NULL_SEGNO;
}

static struct discard_cmd *__create_discard_cmd(struct f2fs_sb_info *sbi,
		struct block_device *bdev, block_t lstart,
		block_t start, block_t len)
{
	struct discard_cmd_control *dcc = SM_I(sbi)->dcc_info;
	struct list_head *pend_list;
	struct discard_cmd *dc;

	f2fs_bug_on(sbi, !len);

	pend_list = &dcc->pend_list[plist_idx(len)];

	dc = f2fs_kmem_cache_alloc(discard_cmd_slab, GFP_NOFS);
	INIT_LIST_HEAD(&dc->list);
	dc->bdev = bdev;
	dc->lstart = lstart;
	dc->start = start;
	dc->len = len;
	dc->ref = 0;
	dc->state = D_PREP;
	dc->queued = 0;
	dc->error = 0;
	init_completion(&dc->wait);
	list_add_tail(&dc->list, pend_list);
	spin_lock_init(&dc->lock);
	dc->bio_ref = 0;
	atomic_inc(&dcc->discard_cmd_cnt);
	dcc->undiscard_blks += len;

	return dc;
}

static struct discard_cmd *__attach_discard_cmd(struct f2fs_sb_info *sbi,
				struct block_device *bdev, block_t lstart,
				block_t start, block_t len,
				struct rb_node *parent, struct rb_node **p,
				bool leftmost)
{
	struct discard_cmd_control *dcc = SM_I(sbi)->dcc_info;
	struct discard_cmd *dc;

	dc = __create_discard_cmd(sbi, bdev, lstart, start, len);

	rb_link_node(&dc->rb_node, parent, p);
	rb_insert_color_cached(&dc->rb_node, &dcc->root, leftmost);

	return dc;
}

static void __detach_discard_cmd(struct discard_cmd_control *dcc,
							struct discard_cmd *dc)
{
	if (dc->state == D_DONE)
		atomic_sub(dc->queued, &dcc->queued_discard);

	list_del(&dc->list);
	rb_erase_cached(&dc->rb_node, &dcc->root);
	dcc->undiscard_blks -= dc->len;

	kmem_cache_free(discard_cmd_slab, dc);

	atomic_dec(&dcc->discard_cmd_cnt);
}

static void __remove_discard_cmd(struct f2fs_sb_info *sbi,
							struct discard_cmd *dc)
{
	struct discard_cmd_control *dcc = SM_I(sbi)->dcc_info;
	unsigned long flags;

	trace_f2fs_remove_discard(dc->bdev, dc->start, dc->len);

	spin_lock_irqsave(&dc->lock, flags);
	if (dc->bio_ref) {
		spin_unlock_irqrestore(&dc->lock, flags);
		return;
	}
	spin_unlock_irqrestore(&dc->lock, flags);

	f2fs_bug_on(sbi, dc->ref);

	if (dc->error == -EOPNOTSUPP)
		dc->error = 0;

	if (dc->error)
		printk_ratelimited(
			"%sF2FS-fs (%s): Issue discard(%u, %u, %u) failed, ret: %d",
			KERN_INFO, sbi->sb->s_id,
			dc->lstart, dc->start, dc->len, dc->error);
	__detach_discard_cmd(dcc, dc);
}

static void f2fs_submit_discard_endio(struct bio *bio)
{
	struct discard_cmd *dc = (struct discard_cmd *)bio->bi_private;
	unsigned long flags;

	spin_lock_irqsave(&dc->lock, flags);
	if (!dc->error)
		dc->error = blk_status_to_errno(bio->bi_status);
	dc->bio_ref--;
	if (!dc->bio_ref && dc->state == D_SUBMIT) {
		dc->state = D_DONE;
		complete_all(&dc->wait);
	}
	spin_unlock_irqrestore(&dc->lock, flags);
	bio_put(bio);
}

static void __check_sit_bitmap(struct f2fs_sb_info *sbi,
				block_t start, block_t end)
{
#ifdef CONFIG_F2FS_CHECK_FS
	struct seg_entry *sentry;
	unsigned int segno;
	block_t blk = start;
	unsigned long offset, size, max_blocks = sbi->blocks_per_seg;
	unsigned long *map;

	while (blk < end) {
		segno = GET_SEGNO(sbi, blk);
		sentry = get_seg_entry(sbi, segno);
		offset = GET_BLKOFF_FROM_SEG0(sbi, blk);

		if (end < START_BLOCK(sbi, segno + 1))
			size = GET_BLKOFF_FROM_SEG0(sbi, end);
		else
			size = max_blocks;
		map = (unsigned long *)(sentry->cur_valid_map);
		offset = __find_rev_next_bit(map, size, offset);
		f2fs_bug_on(sbi, offset != size);
		blk = START_BLOCK(sbi, segno + 1);
	}
#endif
}

static void __init_discard_policy(struct f2fs_sb_info *sbi,
				struct discard_policy *dpolicy,
				int discard_type, unsigned int granularity)
{
	struct discard_cmd_control *dcc = SM_I(sbi)->dcc_info;

	/* common policy */
	dpolicy->type = discard_type;
	dpolicy->sync = true;
	dpolicy->ordered = false;
	dpolicy->granularity = granularity;

	dpolicy->max_requests = DEF_MAX_DISCARD_REQUEST;
	dpolicy->io_aware_gran = MAX_PLIST_NUM;
	dpolicy->timeout = false;

	if (discard_type == DPOLICY_BG) {
		dpolicy->min_interval = DEF_MIN_DISCARD_ISSUE_TIME;
		dpolicy->mid_interval = DEF_MID_DISCARD_ISSUE_TIME;
		dpolicy->max_interval = DEF_MAX_DISCARD_ISSUE_TIME;
		dpolicy->io_aware = true;
		dpolicy->sync = false;
		dpolicy->ordered = true;
		if (utilization(sbi) > DEF_DISCARD_URGENT_UTIL) {
			dpolicy->granularity = 1;
			if (atomic_read(&dcc->discard_cmd_cnt))
				dpolicy->max_interval =
					DEF_MIN_DISCARD_ISSUE_TIME;
		}
	} else if (discard_type == DPOLICY_FORCE) {
		dpolicy->min_interval = DEF_MIN_DISCARD_ISSUE_TIME;
		dpolicy->mid_interval = DEF_MID_DISCARD_ISSUE_TIME;
		dpolicy->max_interval = DEF_MAX_DISCARD_ISSUE_TIME;
		dpolicy->io_aware = false;
	} else if (discard_type == DPOLICY_FSTRIM) {
		dpolicy->io_aware = false;
	} else if (discard_type == DPOLICY_UMOUNT) {
		dpolicy->io_aware = false;
		/* we need to issue all to keep CP_TRIMMED_FLAG */
		dpolicy->granularity = 1;
		dpolicy->timeout = true;
	}
}

static void __update_discard_tree_range(struct f2fs_sb_info *sbi,
				struct block_device *bdev, block_t lstart,
				block_t start, block_t len);
/* this function is copied from blkdev_issue_discard from block/blk-lib.c */
static int __submit_discard_cmd(struct f2fs_sb_info *sbi,
						struct discard_policy *dpolicy,
						struct discard_cmd *dc,
						unsigned int *issued)
{
	struct block_device *bdev = dc->bdev;
	struct request_queue *q = bdev_get_queue(bdev);
	unsigned int max_discard_blocks =
			SECTOR_TO_BLOCK(q->limits.max_discard_sectors);
	struct discard_cmd_control *dcc = SM_I(sbi)->dcc_info;
	struct list_head *wait_list = (dpolicy->type == DPOLICY_FSTRIM) ?
					&(dcc->fstrim_list) : &(dcc->wait_list);
	int flag = dpolicy->sync ? REQ_SYNC : 0;
	block_t lstart, start, len, total_len;
	int err = 0;

	if (dc->state != D_PREP)
		return 0;

	if (is_sbi_flag_set(sbi, SBI_NEED_FSCK))
		return 0;

	trace_f2fs_issue_discard(bdev, dc->start, dc->len);

	lstart = dc->lstart;
	start = dc->start;
	len = dc->len;
	total_len = len;

	dc->len = 0;

	while (total_len && *issued < dpolicy->max_requests && !err) {
		struct bio *bio = NULL;
		unsigned long flags;
		bool last = true;

		if (len > max_discard_blocks) {
			len = max_discard_blocks;
			last = false;
		}

		(*issued)++;
		if (*issued == dpolicy->max_requests)
			last = true;

		dc->len += len;

		if (time_to_inject(sbi, FAULT_DISCARD)) {
			f2fs_show_injection_info(sbi, FAULT_DISCARD);
			err = -EIO;
			goto submit;
		}
		err = __blkdev_issue_discard(bdev,
					SECTOR_FROM_BLOCK(start),
					SECTOR_FROM_BLOCK(len),
					GFP_NOFS, 0, &bio);
submit:
		if (err) {
			spin_lock_irqsave(&dc->lock, flags);
			if (dc->state == D_PARTIAL)
				dc->state = D_SUBMIT;
			spin_unlock_irqrestore(&dc->lock, flags);

			break;
		}

		f2fs_bug_on(sbi, !bio);

		/*
		 * should keep before submission to avoid D_DONE
		 * right away
		 */
		spin_lock_irqsave(&dc->lock, flags);
		if (last)
			dc->state = D_SUBMIT;
		else
			dc->state = D_PARTIAL;
		dc->bio_ref++;
		spin_unlock_irqrestore(&dc->lock, flags);

		atomic_inc(&dcc->queued_discard);
		dc->queued++;
		list_move_tail(&dc->list, wait_list);

		/* sanity check on discard range */
		__check_sit_bitmap(sbi, lstart, lstart + len);

		bio->bi_private = dc;
		bio->bi_end_io = f2fs_submit_discard_endio;
		bio->bi_opf |= flag;
		submit_bio(bio);

		atomic_inc(&dcc->issued_discard);

		f2fs_update_iostat(sbi, FS_DISCARD, 1);

		lstart += len;
		start += len;
		total_len -= len;
		len = total_len;
	}

	if (!err && len) {
		dcc->undiscard_blks -= len;
		__update_discard_tree_range(sbi, bdev, lstart, start, len);
	}
	return err;
}

static void __insert_discard_tree(struct f2fs_sb_info *sbi,
				struct block_device *bdev, block_t lstart,
				block_t start, block_t len,
				struct rb_node **insert_p,
				struct rb_node *insert_parent)
{
	struct discard_cmd_control *dcc = SM_I(sbi)->dcc_info;
	struct rb_node **p;
	struct rb_node *parent = NULL;
	bool leftmost = true;

	if (insert_p && insert_parent) {
		parent = insert_parent;
		p = insert_p;
		goto do_insert;
	}

	p = f2fs_lookup_rb_tree_for_insert(sbi, &dcc->root, &parent,
							lstart, &leftmost);
do_insert:
	__attach_discard_cmd(sbi, bdev, lstart, start, len, parent,
								p, leftmost);
}

static void __relocate_discard_cmd(struct discard_cmd_control *dcc,
						struct discard_cmd *dc)
{
	list_move_tail(&dc->list, &dcc->pend_list[plist_idx(dc->len)]);
}

static void __punch_discard_cmd(struct f2fs_sb_info *sbi,
				struct discard_cmd *dc, block_t blkaddr)
{
	struct discard_cmd_control *dcc = SM_I(sbi)->dcc_info;
	struct discard_info di = dc->di;
	bool modified = false;

	if (dc->state == D_DONE || dc->len == 1) {
		__remove_discard_cmd(sbi, dc);
		return;
	}

	dcc->undiscard_blks -= di.len;

	if (blkaddr > di.lstart) {
		dc->len = blkaddr - dc->lstart;
		dcc->undiscard_blks += dc->len;
		__relocate_discard_cmd(dcc, dc);
		modified = true;
	}

	if (blkaddr < di.lstart + di.len - 1) {
		if (modified) {
			__insert_discard_tree(sbi, dc->bdev, blkaddr + 1,
					di.start + blkaddr + 1 - di.lstart,
					di.lstart + di.len - 1 - blkaddr,
					NULL, NULL);
		} else {
			dc->lstart++;
			dc->len--;
			dc->start++;
			dcc->undiscard_blks += dc->len;
			__relocate_discard_cmd(dcc, dc);
		}
	}
}

static void __update_discard_tree_range(struct f2fs_sb_info *sbi,
				struct block_device *bdev, block_t lstart,
				block_t start, block_t len)
{
	struct discard_cmd_control *dcc = SM_I(sbi)->dcc_info;
	struct discard_cmd *prev_dc = NULL, *next_dc = NULL;
	struct discard_cmd *dc;
	struct discard_info di = {0};
	struct rb_node **insert_p = NULL, *insert_parent = NULL;
	struct request_queue *q = bdev_get_queue(bdev);
	unsigned int max_discard_blocks =
			SECTOR_TO_BLOCK(q->limits.max_discard_sectors);
	block_t end = lstart + len;

	dc = (struct discard_cmd *)f2fs_lookup_rb_tree_ret(&dcc->root,
					NULL, lstart,
					(struct rb_entry **)&prev_dc,
					(struct rb_entry **)&next_dc,
					&insert_p, &insert_parent, true, NULL);
	if (dc)
		prev_dc = dc;

	if (!prev_dc) {
		di.lstart = lstart;
		di.len = next_dc ? next_dc->lstart - lstart : len;
		di.len = min(di.len, len);
		di.start = start;
	}

	while (1) {
		struct rb_node *node;
		bool merged = false;
		struct discard_cmd *tdc = NULL;

		if (prev_dc) {
			di.lstart = prev_dc->lstart + prev_dc->len;
			if (di.lstart < lstart)
				di.lstart = lstart;
			if (di.lstart >= end)
				break;

			if (!next_dc || next_dc->lstart > end)
				di.len = end - di.lstart;
			else
				di.len = next_dc->lstart - di.lstart;
			di.start = start + di.lstart - lstart;
		}

		if (!di.len)
			goto next;

		if (prev_dc && prev_dc->state == D_PREP &&
			prev_dc->bdev == bdev &&
			__is_discard_back_mergeable(&di, &prev_dc->di,
							max_discard_blocks)) {
			prev_dc->di.len += di.len;
			dcc->undiscard_blks += di.len;
			__relocate_discard_cmd(dcc, prev_dc);
			di = prev_dc->di;
			tdc = prev_dc;
			merged = true;
		}

		if (next_dc && next_dc->state == D_PREP &&
			next_dc->bdev == bdev &&
			__is_discard_front_mergeable(&di, &next_dc->di,
							max_discard_blocks)) {
			next_dc->di.lstart = di.lstart;
			next_dc->di.len += di.len;
			next_dc->di.start = di.start;
			dcc->undiscard_blks += di.len;
			__relocate_discard_cmd(dcc, next_dc);
			if (tdc)
				__remove_discard_cmd(sbi, tdc);
			merged = true;
		}

		if (!merged) {
			__insert_discard_tree(sbi, bdev, di.lstart, di.start,
							di.len, NULL, NULL);
		}
 next:
		prev_dc = next_dc;
		if (!prev_dc)
			break;

		node = rb_next(&prev_dc->rb_node);
		next_dc = rb_entry_safe(node, struct discard_cmd, rb_node);
	}
}

static int __queue_discard_cmd(struct f2fs_sb_info *sbi,
		struct block_device *bdev, block_t blkstart, block_t blklen)
{
	block_t lblkstart = blkstart;

	if (!f2fs_bdev_support_discard(bdev))
		return 0;

	trace_f2fs_queue_discard(bdev, blkstart, blklen);

	if (f2fs_is_multi_device(sbi)) {
		int devi = f2fs_target_device_index(sbi, blkstart);

		blkstart -= FDEV(devi).start_blk;
	}
	mutex_lock(&SM_I(sbi)->dcc_info->cmd_lock);
	__update_discard_tree_range(sbi, bdev, lblkstart, blkstart, blklen);
	mutex_unlock(&SM_I(sbi)->dcc_info->cmd_lock);
	return 0;
}

static unsigned int __issue_discard_cmd_orderly(struct f2fs_sb_info *sbi,
					struct discard_policy *dpolicy)
{
	struct discard_cmd_control *dcc = SM_I(sbi)->dcc_info;
	struct discard_cmd *prev_dc = NULL, *next_dc = NULL;
	struct rb_node **insert_p = NULL, *insert_parent = NULL;
	struct discard_cmd *dc;
	struct blk_plug plug;
	unsigned int pos = dcc->next_pos;
	unsigned int issued = 0;
	bool io_interrupted = false;

	mutex_lock(&dcc->cmd_lock);
	dc = (struct discard_cmd *)f2fs_lookup_rb_tree_ret(&dcc->root,
					NULL, pos,
					(struct rb_entry **)&prev_dc,
					(struct rb_entry **)&next_dc,
					&insert_p, &insert_parent, true, NULL);
	if (!dc)
		dc = next_dc;

	blk_start_plug(&plug);

	while (dc) {
		struct rb_node *node;
		int err = 0;

		if (dc->state != D_PREP)
			goto next;

		if (dpolicy->io_aware && !is_idle(sbi, DISCARD_TIME)) {
			io_interrupted = true;
			break;
		}

		dcc->next_pos = dc->lstart + dc->len;
		err = __submit_discard_cmd(sbi, dpolicy, dc, &issued);

		if (issued >= dpolicy->max_requests)
			break;
next:
		node = rb_next(&dc->rb_node);
		if (err)
			__remove_discard_cmd(sbi, dc);
		dc = rb_entry_safe(node, struct discard_cmd, rb_node);
	}

	blk_finish_plug(&plug);

	if (!dc)
		dcc->next_pos = 0;

	mutex_unlock(&dcc->cmd_lock);

	if (!issued && io_interrupted)
		issued = -1;

	return issued;
}
static unsigned int __wait_all_discard_cmd(struct f2fs_sb_info *sbi,
					struct discard_policy *dpolicy);

static int __issue_discard_cmd(struct f2fs_sb_info *sbi,
					struct discard_policy *dpolicy)
{
	struct discard_cmd_control *dcc = SM_I(sbi)->dcc_info;
	struct list_head *pend_list;
	struct discard_cmd *dc, *tmp;
	struct blk_plug plug;
	int i, issued;
	bool io_interrupted = false;

	if (dpolicy->timeout)
		f2fs_update_time(sbi, UMOUNT_DISCARD_TIMEOUT);

retry:
	issued = 0;
	for (i = MAX_PLIST_NUM - 1; i >= 0; i--) {
		if (dpolicy->timeout &&
				f2fs_time_over(sbi, UMOUNT_DISCARD_TIMEOUT))
			break;

		if (i + 1 < dpolicy->granularity)
			break;

		if (i < DEFAULT_DISCARD_GRANULARITY && dpolicy->ordered)
			return __issue_discard_cmd_orderly(sbi, dpolicy);

		pend_list = &dcc->pend_list[i];

		mutex_lock(&dcc->cmd_lock);
		if (list_empty(pend_list))
			goto next;
		if (unlikely(dcc->rbtree_check))
			f2fs_bug_on(sbi, !f2fs_check_rb_tree_consistence(sbi,
							&dcc->root, false));
		blk_start_plug(&plug);
		list_for_each_entry_safe(dc, tmp, pend_list, list) {
			f2fs_bug_on(sbi, dc->state != D_PREP);

			if (dpolicy->timeout &&
				f2fs_time_over(sbi, UMOUNT_DISCARD_TIMEOUT))
				break;

			if (dpolicy->io_aware && i < dpolicy->io_aware_gran &&
						!is_idle(sbi, DISCARD_TIME)) {
				io_interrupted = true;
				break;
			}

			__submit_discard_cmd(sbi, dpolicy, dc, &issued);

			if (issued >= dpolicy->max_requests)
				break;
		}
		blk_finish_plug(&plug);
next:
		mutex_unlock(&dcc->cmd_lock);

		if (issued >= dpolicy->max_requests || io_interrupted)
			break;
	}

	if (dpolicy->type == DPOLICY_UMOUNT && issued) {
		__wait_all_discard_cmd(sbi, dpolicy);
		goto retry;
	}

	if (!issued && io_interrupted)
		issued = -1;

	return issued;
}

static bool __drop_discard_cmd(struct f2fs_sb_info *sbi)
{
	struct discard_cmd_control *dcc = SM_I(sbi)->dcc_info;
	struct list_head *pend_list;
	struct discard_cmd *dc, *tmp;
	int i;
	bool dropped = false;

	mutex_lock(&dcc->cmd_lock);
	for (i = MAX_PLIST_NUM - 1; i >= 0; i--) {
		pend_list = &dcc->pend_list[i];
		list_for_each_entry_safe(dc, tmp, pend_list, list) {
			f2fs_bug_on(sbi, dc->state != D_PREP);
			__remove_discard_cmd(sbi, dc);
			dropped = true;
		}
	}
	mutex_unlock(&dcc->cmd_lock);

	return dropped;
}

void f2fs_drop_discard_cmd(struct f2fs_sb_info *sbi)
{
	__drop_discard_cmd(sbi);
}

static unsigned int __wait_one_discard_bio(struct f2fs_sb_info *sbi,
							struct discard_cmd *dc)
{
	struct discard_cmd_control *dcc = SM_I(sbi)->dcc_info;
	unsigned int len = 0;

	wait_for_completion_io(&dc->wait);
	mutex_lock(&dcc->cmd_lock);
	f2fs_bug_on(sbi, dc->state != D_DONE);
	dc->ref--;
	if (!dc->ref) {
		if (!dc->error)
			len = dc->len;
		__remove_discard_cmd(sbi, dc);
	}
	mutex_unlock(&dcc->cmd_lock);

	return len;
}

static unsigned int __wait_discard_cmd_range(struct f2fs_sb_info *sbi,
						struct discard_policy *dpolicy,
						block_t start, block_t end)
{
	struct discard_cmd_control *dcc = SM_I(sbi)->dcc_info;
	struct list_head *wait_list = (dpolicy->type == DPOLICY_FSTRIM) ?
					&(dcc->fstrim_list) : &(dcc->wait_list);
	struct discard_cmd *dc, *tmp;
	bool need_wait;
	unsigned int trimmed = 0;

next:
	need_wait = false;

	mutex_lock(&dcc->cmd_lock);
	list_for_each_entry_safe(dc, tmp, wait_list, list) {
		if (dc->lstart + dc->len <= start || end <= dc->lstart)
			continue;
		if (dc->len < dpolicy->granularity)
			continue;
		if (dc->state == D_DONE && !dc->ref) {
			wait_for_completion_io(&dc->wait);
			if (!dc->error)
				trimmed += dc->len;
			__remove_discard_cmd(sbi, dc);
		} else {
			dc->ref++;
			need_wait = true;
			break;
		}
	}
	mutex_unlock(&dcc->cmd_lock);

	if (need_wait) {
		trimmed += __wait_one_discard_bio(sbi, dc);
		goto next;
	}

	return trimmed;
}

static unsigned int __wait_all_discard_cmd(struct f2fs_sb_info *sbi,
						struct discard_policy *dpolicy)
{
	struct discard_policy dp;
	unsigned int discard_blks;

	if (dpolicy)
		return __wait_discard_cmd_range(sbi, dpolicy, 0, UINT_MAX);

	/* wait all */
	__init_discard_policy(sbi, &dp, DPOLICY_FSTRIM, 1);
	discard_blks = __wait_discard_cmd_range(sbi, &dp, 0, UINT_MAX);
	__init_discard_policy(sbi, &dp, DPOLICY_UMOUNT, 1);
	discard_blks += __wait_discard_cmd_range(sbi, &dp, 0, UINT_MAX);

	return discard_blks;
}

/* This should be covered by global mutex, &sit_i->sentry_lock */
static void f2fs_wait_discard_bio(struct f2fs_sb_info *sbi, block_t blkaddr)
{
	struct discard_cmd_control *dcc = SM_I(sbi)->dcc_info;
	struct discard_cmd *dc;
	bool need_wait = false;

	mutex_lock(&dcc->cmd_lock);
	dc = (struct discard_cmd *)f2fs_lookup_rb_tree(&dcc->root,
							NULL, blkaddr);
	if (dc) {
		if (dc->state == D_PREP) {
			__punch_discard_cmd(sbi, dc, blkaddr);
		} else {
			dc->ref++;
			need_wait = true;
		}
	}
	mutex_unlock(&dcc->cmd_lock);

	if (need_wait)
		__wait_one_discard_bio(sbi, dc);
}

void f2fs_stop_discard_thread(struct f2fs_sb_info *sbi)
{
	struct discard_cmd_control *dcc = SM_I(sbi)->dcc_info;

	if (dcc && dcc->f2fs_issue_discard) {
		struct task_struct *discard_thread = dcc->f2fs_issue_discard;

		dcc->f2fs_issue_discard = NULL;
		kthread_stop(discard_thread);
	}
}

/* This comes from f2fs_put_super */
bool f2fs_issue_discard_timeout(struct f2fs_sb_info *sbi)
{
	struct discard_cmd_control *dcc = SM_I(sbi)->dcc_info;
	struct discard_policy dpolicy;
	bool dropped;

	__init_discard_policy(sbi, &dpolicy, DPOLICY_UMOUNT,
					dcc->discard_granularity);
	__issue_discard_cmd(sbi, &dpolicy);
	dropped = __drop_discard_cmd(sbi);

	/* just to make sure there is no pending discard commands */
	__wait_all_discard_cmd(sbi, NULL);

	f2fs_bug_on(sbi, atomic_read(&dcc->discard_cmd_cnt));
	return dropped;
}

static int issue_discard_thread(void *data)
{
	struct f2fs_sb_info *sbi = data;
	struct discard_cmd_control *dcc = SM_I(sbi)->dcc_info;
	wait_queue_head_t *q = &dcc->discard_wait_queue;
	struct discard_policy dpolicy;
	unsigned int wait_ms = DEF_MIN_DISCARD_ISSUE_TIME;
	int issued;

	set_freezable();

	do {
		if (sbi->gc_mode == GC_URGENT_HIGH ||
			!f2fs_available_free_memory(sbi, DISCARD_CACHE))
			__init_discard_policy(sbi, &dpolicy, DPOLICY_FORCE, 1);
		else
			__init_discard_policy(sbi, &dpolicy, DPOLICY_BG,
						dcc->discard_granularity);

		if (!atomic_read(&dcc->discard_cmd_cnt))
<<<<<<< HEAD
			wait_ms = dpolicy.max_interval;
=======
		       wait_ms = dpolicy.max_interval;
>>>>>>> d2c40599

		wait_event_interruptible_timeout(*q,
				kthread_should_stop() || freezing(current) ||
				dcc->discard_wake,
				msecs_to_jiffies(wait_ms));

		if (dcc->discard_wake)
			dcc->discard_wake = 0;

		/* clean up pending candidates before going to sleep */
		if (atomic_read(&dcc->queued_discard))
			__wait_all_discard_cmd(sbi, NULL);

		if (try_to_freeze())
			continue;
		if (f2fs_readonly(sbi->sb))
			continue;
		if (kthread_should_stop())
			return 0;
		if (is_sbi_flag_set(sbi, SBI_NEED_FSCK)) {
			wait_ms = dpolicy.max_interval;
			continue;
		}
<<<<<<< HEAD
=======
		if (!atomic_read(&dcc->discard_cmd_cnt))
			continue;
>>>>>>> d2c40599

		sb_start_intwrite(sbi->sb);

		issued = __issue_discard_cmd(sbi, &dpolicy);
		if (issued > 0) {
			__wait_all_discard_cmd(sbi, &dpolicy);
			wait_ms = dpolicy.min_interval;
		} else if (issued == -1) {
			wait_ms = f2fs_time_to_wait(sbi, DISCARD_TIME);
			if (!wait_ms)
				wait_ms = dpolicy.mid_interval;
		} else {
			wait_ms = dpolicy.max_interval;
		}

		sb_end_intwrite(sbi->sb);

	} while (!kthread_should_stop());
	return 0;
}

#ifdef CONFIG_BLK_DEV_ZONED
static int __f2fs_issue_discard_zone(struct f2fs_sb_info *sbi,
		struct block_device *bdev, block_t blkstart, block_t blklen)
{
	sector_t sector, nr_sects;
	block_t lblkstart = blkstart;
	int devi = 0;

	if (f2fs_is_multi_device(sbi)) {
		devi = f2fs_target_device_index(sbi, blkstart);
		if (blkstart < FDEV(devi).start_blk ||
		    blkstart > FDEV(devi).end_blk) {
			f2fs_err(sbi, "Invalid block %x", blkstart);
			return -EIO;
		}
		blkstart -= FDEV(devi).start_blk;
	}

	/* For sequential zones, reset the zone write pointer */
	if (f2fs_blkz_is_seq(sbi, devi, blkstart)) {
		sector = SECTOR_FROM_BLOCK(blkstart);
		nr_sects = SECTOR_FROM_BLOCK(blklen);

		if (sector & (bdev_zone_sectors(bdev) - 1) ||
				nr_sects != bdev_zone_sectors(bdev)) {
			f2fs_err(sbi, "(%d) %s: Unaligned zone reset attempted (block %x + %x)",
				 devi, sbi->s_ndevs ? FDEV(devi).path : "",
				 blkstart, blklen);
			return -EIO;
		}
		trace_f2fs_issue_reset_zone(bdev, blkstart);
		return blkdev_reset_zones(bdev, sector, nr_sects, GFP_NOFS);
	}

	/* For conventional zones, use regular discard if supported */
	return __queue_discard_cmd(sbi, bdev, lblkstart, blklen);
}
#endif

static int __issue_discard_async(struct f2fs_sb_info *sbi,
		struct block_device *bdev, block_t blkstart, block_t blklen)
{
#ifdef CONFIG_BLK_DEV_ZONED
	if (f2fs_sb_has_blkzoned(sbi) && bdev_is_zoned(bdev))
		return __f2fs_issue_discard_zone(sbi, bdev, blkstart, blklen);
#endif
	return __queue_discard_cmd(sbi, bdev, blkstart, blklen);
}

static int f2fs_issue_discard(struct f2fs_sb_info *sbi,
				block_t blkstart, block_t blklen)
{
	sector_t start = blkstart, len = 0;
	struct block_device *bdev;
	struct seg_entry *se;
	unsigned int offset;
	block_t i;
	int err = 0;

	bdev = f2fs_target_device(sbi, blkstart, NULL);

	for (i = blkstart; i < blkstart + blklen; i++, len++) {
		if (i != start) {
			struct block_device *bdev2 =
				f2fs_target_device(sbi, i, NULL);

			if (bdev2 != bdev) {
				err = __issue_discard_async(sbi, bdev,
						start, len);
				if (err)
					return err;
				bdev = bdev2;
				start = i;
				len = 0;
			}
		}

		se = get_seg_entry(sbi, GET_SEGNO(sbi, i));
		offset = GET_BLKOFF_FROM_SEG0(sbi, i);

		if (!f2fs_test_and_set_bit(offset, se->discard_map))
			sbi->discard_blks--;
	}

	if (len)
		err = __issue_discard_async(sbi, bdev, start, len);
	return err;
}

static bool add_discard_addrs(struct f2fs_sb_info *sbi, struct cp_control *cpc,
							bool check_only)
{
	int entries = SIT_VBLOCK_MAP_SIZE / sizeof(unsigned long);
	int max_blocks = sbi->blocks_per_seg;
	struct seg_entry *se = get_seg_entry(sbi, cpc->trim_start);
	unsigned long *cur_map = (unsigned long *)se->cur_valid_map;
	unsigned long *ckpt_map = (unsigned long *)se->ckpt_valid_map;
	unsigned long *discard_map = (unsigned long *)se->discard_map;
	unsigned long *dmap = SIT_I(sbi)->tmp_map;
	unsigned int start = 0, end = -1;
	bool force = (cpc->reason & CP_DISCARD);
	struct discard_entry *de = NULL;
	struct list_head *head = &SM_I(sbi)->dcc_info->entry_list;
	int i;

	if (se->valid_blocks == max_blocks || !f2fs_hw_support_discard(sbi))
		return false;

	if (!force) {
		if (!f2fs_realtime_discard_enable(sbi) || !se->valid_blocks ||
			SM_I(sbi)->dcc_info->nr_discards >=
				SM_I(sbi)->dcc_info->max_discards)
			return false;
	}

	/* SIT_VBLOCK_MAP_SIZE should be multiple of sizeof(unsigned long) */
	for (i = 0; i < entries; i++)
		dmap[i] = force ? ~ckpt_map[i] & ~discard_map[i] :
				(cur_map[i] ^ ckpt_map[i]) & ckpt_map[i];

	while (force || SM_I(sbi)->dcc_info->nr_discards <=
				SM_I(sbi)->dcc_info->max_discards) {
		start = __find_rev_next_bit(dmap, max_blocks, end + 1);
		if (start >= max_blocks)
			break;

		end = __find_rev_next_zero_bit(dmap, max_blocks, start + 1);
		if (force && start && end != max_blocks
					&& (end - start) < cpc->trim_minlen)
			continue;

		if (check_only)
			return true;

		if (!de) {
			de = f2fs_kmem_cache_alloc(discard_entry_slab,
								GFP_F2FS_ZERO);
			de->start_blkaddr = START_BLOCK(sbi, cpc->trim_start);
			list_add_tail(&de->list, head);
		}

		for (i = start; i < end; i++)
			__set_bit_le(i, (void *)de->discard_map);

		SM_I(sbi)->dcc_info->nr_discards += end - start;
	}
	return false;
}

static void release_discard_addr(struct discard_entry *entry)
{
	list_del(&entry->list);
	kmem_cache_free(discard_entry_slab, entry);
}

void f2fs_release_discard_addrs(struct f2fs_sb_info *sbi)
{
	struct list_head *head = &(SM_I(sbi)->dcc_info->entry_list);
	struct discard_entry *entry, *this;

	/* drop caches */
	list_for_each_entry_safe(entry, this, head, list)
		release_discard_addr(entry);
}

/*
 * Should call f2fs_clear_prefree_segments after checkpoint is done.
 */
static void set_prefree_as_free_segments(struct f2fs_sb_info *sbi)
{
	struct dirty_seglist_info *dirty_i = DIRTY_I(sbi);
	unsigned int segno;

	mutex_lock(&dirty_i->seglist_lock);
	for_each_set_bit(segno, dirty_i->dirty_segmap[PRE], MAIN_SEGS(sbi))
		__set_test_and_free(sbi, segno, false);
	mutex_unlock(&dirty_i->seglist_lock);
}

void f2fs_clear_prefree_segments(struct f2fs_sb_info *sbi,
						struct cp_control *cpc)
{
	struct discard_cmd_control *dcc = SM_I(sbi)->dcc_info;
	struct list_head *head = &dcc->entry_list;
	struct discard_entry *entry, *this;
	struct dirty_seglist_info *dirty_i = DIRTY_I(sbi);
	unsigned long *prefree_map = dirty_i->dirty_segmap[PRE];
	unsigned int start = 0, end = -1;
	unsigned int secno, start_segno;
	bool force = (cpc->reason & CP_DISCARD);
	bool need_align = f2fs_lfs_mode(sbi) && __is_large_section(sbi);

	mutex_lock(&dirty_i->seglist_lock);

	while (1) {
		int i;

		if (need_align && end != -1)
			end--;
		start = find_next_bit(prefree_map, MAIN_SEGS(sbi), end + 1);
		if (start >= MAIN_SEGS(sbi))
			break;
		end = find_next_zero_bit(prefree_map, MAIN_SEGS(sbi),
								start + 1);

		if (need_align) {
			start = rounddown(start, sbi->segs_per_sec);
			end = roundup(end, sbi->segs_per_sec);
		}

		for (i = start; i < end; i++) {
			if (test_and_clear_bit(i, prefree_map))
				dirty_i->nr_dirty[PRE]--;
		}

		if (!f2fs_realtime_discard_enable(sbi))
			continue;

		if (force && start >= cpc->trim_start &&
					(end - 1) <= cpc->trim_end)
				continue;

		if (!f2fs_lfs_mode(sbi) || !__is_large_section(sbi)) {
			f2fs_issue_discard(sbi, START_BLOCK(sbi, start),
				(end - start) << sbi->log_blocks_per_seg);
			continue;
		}
next:
		secno = GET_SEC_FROM_SEG(sbi, start);
		start_segno = GET_SEG_FROM_SEC(sbi, secno);
		if (!IS_CURSEC(sbi, secno) &&
			!get_valid_blocks(sbi, start, true))
			f2fs_issue_discard(sbi, START_BLOCK(sbi, start_segno),
				sbi->segs_per_sec << sbi->log_blocks_per_seg);

		start = start_segno + sbi->segs_per_sec;
		if (start < end)
			goto next;
		else
			end = start - 1;
	}
	mutex_unlock(&dirty_i->seglist_lock);

	/* send small discards */
	list_for_each_entry_safe(entry, this, head, list) {
		unsigned int cur_pos = 0, next_pos, len, total_len = 0;
		bool is_valid = test_bit_le(0, entry->discard_map);

find_next:
		if (is_valid) {
			next_pos = find_next_zero_bit_le(entry->discard_map,
					sbi->blocks_per_seg, cur_pos);
			len = next_pos - cur_pos;

			if (f2fs_sb_has_blkzoned(sbi) ||
			    (force && len < cpc->trim_minlen))
				goto skip;

			f2fs_issue_discard(sbi, entry->start_blkaddr + cur_pos,
									len);
			total_len += len;
		} else {
			next_pos = find_next_bit_le(entry->discard_map,
					sbi->blocks_per_seg, cur_pos);
		}
skip:
		cur_pos = next_pos;
		is_valid = !is_valid;

		if (cur_pos < sbi->blocks_per_seg)
			goto find_next;

		release_discard_addr(entry);
		dcc->nr_discards -= total_len;
	}

	wake_up_discard_thread(sbi, false);
}

static int create_discard_cmd_control(struct f2fs_sb_info *sbi)
{
	dev_t dev = sbi->sb->s_bdev->bd_dev;
	struct discard_cmd_control *dcc;
	int err = 0, i;

	if (SM_I(sbi)->dcc_info) {
		dcc = SM_I(sbi)->dcc_info;
		goto init_thread;
	}

	dcc = f2fs_kzalloc(sbi, sizeof(struct discard_cmd_control), GFP_KERNEL);
	if (!dcc)
		return -ENOMEM;

	dcc->discard_granularity = DEFAULT_DISCARD_GRANULARITY;
	INIT_LIST_HEAD(&dcc->entry_list);
	for (i = 0; i < MAX_PLIST_NUM; i++)
		INIT_LIST_HEAD(&dcc->pend_list[i]);
	INIT_LIST_HEAD(&dcc->wait_list);
	INIT_LIST_HEAD(&dcc->fstrim_list);
	mutex_init(&dcc->cmd_lock);
	atomic_set(&dcc->issued_discard, 0);
	atomic_set(&dcc->queued_discard, 0);
	atomic_set(&dcc->discard_cmd_cnt, 0);
	dcc->nr_discards = 0;
	dcc->max_discards = MAIN_SEGS(sbi) << sbi->log_blocks_per_seg;
	dcc->undiscard_blks = 0;
	dcc->next_pos = 0;
	dcc->root = RB_ROOT_CACHED;
	dcc->rbtree_check = false;

	init_waitqueue_head(&dcc->discard_wait_queue);
	SM_I(sbi)->dcc_info = dcc;
init_thread:
	dcc->f2fs_issue_discard = kthread_run(issue_discard_thread, sbi,
				"f2fs_discard-%u:%u", MAJOR(dev), MINOR(dev));
	if (IS_ERR(dcc->f2fs_issue_discard)) {
		err = PTR_ERR(dcc->f2fs_issue_discard);
		kfree(dcc);
		SM_I(sbi)->dcc_info = NULL;
		return err;
	}

	return err;
}

static void destroy_discard_cmd_control(struct f2fs_sb_info *sbi)
{
	struct discard_cmd_control *dcc = SM_I(sbi)->dcc_info;

	if (!dcc)
		return;

	f2fs_stop_discard_thread(sbi);

	/*
	 * Recovery can cache discard commands, so in error path of
	 * fill_super(), it needs to give a chance to handle them.
	 */
	if (unlikely(atomic_read(&dcc->discard_cmd_cnt)))
		f2fs_issue_discard_timeout(sbi);

	kfree(dcc);
	SM_I(sbi)->dcc_info = NULL;
}

static bool __mark_sit_entry_dirty(struct f2fs_sb_info *sbi, unsigned int segno)
{
	struct sit_info *sit_i = SIT_I(sbi);

	if (!__test_and_set_bit(segno, sit_i->dirty_sentries_bitmap)) {
		sit_i->dirty_sentries++;
		return false;
	}

	return true;
}

static void __set_sit_entry_type(struct f2fs_sb_info *sbi, int type,
					unsigned int segno, int modified)
{
	struct seg_entry *se = get_seg_entry(sbi, segno);

	se->type = type;
	if (modified)
		__mark_sit_entry_dirty(sbi, segno);
}

static inline unsigned long long get_segment_mtime(struct f2fs_sb_info *sbi,
								block_t blkaddr)
{
	unsigned int segno = GET_SEGNO(sbi, blkaddr);

	if (segno == NULL_SEGNO)
		return 0;
	return get_seg_entry(sbi, segno)->mtime;
}

static void update_segment_mtime(struct f2fs_sb_info *sbi, block_t blkaddr,
						unsigned long long old_mtime)
{
	struct seg_entry *se;
	unsigned int segno = GET_SEGNO(sbi, blkaddr);
	unsigned long long ctime = get_mtime(sbi, false);
	unsigned long long mtime = old_mtime ? old_mtime : ctime;

	if (segno == NULL_SEGNO)
		return;

	se = get_seg_entry(sbi, segno);

	if (!se->mtime)
		se->mtime = mtime;
	else
		se->mtime = div_u64(se->mtime * se->valid_blocks + mtime,
						se->valid_blocks + 1);

	if (ctime > SIT_I(sbi)->max_mtime)
		SIT_I(sbi)->max_mtime = ctime;
}

static void update_sit_entry(struct f2fs_sb_info *sbi, block_t blkaddr, int del)
{
	struct seg_entry *se;
	unsigned int segno, offset;
	long int new_vblocks;
	bool exist;
#ifdef CONFIG_F2FS_CHECK_FS
	bool mir_exist;
#endif

	segno = GET_SEGNO(sbi, blkaddr);

	se = get_seg_entry(sbi, segno);
	new_vblocks = se->valid_blocks + del;
	offset = GET_BLKOFF_FROM_SEG0(sbi, blkaddr);

	f2fs_bug_on(sbi, (new_vblocks < 0 ||
			(new_vblocks > f2fs_usable_blks_in_seg(sbi, segno))));

	se->valid_blocks = new_vblocks;

	/* Update valid block bitmap */
	if (del > 0) {
		exist = f2fs_test_and_set_bit(offset, se->cur_valid_map);
#ifdef CONFIG_F2FS_CHECK_FS
		mir_exist = f2fs_test_and_set_bit(offset,
						se->cur_valid_map_mir);
		if (unlikely(exist != mir_exist)) {
			f2fs_err(sbi, "Inconsistent error when setting bitmap, blk:%u, old bit:%d",
				 blkaddr, exist);
			f2fs_bug_on(sbi, 1);
		}
#endif
		if (unlikely(exist)) {
			f2fs_err(sbi, "Bitmap was wrongly set, blk:%u",
				 blkaddr);
			f2fs_bug_on(sbi, 1);
			se->valid_blocks--;
			del = 0;
		}

		if (!f2fs_test_and_set_bit(offset, se->discard_map))
			sbi->discard_blks--;

		/*
		 * SSR should never reuse block which is checkpointed
		 * or newly invalidated.
		 */
		if (!is_sbi_flag_set(sbi, SBI_CP_DISABLED)) {
			if (!f2fs_test_and_set_bit(offset, se->ckpt_valid_map))
				se->ckpt_valid_blocks++;
		}
	} else {
		exist = f2fs_test_and_clear_bit(offset, se->cur_valid_map);
#ifdef CONFIG_F2FS_CHECK_FS
		mir_exist = f2fs_test_and_clear_bit(offset,
						se->cur_valid_map_mir);
		if (unlikely(exist != mir_exist)) {
			f2fs_err(sbi, "Inconsistent error when clearing bitmap, blk:%u, old bit:%d",
				 blkaddr, exist);
			f2fs_bug_on(sbi, 1);
		}
#endif
		if (unlikely(!exist)) {
			f2fs_err(sbi, "Bitmap was wrongly cleared, blk:%u",
				 blkaddr);
			f2fs_bug_on(sbi, 1);
			se->valid_blocks++;
			del = 0;
		} else if (unlikely(is_sbi_flag_set(sbi, SBI_CP_DISABLED))) {
			/*
			 * If checkpoints are off, we must not reuse data that
			 * was used in the previous checkpoint. If it was used
			 * before, we must track that to know how much space we
			 * really have.
			 */
			if (f2fs_test_bit(offset, se->ckpt_valid_map)) {
				spin_lock(&sbi->stat_lock);
				sbi->unusable_block_count++;
				spin_unlock(&sbi->stat_lock);
			}
		}

		if (f2fs_test_and_clear_bit(offset, se->discard_map))
			sbi->discard_blks++;
	}
	if (!f2fs_test_bit(offset, se->ckpt_valid_map))
		se->ckpt_valid_blocks += del;

	__mark_sit_entry_dirty(sbi, segno);

	/* update total number of valid blocks to be written in ckpt area */
	SIT_I(sbi)->written_valid_blocks += del;

	if (__is_large_section(sbi))
		get_sec_entry(sbi, segno)->valid_blocks += del;
}

void f2fs_invalidate_blocks(struct f2fs_sb_info *sbi, block_t addr)
{
	unsigned int segno = GET_SEGNO(sbi, addr);
	struct sit_info *sit_i = SIT_I(sbi);

	f2fs_bug_on(sbi, addr == NULL_ADDR);
	if (addr == NEW_ADDR || addr == COMPRESS_ADDR)
		return;

	invalidate_mapping_pages(META_MAPPING(sbi), addr, addr);

	/* add it into sit main buffer */
	down_write(&sit_i->sentry_lock);

	update_segment_mtime(sbi, addr, 0);
	update_sit_entry(sbi, addr, -1);

	/* add it into dirty seglist */
	locate_dirty_segment(sbi, segno);

	up_write(&sit_i->sentry_lock);
}

bool f2fs_is_checkpointed_data(struct f2fs_sb_info *sbi, block_t blkaddr)
{
	struct sit_info *sit_i = SIT_I(sbi);
	unsigned int segno, offset;
	struct seg_entry *se;
	bool is_cp = false;

	if (!__is_valid_data_blkaddr(blkaddr))
		return true;

	down_read(&sit_i->sentry_lock);

	segno = GET_SEGNO(sbi, blkaddr);
	se = get_seg_entry(sbi, segno);
	offset = GET_BLKOFF_FROM_SEG0(sbi, blkaddr);

	if (f2fs_test_bit(offset, se->ckpt_valid_map))
		is_cp = true;

	up_read(&sit_i->sentry_lock);

	return is_cp;
}

/*
 * This function should be resided under the curseg_mutex lock
 */
static void __add_sum_entry(struct f2fs_sb_info *sbi, int type,
					struct f2fs_summary *sum)
{
	struct curseg_info *curseg = CURSEG_I(sbi, type);
	void *addr = curseg->sum_blk;

	addr += curseg->next_blkoff * sizeof(struct f2fs_summary);
	memcpy(addr, sum, sizeof(struct f2fs_summary));
}

/*
 * Calculate the number of current summary pages for writing
 */
int f2fs_npages_for_summary_flush(struct f2fs_sb_info *sbi, bool for_ra)
{
	int valid_sum_count = 0;
	int i, sum_in_page;

	for (i = CURSEG_HOT_DATA; i <= CURSEG_COLD_DATA; i++) {
		if (sbi->ckpt->alloc_type[i] == SSR)
			valid_sum_count += sbi->blocks_per_seg;
		else {
			if (for_ra)
				valid_sum_count += le16_to_cpu(
					F2FS_CKPT(sbi)->cur_data_blkoff[i]);
			else
				valid_sum_count += curseg_blkoff(sbi, i);
		}
	}

	sum_in_page = (PAGE_SIZE - 2 * SUM_JOURNAL_SIZE -
			SUM_FOOTER_SIZE) / SUMMARY_SIZE;
	if (valid_sum_count <= sum_in_page)
		return 1;
	else if ((valid_sum_count - sum_in_page) <=
		(PAGE_SIZE - SUM_FOOTER_SIZE) / SUMMARY_SIZE)
		return 2;
	return 3;
}

/*
 * Caller should put this summary page
 */
struct page *f2fs_get_sum_page(struct f2fs_sb_info *sbi, unsigned int segno)
{
	if (unlikely(f2fs_cp_error(sbi)))
		return ERR_PTR(-EIO);
	return f2fs_get_meta_page_retry(sbi, GET_SUM_BLOCK(sbi, segno));
}

void f2fs_update_meta_page(struct f2fs_sb_info *sbi,
					void *src, block_t blk_addr)
{
	struct page *page = f2fs_grab_meta_page(sbi, blk_addr);

	memcpy(page_address(page), src, PAGE_SIZE);
	set_page_dirty(page);
	f2fs_put_page(page, 1);
}

static void write_sum_page(struct f2fs_sb_info *sbi,
			struct f2fs_summary_block *sum_blk, block_t blk_addr)
{
	f2fs_update_meta_page(sbi, (void *)sum_blk, blk_addr);
}

static void write_current_sum_page(struct f2fs_sb_info *sbi,
						int type, block_t blk_addr)
{
	struct curseg_info *curseg = CURSEG_I(sbi, type);
	struct page *page = f2fs_grab_meta_page(sbi, blk_addr);
	struct f2fs_summary_block *src = curseg->sum_blk;
	struct f2fs_summary_block *dst;

	dst = (struct f2fs_summary_block *)page_address(page);
	memset(dst, 0, PAGE_SIZE);

	mutex_lock(&curseg->curseg_mutex);

	down_read(&curseg->journal_rwsem);
	memcpy(&dst->journal, curseg->journal, SUM_JOURNAL_SIZE);
	up_read(&curseg->journal_rwsem);

	memcpy(dst->entries, src->entries, SUM_ENTRY_SIZE);
	memcpy(&dst->footer, &src->footer, SUM_FOOTER_SIZE);

	mutex_unlock(&curseg->curseg_mutex);

	set_page_dirty(page);
	f2fs_put_page(page, 1);
}

static int is_next_segment_free(struct f2fs_sb_info *sbi,
				struct curseg_info *curseg, int type)
{
	unsigned int segno = curseg->segno + 1;
	struct free_segmap_info *free_i = FREE_I(sbi);

	if (segno < MAIN_SEGS(sbi) && segno % sbi->segs_per_sec)
		return !test_bit(segno, free_i->free_segmap);
	return 0;
}

/*
 * Find a new segment from the free segments bitmap to right order
 * This function should be returned with success, otherwise BUG
 */
static void get_new_segment(struct f2fs_sb_info *sbi,
			unsigned int *newseg, bool new_sec, int dir)
{
	struct free_segmap_info *free_i = FREE_I(sbi);
	unsigned int segno, secno, zoneno;
	unsigned int total_zones = MAIN_SECS(sbi) / sbi->secs_per_zone;
	unsigned int hint = GET_SEC_FROM_SEG(sbi, *newseg);
	unsigned int old_zoneno = GET_ZONE_FROM_SEG(sbi, *newseg);
	unsigned int left_start = hint;
	bool init = true;
	int go_left = 0;
	int i;

	spin_lock(&free_i->segmap_lock);

	if (!new_sec && ((*newseg + 1) % sbi->segs_per_sec)) {
		segno = find_next_zero_bit(free_i->free_segmap,
			GET_SEG_FROM_SEC(sbi, hint + 1), *newseg + 1);
		if (segno < GET_SEG_FROM_SEC(sbi, hint + 1))
			goto got_it;
	}
find_other_zone:
	secno = find_next_zero_bit(free_i->free_secmap, MAIN_SECS(sbi), hint);
	if (secno >= MAIN_SECS(sbi)) {
		if (dir == ALLOC_RIGHT) {
			secno = find_next_zero_bit(free_i->free_secmap,
							MAIN_SECS(sbi), 0);
			f2fs_bug_on(sbi, secno >= MAIN_SECS(sbi));
		} else {
			go_left = 1;
			left_start = hint - 1;
		}
	}
	if (go_left == 0)
		goto skip_left;

	while (test_bit(left_start, free_i->free_secmap)) {
		if (left_start > 0) {
			left_start--;
			continue;
		}
		left_start = find_next_zero_bit(free_i->free_secmap,
							MAIN_SECS(sbi), 0);
		f2fs_bug_on(sbi, left_start >= MAIN_SECS(sbi));
		break;
	}
	secno = left_start;
skip_left:
	segno = GET_SEG_FROM_SEC(sbi, secno);
	zoneno = GET_ZONE_FROM_SEC(sbi, secno);

	/* give up on finding another zone */
	if (!init)
		goto got_it;
	if (sbi->secs_per_zone == 1)
		goto got_it;
	if (zoneno == old_zoneno)
		goto got_it;
	if (dir == ALLOC_LEFT) {
		if (!go_left && zoneno + 1 >= total_zones)
			goto got_it;
		if (go_left && zoneno == 0)
			goto got_it;
	}
	for (i = 0; i < NR_CURSEG_TYPE; i++)
		if (CURSEG_I(sbi, i)->zone == zoneno)
			break;

	if (i < NR_CURSEG_TYPE) {
		/* zone is in user, try another */
		if (go_left)
			hint = zoneno * sbi->secs_per_zone - 1;
		else if (zoneno + 1 >= total_zones)
			hint = 0;
		else
			hint = (zoneno + 1) * sbi->secs_per_zone;
		init = false;
		goto find_other_zone;
	}
got_it:
	/* set it as dirty segment in free segmap */
	f2fs_bug_on(sbi, test_bit(segno, free_i->free_segmap));
	__set_inuse(sbi, segno);
	*newseg = segno;
	spin_unlock(&free_i->segmap_lock);
}

static void reset_curseg(struct f2fs_sb_info *sbi, int type, int modified)
{
	struct curseg_info *curseg = CURSEG_I(sbi, type);
	struct summary_footer *sum_footer;
	unsigned short seg_type = curseg->seg_type;

	curseg->inited = true;
	curseg->segno = curseg->next_segno;
	curseg->zone = GET_ZONE_FROM_SEG(sbi, curseg->segno);
	curseg->next_blkoff = 0;
	curseg->next_segno = NULL_SEGNO;

	sum_footer = &(curseg->sum_blk->footer);
	memset(sum_footer, 0, sizeof(struct summary_footer));

	sanity_check_seg_type(sbi, seg_type);

	if (IS_DATASEG(seg_type))
		SET_SUM_TYPE(sum_footer, SUM_TYPE_DATA);
	if (IS_NODESEG(seg_type))
		SET_SUM_TYPE(sum_footer, SUM_TYPE_NODE);
	__set_sit_entry_type(sbi, seg_type, curseg->segno, modified);
}

static unsigned int __get_next_segno(struct f2fs_sb_info *sbi, int type)
{
	struct curseg_info *curseg = CURSEG_I(sbi, type);
	unsigned short seg_type = curseg->seg_type;

	sanity_check_seg_type(sbi, seg_type);

	/* if segs_per_sec is large than 1, we need to keep original policy. */
	if (__is_large_section(sbi))
		return curseg->segno;

	/* inmem log may not locate on any segment after mount */
	if (!curseg->inited)
		return 0;

	if (unlikely(is_sbi_flag_set(sbi, SBI_CP_DISABLED)))
		return 0;

	if (test_opt(sbi, NOHEAP) &&
		(seg_type == CURSEG_HOT_DATA || IS_NODESEG(seg_type)))
		return 0;

	if (SIT_I(sbi)->last_victim[ALLOC_NEXT])
		return SIT_I(sbi)->last_victim[ALLOC_NEXT];

	/* find segments from 0 to reuse freed segments */
	if (F2FS_OPTION(sbi).alloc_mode == ALLOC_MODE_REUSE)
		return 0;

	return curseg->segno;
}

/*
 * Allocate a current working segment.
 * This function always allocates a free segment in LFS manner.
 */
static void new_curseg(struct f2fs_sb_info *sbi, int type, bool new_sec)
{
	struct curseg_info *curseg = CURSEG_I(sbi, type);
	unsigned short seg_type = curseg->seg_type;
	unsigned int segno = curseg->segno;
	int dir = ALLOC_LEFT;

	if (curseg->inited)
		write_sum_page(sbi, curseg->sum_blk,
				GET_SUM_BLOCK(sbi, segno));
	if (seg_type == CURSEG_WARM_DATA || seg_type == CURSEG_COLD_DATA)
		dir = ALLOC_RIGHT;

	if (test_opt(sbi, NOHEAP))
		dir = ALLOC_RIGHT;

	segno = __get_next_segno(sbi, type);
	get_new_segment(sbi, &segno, new_sec, dir);
	curseg->next_segno = segno;
	reset_curseg(sbi, type, 1);
	curseg->alloc_type = LFS;
}

static int __next_free_blkoff(struct f2fs_sb_info *sbi,
					int segno, block_t start)
{
	struct seg_entry *se = get_seg_entry(sbi, segno);
	int entries = SIT_VBLOCK_MAP_SIZE / sizeof(unsigned long);
	unsigned long *target_map = SIT_I(sbi)->tmp_map;
	unsigned long *ckpt_map = (unsigned long *)se->ckpt_valid_map;
	unsigned long *cur_map = (unsigned long *)se->cur_valid_map;
	int i;

	for (i = 0; i < entries; i++)
		target_map[i] = ckpt_map[i] | cur_map[i];

	return __find_rev_next_zero_bit(target_map, sbi->blocks_per_seg, start);
}

/*
 * If a segment is written by LFS manner, next block offset is just obtained
 * by increasing the current block offset. However, if a segment is written by
 * SSR manner, next block offset obtained by calling __next_free_blkoff
 */
static void __refresh_next_blkoff(struct f2fs_sb_info *sbi,
				struct curseg_info *seg)
{
	if (seg->alloc_type == SSR)
		seg->next_blkoff =
			__next_free_blkoff(sbi, seg->segno,
						seg->next_blkoff + 1);
	else
		seg->next_blkoff++;
}

bool f2fs_segment_has_free_slot(struct f2fs_sb_info *sbi, int segno)
{
	return __next_free_blkoff(sbi, segno, 0) < sbi->blocks_per_seg;
}

/*
 * This function always allocates a used segment(from dirty seglist) by SSR
 * manner, so it should recover the existing segment information of valid blocks
 */
static void change_curseg(struct f2fs_sb_info *sbi, int type, bool flush)
{
	struct dirty_seglist_info *dirty_i = DIRTY_I(sbi);
	struct curseg_info *curseg = CURSEG_I(sbi, type);
	unsigned int new_segno = curseg->next_segno;
	struct f2fs_summary_block *sum_node;
	struct page *sum_page;

	if (flush)
		write_sum_page(sbi, curseg->sum_blk,
					GET_SUM_BLOCK(sbi, curseg->segno));

	__set_test_and_inuse(sbi, new_segno);

	mutex_lock(&dirty_i->seglist_lock);
	__remove_dirty_segment(sbi, new_segno, PRE);
	__remove_dirty_segment(sbi, new_segno, DIRTY);
	mutex_unlock(&dirty_i->seglist_lock);

	reset_curseg(sbi, type, 1);
	curseg->alloc_type = SSR;
	curseg->next_blkoff = __next_free_blkoff(sbi, curseg->segno, 0);

	sum_page = f2fs_get_sum_page(sbi, new_segno);
	if (IS_ERR(sum_page)) {
		/* GC won't be able to use stale summary pages by cp_error */
		memset(curseg->sum_blk, 0, SUM_ENTRY_SIZE);
		return;
	}
	sum_node = (struct f2fs_summary_block *)page_address(sum_page);
	memcpy(curseg->sum_blk, sum_node, SUM_ENTRY_SIZE);
	f2fs_put_page(sum_page, 1);
}

static int get_ssr_segment(struct f2fs_sb_info *sbi, int type,
				int alloc_mode, unsigned long long age);

static void get_atssr_segment(struct f2fs_sb_info *sbi, int type,
					int target_type, int alloc_mode,
					unsigned long long age)
{
	struct curseg_info *curseg = CURSEG_I(sbi, type);

	curseg->seg_type = target_type;

	if (get_ssr_segment(sbi, type, alloc_mode, age)) {
		struct seg_entry *se = get_seg_entry(sbi, curseg->next_segno);

		curseg->seg_type = se->type;
		change_curseg(sbi, type, true);
	} else {
		/* allocate cold segment by default */
		curseg->seg_type = CURSEG_COLD_DATA;
		new_curseg(sbi, type, true);
	}
	stat_inc_seg_type(sbi, curseg);
}

static void __f2fs_init_atgc_curseg(struct f2fs_sb_info *sbi)
{
	struct curseg_info *curseg = CURSEG_I(sbi, CURSEG_ALL_DATA_ATGC);

	if (!sbi->am.atgc_enabled)
		return;

	down_read(&SM_I(sbi)->curseg_lock);

	mutex_lock(&curseg->curseg_mutex);
	down_write(&SIT_I(sbi)->sentry_lock);

	get_atssr_segment(sbi, CURSEG_ALL_DATA_ATGC, CURSEG_COLD_DATA, SSR, 0);

	up_write(&SIT_I(sbi)->sentry_lock);
	mutex_unlock(&curseg->curseg_mutex);

	up_read(&SM_I(sbi)->curseg_lock);

}
void f2fs_init_inmem_curseg(struct f2fs_sb_info *sbi)
{
	__f2fs_init_atgc_curseg(sbi);
}

static void __f2fs_save_inmem_curseg(struct f2fs_sb_info *sbi, int type)
{
	struct curseg_info *curseg = CURSEG_I(sbi, type);

	mutex_lock(&curseg->curseg_mutex);
	if (!curseg->inited)
		goto out;

	if (get_valid_blocks(sbi, curseg->segno, false)) {
		write_sum_page(sbi, curseg->sum_blk,
				GET_SUM_BLOCK(sbi, curseg->segno));
	} else {
		mutex_lock(&DIRTY_I(sbi)->seglist_lock);
		__set_test_and_free(sbi, curseg->segno, true);
		mutex_unlock(&DIRTY_I(sbi)->seglist_lock);
	}
out:
	mutex_unlock(&curseg->curseg_mutex);
}

void f2fs_save_inmem_curseg(struct f2fs_sb_info *sbi)
{
	__f2fs_save_inmem_curseg(sbi, CURSEG_COLD_DATA_PINNED);

	if (sbi->am.atgc_enabled)
		__f2fs_save_inmem_curseg(sbi, CURSEG_ALL_DATA_ATGC);
}

static void __f2fs_restore_inmem_curseg(struct f2fs_sb_info *sbi, int type)
{
	struct curseg_info *curseg = CURSEG_I(sbi, type);

	mutex_lock(&curseg->curseg_mutex);
	if (!curseg->inited)
		goto out;
	if (get_valid_blocks(sbi, curseg->segno, false))
		goto out;

	mutex_lock(&DIRTY_I(sbi)->seglist_lock);
	__set_test_and_inuse(sbi, curseg->segno);
	mutex_unlock(&DIRTY_I(sbi)->seglist_lock);
out:
	mutex_unlock(&curseg->curseg_mutex);
}

void f2fs_restore_inmem_curseg(struct f2fs_sb_info *sbi)
{
	__f2fs_restore_inmem_curseg(sbi, CURSEG_COLD_DATA_PINNED);

	if (sbi->am.atgc_enabled)
		__f2fs_restore_inmem_curseg(sbi, CURSEG_ALL_DATA_ATGC);
}

static int get_ssr_segment(struct f2fs_sb_info *sbi, int type,
				int alloc_mode, unsigned long long age)
{
	struct curseg_info *curseg = CURSEG_I(sbi, type);
	const struct victim_selection *v_ops = DIRTY_I(sbi)->v_ops;
	unsigned segno = NULL_SEGNO;
	unsigned short seg_type = curseg->seg_type;
	int i, cnt;
	bool reversed = false;

	sanity_check_seg_type(sbi, seg_type);

	/* f2fs_need_SSR() already forces to do this */
	if (!v_ops->get_victim(sbi, &segno, BG_GC, seg_type, alloc_mode, age)) {
		curseg->next_segno = segno;
		return 1;
	}

	/* For node segments, let's do SSR more intensively */
	if (IS_NODESEG(seg_type)) {
		if (seg_type >= CURSEG_WARM_NODE) {
			reversed = true;
			i = CURSEG_COLD_NODE;
		} else {
			i = CURSEG_HOT_NODE;
		}
		cnt = NR_CURSEG_NODE_TYPE;
	} else {
		if (seg_type >= CURSEG_WARM_DATA) {
			reversed = true;
			i = CURSEG_COLD_DATA;
		} else {
			i = CURSEG_HOT_DATA;
		}
		cnt = NR_CURSEG_DATA_TYPE;
	}

	for (; cnt-- > 0; reversed ? i-- : i++) {
		if (i == seg_type)
			continue;
		if (!v_ops->get_victim(sbi, &segno, BG_GC, i, alloc_mode, age)) {
			curseg->next_segno = segno;
			return 1;
		}
	}

	/* find valid_blocks=0 in dirty list */
	if (unlikely(is_sbi_flag_set(sbi, SBI_CP_DISABLED))) {
		segno = get_free_segment(sbi);
		if (segno != NULL_SEGNO) {
			curseg->next_segno = segno;
			return 1;
		}
	}
	return 0;
}

/*
 * flush out current segment and replace it with new segment
 * This function should be returned with success, otherwise BUG
 */
static void allocate_segment_by_default(struct f2fs_sb_info *sbi,
						int type, bool force)
{
	struct curseg_info *curseg = CURSEG_I(sbi, type);

	if (force)
		new_curseg(sbi, type, true);
	else if (!is_set_ckpt_flags(sbi, CP_CRC_RECOVERY_FLAG) &&
					curseg->seg_type == CURSEG_WARM_NODE)
		new_curseg(sbi, type, false);
	else if (curseg->alloc_type == LFS &&
			is_next_segment_free(sbi, curseg, type) &&
			likely(!is_sbi_flag_set(sbi, SBI_CP_DISABLED)))
		new_curseg(sbi, type, false);
	else if (f2fs_need_SSR(sbi) &&
			get_ssr_segment(sbi, type, SSR, 0))
		change_curseg(sbi, type, true);
	else
		new_curseg(sbi, type, false);

	stat_inc_seg_type(sbi, curseg);
}

void f2fs_allocate_segment_for_resize(struct f2fs_sb_info *sbi, int type,
					unsigned int start, unsigned int end)
{
	struct curseg_info *curseg = CURSEG_I(sbi, type);
	unsigned int segno;

	down_read(&SM_I(sbi)->curseg_lock);
	mutex_lock(&curseg->curseg_mutex);
	down_write(&SIT_I(sbi)->sentry_lock);

	segno = CURSEG_I(sbi, type)->segno;
	if (segno < start || segno > end)
		goto unlock;

	if (f2fs_need_SSR(sbi) && get_ssr_segment(sbi, type, SSR, 0))
		change_curseg(sbi, type, true);
	else
		new_curseg(sbi, type, true);

	stat_inc_seg_type(sbi, curseg);

	locate_dirty_segment(sbi, segno);
unlock:
	up_write(&SIT_I(sbi)->sentry_lock);

	if (segno != curseg->segno)
		f2fs_notice(sbi, "For resize: curseg of type %d: %u ==> %u",
			    type, segno, curseg->segno);

	mutex_unlock(&curseg->curseg_mutex);
	up_read(&SM_I(sbi)->curseg_lock);
}

static void __allocate_new_segment(struct f2fs_sb_info *sbi, int type,
						bool new_sec, bool force)
{
	struct curseg_info *curseg = CURSEG_I(sbi, type);
	unsigned int old_segno;

	if (!curseg->inited)
		goto alloc;

	if (force || curseg->next_blkoff ||
		get_valid_blocks(sbi, curseg->segno, new_sec))
		goto alloc;

	if (!get_ckpt_valid_blocks(sbi, curseg->segno, new_sec))
		return;
alloc:
	old_segno = curseg->segno;
	SIT_I(sbi)->s_ops->allocate_segment(sbi, type, true);
	locate_dirty_segment(sbi, old_segno);
}

static void __allocate_new_section(struct f2fs_sb_info *sbi,
						int type, bool force)
{
	__allocate_new_segment(sbi, type, true, force);
}

void f2fs_allocate_new_section(struct f2fs_sb_info *sbi, int type, bool force)
{
	down_read(&SM_I(sbi)->curseg_lock);
	down_write(&SIT_I(sbi)->sentry_lock);
	__allocate_new_section(sbi, type, force);
	up_write(&SIT_I(sbi)->sentry_lock);
	up_read(&SM_I(sbi)->curseg_lock);
}

void f2fs_allocate_new_segments(struct f2fs_sb_info *sbi)
{
	int i;

	down_read(&SM_I(sbi)->curseg_lock);
	down_write(&SIT_I(sbi)->sentry_lock);
	for (i = CURSEG_HOT_DATA; i <= CURSEG_COLD_DATA; i++)
		__allocate_new_segment(sbi, i, false, false);
	up_write(&SIT_I(sbi)->sentry_lock);
	up_read(&SM_I(sbi)->curseg_lock);
}

static const struct segment_allocation default_salloc_ops = {
	.allocate_segment = allocate_segment_by_default,
};

bool f2fs_exist_trim_candidates(struct f2fs_sb_info *sbi,
						struct cp_control *cpc)
{
	__u64 trim_start = cpc->trim_start;
	bool has_candidate = false;

	down_write(&SIT_I(sbi)->sentry_lock);
	for (; cpc->trim_start <= cpc->trim_end; cpc->trim_start++) {
		if (add_discard_addrs(sbi, cpc, true)) {
			has_candidate = true;
			break;
		}
	}
	up_write(&SIT_I(sbi)->sentry_lock);

	cpc->trim_start = trim_start;
	return has_candidate;
}

static unsigned int __issue_discard_cmd_range(struct f2fs_sb_info *sbi,
					struct discard_policy *dpolicy,
					unsigned int start, unsigned int end)
{
	struct discard_cmd_control *dcc = SM_I(sbi)->dcc_info;
	struct discard_cmd *prev_dc = NULL, *next_dc = NULL;
	struct rb_node **insert_p = NULL, *insert_parent = NULL;
	struct discard_cmd *dc;
	struct blk_plug plug;
	int issued;
	unsigned int trimmed = 0;

next:
	issued = 0;

	mutex_lock(&dcc->cmd_lock);
	if (unlikely(dcc->rbtree_check))
		f2fs_bug_on(sbi, !f2fs_check_rb_tree_consistence(sbi,
							&dcc->root, false));

	dc = (struct discard_cmd *)f2fs_lookup_rb_tree_ret(&dcc->root,
					NULL, start,
					(struct rb_entry **)&prev_dc,
					(struct rb_entry **)&next_dc,
					&insert_p, &insert_parent, true, NULL);
	if (!dc)
		dc = next_dc;

	blk_start_plug(&plug);

	while (dc && dc->lstart <= end) {
		struct rb_node *node;
		int err = 0;

		if (dc->len < dpolicy->granularity)
			goto skip;

		if (dc->state != D_PREP) {
			list_move_tail(&dc->list, &dcc->fstrim_list);
			goto skip;
		}

		err = __submit_discard_cmd(sbi, dpolicy, dc, &issued);

		if (issued >= dpolicy->max_requests) {
			start = dc->lstart + dc->len;

			if (err)
				__remove_discard_cmd(sbi, dc);

			blk_finish_plug(&plug);
			mutex_unlock(&dcc->cmd_lock);
			trimmed += __wait_all_discard_cmd(sbi, NULL);
			congestion_wait(BLK_RW_ASYNC, DEFAULT_IO_TIMEOUT);
			goto next;
		}
skip:
		node = rb_next(&dc->rb_node);
		if (err)
			__remove_discard_cmd(sbi, dc);
		dc = rb_entry_safe(node, struct discard_cmd, rb_node);

		if (fatal_signal_pending(current))
			break;
	}

	blk_finish_plug(&plug);
	mutex_unlock(&dcc->cmd_lock);

	return trimmed;
}

int f2fs_trim_fs(struct f2fs_sb_info *sbi, struct fstrim_range *range)
{
	__u64 start = F2FS_BYTES_TO_BLK(range->start);
	__u64 end = start + F2FS_BYTES_TO_BLK(range->len) - 1;
	unsigned int start_segno, end_segno;
	block_t start_block, end_block;
	struct cp_control cpc;
	struct discard_policy dpolicy;
	unsigned long long trimmed = 0;
	int err = 0;
	bool need_align = f2fs_lfs_mode(sbi) && __is_large_section(sbi);

	if (start >= MAX_BLKADDR(sbi) || range->len < sbi->blocksize)
		return -EINVAL;

	if (end < MAIN_BLKADDR(sbi))
		goto out;

	if (is_sbi_flag_set(sbi, SBI_NEED_FSCK)) {
		f2fs_warn(sbi, "Found FS corruption, run fsck to fix.");
		return -EFSCORRUPTED;
	}

	/* start/end segment number in main_area */
	start_segno = (start <= MAIN_BLKADDR(sbi)) ? 0 : GET_SEGNO(sbi, start);
	end_segno = (end >= MAX_BLKADDR(sbi)) ? MAIN_SEGS(sbi) - 1 :
						GET_SEGNO(sbi, end);
	if (need_align) {
		start_segno = rounddown(start_segno, sbi->segs_per_sec);
		end_segno = roundup(end_segno + 1, sbi->segs_per_sec) - 1;
	}

	cpc.reason = CP_DISCARD;
	cpc.trim_minlen = max_t(__u64, 1, F2FS_BYTES_TO_BLK(range->minlen));
	cpc.trim_start = start_segno;
	cpc.trim_end = end_segno;

	if (sbi->discard_blks == 0)
		goto out;

	down_write(&sbi->gc_lock);
	err = f2fs_write_checkpoint(sbi, &cpc);
	up_write(&sbi->gc_lock);
	if (err)
		goto out;

	/*
	 * We filed discard candidates, but actually we don't need to wait for
	 * all of them, since they'll be issued in idle time along with runtime
	 * discard option. User configuration looks like using runtime discard
	 * or periodic fstrim instead of it.
	 */
	if (f2fs_realtime_discard_enable(sbi))
		goto out;

	start_block = START_BLOCK(sbi, start_segno);
	end_block = START_BLOCK(sbi, end_segno + 1);

	__init_discard_policy(sbi, &dpolicy, DPOLICY_FSTRIM, cpc.trim_minlen);
	trimmed = __issue_discard_cmd_range(sbi, &dpolicy,
					start_block, end_block);

	trimmed += __wait_discard_cmd_range(sbi, &dpolicy,
					start_block, end_block);
out:
	if (!err)
		range->len = F2FS_BLK_TO_BYTES(trimmed);
	return err;
}

static bool __has_curseg_space(struct f2fs_sb_info *sbi,
					struct curseg_info *curseg)
{
	return curseg->next_blkoff < f2fs_usable_blks_in_seg(sbi,
							curseg->segno);
}

int f2fs_rw_hint_to_seg_type(enum rw_hint hint)
{
	switch (hint) {
	case WRITE_LIFE_SHORT:
		return CURSEG_HOT_DATA;
	case WRITE_LIFE_EXTREME:
		return CURSEG_COLD_DATA;
	default:
		return CURSEG_WARM_DATA;
	}
}

/* This returns write hints for each segment type. This hints will be
 * passed down to block layer. There are mapping tables which depend on
 * the mount option 'whint_mode'.
 *
 * 1) whint_mode=off. F2FS only passes down WRITE_LIFE_NOT_SET.
 *
 * 2) whint_mode=user-based. F2FS tries to pass down hints given by users.
 *
 * User                  F2FS                     Block
 * ----                  ----                     -----
 *                       META                     WRITE_LIFE_NOT_SET
 *                       HOT_NODE                 "
 *                       WARM_NODE                "
 *                       COLD_NODE                "
 * ioctl(COLD)           COLD_DATA                WRITE_LIFE_EXTREME
 * extension list        "                        "
 *
 * -- buffered io
 * WRITE_LIFE_EXTREME    COLD_DATA                WRITE_LIFE_EXTREME
 * WRITE_LIFE_SHORT      HOT_DATA                 WRITE_LIFE_SHORT
 * WRITE_LIFE_NOT_SET    WARM_DATA                WRITE_LIFE_NOT_SET
 * WRITE_LIFE_NONE       "                        "
 * WRITE_LIFE_MEDIUM     "                        "
 * WRITE_LIFE_LONG       "                        "
 *
 * -- direct io
 * WRITE_LIFE_EXTREME    COLD_DATA                WRITE_LIFE_EXTREME
 * WRITE_LIFE_SHORT      HOT_DATA                 WRITE_LIFE_SHORT
 * WRITE_LIFE_NOT_SET    WARM_DATA                WRITE_LIFE_NOT_SET
 * WRITE_LIFE_NONE       "                        WRITE_LIFE_NONE
 * WRITE_LIFE_MEDIUM     "                        WRITE_LIFE_MEDIUM
 * WRITE_LIFE_LONG       "                        WRITE_LIFE_LONG
 *
 * 3) whint_mode=fs-based. F2FS passes down hints with its policy.
 *
 * User                  F2FS                     Block
 * ----                  ----                     -----
 *                       META                     WRITE_LIFE_MEDIUM;
 *                       HOT_NODE                 WRITE_LIFE_NOT_SET
 *                       WARM_NODE                "
 *                       COLD_NODE                WRITE_LIFE_NONE
 * ioctl(COLD)           COLD_DATA                WRITE_LIFE_EXTREME
 * extension list        "                        "
 *
 * -- buffered io
 * WRITE_LIFE_EXTREME    COLD_DATA                WRITE_LIFE_EXTREME
 * WRITE_LIFE_SHORT      HOT_DATA                 WRITE_LIFE_SHORT
 * WRITE_LIFE_NOT_SET    WARM_DATA                WRITE_LIFE_LONG
 * WRITE_LIFE_NONE       "                        "
 * WRITE_LIFE_MEDIUM     "                        "
 * WRITE_LIFE_LONG       "                        "
 *
 * -- direct io
 * WRITE_LIFE_EXTREME    COLD_DATA                WRITE_LIFE_EXTREME
 * WRITE_LIFE_SHORT      HOT_DATA                 WRITE_LIFE_SHORT
 * WRITE_LIFE_NOT_SET    WARM_DATA                WRITE_LIFE_NOT_SET
 * WRITE_LIFE_NONE       "                        WRITE_LIFE_NONE
 * WRITE_LIFE_MEDIUM     "                        WRITE_LIFE_MEDIUM
 * WRITE_LIFE_LONG       "                        WRITE_LIFE_LONG
 */

enum rw_hint f2fs_io_type_to_rw_hint(struct f2fs_sb_info *sbi,
				enum page_type type, enum temp_type temp)
{
	if (F2FS_OPTION(sbi).whint_mode == WHINT_MODE_USER) {
		if (type == DATA) {
			if (temp == WARM)
				return WRITE_LIFE_NOT_SET;
			else if (temp == HOT)
				return WRITE_LIFE_SHORT;
			else if (temp == COLD)
				return WRITE_LIFE_EXTREME;
		} else {
			return WRITE_LIFE_NOT_SET;
		}
	} else if (F2FS_OPTION(sbi).whint_mode == WHINT_MODE_FS) {
		if (type == DATA) {
			if (temp == WARM)
				return WRITE_LIFE_LONG;
			else if (temp == HOT)
				return WRITE_LIFE_SHORT;
			else if (temp == COLD)
				return WRITE_LIFE_EXTREME;
		} else if (type == NODE) {
			if (temp == WARM || temp == HOT)
				return WRITE_LIFE_NOT_SET;
			else if (temp == COLD)
				return WRITE_LIFE_NONE;
		} else if (type == META) {
			return WRITE_LIFE_MEDIUM;
		}
	}
	return WRITE_LIFE_NOT_SET;
}

static int __get_segment_type_2(struct f2fs_io_info *fio)
{
	if (fio->type == DATA)
		return CURSEG_HOT_DATA;
	else
		return CURSEG_HOT_NODE;
}

static int __get_segment_type_4(struct f2fs_io_info *fio)
{
	if (fio->type == DATA) {
		struct inode *inode = fio->page->mapping->host;

		if (S_ISDIR(inode->i_mode))
			return CURSEG_HOT_DATA;
		else
			return CURSEG_COLD_DATA;
	} else {
		if (IS_DNODE(fio->page) && is_cold_node(fio->page))
			return CURSEG_WARM_NODE;
		else
			return CURSEG_COLD_NODE;
	}
}

static int __get_segment_type_6(struct f2fs_io_info *fio)
{
	if (fio->type == DATA) {
		struct inode *inode = fio->page->mapping->host;

		if (is_cold_data(fio->page)) {
			if (fio->sbi->am.atgc_enabled &&
				(fio->io_type == FS_DATA_IO) &&
				(fio->sbi->gc_mode != GC_URGENT_HIGH))
				return CURSEG_ALL_DATA_ATGC;
			else
				return CURSEG_COLD_DATA;
		}
		if (file_is_cold(inode) || f2fs_need_compress_data(inode))
			return CURSEG_COLD_DATA;
		if (file_is_hot(inode) ||
				is_inode_flag_set(inode, FI_HOT_DATA) ||
				f2fs_is_atomic_file(inode) ||
				f2fs_is_volatile_file(inode))
			return CURSEG_HOT_DATA;
		return f2fs_rw_hint_to_seg_type(inode->i_write_hint);
	} else {
		if (IS_DNODE(fio->page))
			return is_cold_node(fio->page) ? CURSEG_WARM_NODE :
						CURSEG_HOT_NODE;
		return CURSEG_COLD_NODE;
	}
}

static int __get_segment_type(struct f2fs_io_info *fio)
{
	int type = 0;

	switch (F2FS_OPTION(fio->sbi).active_logs) {
	case 2:
		type = __get_segment_type_2(fio);
		break;
	case 4:
		type = __get_segment_type_4(fio);
		break;
	case 6:
		type = __get_segment_type_6(fio);
		break;
	default:
		f2fs_bug_on(fio->sbi, true);
	}

	if (IS_HOT(type))
		fio->temp = HOT;
	else if (IS_WARM(type))
		fio->temp = WARM;
	else
		fio->temp = COLD;
	return type;
}

void f2fs_allocate_data_block(struct f2fs_sb_info *sbi, struct page *page,
		block_t old_blkaddr, block_t *new_blkaddr,
		struct f2fs_summary *sum, int type,
		struct f2fs_io_info *fio)
{
	struct sit_info *sit_i = SIT_I(sbi);
	struct curseg_info *curseg = CURSEG_I(sbi, type);
	unsigned long long old_mtime;
	bool from_gc = (type == CURSEG_ALL_DATA_ATGC);
	struct seg_entry *se = NULL;

	down_read(&SM_I(sbi)->curseg_lock);

	mutex_lock(&curseg->curseg_mutex);
	down_write(&sit_i->sentry_lock);

	if (from_gc) {
		f2fs_bug_on(sbi, GET_SEGNO(sbi, old_blkaddr) == NULL_SEGNO);
		se = get_seg_entry(sbi, GET_SEGNO(sbi, old_blkaddr));
		sanity_check_seg_type(sbi, se->type);
		f2fs_bug_on(sbi, IS_NODESEG(se->type));
	}
	*new_blkaddr = NEXT_FREE_BLKADDR(sbi, curseg);

	f2fs_bug_on(sbi, curseg->next_blkoff >= sbi->blocks_per_seg);

	f2fs_wait_discard_bio(sbi, *new_blkaddr);

	/*
	 * __add_sum_entry should be resided under the curseg_mutex
	 * because, this function updates a summary entry in the
	 * current summary block.
	 */
	__add_sum_entry(sbi, type, sum);

	__refresh_next_blkoff(sbi, curseg);

	stat_inc_block_count(sbi, curseg);

	if (from_gc) {
		old_mtime = get_segment_mtime(sbi, old_blkaddr);
	} else {
		update_segment_mtime(sbi, old_blkaddr, 0);
		old_mtime = 0;
	}
	update_segment_mtime(sbi, *new_blkaddr, old_mtime);

	/*
	 * SIT information should be updated before segment allocation,
	 * since SSR needs latest valid block information.
	 */
	update_sit_entry(sbi, *new_blkaddr, 1);
	if (GET_SEGNO(sbi, old_blkaddr) != NULL_SEGNO)
		update_sit_entry(sbi, old_blkaddr, -1);

	if (!__has_curseg_space(sbi, curseg)) {
		if (from_gc)
			get_atssr_segment(sbi, type, se->type,
						AT_SSR, se->mtime);
		else
			sit_i->s_ops->allocate_segment(sbi, type, false);
	}
	/*
	 * segment dirty status should be updated after segment allocation,
	 * so we just need to update status only one time after previous
	 * segment being closed.
	 */
	locate_dirty_segment(sbi, GET_SEGNO(sbi, old_blkaddr));
	locate_dirty_segment(sbi, GET_SEGNO(sbi, *new_blkaddr));

	up_write(&sit_i->sentry_lock);

	if (page && IS_NODESEG(type)) {
		fill_node_footer_blkaddr(page, NEXT_FREE_BLKADDR(sbi, curseg));

		f2fs_inode_chksum_set(sbi, page);
	}

	if (fio) {
		struct f2fs_bio_info *io;

		if (F2FS_IO_ALIGNED(sbi))
			fio->retry = false;

		INIT_LIST_HEAD(&fio->list);
		fio->in_list = true;
		io = sbi->write_io[fio->type] + fio->temp;
		spin_lock(&io->io_lock);
		list_add_tail(&fio->list, &io->io_list);
		spin_unlock(&io->io_lock);
	}

	mutex_unlock(&curseg->curseg_mutex);

	up_read(&SM_I(sbi)->curseg_lock);
}

static void update_device_state(struct f2fs_io_info *fio)
{
	struct f2fs_sb_info *sbi = fio->sbi;
	unsigned int devidx;

	if (!f2fs_is_multi_device(sbi))
		return;

	devidx = f2fs_target_device_index(sbi, fio->new_blkaddr);

	/* update device state for fsync */
	f2fs_set_dirty_device(sbi, fio->ino, devidx, FLUSH_INO);

	/* update device state for checkpoint */
	if (!f2fs_test_bit(devidx, (char *)&sbi->dirty_device)) {
		spin_lock(&sbi->dev_lock);
		f2fs_set_bit(devidx, (char *)&sbi->dirty_device);
		spin_unlock(&sbi->dev_lock);
	}
}

static void do_write_page(struct f2fs_summary *sum, struct f2fs_io_info *fio)
{
	int type = __get_segment_type(fio);
	bool keep_order = (f2fs_lfs_mode(fio->sbi) && type == CURSEG_COLD_DATA);

	if (keep_order)
		down_read(&fio->sbi->io_order_lock);
reallocate:
	f2fs_allocate_data_block(fio->sbi, fio->page, fio->old_blkaddr,
			&fio->new_blkaddr, sum, type, fio);
	if (GET_SEGNO(fio->sbi, fio->old_blkaddr) != NULL_SEGNO)
		invalidate_mapping_pages(META_MAPPING(fio->sbi),
					fio->old_blkaddr, fio->old_blkaddr);

	/* writeout dirty page into bdev */
	f2fs_submit_page_write(fio);
	if (fio->retry) {
		fio->old_blkaddr = fio->new_blkaddr;
		goto reallocate;
	}

	update_device_state(fio);

	if (keep_order)
		up_read(&fio->sbi->io_order_lock);
}

void f2fs_do_write_meta_page(struct f2fs_sb_info *sbi, struct page *page,
					enum iostat_type io_type)
{
	struct f2fs_io_info fio = {
		.sbi = sbi,
		.type = META,
		.temp = HOT,
		.op = REQ_OP_WRITE,
		.op_flags = REQ_SYNC | REQ_META | REQ_PRIO,
		.old_blkaddr = page->index,
		.new_blkaddr = page->index,
		.page = page,
		.encrypted_page = NULL,
		.in_list = false,
	};

	if (unlikely(page->index >= MAIN_BLKADDR(sbi)))
		fio.op_flags &= ~REQ_META;

	set_page_writeback(page);
	ClearPageError(page);
	f2fs_submit_page_write(&fio);

	stat_inc_meta_count(sbi, page->index);
	f2fs_update_iostat(sbi, io_type, F2FS_BLKSIZE);
}

void f2fs_do_write_node_page(unsigned int nid, struct f2fs_io_info *fio)
{
	struct f2fs_summary sum;

	set_summary(&sum, nid, 0, 0);
	do_write_page(&sum, fio);

	f2fs_update_iostat(fio->sbi, fio->io_type, F2FS_BLKSIZE);
}

void f2fs_outplace_write_data(struct dnode_of_data *dn,
					struct f2fs_io_info *fio)
{
	struct f2fs_sb_info *sbi = fio->sbi;
	struct f2fs_summary sum;

	f2fs_bug_on(sbi, dn->data_blkaddr == NULL_ADDR);
	set_summary(&sum, dn->nid, dn->ofs_in_node, fio->version);
	do_write_page(&sum, fio);
	f2fs_update_data_blkaddr(dn, fio->new_blkaddr);

	f2fs_update_iostat(sbi, fio->io_type, F2FS_BLKSIZE);
}

int f2fs_inplace_write_data(struct f2fs_io_info *fio)
{
	int err;
	struct f2fs_sb_info *sbi = fio->sbi;
	unsigned int segno;

	fio->new_blkaddr = fio->old_blkaddr;
	/* i/o temperature is needed for passing down write hints */
	__get_segment_type(fio);

	segno = GET_SEGNO(sbi, fio->new_blkaddr);

	if (!IS_DATASEG(get_seg_entry(sbi, segno)->type)) {
		set_sbi_flag(sbi, SBI_NEED_FSCK);
		f2fs_warn(sbi, "%s: incorrect segment(%u) type, run fsck to fix.",
			  __func__, segno);
		err = -EFSCORRUPTED;
		goto drop_bio;
	}

	if (is_sbi_flag_set(sbi, SBI_NEED_FSCK) || f2fs_cp_error(sbi)) {
		err = -EIO;
		goto drop_bio;
	}

	stat_inc_inplace_blocks(fio->sbi);

	if (fio->bio && !(SM_I(sbi)->ipu_policy & (1 << F2FS_IPU_NOCACHE)))
		err = f2fs_merge_page_bio(fio);
	else
		err = f2fs_submit_page_bio(fio);
	if (!err) {
		update_device_state(fio);
		f2fs_update_iostat(fio->sbi, fio->io_type, F2FS_BLKSIZE);
	}

	return err;
drop_bio:
	if (fio->bio) {
		struct bio *bio = *(fio->bio);

		bio->bi_status = BLK_STS_IOERR;
		bio_endio(bio);
		fio->bio = NULL;
	}
	return err;
}

static inline int __f2fs_get_curseg(struct f2fs_sb_info *sbi,
						unsigned int segno)
{
	int i;

	for (i = CURSEG_HOT_DATA; i < NO_CHECK_TYPE; i++) {
		if (CURSEG_I(sbi, i)->segno == segno)
			break;
	}
	return i;
}

void f2fs_do_replace_block(struct f2fs_sb_info *sbi, struct f2fs_summary *sum,
				block_t old_blkaddr, block_t new_blkaddr,
				bool recover_curseg, bool recover_newaddr,
				bool from_gc)
{
	struct sit_info *sit_i = SIT_I(sbi);
	struct curseg_info *curseg;
	unsigned int segno, old_cursegno;
	struct seg_entry *se;
	int type;
	unsigned short old_blkoff;
	unsigned char old_alloc_type;

	segno = GET_SEGNO(sbi, new_blkaddr);
	se = get_seg_entry(sbi, segno);
	type = se->type;

	down_write(&SM_I(sbi)->curseg_lock);

	if (!recover_curseg) {
		/* for recovery flow */
		if (se->valid_blocks == 0 && !IS_CURSEG(sbi, segno)) {
			if (old_blkaddr == NULL_ADDR)
				type = CURSEG_COLD_DATA;
			else
				type = CURSEG_WARM_DATA;
		}
	} else {
		if (IS_CURSEG(sbi, segno)) {
			/* se->type is volatile as SSR allocation */
			type = __f2fs_get_curseg(sbi, segno);
			f2fs_bug_on(sbi, type == NO_CHECK_TYPE);
		} else {
			type = CURSEG_WARM_DATA;
		}
	}

	f2fs_bug_on(sbi, !IS_DATASEG(type));
	curseg = CURSEG_I(sbi, type);

	mutex_lock(&curseg->curseg_mutex);
	down_write(&sit_i->sentry_lock);

	old_cursegno = curseg->segno;
	old_blkoff = curseg->next_blkoff;
	old_alloc_type = curseg->alloc_type;

	/* change the current segment */
	if (segno != curseg->segno) {
		curseg->next_segno = segno;
		change_curseg(sbi, type, true);
	}

	curseg->next_blkoff = GET_BLKOFF_FROM_SEG0(sbi, new_blkaddr);
	__add_sum_entry(sbi, type, sum);

	if (!recover_curseg || recover_newaddr) {
		if (!from_gc)
			update_segment_mtime(sbi, new_blkaddr, 0);
		update_sit_entry(sbi, new_blkaddr, 1);
	}
	if (GET_SEGNO(sbi, old_blkaddr) != NULL_SEGNO) {
		invalidate_mapping_pages(META_MAPPING(sbi),
					old_blkaddr, old_blkaddr);
		if (!from_gc)
			update_segment_mtime(sbi, old_blkaddr, 0);
		update_sit_entry(sbi, old_blkaddr, -1);
	}

	locate_dirty_segment(sbi, GET_SEGNO(sbi, old_blkaddr));
	locate_dirty_segment(sbi, GET_SEGNO(sbi, new_blkaddr));

	locate_dirty_segment(sbi, old_cursegno);

	if (recover_curseg) {
		if (old_cursegno != curseg->segno) {
			curseg->next_segno = old_cursegno;
			change_curseg(sbi, type, true);
		}
		curseg->next_blkoff = old_blkoff;
		curseg->alloc_type = old_alloc_type;
	}

	up_write(&sit_i->sentry_lock);
	mutex_unlock(&curseg->curseg_mutex);
	up_write(&SM_I(sbi)->curseg_lock);
}

void f2fs_replace_block(struct f2fs_sb_info *sbi, struct dnode_of_data *dn,
				block_t old_addr, block_t new_addr,
				unsigned char version, bool recover_curseg,
				bool recover_newaddr)
{
	struct f2fs_summary sum;

	set_summary(&sum, dn->nid, dn->ofs_in_node, version);

	f2fs_do_replace_block(sbi, &sum, old_addr, new_addr,
					recover_curseg, recover_newaddr, false);

	f2fs_update_data_blkaddr(dn, new_addr);
}

void f2fs_wait_on_page_writeback(struct page *page,
				enum page_type type, bool ordered, bool locked)
{
	if (PageWriteback(page)) {
		struct f2fs_sb_info *sbi = F2FS_P_SB(page);

		/* submit cached LFS IO */
		f2fs_submit_merged_write_cond(sbi, NULL, page, 0, type);
		/* sbumit cached IPU IO */
		f2fs_submit_merged_ipu_write(sbi, NULL, page);
		if (ordered) {
			wait_on_page_writeback(page);
			f2fs_bug_on(sbi, locked && PageWriteback(page));
		} else {
			wait_for_stable_page(page);
		}
	}
}

void f2fs_wait_on_block_writeback(struct inode *inode, block_t blkaddr)
{
	struct f2fs_sb_info *sbi = F2FS_I_SB(inode);
	struct page *cpage;

	if (!f2fs_post_read_required(inode))
		return;

	if (!__is_valid_data_blkaddr(blkaddr))
		return;

	cpage = find_lock_page(META_MAPPING(sbi), blkaddr);
	if (cpage) {
		f2fs_wait_on_page_writeback(cpage, DATA, true, true);
		f2fs_put_page(cpage, 1);
	}
}

void f2fs_wait_on_block_writeback_range(struct inode *inode, block_t blkaddr,
								block_t len)
{
	block_t i;

	for (i = 0; i < len; i++)
		f2fs_wait_on_block_writeback(inode, blkaddr + i);
}

static int read_compacted_summaries(struct f2fs_sb_info *sbi)
{
	struct f2fs_checkpoint *ckpt = F2FS_CKPT(sbi);
	struct curseg_info *seg_i;
	unsigned char *kaddr;
	struct page *page;
	block_t start;
	int i, j, offset;

	start = start_sum_block(sbi);

	page = f2fs_get_meta_page(sbi, start++);
	if (IS_ERR(page))
		return PTR_ERR(page);
	kaddr = (unsigned char *)page_address(page);

	/* Step 1: restore nat cache */
	seg_i = CURSEG_I(sbi, CURSEG_HOT_DATA);
	memcpy(seg_i->journal, kaddr, SUM_JOURNAL_SIZE);

	/* Step 2: restore sit cache */
	seg_i = CURSEG_I(sbi, CURSEG_COLD_DATA);
	memcpy(seg_i->journal, kaddr + SUM_JOURNAL_SIZE, SUM_JOURNAL_SIZE);
	offset = 2 * SUM_JOURNAL_SIZE;

	/* Step 3: restore summary entries */
	for (i = CURSEG_HOT_DATA; i <= CURSEG_COLD_DATA; i++) {
		unsigned short blk_off;
		unsigned int segno;

		seg_i = CURSEG_I(sbi, i);
		segno = le32_to_cpu(ckpt->cur_data_segno[i]);
		blk_off = le16_to_cpu(ckpt->cur_data_blkoff[i]);
		seg_i->next_segno = segno;
		reset_curseg(sbi, i, 0);
		seg_i->alloc_type = ckpt->alloc_type[i];
		seg_i->next_blkoff = blk_off;

		if (seg_i->alloc_type == SSR)
			blk_off = sbi->blocks_per_seg;

		for (j = 0; j < blk_off; j++) {
			struct f2fs_summary *s;

			s = (struct f2fs_summary *)(kaddr + offset);
			seg_i->sum_blk->entries[j] = *s;
			offset += SUMMARY_SIZE;
			if (offset + SUMMARY_SIZE <= PAGE_SIZE -
						SUM_FOOTER_SIZE)
				continue;

			f2fs_put_page(page, 1);
			page = NULL;

			page = f2fs_get_meta_page(sbi, start++);
			if (IS_ERR(page))
				return PTR_ERR(page);
			kaddr = (unsigned char *)page_address(page);
			offset = 0;
		}
	}
	f2fs_put_page(page, 1);
	return 0;
}

static int read_normal_summaries(struct f2fs_sb_info *sbi, int type)
{
	struct f2fs_checkpoint *ckpt = F2FS_CKPT(sbi);
	struct f2fs_summary_block *sum;
	struct curseg_info *curseg;
	struct page *new;
	unsigned short blk_off;
	unsigned int segno = 0;
	block_t blk_addr = 0;
	int err = 0;

	/* get segment number and block addr */
	if (IS_DATASEG(type)) {
		segno = le32_to_cpu(ckpt->cur_data_segno[type]);
		blk_off = le16_to_cpu(ckpt->cur_data_blkoff[type -
							CURSEG_HOT_DATA]);
		if (__exist_node_summaries(sbi))
			blk_addr = sum_blk_addr(sbi, NR_CURSEG_PERSIST_TYPE, type);
		else
			blk_addr = sum_blk_addr(sbi, NR_CURSEG_DATA_TYPE, type);
	} else {
		segno = le32_to_cpu(ckpt->cur_node_segno[type -
							CURSEG_HOT_NODE]);
		blk_off = le16_to_cpu(ckpt->cur_node_blkoff[type -
							CURSEG_HOT_NODE]);
		if (__exist_node_summaries(sbi))
			blk_addr = sum_blk_addr(sbi, NR_CURSEG_NODE_TYPE,
							type - CURSEG_HOT_NODE);
		else
			blk_addr = GET_SUM_BLOCK(sbi, segno);
	}

	new = f2fs_get_meta_page(sbi, blk_addr);
	if (IS_ERR(new))
		return PTR_ERR(new);
	sum = (struct f2fs_summary_block *)page_address(new);

	if (IS_NODESEG(type)) {
		if (__exist_node_summaries(sbi)) {
			struct f2fs_summary *ns = &sum->entries[0];
			int i;

			for (i = 0; i < sbi->blocks_per_seg; i++, ns++) {
				ns->version = 0;
				ns->ofs_in_node = 0;
			}
		} else {
			err = f2fs_restore_node_summary(sbi, segno, sum);
			if (err)
				goto out;
		}
	}

	/* set uncompleted segment to curseg */
	curseg = CURSEG_I(sbi, type);
	mutex_lock(&curseg->curseg_mutex);

	/* update journal info */
	down_write(&curseg->journal_rwsem);
	memcpy(curseg->journal, &sum->journal, SUM_JOURNAL_SIZE);
	up_write(&curseg->journal_rwsem);

	memcpy(curseg->sum_blk->entries, sum->entries, SUM_ENTRY_SIZE);
	memcpy(&curseg->sum_blk->footer, &sum->footer, SUM_FOOTER_SIZE);
	curseg->next_segno = segno;
	reset_curseg(sbi, type, 0);
	curseg->alloc_type = ckpt->alloc_type[type];
	curseg->next_blkoff = blk_off;
	mutex_unlock(&curseg->curseg_mutex);
out:
	f2fs_put_page(new, 1);
	return err;
}

static int restore_curseg_summaries(struct f2fs_sb_info *sbi)
{
	struct f2fs_journal *sit_j = CURSEG_I(sbi, CURSEG_COLD_DATA)->journal;
	struct f2fs_journal *nat_j = CURSEG_I(sbi, CURSEG_HOT_DATA)->journal;
	int type = CURSEG_HOT_DATA;
	int err;

	if (is_set_ckpt_flags(sbi, CP_COMPACT_SUM_FLAG)) {
		int npages = f2fs_npages_for_summary_flush(sbi, true);

		if (npages >= 2)
			f2fs_ra_meta_pages(sbi, start_sum_block(sbi), npages,
							META_CP, true);

		/* restore for compacted data summary */
		err = read_compacted_summaries(sbi);
		if (err)
			return err;
		type = CURSEG_HOT_NODE;
	}

	if (__exist_node_summaries(sbi))
		f2fs_ra_meta_pages(sbi,
				sum_blk_addr(sbi, NR_CURSEG_PERSIST_TYPE, type),
				NR_CURSEG_PERSIST_TYPE - type, META_CP, true);

	for (; type <= CURSEG_COLD_NODE; type++) {
		err = read_normal_summaries(sbi, type);
		if (err)
			return err;
	}

	/* sanity check for summary blocks */
	if (nats_in_cursum(nat_j) > NAT_JOURNAL_ENTRIES ||
			sits_in_cursum(sit_j) > SIT_JOURNAL_ENTRIES) {
		f2fs_err(sbi, "invalid journal entries nats %u sits %u\n",
			 nats_in_cursum(nat_j), sits_in_cursum(sit_j));
		return -EINVAL;
	}

	return 0;
}

static void write_compacted_summaries(struct f2fs_sb_info *sbi, block_t blkaddr)
{
	struct page *page;
	unsigned char *kaddr;
	struct f2fs_summary *summary;
	struct curseg_info *seg_i;
	int written_size = 0;
	int i, j;

	page = f2fs_grab_meta_page(sbi, blkaddr++);
	kaddr = (unsigned char *)page_address(page);
	memset(kaddr, 0, PAGE_SIZE);

	/* Step 1: write nat cache */
	seg_i = CURSEG_I(sbi, CURSEG_HOT_DATA);
	memcpy(kaddr, seg_i->journal, SUM_JOURNAL_SIZE);
	written_size += SUM_JOURNAL_SIZE;

	/* Step 2: write sit cache */
	seg_i = CURSEG_I(sbi, CURSEG_COLD_DATA);
	memcpy(kaddr + written_size, seg_i->journal, SUM_JOURNAL_SIZE);
	written_size += SUM_JOURNAL_SIZE;

	/* Step 3: write summary entries */
	for (i = CURSEG_HOT_DATA; i <= CURSEG_COLD_DATA; i++) {
		unsigned short blkoff;

		seg_i = CURSEG_I(sbi, i);
		if (sbi->ckpt->alloc_type[i] == SSR)
			blkoff = sbi->blocks_per_seg;
		else
			blkoff = curseg_blkoff(sbi, i);

		for (j = 0; j < blkoff; j++) {
			if (!page) {
				page = f2fs_grab_meta_page(sbi, blkaddr++);
				kaddr = (unsigned char *)page_address(page);
				memset(kaddr, 0, PAGE_SIZE);
				written_size = 0;
			}
			summary = (struct f2fs_summary *)(kaddr + written_size);
			*summary = seg_i->sum_blk->entries[j];
			written_size += SUMMARY_SIZE;

			if (written_size + SUMMARY_SIZE <= PAGE_SIZE -
							SUM_FOOTER_SIZE)
				continue;

			set_page_dirty(page);
			f2fs_put_page(page, 1);
			page = NULL;
		}
	}
	if (page) {
		set_page_dirty(page);
		f2fs_put_page(page, 1);
	}
}

static void write_normal_summaries(struct f2fs_sb_info *sbi,
					block_t blkaddr, int type)
{
	int i, end;

	if (IS_DATASEG(type))
		end = type + NR_CURSEG_DATA_TYPE;
	else
		end = type + NR_CURSEG_NODE_TYPE;

	for (i = type; i < end; i++)
		write_current_sum_page(sbi, i, blkaddr + (i - type));
}

void f2fs_write_data_summaries(struct f2fs_sb_info *sbi, block_t start_blk)
{
	if (is_set_ckpt_flags(sbi, CP_COMPACT_SUM_FLAG))
		write_compacted_summaries(sbi, start_blk);
	else
		write_normal_summaries(sbi, start_blk, CURSEG_HOT_DATA);
}

void f2fs_write_node_summaries(struct f2fs_sb_info *sbi, block_t start_blk)
{
	write_normal_summaries(sbi, start_blk, CURSEG_HOT_NODE);
}

int f2fs_lookup_journal_in_cursum(struct f2fs_journal *journal, int type,
					unsigned int val, int alloc)
{
	int i;

	if (type == NAT_JOURNAL) {
		for (i = 0; i < nats_in_cursum(journal); i++) {
			if (le32_to_cpu(nid_in_journal(journal, i)) == val)
				return i;
		}
		if (alloc && __has_cursum_space(journal, 1, NAT_JOURNAL))
			return update_nats_in_cursum(journal, 1);
	} else if (type == SIT_JOURNAL) {
		for (i = 0; i < sits_in_cursum(journal); i++)
			if (le32_to_cpu(segno_in_journal(journal, i)) == val)
				return i;
		if (alloc && __has_cursum_space(journal, 1, SIT_JOURNAL))
			return update_sits_in_cursum(journal, 1);
	}
	return -1;
}

static struct page *get_current_sit_page(struct f2fs_sb_info *sbi,
					unsigned int segno)
{
	return f2fs_get_meta_page(sbi, current_sit_addr(sbi, segno));
}

static struct page *get_next_sit_page(struct f2fs_sb_info *sbi,
					unsigned int start)
{
	struct sit_info *sit_i = SIT_I(sbi);
	struct page *page;
	pgoff_t src_off, dst_off;

	src_off = current_sit_addr(sbi, start);
	dst_off = next_sit_addr(sbi, src_off);

	page = f2fs_grab_meta_page(sbi, dst_off);
	seg_info_to_sit_page(sbi, page, start);

	set_page_dirty(page);
	set_to_next_sit(sit_i, start);

	return page;
}

static struct sit_entry_set *grab_sit_entry_set(void)
{
	struct sit_entry_set *ses =
			f2fs_kmem_cache_alloc(sit_entry_set_slab, GFP_NOFS);

	ses->entry_cnt = 0;
	INIT_LIST_HEAD(&ses->set_list);
	return ses;
}

static void release_sit_entry_set(struct sit_entry_set *ses)
{
	list_del(&ses->set_list);
	kmem_cache_free(sit_entry_set_slab, ses);
}

static void adjust_sit_entry_set(struct sit_entry_set *ses,
						struct list_head *head)
{
	struct sit_entry_set *next = ses;

	if (list_is_last(&ses->set_list, head))
		return;

	list_for_each_entry_continue(next, head, set_list)
		if (ses->entry_cnt <= next->entry_cnt)
			break;

	list_move_tail(&ses->set_list, &next->set_list);
}

static void add_sit_entry(unsigned int segno, struct list_head *head)
{
	struct sit_entry_set *ses;
	unsigned int start_segno = START_SEGNO(segno);

	list_for_each_entry(ses, head, set_list) {
		if (ses->start_segno == start_segno) {
			ses->entry_cnt++;
			adjust_sit_entry_set(ses, head);
			return;
		}
	}

	ses = grab_sit_entry_set();

	ses->start_segno = start_segno;
	ses->entry_cnt++;
	list_add(&ses->set_list, head);
}

static void add_sits_in_set(struct f2fs_sb_info *sbi)
{
	struct f2fs_sm_info *sm_info = SM_I(sbi);
	struct list_head *set_list = &sm_info->sit_entry_set;
	unsigned long *bitmap = SIT_I(sbi)->dirty_sentries_bitmap;
	unsigned int segno;

	for_each_set_bit(segno, bitmap, MAIN_SEGS(sbi))
		add_sit_entry(segno, set_list);
}

static void remove_sits_in_journal(struct f2fs_sb_info *sbi)
{
	struct curseg_info *curseg = CURSEG_I(sbi, CURSEG_COLD_DATA);
	struct f2fs_journal *journal = curseg->journal;
	int i;

	down_write(&curseg->journal_rwsem);
	for (i = 0; i < sits_in_cursum(journal); i++) {
		unsigned int segno;
		bool dirtied;

		segno = le32_to_cpu(segno_in_journal(journal, i));
		dirtied = __mark_sit_entry_dirty(sbi, segno);

		if (!dirtied)
			add_sit_entry(segno, &SM_I(sbi)->sit_entry_set);
	}
	update_sits_in_cursum(journal, -i);
	up_write(&curseg->journal_rwsem);
}

/*
 * CP calls this function, which flushes SIT entries including sit_journal,
 * and moves prefree segs to free segs.
 */
void f2fs_flush_sit_entries(struct f2fs_sb_info *sbi, struct cp_control *cpc)
{
	struct sit_info *sit_i = SIT_I(sbi);
	unsigned long *bitmap = sit_i->dirty_sentries_bitmap;
	struct curseg_info *curseg = CURSEG_I(sbi, CURSEG_COLD_DATA);
	struct f2fs_journal *journal = curseg->journal;
	struct sit_entry_set *ses, *tmp;
	struct list_head *head = &SM_I(sbi)->sit_entry_set;
	bool to_journal = !is_sbi_flag_set(sbi, SBI_IS_RESIZEFS);
	struct seg_entry *se;

	down_write(&sit_i->sentry_lock);

	if (!sit_i->dirty_sentries)
		goto out;

	/*
	 * add and account sit entries of dirty bitmap in sit entry
	 * set temporarily
	 */
	add_sits_in_set(sbi);

	/*
	 * if there are no enough space in journal to store dirty sit
	 * entries, remove all entries from journal and add and account
	 * them in sit entry set.
	 */
	if (!__has_cursum_space(journal, sit_i->dirty_sentries, SIT_JOURNAL) ||
								!to_journal)
		remove_sits_in_journal(sbi);

	/*
	 * there are two steps to flush sit entries:
	 * #1, flush sit entries to journal in current cold data summary block.
	 * #2, flush sit entries to sit page.
	 */
	list_for_each_entry_safe(ses, tmp, head, set_list) {
		struct page *page = NULL;
		struct f2fs_sit_block *raw_sit = NULL;
		unsigned int start_segno = ses->start_segno;
		unsigned int end = min(start_segno + SIT_ENTRY_PER_BLOCK,
						(unsigned long)MAIN_SEGS(sbi));
		unsigned int segno = start_segno;

		if (to_journal &&
			!__has_cursum_space(journal, ses->entry_cnt, SIT_JOURNAL))
			to_journal = false;

		if (to_journal) {
			down_write(&curseg->journal_rwsem);
		} else {
			page = get_next_sit_page(sbi, start_segno);
			raw_sit = page_address(page);
		}

		/* flush dirty sit entries in region of current sit set */
		for_each_set_bit_from(segno, bitmap, end) {
			int offset, sit_offset;

			se = get_seg_entry(sbi, segno);
#ifdef CONFIG_F2FS_CHECK_FS
			if (memcmp(se->cur_valid_map, se->cur_valid_map_mir,
						SIT_VBLOCK_MAP_SIZE))
				f2fs_bug_on(sbi, 1);
#endif

			/* add discard candidates */
			if (!(cpc->reason & CP_DISCARD)) {
				cpc->trim_start = segno;
				add_discard_addrs(sbi, cpc, false);
			}

			if (to_journal) {
				offset = f2fs_lookup_journal_in_cursum(journal,
							SIT_JOURNAL, segno, 1);
				f2fs_bug_on(sbi, offset < 0);
				segno_in_journal(journal, offset) =
							cpu_to_le32(segno);
				seg_info_to_raw_sit(se,
					&sit_in_journal(journal, offset));
				check_block_count(sbi, segno,
					&sit_in_journal(journal, offset));
			} else {
				sit_offset = SIT_ENTRY_OFFSET(sit_i, segno);
				seg_info_to_raw_sit(se,
						&raw_sit->entries[sit_offset]);
				check_block_count(sbi, segno,
						&raw_sit->entries[sit_offset]);
			}

			__clear_bit(segno, bitmap);
			sit_i->dirty_sentries--;
			ses->entry_cnt--;
		}

		if (to_journal)
			up_write(&curseg->journal_rwsem);
		else
			f2fs_put_page(page, 1);

		f2fs_bug_on(sbi, ses->entry_cnt);
		release_sit_entry_set(ses);
	}

	f2fs_bug_on(sbi, !list_empty(head));
	f2fs_bug_on(sbi, sit_i->dirty_sentries);
out:
	if (cpc->reason & CP_DISCARD) {
		__u64 trim_start = cpc->trim_start;

		for (; cpc->trim_start <= cpc->trim_end; cpc->trim_start++)
			add_discard_addrs(sbi, cpc, false);

		cpc->trim_start = trim_start;
	}
	up_write(&sit_i->sentry_lock);

	set_prefree_as_free_segments(sbi);
}

static int build_sit_info(struct f2fs_sb_info *sbi)
{
	struct f2fs_super_block *raw_super = F2FS_RAW_SUPER(sbi);
	struct sit_info *sit_i;
	unsigned int sit_segs, start;
	char *src_bitmap, *bitmap;
	unsigned int bitmap_size, main_bitmap_size, sit_bitmap_size;

	/* allocate memory for SIT information */
	sit_i = f2fs_kzalloc(sbi, sizeof(struct sit_info), GFP_KERNEL);
	if (!sit_i)
		return -ENOMEM;

	SM_I(sbi)->sit_info = sit_i;

	sit_i->sentries =
		f2fs_kvzalloc(sbi, array_size(sizeof(struct seg_entry),
					      MAIN_SEGS(sbi)),
			      GFP_KERNEL);
	if (!sit_i->sentries)
		return -ENOMEM;

	main_bitmap_size = f2fs_bitmap_size(MAIN_SEGS(sbi));
	sit_i->dirty_sentries_bitmap = f2fs_kvzalloc(sbi, main_bitmap_size,
								GFP_KERNEL);
	if (!sit_i->dirty_sentries_bitmap)
		return -ENOMEM;

#ifdef CONFIG_F2FS_CHECK_FS
	bitmap_size = MAIN_SEGS(sbi) * SIT_VBLOCK_MAP_SIZE * 4;
#else
	bitmap_size = MAIN_SEGS(sbi) * SIT_VBLOCK_MAP_SIZE * 3;
#endif
	sit_i->bitmap = f2fs_kvzalloc(sbi, bitmap_size, GFP_KERNEL);
	if (!sit_i->bitmap)
		return -ENOMEM;

	bitmap = sit_i->bitmap;

	for (start = 0; start < MAIN_SEGS(sbi); start++) {
		sit_i->sentries[start].cur_valid_map = bitmap;
		bitmap += SIT_VBLOCK_MAP_SIZE;

		sit_i->sentries[start].ckpt_valid_map = bitmap;
		bitmap += SIT_VBLOCK_MAP_SIZE;

#ifdef CONFIG_F2FS_CHECK_FS
		sit_i->sentries[start].cur_valid_map_mir = bitmap;
		bitmap += SIT_VBLOCK_MAP_SIZE;
#endif

		sit_i->sentries[start].discard_map = bitmap;
		bitmap += SIT_VBLOCK_MAP_SIZE;
	}

	sit_i->tmp_map = f2fs_kzalloc(sbi, SIT_VBLOCK_MAP_SIZE, GFP_KERNEL);
	if (!sit_i->tmp_map)
		return -ENOMEM;

	if (__is_large_section(sbi)) {
		sit_i->sec_entries =
			f2fs_kvzalloc(sbi, array_size(sizeof(struct sec_entry),
						      MAIN_SECS(sbi)),
				      GFP_KERNEL);
		if (!sit_i->sec_entries)
			return -ENOMEM;
	}

	/* get information related with SIT */
	sit_segs = le32_to_cpu(raw_super->segment_count_sit) >> 1;

	/* setup SIT bitmap from ckeckpoint pack */
	sit_bitmap_size = __bitmap_size(sbi, SIT_BITMAP);
	src_bitmap = __bitmap_ptr(sbi, SIT_BITMAP);

	sit_i->sit_bitmap = kmemdup(src_bitmap, sit_bitmap_size, GFP_KERNEL);
	if (!sit_i->sit_bitmap)
		return -ENOMEM;

#ifdef CONFIG_F2FS_CHECK_FS
	sit_i->sit_bitmap_mir = kmemdup(src_bitmap,
					sit_bitmap_size, GFP_KERNEL);
	if (!sit_i->sit_bitmap_mir)
		return -ENOMEM;

	sit_i->invalid_segmap = f2fs_kvzalloc(sbi,
					main_bitmap_size, GFP_KERNEL);
	if (!sit_i->invalid_segmap)
		return -ENOMEM;
#endif

	/* init SIT information */
	sit_i->s_ops = &default_salloc_ops;

	sit_i->sit_base_addr = le32_to_cpu(raw_super->sit_blkaddr);
	sit_i->sit_blocks = sit_segs << sbi->log_blocks_per_seg;
	sit_i->written_valid_blocks = 0;
	sit_i->bitmap_size = sit_bitmap_size;
	sit_i->dirty_sentries = 0;
	sit_i->sents_per_block = SIT_ENTRY_PER_BLOCK;
	sit_i->elapsed_time = le64_to_cpu(sbi->ckpt->elapsed_time);
	sit_i->mounted_time = ktime_get_boottime_seconds();
	init_rwsem(&sit_i->sentry_lock);
	return 0;
}

static int build_free_segmap(struct f2fs_sb_info *sbi)
{
	struct free_segmap_info *free_i;
	unsigned int bitmap_size, sec_bitmap_size;

	/* allocate memory for free segmap information */
	free_i = f2fs_kzalloc(sbi, sizeof(struct free_segmap_info), GFP_KERNEL);
	if (!free_i)
		return -ENOMEM;

	SM_I(sbi)->free_info = free_i;

	bitmap_size = f2fs_bitmap_size(MAIN_SEGS(sbi));
	free_i->free_segmap = f2fs_kvmalloc(sbi, bitmap_size, GFP_KERNEL);
	if (!free_i->free_segmap)
		return -ENOMEM;

	sec_bitmap_size = f2fs_bitmap_size(MAIN_SECS(sbi));
	free_i->free_secmap = f2fs_kvmalloc(sbi, sec_bitmap_size, GFP_KERNEL);
	if (!free_i->free_secmap)
		return -ENOMEM;

	/* set all segments as dirty temporarily */
	memset(free_i->free_segmap, 0xff, bitmap_size);
	memset(free_i->free_secmap, 0xff, sec_bitmap_size);

	/* init free segmap information */
	free_i->start_segno = GET_SEGNO_FROM_SEG0(sbi, MAIN_BLKADDR(sbi));
	free_i->free_segments = 0;
	free_i->free_sections = 0;
	spin_lock_init(&free_i->segmap_lock);
	return 0;
}

static int build_curseg(struct f2fs_sb_info *sbi)
{
	struct curseg_info *array;
	int i;

	array = f2fs_kzalloc(sbi, array_size(NR_CURSEG_TYPE,
					sizeof(*array)), GFP_KERNEL);
	if (!array)
		return -ENOMEM;

	SM_I(sbi)->curseg_array = array;

	for (i = 0; i < NO_CHECK_TYPE; i++) {
		mutex_init(&array[i].curseg_mutex);
		array[i].sum_blk = f2fs_kzalloc(sbi, PAGE_SIZE, GFP_KERNEL);
		if (!array[i].sum_blk)
			return -ENOMEM;
		init_rwsem(&array[i].journal_rwsem);
		array[i].journal = f2fs_kzalloc(sbi,
				sizeof(struct f2fs_journal), GFP_KERNEL);
		if (!array[i].journal)
			return -ENOMEM;
		if (i < NR_PERSISTENT_LOG)
			array[i].seg_type = CURSEG_HOT_DATA + i;
		else if (i == CURSEG_COLD_DATA_PINNED)
			array[i].seg_type = CURSEG_COLD_DATA;
		else if (i == CURSEG_ALL_DATA_ATGC)
			array[i].seg_type = CURSEG_COLD_DATA;
		array[i].segno = NULL_SEGNO;
		array[i].next_blkoff = 0;
		array[i].inited = false;
	}
	return restore_curseg_summaries(sbi);
}

static int build_sit_entries(struct f2fs_sb_info *sbi)
{
	struct sit_info *sit_i = SIT_I(sbi);
	struct curseg_info *curseg = CURSEG_I(sbi, CURSEG_COLD_DATA);
	struct f2fs_journal *journal = curseg->journal;
	struct seg_entry *se;
	struct f2fs_sit_entry sit;
	int sit_blk_cnt = SIT_BLK_CNT(sbi);
	unsigned int i, start, end;
	unsigned int readed, start_blk = 0;
	int err = 0;
	block_t total_node_blocks = 0;

	do {
		readed = f2fs_ra_meta_pages(sbi, start_blk, BIO_MAX_PAGES,
							META_SIT, true);

		start = start_blk * sit_i->sents_per_block;
		end = (start_blk + readed) * sit_i->sents_per_block;

		for (; start < end && start < MAIN_SEGS(sbi); start++) {
			struct f2fs_sit_block *sit_blk;
			struct page *page;

			se = &sit_i->sentries[start];
			page = get_current_sit_page(sbi, start);
			if (IS_ERR(page))
				return PTR_ERR(page);
			sit_blk = (struct f2fs_sit_block *)page_address(page);
			sit = sit_blk->entries[SIT_ENTRY_OFFSET(sit_i, start)];
			f2fs_put_page(page, 1);

			err = check_block_count(sbi, start, &sit);
			if (err)
				return err;
			seg_info_from_raw_sit(se, &sit);
			if (IS_NODESEG(se->type))
				total_node_blocks += se->valid_blocks;

			/* build discard map only one time */
			if (is_set_ckpt_flags(sbi, CP_TRIMMED_FLAG)) {
				memset(se->discard_map, 0xff,
					SIT_VBLOCK_MAP_SIZE);
			} else {
				memcpy(se->discard_map,
					se->cur_valid_map,
					SIT_VBLOCK_MAP_SIZE);
				sbi->discard_blks +=
					sbi->blocks_per_seg -
					se->valid_blocks;
			}

			if (__is_large_section(sbi))
				get_sec_entry(sbi, start)->valid_blocks +=
							se->valid_blocks;
		}
		start_blk += readed;
	} while (start_blk < sit_blk_cnt);

	down_read(&curseg->journal_rwsem);
	for (i = 0; i < sits_in_cursum(journal); i++) {
		unsigned int old_valid_blocks;

		start = le32_to_cpu(segno_in_journal(journal, i));
		if (start >= MAIN_SEGS(sbi)) {
			f2fs_err(sbi, "Wrong journal entry on segno %u",
				 start);
			err = -EFSCORRUPTED;
			break;
		}

		se = &sit_i->sentries[start];
		sit = sit_in_journal(journal, i);

		old_valid_blocks = se->valid_blocks;
		if (IS_NODESEG(se->type))
			total_node_blocks -= old_valid_blocks;

		err = check_block_count(sbi, start, &sit);
		if (err)
			break;
		seg_info_from_raw_sit(se, &sit);
		if (IS_NODESEG(se->type))
			total_node_blocks += se->valid_blocks;

		if (is_set_ckpt_flags(sbi, CP_TRIMMED_FLAG)) {
			memset(se->discard_map, 0xff, SIT_VBLOCK_MAP_SIZE);
		} else {
			memcpy(se->discard_map, se->cur_valid_map,
						SIT_VBLOCK_MAP_SIZE);
			sbi->discard_blks += old_valid_blocks;
			sbi->discard_blks -= se->valid_blocks;
		}

		if (__is_large_section(sbi)) {
			get_sec_entry(sbi, start)->valid_blocks +=
							se->valid_blocks;
			get_sec_entry(sbi, start)->valid_blocks -=
							old_valid_blocks;
		}
	}
	up_read(&curseg->journal_rwsem);

	if (!err && total_node_blocks != valid_node_count(sbi)) {
		f2fs_err(sbi, "SIT is corrupted node# %u vs %u",
			 total_node_blocks, valid_node_count(sbi));
		err = -EFSCORRUPTED;
	}

	return err;
}

static void init_free_segmap(struct f2fs_sb_info *sbi)
{
	unsigned int start;
	int type;
	struct seg_entry *sentry;

	for (start = 0; start < MAIN_SEGS(sbi); start++) {
		if (f2fs_usable_blks_in_seg(sbi, start) == 0)
			continue;
		sentry = get_seg_entry(sbi, start);
		if (!sentry->valid_blocks)
			__set_free(sbi, start);
		else
			SIT_I(sbi)->written_valid_blocks +=
						sentry->valid_blocks;
	}

	/* set use the current segments */
	for (type = CURSEG_HOT_DATA; type <= CURSEG_COLD_NODE; type++) {
		struct curseg_info *curseg_t = CURSEG_I(sbi, type);

		__set_test_and_inuse(sbi, curseg_t->segno);
	}
}

static void init_dirty_segmap(struct f2fs_sb_info *sbi)
{
	struct dirty_seglist_info *dirty_i = DIRTY_I(sbi);
	struct free_segmap_info *free_i = FREE_I(sbi);
	unsigned int segno = 0, offset = 0, secno;
	block_t valid_blocks, usable_blks_in_seg;
	block_t blks_per_sec = BLKS_PER_SEC(sbi);

	while (1) {
		/* find dirty segment based on free segmap */
		segno = find_next_inuse(free_i, MAIN_SEGS(sbi), offset);
		if (segno >= MAIN_SEGS(sbi))
			break;
		offset = segno + 1;
		valid_blocks = get_valid_blocks(sbi, segno, false);
		usable_blks_in_seg = f2fs_usable_blks_in_seg(sbi, segno);
		if (valid_blocks == usable_blks_in_seg || !valid_blocks)
			continue;
		if (valid_blocks > usable_blks_in_seg) {
			f2fs_bug_on(sbi, 1);
			continue;
		}
		mutex_lock(&dirty_i->seglist_lock);
		__locate_dirty_segment(sbi, segno, DIRTY);
		mutex_unlock(&dirty_i->seglist_lock);
	}

	if (!__is_large_section(sbi))
		return;

	mutex_lock(&dirty_i->seglist_lock);
	for (segno = 0; segno < MAIN_SEGS(sbi); segno += sbi->segs_per_sec) {
		valid_blocks = get_valid_blocks(sbi, segno, true);
		secno = GET_SEC_FROM_SEG(sbi, segno);

		if (!valid_blocks || valid_blocks == blks_per_sec)
			continue;
		if (IS_CURSEC(sbi, secno))
			continue;
		set_bit(secno, dirty_i->dirty_secmap);
	}
	mutex_unlock(&dirty_i->seglist_lock);
}

static int init_victim_secmap(struct f2fs_sb_info *sbi)
{
	struct dirty_seglist_info *dirty_i = DIRTY_I(sbi);
	unsigned int bitmap_size = f2fs_bitmap_size(MAIN_SECS(sbi));

	dirty_i->victim_secmap = f2fs_kvzalloc(sbi, bitmap_size, GFP_KERNEL);
	if (!dirty_i->victim_secmap)
		return -ENOMEM;
	return 0;
}

static int build_dirty_segmap(struct f2fs_sb_info *sbi)
{
	struct dirty_seglist_info *dirty_i;
	unsigned int bitmap_size, i;

	/* allocate memory for dirty segments list information */
	dirty_i = f2fs_kzalloc(sbi, sizeof(struct dirty_seglist_info),
								GFP_KERNEL);
	if (!dirty_i)
		return -ENOMEM;

	SM_I(sbi)->dirty_info = dirty_i;
	mutex_init(&dirty_i->seglist_lock);

	bitmap_size = f2fs_bitmap_size(MAIN_SEGS(sbi));

	for (i = 0; i < NR_DIRTY_TYPE; i++) {
		dirty_i->dirty_segmap[i] = f2fs_kvzalloc(sbi, bitmap_size,
								GFP_KERNEL);
		if (!dirty_i->dirty_segmap[i])
			return -ENOMEM;
	}

	if (__is_large_section(sbi)) {
		bitmap_size = f2fs_bitmap_size(MAIN_SECS(sbi));
		dirty_i->dirty_secmap = f2fs_kvzalloc(sbi,
						bitmap_size, GFP_KERNEL);
		if (!dirty_i->dirty_secmap)
			return -ENOMEM;
	}

	init_dirty_segmap(sbi);
	return init_victim_secmap(sbi);
}

static int sanity_check_curseg(struct f2fs_sb_info *sbi)
{
	int i;

	/*
	 * In LFS/SSR curseg, .next_blkoff should point to an unused blkaddr;
	 * In LFS curseg, all blkaddr after .next_blkoff should be unused.
	 */
	for (i = 0; i < NR_PERSISTENT_LOG; i++) {
		struct curseg_info *curseg = CURSEG_I(sbi, i);
		struct seg_entry *se = get_seg_entry(sbi, curseg->segno);
		unsigned int blkofs = curseg->next_blkoff;

		sanity_check_seg_type(sbi, curseg->seg_type);

		if (f2fs_test_bit(blkofs, se->cur_valid_map))
			goto out;

		if (curseg->alloc_type == SSR)
			continue;

		for (blkofs += 1; blkofs < sbi->blocks_per_seg; blkofs++) {
			if (!f2fs_test_bit(blkofs, se->cur_valid_map))
				continue;
out:
			f2fs_err(sbi,
				 "Current segment's next free block offset is inconsistent with bitmap, logtype:%u, segno:%u, type:%u, next_blkoff:%u, blkofs:%u",
				 i, curseg->segno, curseg->alloc_type,
				 curseg->next_blkoff, blkofs);
			return -EFSCORRUPTED;
		}
	}
	return 0;
}

static inline unsigned int f2fs_usable_zone_blks_in_seg(struct f2fs_sb_info *sbi,
							unsigned int segno)
{
	return 0;
}

static inline unsigned int f2fs_usable_zone_segs_in_sec(struct f2fs_sb_info *sbi,
							unsigned int segno)
{
	return 0;
}

unsigned int f2fs_usable_blks_in_seg(struct f2fs_sb_info *sbi,
					unsigned int segno)
{
	if (f2fs_sb_has_blkzoned(sbi))
		return f2fs_usable_zone_blks_in_seg(sbi, segno);

	return sbi->blocks_per_seg;
}

unsigned int f2fs_usable_segs_in_sec(struct f2fs_sb_info *sbi,
					unsigned int segno)
{
	if (f2fs_sb_has_blkzoned(sbi))
		return f2fs_usable_zone_segs_in_sec(sbi, segno);

	return sbi->segs_per_sec;
}

/*
 * Update min, max modified time for cost-benefit GC algorithm
 */
static void init_min_max_mtime(struct f2fs_sb_info *sbi)
{
	struct sit_info *sit_i = SIT_I(sbi);
	unsigned int segno;

	down_write(&sit_i->sentry_lock);

	sit_i->min_mtime = ULLONG_MAX;

	for (segno = 0; segno < MAIN_SEGS(sbi); segno += sbi->segs_per_sec) {
		unsigned int i;
		unsigned long long mtime = 0;

		for (i = 0; i < sbi->segs_per_sec; i++)
			mtime += get_seg_entry(sbi, segno + i)->mtime;

		mtime = div_u64(mtime, sbi->segs_per_sec);

		if (sit_i->min_mtime > mtime)
			sit_i->min_mtime = mtime;
	}
	sit_i->max_mtime = get_mtime(sbi, false);
	sit_i->dirty_max_mtime = 0;
	up_write(&sit_i->sentry_lock);
}

int f2fs_build_segment_manager(struct f2fs_sb_info *sbi)
{
	struct f2fs_super_block *raw_super = F2FS_RAW_SUPER(sbi);
	struct f2fs_checkpoint *ckpt = F2FS_CKPT(sbi);
	struct f2fs_sm_info *sm_info;
	int err;

	sm_info = f2fs_kzalloc(sbi, sizeof(struct f2fs_sm_info), GFP_KERNEL);
	if (!sm_info)
		return -ENOMEM;

	/* init sm info */
	sbi->sm_info = sm_info;
	sm_info->seg0_blkaddr = le32_to_cpu(raw_super->segment0_blkaddr);
	sm_info->main_blkaddr = le32_to_cpu(raw_super->main_blkaddr);
	sm_info->segment_count = le32_to_cpu(raw_super->segment_count);
	sm_info->reserved_segments = le32_to_cpu(ckpt->rsvd_segment_count);
	sm_info->ovp_segments = le32_to_cpu(ckpt->overprov_segment_count);
	sm_info->main_segments = le32_to_cpu(raw_super->segment_count_main);
	sm_info->ssa_blkaddr = le32_to_cpu(raw_super->ssa_blkaddr);
	sm_info->rec_prefree_segments = sm_info->main_segments *
					DEF_RECLAIM_PREFREE_SEGMENTS / 100;
	if (sm_info->rec_prefree_segments > DEF_MAX_RECLAIM_PREFREE_SEGMENTS)
		sm_info->rec_prefree_segments = DEF_MAX_RECLAIM_PREFREE_SEGMENTS;

	if (!f2fs_lfs_mode(sbi))
		sm_info->ipu_policy = 1 << F2FS_IPU_FSYNC;
	sm_info->min_ipu_util = DEF_MIN_IPU_UTIL;
	sm_info->min_fsync_blocks = DEF_MIN_FSYNC_BLOCKS;
	sm_info->min_seq_blocks = sbi->blocks_per_seg * sbi->segs_per_sec;
	sm_info->min_hot_blocks = DEF_MIN_HOT_BLOCKS;
	sm_info->min_ssr_sections = reserved_sections(sbi);

	INIT_LIST_HEAD(&sm_info->sit_entry_set);

	init_rwsem(&sm_info->curseg_lock);

	if (!f2fs_readonly(sbi->sb)) {
		err = f2fs_create_flush_cmd_control(sbi);
		if (err)
			return err;
	}

	err = create_discard_cmd_control(sbi);
	if (err)
		return err;

	err = build_sit_info(sbi);
	if (err)
		return err;
	err = build_free_segmap(sbi);
	if (err)
		return err;
	err = build_curseg(sbi);
	if (err)
		return err;

	/* reinit free segmap based on SIT */
	err = build_sit_entries(sbi);
	if (err)
		return err;

	init_free_segmap(sbi);
	err = build_dirty_segmap(sbi);
	if (err)
		return err;

	err = sanity_check_curseg(sbi);
	if (err)
		return err;

	init_min_max_mtime(sbi);
	return 0;
}

static void discard_dirty_segmap(struct f2fs_sb_info *sbi,
		enum dirty_type dirty_type)
{
	struct dirty_seglist_info *dirty_i = DIRTY_I(sbi);

	mutex_lock(&dirty_i->seglist_lock);
	kvfree(dirty_i->dirty_segmap[dirty_type]);
	dirty_i->nr_dirty[dirty_type] = 0;
	mutex_unlock(&dirty_i->seglist_lock);
}

static void destroy_victim_secmap(struct f2fs_sb_info *sbi)
{
	struct dirty_seglist_info *dirty_i = DIRTY_I(sbi);

	kvfree(dirty_i->victim_secmap);
}

static void destroy_dirty_segmap(struct f2fs_sb_info *sbi)
{
	struct dirty_seglist_info *dirty_i = DIRTY_I(sbi);
	int i;

	if (!dirty_i)
		return;

	/* discard pre-free/dirty segments list */
	for (i = 0; i < NR_DIRTY_TYPE; i++)
		discard_dirty_segmap(sbi, i);

	if (__is_large_section(sbi)) {
		mutex_lock(&dirty_i->seglist_lock);
		kvfree(dirty_i->dirty_secmap);
		mutex_unlock(&dirty_i->seglist_lock);
	}

	destroy_victim_secmap(sbi);
	SM_I(sbi)->dirty_info = NULL;
	kfree(dirty_i);
}

static void destroy_curseg(struct f2fs_sb_info *sbi)
{
	struct curseg_info *array = SM_I(sbi)->curseg_array;
	int i;

	if (!array)
		return;
	SM_I(sbi)->curseg_array = NULL;
	for (i = 0; i < NR_CURSEG_TYPE; i++) {
		kfree(array[i].sum_blk);
		kfree(array[i].journal);
	}
	kfree(array);
}

static void destroy_free_segmap(struct f2fs_sb_info *sbi)
{
	struct free_segmap_info *free_i = SM_I(sbi)->free_info;

	if (!free_i)
		return;
	SM_I(sbi)->free_info = NULL;
	kvfree(free_i->free_segmap);
	kvfree(free_i->free_secmap);
	kfree(free_i);
}

static void destroy_sit_info(struct f2fs_sb_info *sbi)
{
	struct sit_info *sit_i = SIT_I(sbi);

	if (!sit_i)
		return;

	if (sit_i->sentries)
		kvfree(sit_i->bitmap);
	kfree(sit_i->tmp_map);

	kvfree(sit_i->sentries);
	kvfree(sit_i->sec_entries);
	kvfree(sit_i->dirty_sentries_bitmap);

	SM_I(sbi)->sit_info = NULL;
	kvfree(sit_i->sit_bitmap);
#ifdef CONFIG_F2FS_CHECK_FS
	kvfree(sit_i->sit_bitmap_mir);
	kvfree(sit_i->invalid_segmap);
#endif
	kfree(sit_i);
}

void f2fs_destroy_segment_manager(struct f2fs_sb_info *sbi)
{
	struct f2fs_sm_info *sm_info = SM_I(sbi);

	if (!sm_info)
		return;
	f2fs_destroy_flush_cmd_control(sbi, true);
	destroy_discard_cmd_control(sbi);
	destroy_dirty_segmap(sbi);
	destroy_curseg(sbi);
	destroy_free_segmap(sbi);
	destroy_sit_info(sbi);
	sbi->sm_info = NULL;
	kfree(sm_info);
}

int __init f2fs_create_segment_manager_caches(void)
{
	discard_entry_slab = f2fs_kmem_cache_create("f2fs_discard_entry",
			sizeof(struct discard_entry));
	if (!discard_entry_slab)
		goto fail;

	discard_cmd_slab = f2fs_kmem_cache_create("f2fs_discard_cmd",
			sizeof(struct discard_cmd));
	if (!discard_cmd_slab)
		goto destroy_discard_entry;

	sit_entry_set_slab = f2fs_kmem_cache_create("f2fs_sit_entry_set",
			sizeof(struct sit_entry_set));
	if (!sit_entry_set_slab)
		goto destroy_discard_cmd;

	inmem_entry_slab = f2fs_kmem_cache_create("f2fs_inmem_page_entry",
			sizeof(struct inmem_pages));
	if (!inmem_entry_slab)
		goto destroy_sit_entry_set;
	return 0;

destroy_sit_entry_set:
	kmem_cache_destroy(sit_entry_set_slab);
destroy_discard_cmd:
	kmem_cache_destroy(discard_cmd_slab);
destroy_discard_entry:
	kmem_cache_destroy(discard_entry_slab);
fail:
	return -ENOMEM;
}

void f2fs_destroy_segment_manager_caches(void)
{
	kmem_cache_destroy(sit_entry_set_slab);
	kmem_cache_destroy(discard_cmd_slab);
	kmem_cache_destroy(discard_entry_slab);
	kmem_cache_destroy(inmem_entry_slab);
}<|MERGE_RESOLUTION|>--- conflicted
+++ resolved
@@ -1767,11 +1767,7 @@
 						dcc->discard_granularity);
 
 		if (!atomic_read(&dcc->discard_cmd_cnt))
-<<<<<<< HEAD
-			wait_ms = dpolicy.max_interval;
-=======
 		       wait_ms = dpolicy.max_interval;
->>>>>>> d2c40599
 
 		wait_event_interruptible_timeout(*q,
 				kthread_should_stop() || freezing(current) ||
@@ -1795,11 +1791,8 @@
 			wait_ms = dpolicy.max_interval;
 			continue;
 		}
-<<<<<<< HEAD
-=======
 		if (!atomic_read(&dcc->discard_cmd_cnt))
 			continue;
->>>>>>> d2c40599
 
 		sb_start_intwrite(sbi->sb);
 
