/* SPDX-License-Identifier: GPL-2.0 */
/*
 * fs/f2fs/f2fs.h
 *
 * Copyright (c) 2012 Samsung Electronics Co., Ltd.
 *             http://www.samsung.com/
 */
#ifndef _LINUX_F2FS_H
#define _LINUX_F2FS_H

#include <linux/uio.h>
#include <linux/types.h>
#include <linux/page-flags.h>
#include <linux/buffer_head.h>
#include <linux/slab.h>
#include <linux/crc32.h>
#include <linux/magic.h>
#include <linux/kobject.h>
#include <linux/sched.h>
#include <linux/cred.h>
#include <linux/vmalloc.h>
#include <linux/bio.h>
#include <linux/blkdev.h>
#include <linux/quotaops.h>
#include <crypto/hash.h>

#include <linux/fscrypt.h>
#include <linux/fsverity.h>

#ifdef CONFIG_F2FS_CHECK_FS
#define f2fs_bug_on(sbi, condition)	BUG_ON(condition)
#else
#define f2fs_bug_on(sbi, condition)					\
	do {								\
		if (WARN_ON(condition))					\
			set_sbi_flag(sbi, SBI_NEED_FSCK);		\
	} while (0)
#endif

enum {
	FAULT_KMALLOC,
	FAULT_KVMALLOC,
	FAULT_PAGE_ALLOC,
	FAULT_PAGE_GET,
	FAULT_ALLOC_BIO,	/* it's obsolete due to bio_alloc() will never fail */
	FAULT_ALLOC_NID,
	FAULT_ORPHAN,
	FAULT_BLOCK,
	FAULT_DIR_DEPTH,
	FAULT_EVICT_INODE,
	FAULT_TRUNCATE,
	FAULT_READ_IO,
	FAULT_CHECKPOINT,
	FAULT_DISCARD,
	FAULT_WRITE_IO,
	FAULT_SLAB_ALLOC,
	FAULT_DQUOT_INIT,
	FAULT_LOCK_OP,
	FAULT_BLKADDR,
	FAULT_MAX,
};

#ifdef CONFIG_F2FS_FAULT_INJECTION
#define F2FS_ALL_FAULT_TYPE		((1 << FAULT_MAX) - 1)

struct f2fs_fault_info {
	atomic_t inject_ops;
	unsigned int inject_rate;
	unsigned int inject_type;
};

extern const char *f2fs_fault_name[FAULT_MAX];
#define IS_FAULT_SET(fi, type) ((fi)->inject_type & (1 << (type)))
#endif

/*
 * For mount options
 */
#define F2FS_MOUNT_DISABLE_ROLL_FORWARD	0x00000002
#define F2FS_MOUNT_DISCARD		0x00000004
#define F2FS_MOUNT_NOHEAP		0x00000008
#define F2FS_MOUNT_XATTR_USER		0x00000010
#define F2FS_MOUNT_POSIX_ACL		0x00000020
#define F2FS_MOUNT_DISABLE_EXT_IDENTIFY	0x00000040
#define F2FS_MOUNT_INLINE_XATTR		0x00000080
#define F2FS_MOUNT_INLINE_DATA		0x00000100
#define F2FS_MOUNT_INLINE_DENTRY	0x00000200
#define F2FS_MOUNT_FLUSH_MERGE		0x00000400
#define F2FS_MOUNT_NOBARRIER		0x00000800
#define F2FS_MOUNT_FASTBOOT		0x00001000
#define F2FS_MOUNT_READ_EXTENT_CACHE	0x00002000
#define F2FS_MOUNT_DATA_FLUSH		0x00008000
#define F2FS_MOUNT_FAULT_INJECTION	0x00010000
#define F2FS_MOUNT_USRQUOTA		0x00080000
#define F2FS_MOUNT_GRPQUOTA		0x00100000
#define F2FS_MOUNT_PRJQUOTA		0x00200000
#define F2FS_MOUNT_QUOTA		0x00400000
#define F2FS_MOUNT_INLINE_XATTR_SIZE	0x00800000
#define F2FS_MOUNT_RESERVE_ROOT		0x01000000
#define F2FS_MOUNT_DISABLE_CHECKPOINT	0x02000000
#define F2FS_MOUNT_NORECOVERY		0x04000000
#define F2FS_MOUNT_ATGC			0x08000000
#define F2FS_MOUNT_MERGE_CHECKPOINT	0x10000000
#define	F2FS_MOUNT_GC_MERGE		0x20000000
#define F2FS_MOUNT_COMPRESS_CACHE	0x40000000
#define F2FS_MOUNT_AGE_EXTENT_CACHE	0x80000000

#define F2FS_MOUNT_MERGE_CHECKPOINT	0x10000000
#define F2FS_MOUNT_GC_MERGE		0x20000000

#define F2FS_OPTION(sbi)	((sbi)->mount_opt)
#define clear_opt(sbi, option)	(F2FS_OPTION(sbi).opt &= ~F2FS_MOUNT_##option)
#define set_opt(sbi, option)	(F2FS_OPTION(sbi).opt |= F2FS_MOUNT_##option)
#define test_opt(sbi, option)	(F2FS_OPTION(sbi).opt & F2FS_MOUNT_##option)

#define ver_after(a, b)	(typecheck(unsigned long long, a) &&		\
		typecheck(unsigned long long, b) &&			\
		((long long)((a) - (b)) > 0))

typedef u32 block_t;	/*
			 * should not change u32, since it is the on-disk block
			 * address format, __le32.
			 */
typedef u32 nid_t;

#define COMPRESS_EXT_NUM		16

/*
 * An implementation of an rwsem that is explicitly unfair to readers. This
 * prevents priority inversion when a low-priority reader acquires the read lock
 * while sleeping on the write lock but the write lock is needed by
 * higher-priority clients.
 */

struct f2fs_rwsem {
        struct rw_semaphore internal_rwsem;
#ifdef CONFIG_F2FS_UNFAIR_RWSEM
        wait_queue_head_t read_waiters;
#endif
};

struct f2fs_mount_info {
	unsigned int opt;
	int write_io_size_bits;		/* Write IO size bits */
	block_t root_reserved_blocks;	/* root reserved blocks */
	kuid_t s_resuid;		/* reserved blocks for uid */
	kgid_t s_resgid;		/* reserved blocks for gid */
	int active_logs;		/* # of active logs */
	int inline_xattr_size;		/* inline xattr size */
#ifdef CONFIG_F2FS_FAULT_INJECTION
	struct f2fs_fault_info fault_info;	/* For fault injection */
#endif
#ifdef CONFIG_QUOTA
	/* Names of quota files with journalled quota */
	char *s_qf_names[MAXQUOTAS];
	int s_jquota_fmt;			/* Format of quota to use */
#endif
	/* For which write hints are passed down to block layer */
	int alloc_mode;			/* segment allocation policy */
	int fsync_mode;			/* fsync policy */
	int fs_mode;			/* fs mode: LFS or ADAPTIVE */
	int bggc_mode;			/* bggc mode: off, on or sync */
	int memory_mode;		/* memory mode */
	int discard_unit;		/*
					 * discard command's offset/size should
					 * be aligned to this unit: block,
					 * segment or section
					 */
	struct fscrypt_dummy_context dummy_enc_ctx; /* test dummy encryption */
#ifdef CONFIG_FS_ENCRYPTION
	bool inlinecrypt;		/* inline encryption enabled */
#endif
	block_t unusable_cap_perc;	/* percentage for cap */
	block_t unusable_cap;		/* Amount of space allowed to be
					 * unusable when disabling checkpoint
					 */

	/* For compression */
	unsigned char compress_algorithm;	/* algorithm type */
	unsigned char compress_log_size;	/* cluster log size */
	unsigned char compress_level;		/* compress level */
	bool compress_chksum;			/* compressed data chksum */
	unsigned char compress_ext_cnt;		/* extension count */
	unsigned char nocompress_ext_cnt;		/* nocompress extension count */
	int compress_mode;			/* compression mode */
	unsigned char extensions[COMPRESS_EXT_NUM][F2FS_EXTENSION_LEN];	/* extensions */
	unsigned char noextensions[COMPRESS_EXT_NUM][F2FS_EXTENSION_LEN]; /* extensions */
};

#define F2FS_FEATURE_ENCRYPT		0x0001
#define F2FS_FEATURE_BLKZONED		0x0002
#define F2FS_FEATURE_ATOMIC_WRITE	0x0004
#define F2FS_FEATURE_EXTRA_ATTR		0x0008
#define F2FS_FEATURE_PRJQUOTA		0x0010
#define F2FS_FEATURE_INODE_CHKSUM	0x0020
#define F2FS_FEATURE_FLEXIBLE_INLINE_XATTR	0x0040
#define F2FS_FEATURE_QUOTA_INO		0x0080
#define F2FS_FEATURE_INODE_CRTIME	0x0100
#define F2FS_FEATURE_LOST_FOUND		0x0200
#define F2FS_FEATURE_VERITY		0x0400
#define F2FS_FEATURE_SB_CHKSUM		0x0800
#define F2FS_FEATURE_CASEFOLD		0x1000
#define F2FS_FEATURE_COMPRESSION	0x2000
#define F2FS_FEATURE_RO			0x4000

#define __F2FS_HAS_FEATURE(raw_super, mask)				\
	((raw_super->feature & cpu_to_le32(mask)) != 0)
#define F2FS_HAS_FEATURE(sbi, mask)	__F2FS_HAS_FEATURE(sbi->raw_super, mask)

/*
 * Default values for user and/or group using reserved blocks
 */
#define	F2FS_DEF_RESUID		0
#define	F2FS_DEF_RESGID		0

/*
 * For checkpoint manager
 */
enum {
	NAT_BITMAP,
	SIT_BITMAP
};

#define	CP_UMOUNT	0x00000001
#define	CP_FASTBOOT	0x00000002
#define	CP_SYNC		0x00000004
#define	CP_RECOVERY	0x00000008
#define	CP_DISCARD	0x00000010
#define CP_TRIMMED	0x00000020
#define CP_PAUSE	0x00000040
#define CP_RESIZE 	0x00000080

#define DEF_MAX_DISCARD_REQUEST		8	/* issue 8 discards per round */
#define DEF_MIN_DISCARD_ISSUE_TIME	50	/* 50 ms, if exists */
#define DEF_MID_DISCARD_ISSUE_TIME	500	/* 500 ms, if device busy */
#define DEF_MAX_DISCARD_ISSUE_TIME	60000	/* 60 s, if no candidates */
#define DEF_DISCARD_URGENT_UTIL		80	/* do more discard over 80% */
#define DEF_CP_INTERVAL			60	/* 60 secs */
#define DEF_IDLE_INTERVAL		5	/* 5 secs */
#define DEF_DISABLE_INTERVAL		5	/* 5 secs */
#define DEF_DISABLE_QUICK_INTERVAL	1	/* 1 secs */
#define DEF_UMOUNT_DISCARD_TIMEOUT	5	/* 5 secs */

struct cp_control {
	int reason;
	__u64 trim_start;
	__u64 trim_end;
	__u64 trim_minlen;
};

/*
 * indicate meta/data type
 */
enum {
	META_CP,
	META_NAT,
	META_SIT,
	META_SSA,
	META_MAX,
	META_POR,
	DATA_GENERIC,		/* check range only */
	DATA_GENERIC_ENHANCE,	/* strong check on range and segment bitmap */
	DATA_GENERIC_ENHANCE_READ,	/*
					 * strong check on range and segment
					 * bitmap but no warning due to race
					 * condition of read on truncated area
					 * by extent_cache
					 */
	DATA_GENERIC_ENHANCE_UPDATE,	/*
					 * strong check on range and segment
					 * bitmap for update case
					 */
	META_GENERIC,
};

/* for the list of ino */
enum {
	ORPHAN_INO,		/* for orphan ino list */
	APPEND_INO,		/* for append ino list */
	UPDATE_INO,		/* for update ino list */
	TRANS_DIR_INO,		/* for transactions dir ino list */
	FLUSH_INO,		/* for multiple device flushing */
	MAX_INO_ENTRY,		/* max. list */
};

struct ino_entry {
	struct list_head list;		/* list head */
	nid_t ino;			/* inode number */
	unsigned int dirty_device;	/* dirty device bitmap */
};

/* for the list of inodes to be GCed */
struct inode_entry {
	struct list_head list;	/* list head */
	struct inode *inode;	/* vfs inode pointer */
};

struct fsync_node_entry {
	struct list_head list;	/* list head */
	struct page *page;	/* warm node page pointer */
	unsigned int seq_id;	/* sequence id */
};

struct ckpt_req {
	struct completion wait;		/* completion for checkpoint done */
	struct llist_node llnode;	/* llist_node to be linked in wait queue */
	int ret;			/* return code of checkpoint */
	ktime_t queue_time;		/* request queued time */
};

struct ckpt_req_control {
	struct task_struct *f2fs_issue_ckpt;	/* checkpoint task */
	int ckpt_thread_ioprio;			/* checkpoint merge thread ioprio */
	wait_queue_head_t ckpt_wait_queue;	/* waiting queue for wake-up */
	atomic_t issued_ckpt;		/* # of actually issued ckpts */
	atomic_t total_ckpt;		/* # of total ckpts */
	atomic_t queued_ckpt;		/* # of queued ckpts */
	struct llist_head issue_list;	/* list for command issue */
	spinlock_t stat_lock;		/* lock for below checkpoint time stats */
	unsigned int cur_time;		/* cur wait time in msec for currently issued checkpoint */
	unsigned int peak_time;		/* peak wait time in msec until now */
};

/* for the bitmap indicate blocks to be discarded */
struct discard_entry {
	struct list_head list;	/* list head */
	block_t start_blkaddr;	/* start blockaddr of current segment */
	unsigned char discard_map[SIT_VBLOCK_MAP_SIZE];	/* segment discard bitmap */
};

/* minimum discard granularity, unit: block count */
#define MIN_DISCARD_GRANULARITY		1
/* default discard granularity of inner discard thread, unit: block count */
#define DEFAULT_DISCARD_GRANULARITY		16
/* default maximum discard granularity of ordered discard, unit: block count */
#define DEFAULT_MAX_ORDERED_DISCARD_GRANULARITY	16

/* max discard pend list number */
#define MAX_PLIST_NUM		512
#define plist_idx(blk_num)	((blk_num) >= MAX_PLIST_NUM ?		\
					(MAX_PLIST_NUM - 1) : ((blk_num) - 1))

enum {
	D_PREP,			/* initial */
	D_PARTIAL,		/* partially submitted */
	D_SUBMIT,		/* all submitted */
	D_DONE,			/* finished */
};

struct discard_info {
	block_t lstart;			/* logical start address */
	block_t len;			/* length */
	block_t start;			/* actual start address in dev */
};

struct discard_cmd {
	struct rb_node rb_node;		/* rb node located in rb-tree */
	union {
		struct {
			block_t lstart;	/* logical start address */
			block_t len;	/* length */
			block_t start;	/* actual start address in dev */
		};
		struct discard_info di;	/* discard info */

	};
	struct list_head list;		/* command list */
	struct completion wait;		/* compleation */
	struct block_device *bdev;	/* bdev */
	unsigned short ref;		/* reference count */
	unsigned char state;		/* state */
	unsigned char queued;		/* queued discard */
	int error;			/* bio error */
	spinlock_t lock;		/* for state/bio_ref updating */
	unsigned short bio_ref;		/* bio reference count */
};

enum {
	DPOLICY_BG,
	DPOLICY_FORCE,
	DPOLICY_FSTRIM,
	DPOLICY_UMOUNT,
	MAX_DPOLICY,
};

struct discard_policy {
	int type;			/* type of discard */
	unsigned int min_interval;	/* used for candidates exist */
	unsigned int mid_interval;	/* used for device busy */
	unsigned int max_interval;	/* used for candidates not exist */
	unsigned int max_requests;	/* # of discards issued per round */
	unsigned int io_aware_gran;	/* minimum granularity discard not be aware of I/O */
	bool io_aware;			/* issue discard in idle time */
	bool sync;			/* submit discard with REQ_SYNC flag */
	bool ordered;			/* issue discard by lba order */
	bool timeout;			/* discard timeout for put_super */
	unsigned int granularity;	/* discard granularity */
};

struct discard_cmd_control {
	struct task_struct *f2fs_issue_discard;	/* discard thread */
	struct list_head entry_list;		/* 4KB discard entry list */
	struct list_head pend_list[MAX_PLIST_NUM];/* store pending entries */
	struct list_head wait_list;		/* store on-flushing entries */
	struct list_head fstrim_list;		/* in-flight discard from fstrim */
	wait_queue_head_t discard_wait_queue;	/* waiting queue for wake-up */
	unsigned int discard_wake;		/* to wake up discard thread */
	struct mutex cmd_lock;
	unsigned int nr_discards;		/* # of discards in the list */
	unsigned int max_discards;		/* max. discards to be issued */
	unsigned int max_discard_request;	/* max. discard request per round */
	unsigned int min_discard_issue_time;	/* min. interval between discard issue */
	unsigned int mid_discard_issue_time;	/* mid. interval between discard issue */
	unsigned int max_discard_issue_time;	/* max. interval between discard issue */
	unsigned int discard_urgent_util;	/* utilization which issue discard proactively */
	unsigned int discard_granularity;	/* discard granularity */
	unsigned int max_ordered_discard;	/* maximum discard granularity issued by lba order */
	unsigned int undiscard_blks;		/* # of undiscard blocks */
	unsigned int next_pos;			/* next discard position */
	atomic_t issued_discard;		/* # of issued discard */
	atomic_t queued_discard;		/* # of queued discard */
	atomic_t discard_cmd_cnt;		/* # of cached cmd count */
	struct rb_root_cached root;		/* root of discard rb-tree */
	bool rbtree_check;			/* config for consistence check */
};

/* for the list of fsync inodes, used only during recovery */
struct fsync_inode_entry {
	struct list_head list;	/* list head */
	struct inode *inode;	/* vfs inode pointer */
	block_t blkaddr;	/* block address locating the last fsync */
	block_t last_dentry;	/* block address locating the last dentry */
};

#define nats_in_cursum(jnl)		(le16_to_cpu((jnl)->n_nats))
#define sits_in_cursum(jnl)		(le16_to_cpu((jnl)->n_sits))

#define nat_in_journal(jnl, i)		((jnl)->nat_j.entries[i].ne)
#define nid_in_journal(jnl, i)		((jnl)->nat_j.entries[i].nid)
#define sit_in_journal(jnl, i)		((jnl)->sit_j.entries[i].se)
#define segno_in_journal(jnl, i)	((jnl)->sit_j.entries[i].segno)

#define MAX_NAT_JENTRIES(jnl)	(NAT_JOURNAL_ENTRIES - nats_in_cursum(jnl))
#define MAX_SIT_JENTRIES(jnl)	(SIT_JOURNAL_ENTRIES - sits_in_cursum(jnl))

static inline int update_nats_in_cursum(struct f2fs_journal *journal, int i)
{
	int before = nats_in_cursum(journal);

	journal->n_nats = cpu_to_le16(before + i);
	return before;
}

static inline int update_sits_in_cursum(struct f2fs_journal *journal, int i)
{
	int before = sits_in_cursum(journal);

	journal->n_sits = cpu_to_le16(before + i);
	return before;
}

static inline bool __has_cursum_space(struct f2fs_journal *journal,
							int size, int type)
{
	if (type == NAT_JOURNAL)
		return size <= MAX_NAT_JENTRIES(journal);
	return size <= MAX_SIT_JENTRIES(journal);
}

/* for inline stuff */
#define DEF_INLINE_RESERVED_SIZE	1
static inline int get_extra_isize(struct inode *inode);
static inline int get_inline_xattr_addrs(struct inode *inode);
#define MAX_INLINE_DATA(inode)	(sizeof(__le32) *			\
				(CUR_ADDRS_PER_INODE(inode) -		\
				get_inline_xattr_addrs(inode) -	\
				DEF_INLINE_RESERVED_SIZE))

/* for inline dir */
#define NR_INLINE_DENTRY(inode)	(MAX_INLINE_DATA(inode) * BITS_PER_BYTE / \
				((SIZE_OF_DIR_ENTRY + F2FS_SLOT_LEN) * \
				BITS_PER_BYTE + 1))
#define INLINE_DENTRY_BITMAP_SIZE(inode) \
	DIV_ROUND_UP(NR_INLINE_DENTRY(inode), BITS_PER_BYTE)
#define INLINE_RESERVED_SIZE(inode)	(MAX_INLINE_DATA(inode) - \
				((SIZE_OF_DIR_ENTRY + F2FS_SLOT_LEN) * \
				NR_INLINE_DENTRY(inode) + \
				INLINE_DENTRY_BITMAP_SIZE(inode)))

/*
 * For INODE and NODE manager
 */
/* for directory operations */

struct f2fs_filename {
	/*
	 * The filename the user specified.  This is NULL for some
	 * filesystem-internal operations, e.g. converting an inline directory
	 * to a non-inline one, or roll-forward recovering an encrypted dentry.
	 */
	const struct qstr *usr_fname;

	/*
	 * The on-disk filename.  For encrypted directories, this is encrypted.
	 * This may be NULL for lookups in an encrypted dir without the key.
	 */
	struct fscrypt_str disk_name;

	/* The dirhash of this filename */
	f2fs_hash_t hash;

#ifdef CONFIG_FS_ENCRYPTION
	/*
	 * For lookups in encrypted directories: either the buffer backing
	 * disk_name, or a buffer that holds the decoded no-key name.
	 */
	struct fscrypt_str crypto_buf;
#endif
#ifdef CONFIG_UNICODE
	/*
	 * For casefolded directories: the casefolded name, but it's left NULL
	 * if the original name is not valid Unicode, if the original name is
	 * "." or "..", if the directory is both casefolded and encrypted and
	 * its encryption key is unavailable, or if the filesystem is doing an
	 * internal operation where usr_fname is also NULL.  In all these cases
	 * we fall back to treating the name as an opaque byte sequence.
	 */
	struct fscrypt_str cf_name;
#endif
};

struct f2fs_dentry_ptr {
	struct inode *inode;
	void *bitmap;
	struct f2fs_dir_entry *dentry;
	__u8 (*filename)[F2FS_SLOT_LEN];
	int max;
	int nr_bitmap;
};

static inline void make_dentry_ptr_block(struct inode *inode,
		struct f2fs_dentry_ptr *d, struct f2fs_dentry_block *t)
{
	d->inode = inode;
	d->max = NR_DENTRY_IN_BLOCK;
	d->nr_bitmap = SIZE_OF_DENTRY_BITMAP;
	d->bitmap = t->dentry_bitmap;
	d->dentry = t->dentry;
	d->filename = t->filename;
}

static inline void make_dentry_ptr_inline(struct inode *inode,
					struct f2fs_dentry_ptr *d, void *t)
{
	int entry_cnt = NR_INLINE_DENTRY(inode);
	int bitmap_size = INLINE_DENTRY_BITMAP_SIZE(inode);
	int reserved_size = INLINE_RESERVED_SIZE(inode);

	d->inode = inode;
	d->max = entry_cnt;
	d->nr_bitmap = bitmap_size;
	d->bitmap = t;
	d->dentry = t + bitmap_size + reserved_size;
	d->filename = t + bitmap_size + reserved_size +
					SIZE_OF_DIR_ENTRY * entry_cnt;
}

/*
 * XATTR_NODE_OFFSET stores xattrs to one node block per file keeping -1
 * as its node offset to distinguish from index node blocks.
 * But some bits are used to mark the node block.
 */
#define XATTR_NODE_OFFSET	((((unsigned int)-1) << OFFSET_BIT_SHIFT) \
				>> OFFSET_BIT_SHIFT)
enum {
	ALLOC_NODE,			/* allocate a new node page if needed */
	LOOKUP_NODE,			/* look up a node without readahead */
	LOOKUP_NODE_RA,			/*
					 * look up a node with readahead called
					 * by get_data_block.
					 */
};

#define DEFAULT_RETRY_IO_COUNT	8	/* maximum retry read IO or flush count */

/* congestion wait timeout value, default: 20ms */
#define	DEFAULT_IO_TIMEOUT	(msecs_to_jiffies(20))

/* maximum retry quota flush count */
#define DEFAULT_RETRY_QUOTA_FLUSH_COUNT		8

/* maximum retry of EIO'ed page */
#define MAX_RETRY_PAGE_EIO			100

#define F2FS_LINK_MAX	0xffffffff	/* maximum link count per file */

#define MAX_DIR_RA_PAGES	4	/* maximum ra pages of dir */

/* dirty segments threshold for triggering CP */
#define DEFAULT_DIRTY_THRESHOLD		4

#define RECOVERY_MAX_RA_BLOCKS		BIO_MAX_PAGES
#define RECOVERY_MIN_RA_BLOCKS		1

#define F2FS_ONSTACK_PAGES	16	/* nr of onstack pages */

/* for in-memory extent cache entry */
#define F2FS_MIN_EXTENT_LEN	64	/* minimum extent length */

/* number of extent info in extent cache we try to shrink */
#define READ_EXTENT_CACHE_SHRINK_NUMBER	128

/* number of age extent info in extent cache we try to shrink */
#define AGE_EXTENT_CACHE_SHRINK_NUMBER	128
#define LAST_AGE_WEIGHT			30
#define SAME_AGE_REGION			1024

/*
 * Define data block with age less than 1GB as hot data
 * define data block with age less than 10GB but more than 1GB as warm data
 */
#define DEF_HOT_DATA_AGE_THRESHOLD	262144
#define DEF_WARM_DATA_AGE_THRESHOLD	2621440

/* extent cache type */
enum extent_type {
	EX_READ,
	EX_BLOCK_AGE,
	NR_EXTENT_CACHES,
};

struct rb_entry {
	struct rb_node rb_node;		/* rb node located in rb-tree */
	union {
		struct {
			unsigned int ofs;	/* start offset of the entry */
			unsigned int len;	/* length of the entry */
		};
		unsigned long long key;		/* 64-bits key */
	} __packed;
};

struct extent_info {
	unsigned int fofs;		/* start offset in a file */
	unsigned int len;		/* length of the extent */
	union {
		/* read extent_cache */
		struct {
			/* start block address of the extent */
			block_t blk;
#ifdef CONFIG_F2FS_FS_COMPRESSION
			/* physical extent length of compressed blocks */
			unsigned int c_len;
#endif
		};
		/* block age extent_cache */
		struct {
			/* block age of the extent */
			unsigned long long age;
			/* last total blocks allocated */
			unsigned long long last_blocks;
		};
	};
};

struct extent_node {
	struct rb_node rb_node;		/* rb node located in rb-tree */
	struct extent_info ei;		/* extent info */
	struct list_head list;		/* node in global extent list of sbi */
	struct extent_tree *et;		/* extent tree pointer */
};

struct extent_tree {
	nid_t ino;			/* inode number */
	enum extent_type type;		/* keep the extent tree type */
	struct rb_root_cached root;	/* root of extent info rb-tree */
	struct extent_node *cached_en;	/* recently accessed extent node */
	struct list_head list;		/* to be used by sbi->zombie_list */
	rwlock_t lock;			/* protect extent info rb-tree */
	atomic_t node_cnt;		/* # of extent node in rb-tree*/
	bool largest_updated;		/* largest extent updated */
	struct extent_info largest;	/* largest cached extent for EX_READ */
};

struct extent_tree_info {
	struct radix_tree_root extent_tree_root;/* cache extent cache entries */
	struct mutex extent_tree_lock;	/* locking extent radix tree */
	struct list_head extent_list;		/* lru list for shrinker */
	spinlock_t extent_lock;			/* locking extent lru list */
	atomic_t total_ext_tree;		/* extent tree count */
	struct list_head zombie_list;		/* extent zombie tree list */
	atomic_t total_zombie_tree;		/* extent zombie tree count */
	atomic_t total_ext_node;		/* extent info count */
};

/*
 * This structure is taken from ext4_map_blocks.
 *
 * Note that, however, f2fs uses NEW and MAPPED flags for f2fs_map_blocks().
 */
#define F2FS_MAP_NEW		(1 << BH_New)
#define F2FS_MAP_MAPPED		(1 << BH_Mapped)
#define F2FS_MAP_UNWRITTEN	(1 << BH_Unwritten)
#define F2FS_MAP_FLAGS		(F2FS_MAP_NEW | F2FS_MAP_MAPPED |\
				F2FS_MAP_UNWRITTEN)

struct f2fs_map_blocks {
	struct block_device *m_bdev;	/* for multi-device dio */
	block_t m_pblk;
	block_t m_lblk;
	unsigned int m_len;
	unsigned int m_flags;
	pgoff_t *m_next_pgofs;		/* point next possible non-hole pgofs */
	pgoff_t *m_next_extent;		/* point to next possible extent */
	int m_seg_type;
	bool m_may_create;		/* indicate it is from write path */
	bool m_multidev_dio;		/* indicate it allows multi-device dio */
};

/* for flag in get_data_block */
enum {
	F2FS_GET_BLOCK_DEFAULT,
	F2FS_GET_BLOCK_FIEMAP,
	F2FS_GET_BLOCK_BMAP,
	F2FS_GET_BLOCK_DIO,
	F2FS_GET_BLOCK_PRE_DIO,
	F2FS_GET_BLOCK_PRE_AIO,
	F2FS_GET_BLOCK_PRECACHE,
};

/*
 * i_advise uses FADVISE_XXX_BIT. We can add additional hints later.
 */
#define FADVISE_COLD_BIT	0x01
#define FADVISE_LOST_PINO_BIT	0x02
#define FADVISE_ENCRYPT_BIT	0x04
#define FADVISE_ENC_NAME_BIT	0x08
#define FADVISE_KEEP_SIZE_BIT	0x10
#define FADVISE_HOT_BIT		0x20
#define FADVISE_VERITY_BIT	0x40
#define FADVISE_TRUNC_BIT	0x80

#define FADVISE_MODIFIABLE_BITS	(FADVISE_COLD_BIT | FADVISE_HOT_BIT)

#define file_is_cold(inode)	is_file(inode, FADVISE_COLD_BIT)
#define file_set_cold(inode)	set_file(inode, FADVISE_COLD_BIT)
#define file_clear_cold(inode)	clear_file(inode, FADVISE_COLD_BIT)

#define file_wrong_pino(inode)	is_file(inode, FADVISE_LOST_PINO_BIT)
#define file_lost_pino(inode)	set_file(inode, FADVISE_LOST_PINO_BIT)
#define file_got_pino(inode)	clear_file(inode, FADVISE_LOST_PINO_BIT)

#define file_is_encrypt(inode)	is_file(inode, FADVISE_ENCRYPT_BIT)
#define file_set_encrypt(inode)	set_file(inode, FADVISE_ENCRYPT_BIT)

#define file_enc_name(inode)	is_file(inode, FADVISE_ENC_NAME_BIT)
#define file_set_enc_name(inode) set_file(inode, FADVISE_ENC_NAME_BIT)

#define file_keep_isize(inode)	is_file(inode, FADVISE_KEEP_SIZE_BIT)
#define file_set_keep_isize(inode) set_file(inode, FADVISE_KEEP_SIZE_BIT)

#define file_is_hot(inode)	is_file(inode, FADVISE_HOT_BIT)
#define file_set_hot(inode)	set_file(inode, FADVISE_HOT_BIT)
#define file_clear_hot(inode)	clear_file(inode, FADVISE_HOT_BIT)

#define file_is_verity(inode)	is_file(inode, FADVISE_VERITY_BIT)
#define file_set_verity(inode)	set_file(inode, FADVISE_VERITY_BIT)

#define file_should_truncate(inode)	is_file(inode, FADVISE_TRUNC_BIT)
#define file_need_truncate(inode)	set_file(inode, FADVISE_TRUNC_BIT)
#define file_dont_truncate(inode)	clear_file(inode, FADVISE_TRUNC_BIT)

#define DEF_DIR_LEVEL		0

enum {
	GC_FAILURE_PIN,
	MAX_GC_FAILURE
};

/* used for f2fs_inode_info->flags */
enum {
	FI_NEW_INODE,		/* indicate newly allocated inode */
	FI_DIRTY_INODE,		/* indicate inode is dirty or not */
	FI_AUTO_RECOVER,	/* indicate inode is recoverable */
	FI_DIRTY_DIR,		/* indicate directory has dirty pages */
	FI_INC_LINK,		/* need to increment i_nlink */
	FI_ACL_MODE,		/* indicate acl mode */
	FI_NO_ALLOC,		/* should not allocate any blocks */
	FI_FREE_NID,		/* free allocated nide */
	FI_NO_EXTENT,		/* not to use the extent cache */
	FI_INLINE_XATTR,	/* used for inline xattr */
	FI_INLINE_DATA,		/* used for inline data*/
	FI_INLINE_DENTRY,	/* used for inline dentry */
	FI_APPEND_WRITE,	/* inode has appended data */
	FI_UPDATE_WRITE,	/* inode has in-place-update data */
	FI_NEED_IPU,		/* used for ipu per file */
	FI_ATOMIC_FILE,		/* indicate atomic file */
	FI_FIRST_BLOCK_WRITTEN,	/* indicate #0 data block was written */
	FI_DROP_CACHE,		/* drop dirty page cache */
	FI_DATA_EXIST,		/* indicate data exists */
	FI_INLINE_DOTS,		/* indicate inline dot dentries */
	FI_SKIP_WRITES,		/* should skip data page writeback */
	FI_OPU_WRITE,		/* used for opu per file */
	FI_DIRTY_FILE,		/* indicate regular/symlink has dirty pages */
	FI_PREALLOCATED_ALL,	/* all blocks for write were preallocated */
	FI_HOT_DATA,		/* indicate file is hot */
	FI_EXTRA_ATTR,		/* indicate file has extra attribute */
	FI_PROJ_INHERIT,	/* indicate file inherits projectid */
	FI_PIN_FILE,		/* indicate file should not be gced */
	FI_VERITY_IN_PROGRESS,	/* building fs-verity Merkle tree */
	FI_COMPRESSED_FILE,	/* indicate file's data can be compressed */
	FI_COMPRESS_CORRUPT,	/* indicate compressed cluster is corrupted */
	FI_MMAP_FILE,		/* indicate file was mmapped */
	FI_ENABLE_COMPRESS,	/* enable compression in "user" compression mode */
	FI_COMPRESS_RELEASED,	/* compressed blocks were released */
	FI_ALIGNED_WRITE,	/* enable aligned write */
	FI_COW_FILE,		/* indicate COW file */
	FI_ATOMIC_COMMITTED,	/* indicate atomic commit completed except disk sync */
	FI_ATOMIC_REPLACE,	/* indicate atomic replace */
	FI_MAX,			/* max flag, never be used */
};

struct f2fs_inode_info {
	struct inode vfs_inode;		/* serve a vfs inode */
	unsigned long i_flags;		/* keep an inode flags for ioctl */
	unsigned char i_advise;		/* use to give file attribute hints */
	unsigned char i_dir_level;	/* use for dentry level for large dir */
	unsigned int i_current_depth;	/* only for directory depth */
	/* for gc failure statistic */
	unsigned int i_gc_failures[MAX_GC_FAILURE];
	unsigned int i_pino;		/* parent inode number */
	umode_t i_acl_mode;		/* keep file acl mode temporarily */

	/* Use below internally in f2fs*/
	unsigned long flags[BITS_TO_LONGS(FI_MAX)];	/* use to pass per-file flags */
	struct f2fs_rwsem i_sem;	/* protect fi info */
	atomic_t dirty_pages;		/* # of dirty pages */
	f2fs_hash_t chash;		/* hash value of given file name */
	unsigned int clevel;		/* maximum level of given file name */
	struct task_struct *task;	/* lookup and create consistency */
	struct task_struct *cp_task;	/* separate cp/wb IO stats*/
	struct task_struct *wb_task;	/* indicate inode is in context of writeback */
	nid_t i_xattr_nid;		/* node id that contains xattrs */
	loff_t	last_disk_size;		/* lastly written file size */
	spinlock_t i_size_lock;		/* protect last_disk_size */

#ifdef CONFIG_QUOTA
	struct dquot *i_dquot[MAXQUOTAS];

	/* quota space reservation, managed internally by quota code */
	qsize_t i_reserved_quota;
#endif
	struct list_head dirty_list;	/* dirty list for dirs and files */
	struct list_head gdirty_list;	/* linked in global dirty list */
	struct task_struct *atomic_write_task;	/* store atomic write task */
	struct extent_tree *extent_tree[NR_EXTENT_CACHES];
					/* cached extent_tree entry */
	pgoff_t ra_offset;		/* ongoing readahead offset */
	struct inode *cow_inode;	/* copy-on-write inode for atomic write */
	struct list_head xattr_dirty_list;	/* list for xattr changed inodes */

	/* avoid racing between foreground op and gc */
	struct f2fs_rwsem i_gc_rwsem[2];
	struct f2fs_rwsem i_mmap_sem;
	struct f2fs_rwsem i_xattr_sem; /* avoid racing between reading and changing EAs */

	int i_extra_isize;		/* size of extra space located in i_addr */
	kprojid_t i_projid;		/* id for project quota */
	int i_inline_xattr_size;	/* inline xattr size */
	struct timespec64 i_crtime;	/* inode creation time */
	struct timespec64 i_disk_time[4];/* inode disk times */

	/* for file compress */
	atomic_t i_compr_blocks;		/* # of compressed blocks */
	unsigned char i_compress_algorithm;	/* algorithm type */
	unsigned char i_log_cluster_size;	/* log of cluster size */
	unsigned char i_compress_level;		/* compress level (lz4hc,zstd) */
	unsigned short i_compress_flag;		/* compress flag */
	unsigned int i_cluster_size;		/* cluster size */

	unsigned int atomic_write_cnt;
	loff_t original_i_size;		/* original i_size before atomic write */
};

static inline void get_read_extent_info(struct extent_info *ext,
					struct f2fs_extent *i_ext)
{
	ext->fofs = le32_to_cpu(i_ext->fofs);
	ext->blk = le32_to_cpu(i_ext->blk);
	ext->len = le32_to_cpu(i_ext->len);
}

static inline void set_raw_read_extent(struct extent_info *ext,
					struct f2fs_extent *i_ext)
{
	i_ext->fofs = cpu_to_le32(ext->fofs);
	i_ext->blk = cpu_to_le32(ext->blk);
	i_ext->len = cpu_to_le32(ext->len);
}

static inline bool __is_discard_mergeable(struct discard_info *back,
			struct discard_info *front, unsigned int max_len)
{
	return (back->lstart + back->len == front->lstart) &&
		(back->len + front->len <= max_len);
}

static inline bool __is_discard_back_mergeable(struct discard_info *cur,
			struct discard_info *back, unsigned int max_len)
{
	return __is_discard_mergeable(back, cur, max_len);
}

static inline bool __is_discard_front_mergeable(struct discard_info *cur,
			struct discard_info *front, unsigned int max_len)
{
	return __is_discard_mergeable(cur, front, max_len);
}

/*
 * For free nid management
 */
enum nid_state {
	FREE_NID,		/* newly added to free nid list */
	PREALLOC_NID,		/* it is preallocated */
	MAX_NID_STATE,
};

enum nat_state {
	TOTAL_NAT,
	DIRTY_NAT,
	RECLAIMABLE_NAT,
	MAX_NAT_STATE,
};

struct f2fs_nm_info {
	block_t nat_blkaddr;		/* base disk address of NAT */
	nid_t max_nid;			/* maximum possible node ids */
	nid_t available_nids;		/* # of available node ids */
	nid_t next_scan_nid;		/* the next nid to be scanned */
	nid_t max_rf_node_blocks;	/* max # of nodes for recovery */
	unsigned int ram_thresh;	/* control the memory footprint */
	unsigned int ra_nid_pages;	/* # of nid pages to be readaheaded */
	unsigned int dirty_nats_ratio;	/* control dirty nats ratio threshold */

	/* NAT cache management */
	struct radix_tree_root nat_root;/* root of the nat entry cache */
	struct radix_tree_root nat_set_root;/* root of the nat set cache */
	struct f2fs_rwsem nat_tree_lock;	/* protect nat entry tree */
	struct list_head nat_entries;	/* cached nat entry list (clean) */
	spinlock_t nat_list_lock;	/* protect clean nat entry list */
	unsigned int nat_cnt[MAX_NAT_STATE]; /* the # of cached nat entries */
	unsigned int nat_blocks;	/* # of nat blocks */

	/* free node ids management */
	struct radix_tree_root free_nid_root;/* root of the free_nid cache */
	struct list_head free_nid_list;		/* list for free nids excluding preallocated nids */
	unsigned int nid_cnt[MAX_NID_STATE];	/* the number of free node id */
	spinlock_t nid_list_lock;	/* protect nid lists ops */
	struct mutex build_lock;	/* lock for build free nids */
	unsigned char **free_nid_bitmap;
	unsigned char *nat_block_bitmap;
	unsigned short *free_nid_count;	/* free nid count of NAT block */

	/* for checkpoint */
	char *nat_bitmap;		/* NAT bitmap pointer */

	unsigned int nat_bits_blocks;	/* # of nat bits blocks */
	unsigned char *nat_bits;	/* NAT bits blocks */
	unsigned char *full_nat_bits;	/* full NAT pages */
	unsigned char *empty_nat_bits;	/* empty NAT pages */
#ifdef CONFIG_F2FS_CHECK_FS
	char *nat_bitmap_mir;		/* NAT bitmap mirror */
#endif
	int bitmap_size;		/* bitmap size */
};

/*
 * this structure is used as one of function parameters.
 * all the information are dedicated to a given direct node block determined
 * by the data offset in a file.
 */
struct dnode_of_data {
	struct inode *inode;		/* vfs inode pointer */
	struct page *inode_page;	/* its inode page, NULL is possible */
	struct page *node_page;		/* cached direct node page */
	nid_t nid;			/* node id of the direct node block */
	unsigned int ofs_in_node;	/* data offset in the node page */
	bool inode_page_locked;		/* inode page is locked or not */
	bool node_changed;		/* is node block changed */
	char cur_level;			/* level of hole node page */
	char max_level;			/* level of current page located */
	block_t	data_blkaddr;		/* block address of the node block */
};

static inline void set_new_dnode(struct dnode_of_data *dn, struct inode *inode,
		struct page *ipage, struct page *npage, nid_t nid)
{
	memset(dn, 0, sizeof(*dn));
	dn->inode = inode;
	dn->inode_page = ipage;
	dn->node_page = npage;
	dn->nid = nid;
}

/*
 * For SIT manager
 *
 * By default, there are 6 active log areas across the whole main area.
 * When considering hot and cold data separation to reduce cleaning overhead,
 * we split 3 for data logs and 3 for node logs as hot, warm, and cold types,
 * respectively.
 * In the current design, you should not change the numbers intentionally.
 * Instead, as a mount option such as active_logs=x, you can use 2, 4, and 6
 * logs individually according to the underlying devices. (default: 6)
 * Just in case, on-disk layout covers maximum 16 logs that consist of 8 for
 * data and 8 for node logs.
 */
#define	NR_CURSEG_DATA_TYPE	(3)
#define NR_CURSEG_NODE_TYPE	(3)
#define NR_CURSEG_INMEM_TYPE	(2)
#define NR_CURSEG_RO_TYPE	(2)
#define NR_CURSEG_PERSIST_TYPE	(NR_CURSEG_DATA_TYPE + NR_CURSEG_NODE_TYPE)
#define NR_CURSEG_TYPE		(NR_CURSEG_INMEM_TYPE + NR_CURSEG_PERSIST_TYPE)

enum {
	CURSEG_HOT_DATA	= 0,	/* directory entry blocks */
	CURSEG_WARM_DATA,	/* data blocks */
	CURSEG_COLD_DATA,	/* multimedia or GCed data blocks */
	CURSEG_HOT_NODE,	/* direct node blocks of directory files */
	CURSEG_WARM_NODE,	/* direct node blocks of normal files */
	CURSEG_COLD_NODE,	/* indirect node blocks */
	NR_PERSISTENT_LOG,	/* number of persistent log */
	CURSEG_COLD_DATA_PINNED = NR_PERSISTENT_LOG,
				/* pinned file that needs consecutive block address */
	CURSEG_ALL_DATA_ATGC,	/* SSR alloctor in hot/warm/cold data area */
	NO_CHECK_TYPE,		/* number of persistent & inmem log */
};

struct flush_cmd {
	struct completion wait;
	struct llist_node llnode;
	nid_t ino;
	int ret;
};

struct flush_cmd_control {
	struct task_struct *f2fs_issue_flush;	/* flush thread */
	wait_queue_head_t flush_wait_queue;	/* waiting queue for wake-up */
	atomic_t issued_flush;			/* # of issued flushes */
	atomic_t queued_flush;			/* # of queued flushes */
	struct llist_head issue_list;		/* list for command issue */
	struct llist_node *dispatch_list;	/* list for command dispatch */
};

struct f2fs_sm_info {
	struct sit_info *sit_info;		/* whole segment information */
	struct free_segmap_info *free_info;	/* free segment information */
	struct dirty_seglist_info *dirty_info;	/* dirty segment information */
	struct curseg_info *curseg_array;	/* active segment information */

	struct f2fs_rwsem curseg_lock;	/* for preventing curseg change */

	block_t seg0_blkaddr;		/* block address of 0'th segment */
	block_t main_blkaddr;		/* start block address of main area */
	block_t ssa_blkaddr;		/* start block address of SSA area */

	unsigned int segment_count;	/* total # of segments */
	unsigned int main_segments;	/* # of segments in main area */
	unsigned int reserved_segments;	/* # of reserved segments */
	unsigned int additional_reserved_segments;/* reserved segs for IO align feature */
	unsigned int ovp_segments;	/* # of overprovision segments */

	/* a threshold to reclaim prefree segments */
	unsigned int rec_prefree_segments;

	struct list_head sit_entry_set;	/* sit entry set list */

	unsigned int ipu_policy;	/* in-place-update policy */
	unsigned int min_ipu_util;	/* in-place-update threshold */
	unsigned int min_fsync_blocks;	/* threshold for fsync */
	unsigned int min_seq_blocks;	/* threshold for sequential blocks */
	unsigned int min_hot_blocks;	/* threshold for hot block allocation */
	unsigned int min_ssr_sections;	/* threshold to trigger SSR allocation */

	/* for flush command control */
	struct flush_cmd_control *fcc_info;

	/* for discard command control */
	struct discard_cmd_control *dcc_info;
};

/*
 * For superblock
 */
/*
 * COUNT_TYPE for monitoring
 *
 * f2fs monitors the number of several block types such as on-writeback,
 * dirty dentry blocks, dirty node blocks, and dirty meta blocks.
 */
#define WB_DATA_TYPE(p)	(__is_cp_guaranteed(p) ? F2FS_WB_CP_DATA : F2FS_WB_DATA)
enum count_type {
	F2FS_DIRTY_DENTS,
	F2FS_DIRTY_DATA,
	F2FS_DIRTY_QDATA,
	F2FS_DIRTY_NODES,
	F2FS_DIRTY_META,
	F2FS_DIRTY_IMETA,
	F2FS_WB_CP_DATA,
	F2FS_WB_DATA,
	F2FS_RD_DATA,
	F2FS_RD_NODE,
	F2FS_RD_META,
	F2FS_DIO_WRITE,
	F2FS_DIO_READ,
	NR_COUNT_TYPE,
};

/*
 * The below are the page types of bios used in submit_bio().
 * The available types are:
 * DATA			User data pages. It operates as async mode.
 * NODE			Node pages. It operates as async mode.
 * META			FS metadata pages such as SIT, NAT, CP.
 * NR_PAGE_TYPE		The number of page types.
 * META_FLUSH		Make sure the previous pages are written
 *			with waiting the bio's completion
 * ...			Only can be used with META.
 */
#define PAGE_TYPE_OF_BIO(type)	((type) > META ? META : (type))
enum page_type {
	DATA = 0,
	NODE = 1,	/* should not change this */
	META,
	NR_PAGE_TYPE,
	META_FLUSH,
	IPU,		/* the below types are used by tracepoints only. */
	OPU,
};

enum temp_type {
	HOT = 0,	/* must be zero for meta bio */
	WARM,
	COLD,
	NR_TEMP_TYPE,
};

enum need_lock_type {
	LOCK_REQ = 0,
	LOCK_DONE,
	LOCK_RETRY,
};

enum cp_reason_type {
	CP_NO_NEEDED,
	CP_NON_REGULAR,
	CP_COMPRESSED,
	CP_HARDLINK,
	CP_SB_NEED_CP,
	CP_WRONG_PINO,
	CP_NO_SPC_ROLL,
	CP_NODE_NEED_CP,
	CP_FASTBOOT_MODE,
	CP_SPEC_LOG_NUM,
	CP_RECOVER_DIR,
	CP_PARENT_XATTR_SET,
	NR_CP_REASON_TYPE,
};

enum iostat_type {
	/* WRITE IO */
	APP_DIRECT_IO,			/* app direct write IOs */
	APP_BUFFERED_IO,		/* app buffered write IOs */
	APP_WRITE_IO,			/* app write IOs */
	APP_MAPPED_IO,			/* app mapped IOs */
	FS_DATA_IO,			/* data IOs from kworker/fsync/reclaimer */
	FS_NODE_IO,			/* node IOs from kworker/fsync/reclaimer */
	FS_META_IO,			/* meta IOs from kworker/reclaimer */
	FS_GC_DATA_IO,			/* data IOs from forground gc */
	FS_GC_NODE_IO,			/* node IOs from forground gc */
	FS_CP_DATA_IO,			/* data IOs from checkpoint */
	FS_CP_NODE_IO,			/* node IOs from checkpoint */
	FS_CP_META_IO,			/* meta IOs from checkpoint */

	/* READ IO */
	APP_DIRECT_READ_IO,		/* app direct read IOs */
	APP_BUFFERED_READ_IO,		/* app buffered read IOs */
	APP_READ_IO,			/* app read IOs */
	APP_MAPPED_READ_IO,		/* app mapped read IOs */
	FS_DATA_READ_IO,		/* data read IOs */
	FS_GDATA_READ_IO,		/* data read IOs from background gc */
	FS_CDATA_READ_IO,		/* compressed data read IOs */
	FS_NODE_READ_IO,		/* node read IOs */
	FS_META_READ_IO,		/* meta read IOs */

	/* other */
	FS_DISCARD,			/* discard */
	NR_IO_TYPE,
};

struct f2fs_io_info {
	struct f2fs_sb_info *sbi;	/* f2fs_sb_info pointer */
	nid_t ino;		/* inode number */
	enum page_type type;	/* contains DATA/NODE/META/META_FLUSH */
	enum temp_type temp;	/* contains HOT/WARM/COLD */
	int op;			/* contains REQ_OP_ */
	int op_flags;		/* req_flag_bits */
	block_t new_blkaddr;	/* new block address to be written */
	block_t old_blkaddr;	/* old block address before Cow */
	struct page *page;	/* page to be written */
	struct page *encrypted_page;	/* encrypted page */
	struct page *compressed_page;	/* compressed page */
	struct list_head list;		/* serialize IOs */
	bool submitted;		/* indicate IO submission */
	int need_lock;		/* indicate we need to lock cp_rwsem */
	bool in_list;		/* indicate fio is in io_list */
	bool is_por;		/* indicate IO is from recovery or not */
	bool retry;		/* need to reallocate block address */
	int compr_blocks;	/* # of compressed block addresses */
	bool encrypted;		/* indicate file is encrypted */
	bool post_read;		/* require post read */
	enum iostat_type io_type;	/* io type */
	struct writeback_control *io_wbc; /* writeback control */
	struct bio **bio;		/* bio for ipu */
	sector_t *last_block;		/* last block number in bio */
	unsigned char version;		/* version of the node */
};

struct bio_entry {
	struct bio *bio;
	struct list_head list;
};

#define is_read_io(rw) ((rw) == READ)
struct f2fs_bio_info {
	struct f2fs_sb_info *sbi;	/* f2fs superblock */
	struct bio *bio;		/* bios to merge */
	sector_t last_block_in_bio;	/* last block number */
	struct f2fs_io_info fio;	/* store buffered io info. */
	struct f2fs_rwsem io_rwsem;	/* blocking op for bio */
	spinlock_t io_lock;		/* serialize DATA/NODE IOs */
	struct list_head io_list;	/* track fios */
	struct list_head bio_list;	/* bio entry list head */
	struct f2fs_rwsem bio_list_lock;	/* lock to protect bio entry list */
};

#define FDEV(i)				(sbi->devs[i])
#define RDEV(i)				(raw_super->devs[i])
struct f2fs_dev_info {
	struct block_device *bdev;
	char path[MAX_PATH_LEN];
	unsigned int total_segments;
	block_t start_blk;
	block_t end_blk;
#ifdef CONFIG_BLK_DEV_ZONED
	unsigned int nr_blkz;		/* Total number of zones */
	unsigned long *blkz_seq;	/* Bitmap indicating sequential zones */
#endif
};

enum inode_type {
	DIR_INODE,			/* for dirty dir inode */
	FILE_INODE,			/* for dirty regular/symlink inode */
	DIRTY_META,			/* for all dirtied inode metadata */
	NR_INODE_TYPE,
};

/* for inner inode cache management */
struct inode_management {
	struct radix_tree_root ino_root;	/* ino entry array */
	spinlock_t ino_lock;			/* for ino entry lock */
	struct list_head ino_list;		/* inode list head */
	unsigned long ino_num;			/* number of entries */
};

/* for GC_AT */
struct atgc_management {
	bool atgc_enabled;			/* ATGC is enabled or not */
	struct rb_root_cached root;		/* root of victim rb-tree */
	struct list_head victim_list;		/* linked with all victim entries */
	unsigned int victim_count;		/* victim count in rb-tree */
	unsigned int candidate_ratio;		/* candidate ratio */
	unsigned int max_candidate_count;	/* max candidate count */
	unsigned int age_weight;		/* age weight, vblock_weight = 100 - age_weight */
	unsigned long long age_threshold;	/* age threshold */
};

struct f2fs_gc_control {
	unsigned int victim_segno;	/* target victim segment number */
	int init_gc_type;		/* FG_GC or BG_GC */
	bool no_bg_gc;			/* check the space and stop bg_gc */
	bool should_migrate_blocks;	/* should migrate blocks */
	bool err_gc_skipped;		/* return EAGAIN if GC skipped */
	unsigned int nr_free_secs;	/* # of free sections to do GC */
};

/* For s_flag in struct f2fs_sb_info */
enum {
	SBI_IS_DIRTY,				/* dirty flag for checkpoint */
	SBI_IS_CLOSE,				/* specify unmounting */
	SBI_NEED_FSCK,				/* need fsck.f2fs to fix */
	SBI_POR_DOING,				/* recovery is doing or not */
	SBI_NEED_SB_WRITE,			/* need to recover superblock */
	SBI_NEED_CP,				/* need to checkpoint */
	SBI_IS_SHUTDOWN,			/* shutdown by ioctl */
	SBI_IS_RECOVERED,			/* recovered orphan/data */
	SBI_CP_DISABLED,			/* CP was disabled last mount */
	SBI_CP_DISABLED_QUICK,			/* CP was disabled quickly */
	SBI_QUOTA_NEED_FLUSH,			/* need to flush quota info in CP */
	SBI_QUOTA_SKIP_FLUSH,			/* skip flushing quota in current CP */
	SBI_QUOTA_NEED_REPAIR,			/* quota file may be corrupted */
	SBI_IS_RESIZEFS,			/* resizefs is in process */
	SBI_IS_FREEZING,			/* freezefs is in process */
};

enum {
	CP_TIME,
	REQ_TIME,
	DISCARD_TIME,
	GC_TIME,
	DISABLE_TIME,
	UMOUNT_DISCARD_TIMEOUT,
	MAX_TIME,
};

/* Note that you need to keep synchronization with this gc_mode_names array */
enum {
	GC_NORMAL,
	GC_IDLE_CB,
	GC_IDLE_GREEDY,
	GC_IDLE_AT,
	GC_URGENT_HIGH,
	GC_URGENT_LOW,
	GC_URGENT_MID,
	MAX_GC_MODE,
};

enum {
	BGGC_MODE_ON,		/* background gc is on */
	BGGC_MODE_OFF,		/* background gc is off */
	BGGC_MODE_SYNC,		/*
				 * background gc is on, migrating blocks
				 * like foreground gc
				 */
};

enum {
	FS_MODE_ADAPTIVE,		/* use both lfs/ssr allocation */
	FS_MODE_LFS,			/* use lfs allocation only */
	FS_MODE_FRAGMENT_SEG,		/* segment fragmentation mode */
	FS_MODE_FRAGMENT_BLK,		/* block fragmentation mode */
};

enum {
	ALLOC_MODE_DEFAULT,	/* stay default */
	ALLOC_MODE_REUSE,	/* reuse segments as much as possible */
};

enum fsync_mode {
	FSYNC_MODE_POSIX,	/* fsync follows posix semantics */
	FSYNC_MODE_STRICT,	/* fsync behaves in line with ext4 */
	FSYNC_MODE_NOBARRIER,	/* fsync behaves nobarrier based on posix */
};

enum {
	COMPR_MODE_FS,		/*
				 * automatically compress compression
				 * enabled files
				 */
	COMPR_MODE_USER,	/*
				 * automatical compression is disabled.
				 * user can control the file compression
				 * using ioctls
				 */
};

enum {
	DISCARD_UNIT_BLOCK,	/* basic discard unit is block */
	DISCARD_UNIT_SEGMENT,	/* basic discard unit is segment */
	DISCARD_UNIT_SECTION,	/* basic discard unit is section */
};

enum {
	MEMORY_MODE_NORMAL,	/* memory mode for normal devices */
	MEMORY_MODE_LOW,	/* memory mode for low memry devices */
};



static inline int f2fs_test_bit(unsigned int nr, char *addr);
static inline void f2fs_set_bit(unsigned int nr, char *addr);
static inline void f2fs_clear_bit(unsigned int nr, char *addr);

/*
 * Layout of f2fs page.private:
 *
 * Layout A: lowest bit should be 1
 * | bit0 = 1 | bit1 | bit2 | ... | bit MAX | private data .... |
 * bit 0	PAGE_PRIVATE_NOT_POINTER
 * bit 1	PAGE_PRIVATE_ATOMIC_WRITE
 * bit 2	PAGE_PRIVATE_DUMMY_WRITE
 * bit 3	PAGE_PRIVATE_ONGOING_MIGRATION
 * bit 4	PAGE_PRIVATE_INLINE_INODE
 * bit 5	PAGE_PRIVATE_REF_RESOURCE
 * bit 6-	f2fs private data
 *
 * Layout B: lowest bit should be 0
 * page.private is a wrapped pointer.
 */
enum {
	PAGE_PRIVATE_NOT_POINTER,		/* private contains non-pointer data */
	PAGE_PRIVATE_ATOMIC_WRITE,		/* data page from atomic write path */
	PAGE_PRIVATE_DUMMY_WRITE,		/* data page for padding aligned IO */
	PAGE_PRIVATE_ONGOING_MIGRATION,		/* data page which is on-going migrating */
	PAGE_PRIVATE_INLINE_INODE,		/* inode page contains inline data */
	PAGE_PRIVATE_REF_RESOURCE,		/* dirty page has referenced resources */
	PAGE_PRIVATE_MAX
};

#define PAGE_PRIVATE_GET_FUNC(name, flagname) \
static inline bool page_private_##name(struct page *page) \
{ \
	return PagePrivate(page) && \
		test_bit(PAGE_PRIVATE_NOT_POINTER, &page_private(page)) && \
		test_bit(PAGE_PRIVATE_##flagname, &page_private(page)); \
}

#define PAGE_PRIVATE_SET_FUNC(name, flagname) \
static inline void set_page_private_##name(struct page *page) \
{ \
	if (!PagePrivate(page)) { \
		get_page(page); \
		SetPagePrivate(page); \
		set_page_private(page, 0); \
	} \
	set_bit(PAGE_PRIVATE_NOT_POINTER, &page_private(page)); \
	set_bit(PAGE_PRIVATE_##flagname, &page_private(page)); \
}

#define PAGE_PRIVATE_CLEAR_FUNC(name, flagname) \
static inline void clear_page_private_##name(struct page *page) \
{ \
	clear_bit(PAGE_PRIVATE_##flagname, &page_private(page)); \
	if (page_private(page) == 1 << PAGE_PRIVATE_NOT_POINTER) { \
		set_page_private(page, 0); \
		if (PagePrivate(page)) { \
			ClearPagePrivate(page); \
			put_page(page); \
		}\
	} \
}

PAGE_PRIVATE_GET_FUNC(nonpointer, NOT_POINTER);
PAGE_PRIVATE_GET_FUNC(reference, REF_RESOURCE);
PAGE_PRIVATE_GET_FUNC(inline, INLINE_INODE);
PAGE_PRIVATE_GET_FUNC(gcing, ONGOING_MIGRATION);
PAGE_PRIVATE_GET_FUNC(atomic, ATOMIC_WRITE);
PAGE_PRIVATE_GET_FUNC(dummy, DUMMY_WRITE);

PAGE_PRIVATE_SET_FUNC(reference, REF_RESOURCE);
PAGE_PRIVATE_SET_FUNC(inline, INLINE_INODE);
PAGE_PRIVATE_SET_FUNC(gcing, ONGOING_MIGRATION);
PAGE_PRIVATE_SET_FUNC(atomic, ATOMIC_WRITE);
PAGE_PRIVATE_SET_FUNC(dummy, DUMMY_WRITE);

PAGE_PRIVATE_CLEAR_FUNC(reference, REF_RESOURCE);
PAGE_PRIVATE_CLEAR_FUNC(inline, INLINE_INODE);
PAGE_PRIVATE_CLEAR_FUNC(gcing, ONGOING_MIGRATION);
PAGE_PRIVATE_CLEAR_FUNC(atomic, ATOMIC_WRITE);
PAGE_PRIVATE_CLEAR_FUNC(dummy, DUMMY_WRITE);

#ifdef CONFIG_FS_ENCRYPTION
#define DUMMY_ENCRYPTION_ENABLED(sbi) \
	(unlikely(F2FS_OPTION(sbi).dummy_enc_ctx.ctx != NULL))
#else
#define DUMMY_ENCRYPTION_ENABLED(sbi) (0)
#endif

static inline unsigned long get_page_private_data(struct page *page)
{
	unsigned long data = page_private(page);

	if (!test_bit(PAGE_PRIVATE_NOT_POINTER, &data))
		return 0;
	return data >> PAGE_PRIVATE_MAX;
}

static inline void set_page_private_data(struct page *page, unsigned long data)
{
	if (!PagePrivate(page)) {
		get_page(page);
		SetPagePrivate(page);
		set_page_private(page, 0);
	}
	set_bit(PAGE_PRIVATE_NOT_POINTER, &page_private(page));
	page_private(page) |= data << PAGE_PRIVATE_MAX;
}

static inline void clear_page_private_data(struct page *page)
{
	page_private(page) &= (1 << PAGE_PRIVATE_MAX) - 1;
	if (page_private(page) == 1 << PAGE_PRIVATE_NOT_POINTER) {
		set_page_private(page, 0);
		if (PagePrivate(page)) {
			ClearPagePrivate(page);
			put_page(page);
		}
	}
}

/* For compression */
enum compress_algorithm_type {
	COMPRESS_LZO,
	COMPRESS_LZ4,
	COMPRESS_ZSTD,
	COMPRESS_MAX,
};

enum compress_flag {
	COMPRESS_CHKSUM,
	COMPRESS_MAX_FLAG,
};

#define	COMPRESS_WATERMARK			20
#define	COMPRESS_PERCENT			20

#define COMPRESS_DATA_RESERVED_SIZE		4
struct compress_data {
	__le32 clen;			/* compressed data size */
	__le32 chksum;			/* compressed data chksum */
	__le32 reserved[COMPRESS_DATA_RESERVED_SIZE];	/* reserved */
	u8 cdata[];			/* compressed data */
};

#define COMPRESS_HEADER_SIZE	(sizeof(struct compress_data))

#define F2FS_COMPRESSED_PAGE_MAGIC	0xF5F2C000

#define	COMPRESS_LEVEL_OFFSET	8

/* compress context */
struct compress_ctx {
	struct inode *inode;		/* inode the context belong to */
	pgoff_t cluster_idx;		/* cluster index number */
	unsigned int cluster_size;	/* page count in cluster */
	unsigned int log_cluster_size;	/* log of cluster size */
	struct page **rpages;		/* pages store raw data in cluster */
	unsigned int nr_rpages;		/* total page number in rpages */
	struct page **cpages;		/* pages store compressed data in cluster */
	unsigned int nr_cpages;		/* total page number in cpages */
	unsigned int valid_nr_cpages;	/* valid page number in cpages */
	void *rbuf;			/* virtual mapped address on rpages */
	struct compress_data *cbuf;	/* virtual mapped address on cpages */
	size_t rlen;			/* valid data length in rbuf */
	size_t clen;			/* valid data length in cbuf */
	void *private;			/* payload buffer for specified compression algorithm */
	void *private2;			/* extra payload buffer */
};

/* compress context for write IO path */
struct compress_io_ctx {
	u32 magic;			/* magic number to indicate page is compressed */
	struct inode *inode;		/* inode the context belong to */
	struct page **rpages;		/* pages store raw data in cluster */
	unsigned int nr_rpages;		/* total page number in rpages */
	atomic_t pending_pages;		/* in-flight compressed page count */
};

/* Context for decompressing one cluster on the read IO path */
struct decompress_io_ctx {
	u32 magic;			/* magic number to indicate page is compressed */
	struct inode *inode;		/* inode the context belong to */
	pgoff_t cluster_idx;		/* cluster index number */
	unsigned int cluster_size;	/* page count in cluster */
	unsigned int log_cluster_size;	/* log of cluster size */
	struct page **rpages;		/* pages store raw data in cluster */
	unsigned int nr_rpages;		/* total page number in rpages */
	struct page **cpages;		/* pages store compressed data in cluster */
	unsigned int nr_cpages;		/* total page number in cpages */
	struct page **tpages;		/* temp pages to pad holes in cluster */
	void *rbuf;			/* virtual mapped address on rpages */
	struct compress_data *cbuf;	/* virtual mapped address on cpages */
	size_t rlen;			/* valid data length in rbuf */
	size_t clen;			/* valid data length in cbuf */

	/*
	 * The number of compressed pages remaining to be read in this cluster.
	 * This is initially nr_cpages.  It is decremented by 1 each time a page
	 * has been read (or failed to be read).  When it reaches 0, the cluster
	 * is decompressed (or an error is reported).
	 *
	 * If an error occurs before all the pages have been submitted for I/O,
	 * then this will never reach 0.  In this case the I/O submitter is
	 * responsible for calling f2fs_decompress_end_io() instead.
	 */
	atomic_t remaining_pages;

	/*
	 * Number of references to this decompress_io_ctx.
	 *
	 * One reference is held for I/O completion.  This reference is dropped
	 * after the pagecache pages are updated and unlocked -- either after
	 * decompression (and verity if enabled), or after an error.
	 *
	 * In addition, each compressed page holds a reference while it is in a
	 * bio.  These references are necessary prevent compressed pages from
	 * being freed while they are still in a bio.
	 */
	refcount_t refcnt;

	bool failed;			/* IO error occurred before decompression? */
	bool need_verity;		/* need fs-verity verification after decompression? */
	void *private;			/* payload buffer for specified decompression algorithm */
	void *private2;			/* extra payload buffer */
	struct work_struct verity_work;	/* work to verify the decompressed pages */
	struct work_struct free_work;	/* work for late free this structure itself */
};

#define NULL_CLUSTER			((unsigned int)(~0))
#define MIN_COMPRESS_LOG_SIZE		2
#define MAX_COMPRESS_LOG_SIZE		8
#define MAX_COMPRESS_WINDOW_SIZE(log_size)	((PAGE_SIZE) << (log_size))

struct f2fs_sb_info {
	struct super_block *sb;			/* pointer to VFS super block */
	struct proc_dir_entry *s_proc;		/* proc entry */
	struct f2fs_super_block *raw_super;	/* raw super block pointer */
	struct f2fs_rwsem sb_lock;		/* lock for raw super block */
	int valid_super_block;			/* valid super block no */
	unsigned long s_flag;				/* flags for sbi */
	struct mutex writepages;		/* mutex for writepages() */

#ifdef CONFIG_BLK_DEV_ZONED
	unsigned int blocks_per_blkz;		/* F2FS blocks per zone */
	unsigned int log_blocks_per_blkz;	/* log2 F2FS blocks per zone */
#endif

	/* for node-related operations */
	struct f2fs_nm_info *nm_info;		/* node manager */
	struct inode *node_inode;		/* cache node blocks */

	/* for segment-related operations */
	struct f2fs_sm_info *sm_info;		/* segment manager */

	/* for bio operations */
	struct f2fs_bio_info *write_io[NR_PAGE_TYPE];	/* for write bios */
	/* keep migration IO order for LFS mode */
	struct f2fs_rwsem io_order_lock;
	mempool_t *write_io_dummy;		/* Dummy pages */
	pgoff_t page_eio_ofs[NR_PAGE_TYPE];	/* EIO page offset */
	int page_eio_cnt[NR_PAGE_TYPE];		/* EIO count */

	/* for checkpoint */
	struct f2fs_checkpoint *ckpt;		/* raw checkpoint pointer */
	int cur_cp_pack;			/* remain current cp pack */
	spinlock_t cp_lock;			/* for flag in ckpt */
	struct inode *meta_inode;		/* cache meta blocks */
	struct f2fs_rwsem cp_global_sem;	/* checkpoint procedure lock */
	struct f2fs_rwsem cp_rwsem;		/* blocking FS operations */
	struct f2fs_rwsem node_write;		/* locking node writes */
	struct f2fs_rwsem node_change;	/* locking node change */
	wait_queue_head_t cp_wait;
	unsigned long last_time[MAX_TIME];	/* to store time in jiffies */
	long interval_time[MAX_TIME];		/* to store thresholds */
	struct ckpt_req_control cprc_info;	/* for checkpoint request control */

	struct inode_management im[MAX_INO_ENTRY];	/* manage inode cache */

	spinlock_t fsync_node_lock;		/* for node entry lock */
	struct list_head fsync_node_list;	/* node list head */
	unsigned int fsync_seg_id;		/* sequence id */
	unsigned int fsync_node_num;		/* number of node entries */
	spinlock_t xattr_set_dir_ilist_lock;	/* lock for dir inode list*/
	struct list_head xattr_set_dir_ilist;	/* xattr changed dir inode list */

	/* for orphan inode, use 0'th array */
	unsigned int max_orphans;		/* max orphan inodes */

	/* for inode management */
	struct list_head inode_list[NR_INODE_TYPE];	/* dirty inode list */
	spinlock_t inode_lock[NR_INODE_TYPE];	/* for dirty inode list lock */
	struct mutex flush_lock;		/* for flush exclusion */

	/* for extent tree cache */
	struct extent_tree_info extent_tree[NR_EXTENT_CACHES];
	atomic64_t allocated_data_blocks;	/* for block age extent_cache */

	/* The threshold used for hot and warm data seperation*/
	unsigned int hot_data_age_threshold;
	unsigned int warm_data_age_threshold;

	/* basic filesystem units */
	unsigned int log_sectors_per_block;	/* log2 sectors per block */
	unsigned int log_blocksize;		/* log2 block size */
	unsigned int blocksize;			/* block size */
	unsigned int root_ino_num;		/* root inode number*/
	unsigned int node_ino_num;		/* node inode number*/
	unsigned int meta_ino_num;		/* meta inode number*/
	unsigned int log_blocks_per_seg;	/* log2 blocks per segment */
	unsigned int blocks_per_seg;		/* blocks per segment */
	unsigned int unusable_blocks_per_sec;	/* unusable blocks per section */
	unsigned int segs_per_sec;		/* segments per section */
	unsigned int secs_per_zone;		/* sections per zone */
	unsigned int total_sections;		/* total section count */
	unsigned int total_node_count;		/* total node block count */
	unsigned int total_valid_node_count;	/* valid node block count */
	int dir_level;				/* directory level */
	bool readdir_ra;			/* readahead inode in readdir */
	u64 max_io_bytes;			/* max io bytes to merge IOs */

	block_t user_block_count;		/* # of user blocks */
	block_t total_valid_block_count;	/* # of valid blocks */
	block_t discard_blks;			/* discard command candidats */
	block_t last_valid_block_count;		/* for recovery */
	block_t reserved_blocks;		/* configurable reserved blocks */
	block_t current_reserved_blocks;	/* current reserved blocks */

	/* Additional tracking for no checkpoint mode */
	block_t unusable_block_count;		/* # of blocks saved by last cp */

	unsigned int nquota_files;		/* # of quota sysfile */
	struct f2fs_rwsem quota_sem;		/* blocking cp for flags */

	/* # of pages, see count_type */
	atomic_t nr_pages[NR_COUNT_TYPE];
	/* # of allocated blocks */
	struct percpu_counter alloc_valid_block_count;
	/* # of node block writes as roll forward recovery */
	struct percpu_counter rf_node_block_count;

	/* writeback control */
	atomic_t wb_sync_req[META];	/* count # of WB_SYNC threads */

	/* valid inode count */
	struct percpu_counter total_valid_inode_count;

	struct f2fs_mount_info mount_opt;	/* mount options */

	/* for cleaning operations */
	struct f2fs_rwsem gc_lock;		/*
						 * semaphore for GC, avoid
						 * race between GC and GC or CP
						 */
	struct f2fs_gc_kthread	*gc_thread;	/* GC thread */
	struct atgc_management am;		/* atgc management */
	unsigned int cur_victim_sec;		/* current victim section num */
	unsigned int gc_mode;			/* current GC state */
	bool gc_booster;			/* boost background gc */
	unsigned int next_victim_seg[2];	/* next segment in victim section */
	spinlock_t gc_remaining_trials_lock;
	/* remaining trial count for GC_URGENT_* and GC_IDLE_* */
	unsigned int gc_remaining_trials;

	/* for skip statistic */
	unsigned long long skipped_gc_rwsem;		/* FG_GC only */

	/* threshold for gc trials on pinned files */
	u64 gc_pin_file_threshold;
	struct f2fs_rwsem pin_sem;

	/* maximum # of trials to find a victim segment for SSR and GC */
	unsigned int max_victim_search;
	/* migration granularity of garbage collection, unit: segment */
	unsigned int migration_granularity;

	/*
	 * for stat information.
	 * one is for the LFS mode, and the other is for the SSR mode.
	 */
#ifdef CONFIG_F2FS_STAT_FS
	struct f2fs_stat_info *stat_info;	/* FS status information */
	atomic_t meta_count[META_MAX];		/* # of meta blocks */
	unsigned int segment_count[2];		/* # of allocated segments */
	unsigned int block_count[2];		/* # of allocated blocks */
	atomic_t inplace_count;		/* # of inplace update */
<<<<<<< HEAD
	atomic64_t total_hit_ext;		/* # of lookup extent cache */
	atomic64_t read_hit_rbtree;		/* # of hit rbtree extent node */
	atomic64_t read_hit_largest;		/* # of hit largest extent node */
	atomic64_t read_hit_cached;		/* # of hit cached extent node */
	atomic64_t sync_file_count;		/* # of f2fs_do_sync_file calls */
=======
	/* # of lookup extent cache */
	atomic64_t total_hit_ext[NR_EXTENT_CACHES];
	/* # of hit rbtree extent node */
	atomic64_t read_hit_rbtree[NR_EXTENT_CACHES];
	/* # of hit cached extent node */
	atomic64_t read_hit_cached[NR_EXTENT_CACHES];
	/* # of hit largest extent node in read extent cache */
	atomic64_t read_hit_largest;
>>>>>>> b9aeb147
	atomic_t inline_xattr;			/* # of inline_xattr inodes */
	atomic_t inline_inode;			/* # of inline_data inodes */
	atomic_t inline_dir;			/* # of inline_dentry inodes */
	atomic_t compr_inode;			/* # of compressed inodes */
	atomic64_t compr_blocks;		/* # of compressed blocks */
	atomic_t swapfile_inode;		/* # of swapfile inodes */
<<<<<<< HEAD
=======
	atomic_t atomic_files;			/* # of opened atomic file */
>>>>>>> b9aeb147
	atomic_t max_aw_cnt;			/* max # of atomic writes */
	unsigned int io_skip_bggc;		/* skip background gc for in-flight IO */
	unsigned int other_skip_bggc;		/* skip background gc for other reasons */
	unsigned int ndirty_inode[NR_INODE_TYPE];	/* # of dirty inodes */
	atomic64_t cp_reason_count[NR_CP_REASON_TYPE];	/* # of checkpoint reason */
#endif
	spinlock_t stat_lock;			/* lock for stat operations */

	/* to attach REQ_META|REQ_FUA flags */
	unsigned int data_io_flag;
	unsigned int node_io_flag;

	/* For sysfs support */
	struct kobject s_kobj;			/* /sys/fs/f2fs/<devname> */
	struct completion s_kobj_unregister;

	struct kobject s_stat_kobj;		/* /sys/fs/f2fs/<devname>/stat */
	struct completion s_stat_kobj_unregister;

	struct kobject s_feature_list_kobj;		/* /sys/fs/f2fs/<devname>/feature_list */
	struct completion s_feature_list_kobj_unregister;

	/* For shrinker support */
	struct list_head s_list;
	struct mutex umount_mutex;
	unsigned int shrinker_run_no;

	/* For multi devices */
	int s_ndevs;				/* number of devices */
	struct f2fs_dev_info *devs;		/* for device list */
	unsigned int dirty_device;		/* for checkpoint data flush */
	spinlock_t dev_lock;			/* protect dirty_device */
	bool aligned_blksize;			/* all devices has the same logical blksize */

	/* For write statistics */
	u64 sectors_written_start;
	u64 kbytes_written;

	/* Reference to checksum algorithm driver via cryptoapi */
	struct crypto_shash *s_chksum_driver;

	/* Precomputed FS UUID checksum for seeding other checksums */
	__u32 s_chksum_seed;

	struct workqueue_struct *post_read_wq;	/* post read workqueue */

	unsigned char errors[MAX_F2FS_ERRORS];	/* error flags */
	spinlock_t error_lock;			/* protect errors array */
	bool error_dirty;			/* errors of sb is dirty */

	struct kmem_cache *inline_xattr_slab;	/* inline xattr entry */
	unsigned int inline_xattr_slab_size;	/* default inline xattr slab size */

	/* For reclaimed segs statistics per each GC mode */
	unsigned int gc_segment_mode;		/* GC state for reclaimed segments */
	unsigned int gc_reclaimed_segs[MAX_GC_MODE];	/* Reclaimed segs for each mode */

	int max_fragment_chunk;			/* max chunk size for block fragmentation mode */
	int max_fragment_hole;			/* max hole size for block fragmentation mode */

	/* For atomic write statistics */
	atomic64_t current_atomic_write;
	s64 peak_atomic_write;
	u64 committed_atomic_block;
	u64 revoked_atomic_block;

#ifdef CONFIG_F2FS_FS_COMPRESSION
	struct kmem_cache *page_array_slab;	/* page array entry */
	unsigned int page_array_slab_size;	/* default page array slab size */

	/* For runtime compression statistics */
	u64 compr_written_block;
	u64 compr_saved_block;
	u32 compr_new_inode;

	/* For compressed block cache */
	struct inode *compress_inode;		/* cache compressed blocks */
	unsigned int compress_percent;		/* cache page percentage */
	unsigned int compress_watermark;	/* cache page watermark */
	atomic_t compress_page_hit;		/* cache hit count */
#endif

#ifdef CONFIG_F2FS_IOSTAT
	/* For app/fs IO statistics */
	spinlock_t iostat_lock;
	unsigned long long rw_iostat[NR_IO_TYPE];
	unsigned long long prev_rw_iostat[NR_IO_TYPE];
	bool iostat_enable;
	unsigned long iostat_next_period;
	unsigned int iostat_period_ms;

	/* For io latency related statistics info in one iostat period */
	spinlock_t iostat_lat_lock;
	struct iostat_lat_info *iostat_io_lat;
#endif
};

struct f2fs_private_dio {
	struct inode *inode;
	void *orig_private;
	bio_end_io_t *orig_end_io;
	bool write;
};

#ifdef CONFIG_F2FS_FAULT_INJECTION
#define f2fs_show_injection_info(sbi, type)					\
	printk_ratelimited("%sF2FS-fs (%s) : inject %s in %s of %pS\n",	\
		KERN_INFO, sbi->sb->s_id,				\
		f2fs_fault_name[type],					\
		__func__, __builtin_return_address(0))
static inline bool time_to_inject(struct f2fs_sb_info *sbi, int type)
{
	struct f2fs_fault_info *ffi = &F2FS_OPTION(sbi).fault_info;

	if (!ffi->inject_rate)
		return false;

	if (!IS_FAULT_SET(ffi, type))
		return false;

	atomic_inc(&ffi->inject_ops);
	if (atomic_read(&ffi->inject_ops) >= ffi->inject_rate) {
		atomic_set(&ffi->inject_ops, 0);
		return true;
	}
	return false;
}
#else
#define f2fs_show_injection_info(sbi, type) do { } while (0)
static inline bool time_to_inject(struct f2fs_sb_info *sbi, int type)
{
	return false;
}
#endif

/*
 * Test if the mounted volume is a multi-device volume.
 *   - For a single regular disk volume, sbi->s_ndevs is 0.
 *   - For a single zoned disk volume, sbi->s_ndevs is 1.
 *   - For a multi-device volume, sbi->s_ndevs is always 2 or more.
 */
static inline bool f2fs_is_multi_device(struct f2fs_sb_info *sbi)
{
	return sbi->s_ndevs > 1;
}

static inline void f2fs_update_time(struct f2fs_sb_info *sbi, int type)
{
	unsigned long now = jiffies;

	sbi->last_time[type] = now;

	/* DISCARD_TIME and GC_TIME are based on REQ_TIME */
	if (type == REQ_TIME) {
		sbi->last_time[DISCARD_TIME] = now;
		sbi->last_time[GC_TIME] = now;
	}
}

static inline bool f2fs_time_over(struct f2fs_sb_info *sbi, int type)
{
	unsigned long interval = sbi->interval_time[type] * HZ;

	return time_after(jiffies, sbi->last_time[type] + interval);
}

static inline unsigned int f2fs_time_to_wait(struct f2fs_sb_info *sbi,
						int type)
{
	unsigned long interval = sbi->interval_time[type] * HZ;
	unsigned int wait_ms = 0;
	long delta;

	delta = (sbi->last_time[type] + interval) - jiffies;
	if (delta > 0)
		wait_ms = jiffies_to_msecs(delta);

	return wait_ms;
}

/*
 * Inline functions
 */
static inline u32 __f2fs_crc32(struct f2fs_sb_info *sbi, u32 crc,
			      const void *address, unsigned int length)
{
	struct {
		struct shash_desc shash;
		char ctx[4];
	} desc;
	int err;

	BUG_ON(crypto_shash_descsize(sbi->s_chksum_driver) != sizeof(desc.ctx));

	desc.shash.tfm = sbi->s_chksum_driver;
	desc.shash.flags = 0;
	*(u32 *)desc.ctx = crc;

	err = crypto_shash_update(&desc.shash, address, length);
	BUG_ON(err);

	return *(u32 *)desc.ctx;
}

static inline u32 f2fs_crc32(struct f2fs_sb_info *sbi, const void *address,
			   unsigned int length)
{
	return __f2fs_crc32(sbi, F2FS_SUPER_MAGIC, address, length);
}

static inline bool f2fs_crc_valid(struct f2fs_sb_info *sbi, __u32 blk_crc,
				  void *buf, size_t buf_size)
{
	return f2fs_crc32(sbi, buf, buf_size) == blk_crc;
}

static inline u32 f2fs_chksum(struct f2fs_sb_info *sbi, u32 crc,
			      const void *address, unsigned int length)
{
	return __f2fs_crc32(sbi, crc, address, length);
}

static inline struct f2fs_inode_info *F2FS_I(struct inode *inode)
{
	return container_of(inode, struct f2fs_inode_info, vfs_inode);
}

static inline struct f2fs_sb_info *F2FS_SB(struct super_block *sb)
{
	return sb->s_fs_info;
}

static inline struct f2fs_sb_info *F2FS_I_SB(struct inode *inode)
{
	return F2FS_SB(inode->i_sb);
}

static inline struct f2fs_sb_info *F2FS_M_SB(struct address_space *mapping)
{
	return F2FS_I_SB(mapping->host);
}

static inline struct f2fs_sb_info *F2FS_P_SB(struct page *page)
{
	return F2FS_M_SB(page_file_mapping(page));
}

static inline struct f2fs_super_block *F2FS_RAW_SUPER(struct f2fs_sb_info *sbi)
{
	return (struct f2fs_super_block *)(sbi->raw_super);
}

static inline struct f2fs_checkpoint *F2FS_CKPT(struct f2fs_sb_info *sbi)
{
	return (struct f2fs_checkpoint *)(sbi->ckpt);
}

static inline struct f2fs_node *F2FS_NODE(struct page *page)
{
	return (struct f2fs_node *)page_address(page);
}

static inline struct f2fs_inode *F2FS_INODE(struct page *page)
{
	return &((struct f2fs_node *)page_address(page))->i;
}

static inline struct f2fs_nm_info *NM_I(struct f2fs_sb_info *sbi)
{
	return (struct f2fs_nm_info *)(sbi->nm_info);
}

static inline struct f2fs_sm_info *SM_I(struct f2fs_sb_info *sbi)
{
	return (struct f2fs_sm_info *)(sbi->sm_info);
}

static inline struct sit_info *SIT_I(struct f2fs_sb_info *sbi)
{
	return (struct sit_info *)(SM_I(sbi)->sit_info);
}

static inline struct free_segmap_info *FREE_I(struct f2fs_sb_info *sbi)
{
	return (struct free_segmap_info *)(SM_I(sbi)->free_info);
}

static inline struct dirty_seglist_info *DIRTY_I(struct f2fs_sb_info *sbi)
{
	return (struct dirty_seglist_info *)(SM_I(sbi)->dirty_info);
}

static inline struct address_space *META_MAPPING(struct f2fs_sb_info *sbi)
{
	return sbi->meta_inode->i_mapping;
}

static inline struct address_space *NODE_MAPPING(struct f2fs_sb_info *sbi)
{
	return sbi->node_inode->i_mapping;
}

static inline bool is_sbi_flag_set(struct f2fs_sb_info *sbi, unsigned int type)
{
	return test_bit(type, &sbi->s_flag);
}

static inline void set_sbi_flag(struct f2fs_sb_info *sbi, unsigned int type)
{
	set_bit(type, &sbi->s_flag);
}

static inline void clear_sbi_flag(struct f2fs_sb_info *sbi, unsigned int type)
{
	clear_bit(type, &sbi->s_flag);
}

static inline unsigned long long cur_cp_version(struct f2fs_checkpoint *cp)
{
	return le64_to_cpu(cp->checkpoint_ver);
}

static inline unsigned long f2fs_qf_ino(struct super_block *sb, int type)
{
	if (type < F2FS_MAX_QUOTAS)
		return le32_to_cpu(F2FS_SB(sb)->raw_super->qf_ino[type]);
	return 0;
}

static inline __u64 cur_cp_crc(struct f2fs_checkpoint *cp)
{
	size_t crc_offset = le32_to_cpu(cp->checksum_offset);
	return le32_to_cpu(*((__le32 *)((unsigned char *)cp + crc_offset)));
}

static inline bool __is_set_ckpt_flags(struct f2fs_checkpoint *cp, unsigned int f)
{
	unsigned int ckpt_flags = le32_to_cpu(cp->ckpt_flags);

	return ckpt_flags & f;
}

static inline bool is_set_ckpt_flags(struct f2fs_sb_info *sbi, unsigned int f)
{
	return __is_set_ckpt_flags(F2FS_CKPT(sbi), f);
}

static inline void __set_ckpt_flags(struct f2fs_checkpoint *cp, unsigned int f)
{
	unsigned int ckpt_flags;

	ckpt_flags = le32_to_cpu(cp->ckpt_flags);
	ckpt_flags |= f;
	cp->ckpt_flags = cpu_to_le32(ckpt_flags);
}

static inline void set_ckpt_flags(struct f2fs_sb_info *sbi, unsigned int f)
{
	unsigned long flags;

	spin_lock_irqsave(&sbi->cp_lock, flags);
	__set_ckpt_flags(F2FS_CKPT(sbi), f);
	spin_unlock_irqrestore(&sbi->cp_lock, flags);
}

static inline void __clear_ckpt_flags(struct f2fs_checkpoint *cp, unsigned int f)
{
	unsigned int ckpt_flags;

	ckpt_flags = le32_to_cpu(cp->ckpt_flags);
	ckpt_flags &= (~f);
	cp->ckpt_flags = cpu_to_le32(ckpt_flags);
}

static inline void clear_ckpt_flags(struct f2fs_sb_info *sbi, unsigned int f)
{
	unsigned long flags;

	spin_lock_irqsave(&sbi->cp_lock, flags);
	__clear_ckpt_flags(F2FS_CKPT(sbi), f);
	spin_unlock_irqrestore(&sbi->cp_lock, flags);
}

#define init_f2fs_rwsem(sem)					\
do {								\
	static struct lock_class_key __key;			\
								\
	__init_f2fs_rwsem((sem), #sem, &__key);			\
} while (0)

static inline void __init_f2fs_rwsem(struct f2fs_rwsem *sem,
		const char *sem_name, struct lock_class_key *key)
{
	__init_rwsem(&sem->internal_rwsem, sem_name, key);
#ifdef CONFIG_F2FS_UNFAIR_RWSEM
	init_waitqueue_head(&sem->read_waiters);
#endif
}

static inline int f2fs_rwsem_is_locked(struct f2fs_rwsem *sem)
{
	return rwsem_is_locked(&sem->internal_rwsem);
}

static inline int f2fs_rwsem_is_contended(struct f2fs_rwsem *sem)
{
	return rwsem_is_contended(&sem->internal_rwsem);
}

static inline void f2fs_down_read(struct f2fs_rwsem *sem)
{
#ifdef CONFIG_F2FS_UNFAIR_RWSEM
	wait_event(sem->read_waiters, down_read_trylock(&sem->internal_rwsem));
#else
	down_read(&sem->internal_rwsem);
#endif
}

static inline int f2fs_down_read_trylock(struct f2fs_rwsem *sem)
{
	return down_read_trylock(&sem->internal_rwsem);
}

#ifdef CONFIG_DEBUG_LOCK_ALLOC
static inline void f2fs_down_read_nested(struct f2fs_rwsem *sem, int subclass)
{
	down_read_nested(&sem->internal_rwsem, subclass);
}
#else
#define f2fs_down_read_nested(sem, subclass) f2fs_down_read(sem)
#endif

static inline void f2fs_up_read(struct f2fs_rwsem *sem)
{
	up_read(&sem->internal_rwsem);
}

static inline void f2fs_down_write(struct f2fs_rwsem *sem)
{
	down_write(&sem->internal_rwsem);
}

static inline int f2fs_down_write_trylock(struct f2fs_rwsem *sem)
{
	return down_write_trylock(&sem->internal_rwsem);
}

static inline void f2fs_up_write(struct f2fs_rwsem *sem)
{
	up_write(&sem->internal_rwsem);
#ifdef CONFIG_F2FS_UNFAIR_RWSEM
	wake_up_all(&sem->read_waiters);
#endif
}

static inline void f2fs_lock_op(struct f2fs_sb_info *sbi)
{
	f2fs_down_read(&sbi->cp_rwsem);
}

static inline int f2fs_trylock_op(struct f2fs_sb_info *sbi)
{
	if (time_to_inject(sbi, FAULT_LOCK_OP)) {
		f2fs_show_injection_info(sbi, FAULT_LOCK_OP);
		return 0;
	}
	return f2fs_down_read_trylock(&sbi->cp_rwsem);
}

static inline void f2fs_unlock_op(struct f2fs_sb_info *sbi)
{
	f2fs_up_read(&sbi->cp_rwsem);
}

static inline void f2fs_lock_all(struct f2fs_sb_info *sbi)
{
	f2fs_down_write(&sbi->cp_rwsem);
}

static inline void f2fs_unlock_all(struct f2fs_sb_info *sbi)
{
	f2fs_up_write(&sbi->cp_rwsem);
}

static inline int __get_cp_reason(struct f2fs_sb_info *sbi)
{
	int reason = CP_SYNC;

	if (test_opt(sbi, FASTBOOT))
		reason = CP_FASTBOOT;
	if (is_sbi_flag_set(sbi, SBI_IS_CLOSE))
		reason = CP_UMOUNT;
	return reason;
}

static inline bool __remain_node_summaries(int reason)
{
	return (reason & (CP_UMOUNT | CP_FASTBOOT));
}

static inline bool __exist_node_summaries(struct f2fs_sb_info *sbi)
{
	return (is_set_ckpt_flags(sbi, CP_UMOUNT_FLAG) ||
			is_set_ckpt_flags(sbi, CP_FASTBOOT_FLAG));
}

/*
 * Check whether the inode has blocks or not
 */
static inline int F2FS_HAS_BLOCKS(struct inode *inode)
{
	block_t xattr_block = F2FS_I(inode)->i_xattr_nid ? 1 : 0;

	return (inode->i_blocks >> F2FS_LOG_SECTORS_PER_BLOCK) > xattr_block;
}

static inline bool f2fs_has_xattr_block(unsigned int ofs)
{
	return ofs == XATTR_NODE_OFFSET;
}

static inline bool __allow_reserved_blocks(struct f2fs_sb_info *sbi,
					struct inode *inode, bool cap)
{
	if (!inode)
		return true;
	if (!test_opt(sbi, RESERVE_ROOT))
		return false;
	if (IS_NOQUOTA(inode))
		return true;
	if (uid_eq(F2FS_OPTION(sbi).s_resuid, current_fsuid()))
		return true;
	if (!gid_eq(F2FS_OPTION(sbi).s_resgid, GLOBAL_ROOT_GID) &&
					in_group_p(F2FS_OPTION(sbi).s_resgid))
		return true;
	if (cap && capable(CAP_SYS_RESOURCE))
		return true;
	return false;
}

static inline void f2fs_i_blocks_write(struct inode *, block_t, bool, bool);
static inline int inc_valid_block_count(struct f2fs_sb_info *sbi,
				 struct inode *inode, blkcnt_t *count)
{
	blkcnt_t diff = 0, release = 0;
	block_t avail_user_block_count;
	int ret;

	ret = dquot_reserve_block(inode, *count);
	if (ret)
		return ret;

	if (time_to_inject(sbi, FAULT_BLOCK)) {
		f2fs_show_injection_info(sbi, FAULT_BLOCK);
		release = *count;
		goto release_quota;
	}

	/*
	 * let's increase this in prior to actual block count change in order
	 * for f2fs_sync_file to avoid data races when deciding checkpoint.
	 */
	percpu_counter_add(&sbi->alloc_valid_block_count, (*count));

	spin_lock(&sbi->stat_lock);
	sbi->total_valid_block_count += (block_t)(*count);
	avail_user_block_count = sbi->user_block_count -
					sbi->current_reserved_blocks;

	if (!__allow_reserved_blocks(sbi, inode, true))
		avail_user_block_count -= F2FS_OPTION(sbi).root_reserved_blocks;

	if (F2FS_IO_ALIGNED(sbi))
		avail_user_block_count -= sbi->blocks_per_seg *
				SM_I(sbi)->additional_reserved_segments;

	if (unlikely(is_sbi_flag_set(sbi, SBI_CP_DISABLED))) {
		if (avail_user_block_count > sbi->unusable_block_count)
			avail_user_block_count -= sbi->unusable_block_count;
		else
			avail_user_block_count = 0;
	}
	if (unlikely(sbi->total_valid_block_count > avail_user_block_count)) {
		diff = sbi->total_valid_block_count - avail_user_block_count;
		if (diff > *count)
			diff = *count;
		*count -= diff;
		release = diff;
		sbi->total_valid_block_count -= diff;
		if (!*count) {
			spin_unlock(&sbi->stat_lock);
			goto enospc;
		}
	}
	spin_unlock(&sbi->stat_lock);

	if (unlikely(release)) {
		percpu_counter_sub(&sbi->alloc_valid_block_count, release);
		dquot_release_reservation_block(inode, release);
	}
	f2fs_i_blocks_write(inode, *count, true, true);
	return 0;

enospc:
	percpu_counter_sub(&sbi->alloc_valid_block_count, release);
release_quota:
	dquot_release_reservation_block(inode, release);
	return -ENOSPC;
}

__printf(2, 3)
void f2fs_printk(struct f2fs_sb_info *sbi, const char *fmt, ...);

#define f2fs_err(sbi, fmt, ...)						\
	f2fs_printk(sbi, KERN_ERR fmt, ##__VA_ARGS__)
#define f2fs_warn(sbi, fmt, ...)					\
	f2fs_printk(sbi, KERN_WARNING fmt, ##__VA_ARGS__)
#define f2fs_notice(sbi, fmt, ...)					\
	f2fs_printk(sbi, KERN_NOTICE fmt, ##__VA_ARGS__)
#define f2fs_info(sbi, fmt, ...)					\
	f2fs_printk(sbi, KERN_INFO fmt, ##__VA_ARGS__)
#define f2fs_debug(sbi, fmt, ...)					\
	f2fs_printk(sbi, KERN_DEBUG fmt, ##__VA_ARGS__)

static inline void dec_valid_block_count(struct f2fs_sb_info *sbi,
						struct inode *inode,
						block_t count)
{
	blkcnt_t sectors = count << F2FS_LOG_SECTORS_PER_BLOCK;

	spin_lock(&sbi->stat_lock);
	f2fs_bug_on(sbi, sbi->total_valid_block_count < (block_t) count);
	sbi->total_valid_block_count -= (block_t)count;
	if (sbi->reserved_blocks &&
		sbi->current_reserved_blocks < sbi->reserved_blocks)
		sbi->current_reserved_blocks = min(sbi->reserved_blocks,
					sbi->current_reserved_blocks + count);
	spin_unlock(&sbi->stat_lock);
	if (unlikely(inode->i_blocks < sectors)) {
		f2fs_warn(sbi, "Inconsistent i_blocks, ino:%lu, iblocks:%llu, sectors:%llu",
			  inode->i_ino,
			  (unsigned long long)inode->i_blocks,
			  (unsigned long long)sectors);
		set_sbi_flag(sbi, SBI_NEED_FSCK);
		return;
	}
	f2fs_i_blocks_write(inode, count, false, true);
}

static inline void inc_page_count(struct f2fs_sb_info *sbi, int count_type)
{
	atomic_inc(&sbi->nr_pages[count_type]);

	if (count_type == F2FS_DIRTY_DENTS ||
			count_type == F2FS_DIRTY_NODES ||
			count_type == F2FS_DIRTY_META ||
			count_type == F2FS_DIRTY_QDATA ||
			count_type == F2FS_DIRTY_IMETA)
		set_sbi_flag(sbi, SBI_IS_DIRTY);
}

static inline void inode_inc_dirty_pages(struct inode *inode)
{
	atomic_inc(&F2FS_I(inode)->dirty_pages);
	inc_page_count(F2FS_I_SB(inode), S_ISDIR(inode->i_mode) ?
				F2FS_DIRTY_DENTS : F2FS_DIRTY_DATA);
	if (IS_NOQUOTA(inode))
		inc_page_count(F2FS_I_SB(inode), F2FS_DIRTY_QDATA);
}

static inline void dec_page_count(struct f2fs_sb_info *sbi, int count_type)
{
	atomic_dec(&sbi->nr_pages[count_type]);
}

static inline void inode_dec_dirty_pages(struct inode *inode)
{
	if (!S_ISDIR(inode->i_mode) && !S_ISREG(inode->i_mode) &&
			!S_ISLNK(inode->i_mode))
		return;

	atomic_dec(&F2FS_I(inode)->dirty_pages);
	dec_page_count(F2FS_I_SB(inode), S_ISDIR(inode->i_mode) ?
				F2FS_DIRTY_DENTS : F2FS_DIRTY_DATA);
	if (IS_NOQUOTA(inode))
		dec_page_count(F2FS_I_SB(inode), F2FS_DIRTY_QDATA);
}

static inline void inc_atomic_write_cnt(struct inode *inode)
{
	struct f2fs_sb_info *sbi = F2FS_I_SB(inode);
	struct f2fs_inode_info *fi = F2FS_I(inode);
	u64 current_write;

	fi->atomic_write_cnt++;
	atomic64_inc(&sbi->current_atomic_write);
	current_write = atomic64_read(&sbi->current_atomic_write);
	if (current_write > sbi->peak_atomic_write)
		sbi->peak_atomic_write = current_write;
}

static inline void release_atomic_write_cnt(struct inode *inode)
{
	struct f2fs_sb_info *sbi = F2FS_I_SB(inode);
	struct f2fs_inode_info *fi = F2FS_I(inode);

	atomic64_sub(fi->atomic_write_cnt, &sbi->current_atomic_write);
	fi->atomic_write_cnt = 0;
}

static inline s64 get_pages(struct f2fs_sb_info *sbi, int count_type)
{
	return atomic_read(&sbi->nr_pages[count_type]);
}

static inline int get_dirty_pages(struct inode *inode)
{
	return atomic_read(&F2FS_I(inode)->dirty_pages);
}

static inline int get_blocktype_secs(struct f2fs_sb_info *sbi, int block_type)
{
	unsigned int pages_per_sec = sbi->segs_per_sec * sbi->blocks_per_seg;
	unsigned int segs = (get_pages(sbi, block_type) + pages_per_sec - 1) >>
						sbi->log_blocks_per_seg;

	return segs / sbi->segs_per_sec;
}

static inline block_t valid_user_blocks(struct f2fs_sb_info *sbi)
{
	return sbi->total_valid_block_count;
}

static inline block_t discard_blocks(struct f2fs_sb_info *sbi)
{
	return sbi->discard_blks;
}

static inline unsigned long __bitmap_size(struct f2fs_sb_info *sbi, int flag)
{
	struct f2fs_checkpoint *ckpt = F2FS_CKPT(sbi);

	/* return NAT or SIT bitmap */
	if (flag == NAT_BITMAP)
		return le32_to_cpu(ckpt->nat_ver_bitmap_bytesize);
	else if (flag == SIT_BITMAP)
		return le32_to_cpu(ckpt->sit_ver_bitmap_bytesize);

	return 0;
}

static inline block_t __cp_payload(struct f2fs_sb_info *sbi)
{
	return le32_to_cpu(F2FS_RAW_SUPER(sbi)->cp_payload);
}

static inline void *__bitmap_ptr(struct f2fs_sb_info *sbi, int flag)
{
	struct f2fs_checkpoint *ckpt = F2FS_CKPT(sbi);
	void *tmp_ptr = &ckpt->sit_nat_version_bitmap;
	int offset;

	if (is_set_ckpt_flags(sbi, CP_LARGE_NAT_BITMAP_FLAG)) {
		offset = (flag == SIT_BITMAP) ?
			le32_to_cpu(ckpt->nat_ver_bitmap_bytesize) : 0;
		/*
		 * if large_nat_bitmap feature is enabled, leave checksum
		 * protection for all nat/sit bitmaps.
		 */
		return tmp_ptr + offset + sizeof(__le32);
	}

	if (__cp_payload(sbi) > 0) {
		if (flag == NAT_BITMAP)
			return tmp_ptr;
		else
			return (unsigned char *)ckpt + F2FS_BLKSIZE;
	} else {
		offset = (flag == NAT_BITMAP) ?
			le32_to_cpu(ckpt->sit_ver_bitmap_bytesize) : 0;
		return tmp_ptr + offset;
	}
}

static inline block_t __start_cp_addr(struct f2fs_sb_info *sbi)
{
	block_t start_addr = le32_to_cpu(F2FS_RAW_SUPER(sbi)->cp_blkaddr);

	if (sbi->cur_cp_pack == 2)
		start_addr += sbi->blocks_per_seg;
	return start_addr;
}

static inline block_t __start_cp_next_addr(struct f2fs_sb_info *sbi)
{
	block_t start_addr = le32_to_cpu(F2FS_RAW_SUPER(sbi)->cp_blkaddr);

	if (sbi->cur_cp_pack == 1)
		start_addr += sbi->blocks_per_seg;
	return start_addr;
}

static inline void __set_cp_next_pack(struct f2fs_sb_info *sbi)
{
	sbi->cur_cp_pack = (sbi->cur_cp_pack == 1) ? 2 : 1;
}

static inline block_t __start_sum_addr(struct f2fs_sb_info *sbi)
{
	return le32_to_cpu(F2FS_CKPT(sbi)->cp_pack_start_sum);
}

extern void f2fs_mark_inode_dirty_sync(struct inode *inode, bool sync);
static inline int inc_valid_node_count(struct f2fs_sb_info *sbi,
					struct inode *inode, bool is_inode)
{
	block_t	valid_block_count;
	unsigned int valid_node_count, user_block_count;
	int err;

	if (is_inode) {
		if (inode) {
			err = dquot_alloc_inode(inode);
			if (err)
				return err;
		}
	} else {
		err = dquot_reserve_block(inode, 1);
		if (err)
			return err;
	}

	if (time_to_inject(sbi, FAULT_BLOCK)) {
		f2fs_show_injection_info(sbi, FAULT_BLOCK);
		goto enospc;
	}

	spin_lock(&sbi->stat_lock);

	valid_block_count = sbi->total_valid_block_count +
					sbi->current_reserved_blocks + 1;

	if (!__allow_reserved_blocks(sbi, inode, false))
		valid_block_count += F2FS_OPTION(sbi).root_reserved_blocks;

	if (F2FS_IO_ALIGNED(sbi))
		valid_block_count += sbi->blocks_per_seg *
				SM_I(sbi)->additional_reserved_segments;

	user_block_count = sbi->user_block_count;
	if (unlikely(is_sbi_flag_set(sbi, SBI_CP_DISABLED)))
		user_block_count -= sbi->unusable_block_count;

	if (unlikely(valid_block_count > user_block_count)) {
		spin_unlock(&sbi->stat_lock);
		goto enospc;
	}

	valid_node_count = sbi->total_valid_node_count + 1;
	if (unlikely(valid_node_count > sbi->total_node_count)) {
		spin_unlock(&sbi->stat_lock);
		goto enospc;
	}

	sbi->total_valid_node_count++;
	sbi->total_valid_block_count++;
	spin_unlock(&sbi->stat_lock);

	if (inode) {
		if (is_inode)
			f2fs_mark_inode_dirty_sync(inode, true);
		else
			f2fs_i_blocks_write(inode, 1, true, true);
	}

	percpu_counter_inc(&sbi->alloc_valid_block_count);
	return 0;

enospc:
	if (is_inode) {
		if (inode)
			dquot_free_inode(inode);
	} else {
		dquot_release_reservation_block(inode, 1);
	}
	return -ENOSPC;
}

static inline void dec_valid_node_count(struct f2fs_sb_info *sbi,
					struct inode *inode, bool is_inode)
{
	spin_lock(&sbi->stat_lock);

	if (unlikely(!sbi->total_valid_block_count ||
			!sbi->total_valid_node_count)) {
		f2fs_warn(sbi, "dec_valid_node_count: inconsistent block counts, total_valid_block:%u, total_valid_node:%u",
			  sbi->total_valid_block_count,
			  sbi->total_valid_node_count);
		set_sbi_flag(sbi, SBI_NEED_FSCK);
	} else {
		sbi->total_valid_block_count--;
		sbi->total_valid_node_count--;
	}

	if (sbi->reserved_blocks &&
		sbi->current_reserved_blocks < sbi->reserved_blocks)
		sbi->current_reserved_blocks++;

	spin_unlock(&sbi->stat_lock);

	if (is_inode) {
		dquot_free_inode(inode);
	} else {
		if (unlikely(inode->i_blocks == 0)) {
			f2fs_warn(sbi, "dec_valid_node_count: inconsistent i_blocks, ino:%lu, iblocks:%llu",
				  inode->i_ino,
				  (unsigned long long)inode->i_blocks);
			set_sbi_flag(sbi, SBI_NEED_FSCK);
			return;
		}
		f2fs_i_blocks_write(inode, 1, false, true);
	}
}

static inline unsigned int valid_node_count(struct f2fs_sb_info *sbi)
{
	return sbi->total_valid_node_count;
}

static inline void inc_valid_inode_count(struct f2fs_sb_info *sbi)
{
	percpu_counter_inc(&sbi->total_valid_inode_count);
}

static inline void dec_valid_inode_count(struct f2fs_sb_info *sbi)
{
	percpu_counter_dec(&sbi->total_valid_inode_count);
}

static inline s64 valid_inode_count(struct f2fs_sb_info *sbi)
{
	return percpu_counter_sum_positive(&sbi->total_valid_inode_count);
}

static inline struct page *f2fs_grab_cache_page(struct address_space *mapping,
						pgoff_t index, bool for_write)
{
	struct page *page;

	if (IS_ENABLED(CONFIG_F2FS_FAULT_INJECTION)) {
		if (!for_write)
			page = find_get_page_flags(mapping, index,
							FGP_LOCK | FGP_ACCESSED);
		else
			page = find_lock_page(mapping, index);
		if (page)
			return page;

		if (time_to_inject(F2FS_M_SB(mapping), FAULT_PAGE_ALLOC)) {
			f2fs_show_injection_info(F2FS_M_SB(mapping),
							FAULT_PAGE_ALLOC);
			return NULL;
		}
	}

	if (!for_write)
		return grab_cache_page(mapping, index);
	return grab_cache_page_write_begin(mapping, index, AOP_FLAG_NOFS);
}

static inline struct page *f2fs_pagecache_get_page(
				struct address_space *mapping, pgoff_t index,
				int fgp_flags, gfp_t gfp_mask)
{
	if (time_to_inject(F2FS_M_SB(mapping), FAULT_PAGE_GET)) {
		f2fs_show_injection_info(F2FS_M_SB(mapping), FAULT_PAGE_GET);
		return NULL;
	}

	return pagecache_get_page(mapping, index, fgp_flags, gfp_mask);
}

static inline void f2fs_copy_page(struct page *src, struct page *dst)
{
	char *src_kaddr = kmap(src);
	char *dst_kaddr = kmap(dst);

	memcpy(dst_kaddr, src_kaddr, PAGE_SIZE);
	kunmap(dst);
	kunmap(src);
}

static inline void f2fs_put_page(struct page *page, int unlock)
{
	if (!page)
		return;

	if (unlock) {
		f2fs_bug_on(F2FS_P_SB(page), !PageLocked(page));
		unlock_page(page);
	}
	put_page(page);
}

static inline void f2fs_put_dnode(struct dnode_of_data *dn)
{
	if (dn->node_page)
		f2fs_put_page(dn->node_page, 1);
	if (dn->inode_page && dn->node_page != dn->inode_page)
		f2fs_put_page(dn->inode_page, 0);
	dn->node_page = NULL;
	dn->inode_page = NULL;
}

static inline struct kmem_cache *f2fs_kmem_cache_create(const char *name,
					size_t size)
{
	return kmem_cache_create(name, size, 0, SLAB_RECLAIM_ACCOUNT, NULL);
}

static inline void *f2fs_kmem_cache_alloc_nofail(struct kmem_cache *cachep,
						gfp_t flags)
{
	void *entry;

	entry = kmem_cache_alloc(cachep, flags);
	if (!entry)
		entry = kmem_cache_alloc(cachep, flags | __GFP_NOFAIL);
	return entry;
}

static inline void *f2fs_kmem_cache_alloc(struct kmem_cache *cachep,
			gfp_t flags, bool nofail, struct f2fs_sb_info *sbi)
{
	if (nofail)
		return f2fs_kmem_cache_alloc_nofail(cachep, flags);

	if (time_to_inject(sbi, FAULT_SLAB_ALLOC)) {
		f2fs_show_injection_info(sbi, FAULT_SLAB_ALLOC);
		return NULL;
	}

	return kmem_cache_alloc(cachep, flags);
}

static inline bool is_inflight_io(struct f2fs_sb_info *sbi, int type)
{
	if (get_pages(sbi, F2FS_RD_DATA) || get_pages(sbi, F2FS_RD_NODE) ||
		get_pages(sbi, F2FS_RD_META) || get_pages(sbi, F2FS_WB_DATA) ||
		get_pages(sbi, F2FS_WB_CP_DATA) ||
		get_pages(sbi, F2FS_DIO_READ) ||
		get_pages(sbi, F2FS_DIO_WRITE))
		return true;

	if (type != DISCARD_TIME && SM_I(sbi) && SM_I(sbi)->dcc_info &&
			atomic_read(&SM_I(sbi)->dcc_info->queued_discard))
		return true;

	if (SM_I(sbi) && SM_I(sbi)->fcc_info &&
			atomic_read(&SM_I(sbi)->fcc_info->queued_flush))
		return true;
	return false;
}

static inline bool is_idle(struct f2fs_sb_info *sbi, int type)
{
	if (sbi->gc_mode == GC_URGENT_HIGH)
		return true;

	if (is_inflight_io(sbi, type))
		return false;

	if (sbi->gc_mode == GC_URGENT_MID)
		return true;

	if (sbi->gc_mode == GC_URGENT_LOW &&
			(type == DISCARD_TIME || type == GC_TIME))
		return true;

	return f2fs_time_over(sbi, type);
}

static inline void f2fs_radix_tree_insert(struct radix_tree_root *root,
				unsigned long index, void *item)
{
	while (radix_tree_insert(root, index, item))
		cond_resched();
}

#define RAW_IS_INODE(p)	((p)->footer.nid == (p)->footer.ino)

static inline bool IS_INODE(struct page *page)
{
	struct f2fs_node *p = F2FS_NODE(page);

	return RAW_IS_INODE(p);
}

static inline int offset_in_addr(struct f2fs_inode *i)
{
	return (i->i_inline & F2FS_EXTRA_ATTR) ?
			(le16_to_cpu(i->i_extra_isize) / sizeof(__le32)) : 0;
}

static inline __le32 *blkaddr_in_node(struct f2fs_node *node)
{
	return RAW_IS_INODE(node) ? node->i.i_addr : node->dn.addr;
}

static inline int f2fs_has_extra_attr(struct inode *inode);
static inline block_t data_blkaddr(struct inode *inode,
			struct page *node_page, unsigned int offset)
{
	struct f2fs_node *raw_node;
	__le32 *addr_array;
	int base = 0;
	bool is_inode = IS_INODE(node_page);

	raw_node = F2FS_NODE(node_page);

	if (is_inode) {
		if (!inode)
			/* from GC path only */
			base = offset_in_addr(&raw_node->i);
		else if (f2fs_has_extra_attr(inode))
			base = get_extra_isize(inode);
	}

	addr_array = blkaddr_in_node(raw_node);
	return le32_to_cpu(addr_array[base + offset]);
}

static inline block_t f2fs_data_blkaddr(struct dnode_of_data *dn)
{
	return data_blkaddr(dn->inode, dn->node_page, dn->ofs_in_node);
}

static inline int f2fs_test_bit(unsigned int nr, char *addr)
{
	int mask;

	addr += (nr >> 3);
	mask = 1 << (7 - (nr & 0x07));
	return mask & *addr;
}

static inline void f2fs_set_bit(unsigned int nr, char *addr)
{
	int mask;

	addr += (nr >> 3);
	mask = 1 << (7 - (nr & 0x07));
	*addr |= mask;
}

static inline void f2fs_clear_bit(unsigned int nr, char *addr)
{
	int mask;

	addr += (nr >> 3);
	mask = 1 << (7 - (nr & 0x07));
	*addr &= ~mask;
}

static inline int f2fs_test_and_set_bit(unsigned int nr, char *addr)
{
	int mask;
	int ret;

	addr += (nr >> 3);
	mask = 1 << (7 - (nr & 0x07));
	ret = mask & *addr;
	*addr |= mask;
	return ret;
}

static inline int f2fs_test_and_clear_bit(unsigned int nr, char *addr)
{
	int mask;
	int ret;

	addr += (nr >> 3);
	mask = 1 << (7 - (nr & 0x07));
	ret = mask & *addr;
	*addr &= ~mask;
	return ret;
}

static inline void f2fs_change_bit(unsigned int nr, char *addr)
{
	int mask;

	addr += (nr >> 3);
	mask = 1 << (7 - (nr & 0x07));
	*addr ^= mask;
}

/*
 * On-disk inode flags (f2fs_inode::i_flags)
 */
#define F2FS_COMPR_FL			0x00000004 /* Compress file */
#define F2FS_SYNC_FL			0x00000008 /* Synchronous updates */
#define F2FS_IMMUTABLE_FL		0x00000010 /* Immutable file */
#define F2FS_APPEND_FL			0x00000020 /* writes to file may only append */
#define F2FS_NODUMP_FL			0x00000040 /* do not dump file */
#define F2FS_NOATIME_FL			0x00000080 /* do not update atime */
#define F2FS_NOCOMP_FL			0x00000400 /* Don't compress */
#define F2FS_INDEX_FL			0x00001000 /* hash-indexed directory */
#define F2FS_DIRSYNC_FL			0x00010000 /* dirsync behaviour (directories only) */
#define F2FS_PROJINHERIT_FL		0x20000000 /* Create with parents projid */
#define F2FS_CASEFOLD_FL		0x40000000 /* Casefolded file */

/* Flags that should be inherited by new inodes from their parent. */
#define F2FS_FL_INHERITED (F2FS_SYNC_FL | F2FS_NODUMP_FL | F2FS_NOATIME_FL | \
			   F2FS_DIRSYNC_FL | F2FS_PROJINHERIT_FL | \
			   F2FS_CASEFOLD_FL)

/* Flags that are appropriate for regular files (all but dir-specific ones). */
#define F2FS_REG_FLMASK		(~(F2FS_DIRSYNC_FL | F2FS_PROJINHERIT_FL | \
				F2FS_CASEFOLD_FL))

/* Flags that are appropriate for non-directories/regular files. */
#define F2FS_OTHER_FLMASK	(F2FS_NODUMP_FL | F2FS_NOATIME_FL)

static inline __u32 f2fs_mask_flags(umode_t mode, __u32 flags)
{
	if (S_ISDIR(mode))
		return flags;
	else if (S_ISREG(mode))
		return flags & F2FS_REG_FLMASK;
	else
		return flags & F2FS_OTHER_FLMASK;
}

static inline void __mark_inode_dirty_flag(struct inode *inode,
						int flag, bool set)
{
	switch (flag) {
	case FI_INLINE_XATTR:
	case FI_INLINE_DATA:
	case FI_INLINE_DENTRY:
	case FI_NEW_INODE:
		if (set)
			return;
		/* fall through */
	case FI_DATA_EXIST:
	case FI_INLINE_DOTS:
	case FI_PIN_FILE:
	case FI_COMPRESS_RELEASED:
		f2fs_mark_inode_dirty_sync(inode, true);
	}
}

static inline void set_inode_flag(struct inode *inode, int flag)
{
	set_bit(flag, F2FS_I(inode)->flags);
	__mark_inode_dirty_flag(inode, flag, true);
}

static inline int is_inode_flag_set(struct inode *inode, int flag)
{
	return test_bit(flag, F2FS_I(inode)->flags);
}

static inline void clear_inode_flag(struct inode *inode, int flag)
{
	clear_bit(flag, F2FS_I(inode)->flags);
	__mark_inode_dirty_flag(inode, flag, false);
}

static inline bool f2fs_verity_in_progress(struct inode *inode)
{
	return IS_ENABLED(CONFIG_FS_VERITY) &&
	       is_inode_flag_set(inode, FI_VERITY_IN_PROGRESS);
}

static inline void set_acl_inode(struct inode *inode, umode_t mode)
{
	F2FS_I(inode)->i_acl_mode = mode;
	set_inode_flag(inode, FI_ACL_MODE);
	f2fs_mark_inode_dirty_sync(inode, false);
}

static inline void f2fs_i_links_write(struct inode *inode, bool inc)
{
	if (inc)
		inc_nlink(inode);
	else
		drop_nlink(inode);
	f2fs_mark_inode_dirty_sync(inode, true);
}

static inline void f2fs_i_blocks_write(struct inode *inode,
					block_t diff, bool add, bool claim)
{
	bool clean = !is_inode_flag_set(inode, FI_DIRTY_INODE);
	bool recover = is_inode_flag_set(inode, FI_AUTO_RECOVER);

	/* add = 1, claim = 1 should be dquot_reserve_block in pair */
	if (add) {
		if (claim)
			dquot_claim_block(inode, diff);
		else
			dquot_alloc_block_nofail(inode, diff);
	} else {
		dquot_free_block(inode, diff);
	}

	f2fs_mark_inode_dirty_sync(inode, true);
	if (clean || recover)
		set_inode_flag(inode, FI_AUTO_RECOVER);
}

static inline bool f2fs_is_atomic_file(struct inode *inode);

static inline void f2fs_i_size_write(struct inode *inode, loff_t i_size)
{
	bool clean = !is_inode_flag_set(inode, FI_DIRTY_INODE);
	bool recover = is_inode_flag_set(inode, FI_AUTO_RECOVER);

	if (i_size_read(inode) == i_size)
		return;

	i_size_write(inode, i_size);

	if (f2fs_is_atomic_file(inode))
		return;

	f2fs_mark_inode_dirty_sync(inode, true);
	if (clean || recover)
		set_inode_flag(inode, FI_AUTO_RECOVER);
}

static inline void f2fs_i_depth_write(struct inode *inode, unsigned int depth)
{
	F2FS_I(inode)->i_current_depth = depth;
	f2fs_mark_inode_dirty_sync(inode, true);
}

static inline void f2fs_i_gc_failures_write(struct inode *inode,
					unsigned int count)
{
	F2FS_I(inode)->i_gc_failures[GC_FAILURE_PIN] = count;
	f2fs_mark_inode_dirty_sync(inode, true);
}

static inline void f2fs_i_xnid_write(struct inode *inode, nid_t xnid)
{
	F2FS_I(inode)->i_xattr_nid = xnid;
	f2fs_mark_inode_dirty_sync(inode, true);
}

static inline void f2fs_i_pino_write(struct inode *inode, nid_t pino)
{
	F2FS_I(inode)->i_pino = pino;
	f2fs_mark_inode_dirty_sync(inode, true);
}

static inline void get_inline_info(struct inode *inode, struct f2fs_inode *ri)
{
	struct f2fs_inode_info *fi = F2FS_I(inode);

	if (ri->i_inline & F2FS_INLINE_XATTR)
		set_bit(FI_INLINE_XATTR, fi->flags);
	if (ri->i_inline & F2FS_INLINE_DATA)
		set_bit(FI_INLINE_DATA, fi->flags);
	if (ri->i_inline & F2FS_INLINE_DENTRY)
		set_bit(FI_INLINE_DENTRY, fi->flags);
	if (ri->i_inline & F2FS_DATA_EXIST)
		set_bit(FI_DATA_EXIST, fi->flags);
	if (ri->i_inline & F2FS_INLINE_DOTS)
		set_bit(FI_INLINE_DOTS, fi->flags);
	if (ri->i_inline & F2FS_EXTRA_ATTR)
		set_bit(FI_EXTRA_ATTR, fi->flags);
	if (ri->i_inline & F2FS_PIN_FILE)
		set_bit(FI_PIN_FILE, fi->flags);
	if (ri->i_inline & F2FS_COMPRESS_RELEASED)
		set_bit(FI_COMPRESS_RELEASED, fi->flags);
}

static inline void set_raw_inline(struct inode *inode, struct f2fs_inode *ri)
{
	ri->i_inline = 0;

	if (is_inode_flag_set(inode, FI_INLINE_XATTR))
		ri->i_inline |= F2FS_INLINE_XATTR;
	if (is_inode_flag_set(inode, FI_INLINE_DATA))
		ri->i_inline |= F2FS_INLINE_DATA;
	if (is_inode_flag_set(inode, FI_INLINE_DENTRY))
		ri->i_inline |= F2FS_INLINE_DENTRY;
	if (is_inode_flag_set(inode, FI_DATA_EXIST))
		ri->i_inline |= F2FS_DATA_EXIST;
	if (is_inode_flag_set(inode, FI_INLINE_DOTS))
		ri->i_inline |= F2FS_INLINE_DOTS;
	if (is_inode_flag_set(inode, FI_EXTRA_ATTR))
		ri->i_inline |= F2FS_EXTRA_ATTR;
	if (is_inode_flag_set(inode, FI_PIN_FILE))
		ri->i_inline |= F2FS_PIN_FILE;
	if (is_inode_flag_set(inode, FI_COMPRESS_RELEASED))
		ri->i_inline |= F2FS_COMPRESS_RELEASED;
}

static inline int f2fs_has_extra_attr(struct inode *inode)
{
	return is_inode_flag_set(inode, FI_EXTRA_ATTR);
}

static inline int f2fs_has_inline_xattr(struct inode *inode)
{
	return is_inode_flag_set(inode, FI_INLINE_XATTR);
}

static inline int f2fs_compressed_file(struct inode *inode)
{
	return S_ISREG(inode->i_mode) &&
		is_inode_flag_set(inode, FI_COMPRESSED_FILE);
}

static inline bool f2fs_need_compress_data(struct inode *inode)
{
	int compress_mode = F2FS_OPTION(F2FS_I_SB(inode)).compress_mode;

	if (!f2fs_compressed_file(inode))
		return false;

	if (compress_mode == COMPR_MODE_FS)
		return true;
	else if (compress_mode == COMPR_MODE_USER &&
			is_inode_flag_set(inode, FI_ENABLE_COMPRESS))
		return true;

	return false;
}

static inline unsigned int addrs_per_inode(struct inode *inode)
{
	unsigned int addrs = CUR_ADDRS_PER_INODE(inode) -
				get_inline_xattr_addrs(inode);

	if (!f2fs_compressed_file(inode))
		return addrs;
	return ALIGN_DOWN(addrs, F2FS_I(inode)->i_cluster_size);
}

static inline unsigned int addrs_per_block(struct inode *inode)
{
	if (!f2fs_compressed_file(inode))
		return DEF_ADDRS_PER_BLOCK;
	return ALIGN_DOWN(DEF_ADDRS_PER_BLOCK, F2FS_I(inode)->i_cluster_size);
}

static inline void *inline_xattr_addr(struct inode *inode, struct page *page)
{
	struct f2fs_inode *ri = F2FS_INODE(page);

	return (void *)&(ri->i_addr[DEF_ADDRS_PER_INODE -
					get_inline_xattr_addrs(inode)]);
}

static inline int inline_xattr_size(struct inode *inode)
{
	if (f2fs_has_inline_xattr(inode))
		return get_inline_xattr_addrs(inode) * sizeof(__le32);
	return 0;
}

/*
 * Notice: check inline_data flag without inode page lock is unsafe.
 * It could change at any time by f2fs_convert_inline_page().
 */
static inline int f2fs_has_inline_data(struct inode *inode)
{
	return is_inode_flag_set(inode, FI_INLINE_DATA);
}

static inline int f2fs_exist_data(struct inode *inode)
{
	return is_inode_flag_set(inode, FI_DATA_EXIST);
}

static inline int f2fs_has_inline_dots(struct inode *inode)
{
	return is_inode_flag_set(inode, FI_INLINE_DOTS);
}

static inline int f2fs_is_mmap_file(struct inode *inode)
{
	return is_inode_flag_set(inode, FI_MMAP_FILE);
}

static inline bool f2fs_is_pinned_file(struct inode *inode)
{
	return is_inode_flag_set(inode, FI_PIN_FILE);
}

static inline bool f2fs_is_atomic_file(struct inode *inode)
{
	return is_inode_flag_set(inode, FI_ATOMIC_FILE);
}

static inline bool f2fs_is_cow_file(struct inode *inode)
{
	return is_inode_flag_set(inode, FI_COW_FILE);
}

static inline bool f2fs_is_first_block_written(struct inode *inode)
{
	return is_inode_flag_set(inode, FI_FIRST_BLOCK_WRITTEN);
}

static inline bool f2fs_is_drop_cache(struct inode *inode)
{
	return is_inode_flag_set(inode, FI_DROP_CACHE);
}

static inline void *inline_data_addr(struct inode *inode, struct page *page)
{
	struct f2fs_inode *ri = F2FS_INODE(page);
	int extra_size = get_extra_isize(inode);

	return (void *)&(ri->i_addr[extra_size + DEF_INLINE_RESERVED_SIZE]);
}

static inline int f2fs_has_inline_dentry(struct inode *inode)
{
	return is_inode_flag_set(inode, FI_INLINE_DENTRY);
}

static inline int is_file(struct inode *inode, int type)
{
	return F2FS_I(inode)->i_advise & type;
}

static inline void set_file(struct inode *inode, int type)
{
	if (is_file(inode, type))
		return;
	F2FS_I(inode)->i_advise |= type;
	f2fs_mark_inode_dirty_sync(inode, true);
}

static inline void clear_file(struct inode *inode, int type)
{
	if (!is_file(inode, type))
		return;
	F2FS_I(inode)->i_advise &= ~type;
	f2fs_mark_inode_dirty_sync(inode, true);
}

static inline bool f2fs_is_time_consistent(struct inode *inode)
{
	if (!timespec64_equal(F2FS_I(inode)->i_disk_time, &inode->i_atime))
		return false;
	if (!timespec64_equal(F2FS_I(inode)->i_disk_time + 1, &inode->i_ctime))
		return false;
	if (!timespec64_equal(F2FS_I(inode)->i_disk_time + 2, &inode->i_mtime))
		return false;
	if (!timespec64_equal(F2FS_I(inode)->i_disk_time + 3,
						&F2FS_I(inode)->i_crtime))
		return false;
	return true;
}

static inline bool f2fs_skip_inode_update(struct inode *inode, int dsync)
{
	bool ret;

	if (dsync) {
		struct f2fs_sb_info *sbi = F2FS_I_SB(inode);

		spin_lock(&sbi->inode_lock[DIRTY_META]);
		ret = list_empty(&F2FS_I(inode)->gdirty_list);
		spin_unlock(&sbi->inode_lock[DIRTY_META]);
		return ret;
	}
	if (!is_inode_flag_set(inode, FI_AUTO_RECOVER) ||
			file_keep_isize(inode) ||
			i_size_read(inode) & ~PAGE_MASK)
		return false;

	if (!f2fs_is_time_consistent(inode))
		return false;

	spin_lock(&F2FS_I(inode)->i_size_lock);
	ret = F2FS_I(inode)->last_disk_size == i_size_read(inode);
	spin_unlock(&F2FS_I(inode)->i_size_lock);

	return ret;
}

static inline bool f2fs_readonly(struct super_block *sb)
{
	return sb_rdonly(sb);
}

static inline bool f2fs_cp_error(struct f2fs_sb_info *sbi)
{
	return is_set_ckpt_flags(sbi, CP_ERROR_FLAG);
}

static inline bool is_dot_dotdot(const u8 *name, size_t len)
{
	if (len == 1 && name[0] == '.')
		return true;

	if (len == 2 && name[0] == '.' && name[1] == '.')
		return true;

	return false;
}

static inline void *f2fs_kmalloc(struct f2fs_sb_info *sbi,
					size_t size, gfp_t flags)
{
	if (time_to_inject(sbi, FAULT_KMALLOC)) {
		f2fs_show_injection_info(sbi, FAULT_KMALLOC);
		return NULL;
	}

	return kmalloc(size, flags);
}

static inline void *f2fs_kzalloc(struct f2fs_sb_info *sbi,
					size_t size, gfp_t flags)
{
	return f2fs_kmalloc(sbi, size, flags | __GFP_ZERO);
}

static inline void *f2fs_kvmalloc(struct f2fs_sb_info *sbi,
					size_t size, gfp_t flags)
{
	if (time_to_inject(sbi, FAULT_KVMALLOC)) {
		f2fs_show_injection_info(sbi, FAULT_KVMALLOC);
		return NULL;
	}

	return kvmalloc(size, flags);
}

static inline void *f2fs_kvzalloc(struct f2fs_sb_info *sbi,
					size_t size, gfp_t flags)
{
	return f2fs_kvmalloc(sbi, size, flags | __GFP_ZERO);
}

static inline int get_extra_isize(struct inode *inode)
{
	return F2FS_I(inode)->i_extra_isize / sizeof(__le32);
}

static inline int get_inline_xattr_addrs(struct inode *inode)
{
	return F2FS_I(inode)->i_inline_xattr_size;
}

#define f2fs_get_inode_mode(i) \
	((is_inode_flag_set(i, FI_ACL_MODE)) ? \
	 (F2FS_I(i)->i_acl_mode) : ((i)->i_mode))

#define F2FS_TOTAL_EXTRA_ATTR_SIZE			\
	(offsetof(struct f2fs_inode, i_extra_end) -	\
	offsetof(struct f2fs_inode, i_extra_isize))	\

#define F2FS_OLD_ATTRIBUTE_SIZE	(offsetof(struct f2fs_inode, i_addr))
#define F2FS_FITS_IN_INODE(f2fs_inode, extra_isize, field)		\
		((offsetof(typeof(*(f2fs_inode)), field) +	\
		sizeof((f2fs_inode)->field))			\
		<= (F2FS_OLD_ATTRIBUTE_SIZE + (extra_isize)))	\

#define __is_large_section(sbi)		((sbi)->segs_per_sec > 1)

#define __is_meta_io(fio) (PAGE_TYPE_OF_BIO((fio)->type) == META)

bool f2fs_is_valid_blkaddr(struct f2fs_sb_info *sbi,
					block_t blkaddr, int type);
static inline void verify_blkaddr(struct f2fs_sb_info *sbi,
					block_t blkaddr, int type)
{
	if (!f2fs_is_valid_blkaddr(sbi, blkaddr, type)) {
		f2fs_err(sbi, "invalid blkaddr: %u, type: %d, run fsck to fix.",
			 blkaddr, type);
		f2fs_bug_on(sbi, 1);
	}
}

static inline bool __is_valid_data_blkaddr(block_t blkaddr)
{
	if (blkaddr == NEW_ADDR || blkaddr == NULL_ADDR ||
			blkaddr == COMPRESS_ADDR)
		return false;
	return true;
}

/**
 * attach_page_private - Attach private data to a page.
 * @page: Page to attach data to.
 * @data: Data to attach to page.
 *
 * Attaching private data to a page increments the page's reference count.
 * The data must be detached before the page will be freed.
 */
static inline void attach_page_private(struct page *page, void *data)
{
	get_page(page);
	set_page_private(page, (unsigned long)data);
	SetPagePrivate(page);
}

/**
 * detach_page_private - Detach private data from a page.
 * @page: Page to detach data from.
 *
 * Removes the data that was previously attached to the page and decrements
 * the refcount on the page.
 *
 * Return: Data that was attached to the page.
 */
static inline void *detach_page_private(struct page *page)
{
	void *data = (void *)page_private(page);

	if (!PagePrivate(page))
		return NULL;
	ClearPagePrivate(page);
	set_page_private(page, 0);
	put_page(page);

	return data;
}

/*
 * file.c
 */
int f2fs_sync_file(struct file *file, loff_t start, loff_t end, int datasync);
void f2fs_truncate_data_blocks(struct dnode_of_data *dn);
int f2fs_do_truncate_blocks(struct inode *inode, u64 from, bool lock);
int f2fs_truncate_blocks(struct inode *inode, u64 from, bool lock);
int f2fs_truncate(struct inode *inode);
int f2fs_getattr(const struct path *path, struct kstat *stat,
			u32 request_mask, unsigned int flags);
int f2fs_setattr(struct dentry *dentry, struct iattr *attr);
int f2fs_truncate_hole(struct inode *inode, pgoff_t pg_start, pgoff_t pg_end);
void f2fs_truncate_data_blocks_range(struct dnode_of_data *dn, int count);
int f2fs_precache_extents(struct inode *inode);
long f2fs_ioctl(struct file *filp, unsigned int cmd, unsigned long arg);
long f2fs_compat_ioctl(struct file *file, unsigned int cmd, unsigned long arg);
int f2fs_transfer_project_quota(struct inode *inode, kprojid_t kprojid);
int f2fs_pin_file_control(struct inode *inode, bool inc);

/*
 * inode.c
 */
void f2fs_set_inode_flags(struct inode *inode);
bool f2fs_inode_chksum_verify(struct f2fs_sb_info *sbi, struct page *page);
void f2fs_inode_chksum_set(struct f2fs_sb_info *sbi, struct page *page);
struct inode *f2fs_iget(struct super_block *sb, unsigned long ino);
struct inode *f2fs_iget_retry(struct super_block *sb, unsigned long ino);
int f2fs_try_to_free_nats(struct f2fs_sb_info *sbi, int nr_shrink);
void f2fs_update_inode(struct inode *inode, struct page *node_page);
void f2fs_update_inode_page(struct inode *inode);
int f2fs_write_inode(struct inode *inode, struct writeback_control *wbc);
void f2fs_evict_inode(struct inode *inode);
void f2fs_handle_failed_inode(struct inode *inode);

/*
 * namei.c
 */
int f2fs_update_extension_list(struct f2fs_sb_info *sbi, const char *name,
							bool hot, bool set);
struct dentry *f2fs_get_parent(struct dentry *child);
int f2fs_get_tmpfile(struct inode *dir,
		     struct inode **new_inode);

/*
 * dir.c
 */
unsigned char f2fs_get_de_type(struct f2fs_dir_entry *de);
int f2fs_init_casefolded_name(const struct inode *dir,
			      struct f2fs_filename *fname);
int f2fs_setup_filename(struct inode *dir, const struct qstr *iname,
			int lookup, struct f2fs_filename *fname);
int f2fs_prepare_lookup(struct inode *dir, struct dentry *dentry,
			struct f2fs_filename *fname);
void f2fs_free_filename(struct f2fs_filename *fname);
struct f2fs_dir_entry *f2fs_find_target_dentry(const struct f2fs_dentry_ptr *d,
			const struct f2fs_filename *fname, int *max_slots);
int f2fs_fill_dentries(struct dir_context *ctx, struct f2fs_dentry_ptr *d,
			unsigned int start_pos, struct fscrypt_str *fstr);
void f2fs_do_make_empty_dir(struct inode *inode, struct inode *parent,
			struct f2fs_dentry_ptr *d);
struct page *f2fs_init_inode_metadata(struct inode *inode, struct inode *dir,
			const struct f2fs_filename *fname, struct page *dpage);
void f2fs_update_parent_metadata(struct inode *dir, struct inode *inode,
			unsigned int current_depth);
int f2fs_room_for_filename(const void *bitmap, int slots, int max_slots);
void f2fs_drop_nlink(struct inode *dir, struct inode *inode);
struct f2fs_dir_entry *__f2fs_find_entry(struct inode *dir,
					 const struct f2fs_filename *fname,
					 struct page **res_page);
struct f2fs_dir_entry *f2fs_find_entry(struct inode *dir,
			const struct qstr *child, struct page **res_page);
struct f2fs_dir_entry *f2fs_parent_dir(struct inode *dir, struct page **p);
ino_t f2fs_inode_by_name(struct inode *dir, const struct qstr *qstr,
			struct page **page);
void f2fs_set_link(struct inode *dir, struct f2fs_dir_entry *de,
			struct page *page, struct inode *inode);
bool f2fs_has_enough_room(struct inode *dir, struct page *ipage,
			  const struct f2fs_filename *fname);
void f2fs_update_dentry(nid_t ino, umode_t mode, struct f2fs_dentry_ptr *d,
			const struct fscrypt_str *name, f2fs_hash_t name_hash,
			unsigned int bit_pos);
int f2fs_add_regular_entry(struct inode *dir, const struct f2fs_filename *fname,
			struct inode *inode, nid_t ino, umode_t mode);
int f2fs_add_dentry(struct inode *dir, const struct f2fs_filename *fname,
			struct inode *inode, nid_t ino, umode_t mode);
int f2fs_do_add_link(struct inode *dir, const struct qstr *name,
			struct inode *inode, nid_t ino, umode_t mode);
void f2fs_delete_entry(struct f2fs_dir_entry *dentry, struct page *page,
			struct inode *dir, struct inode *inode);
int f2fs_do_tmpfile(struct inode *inode, struct inode *dir);
bool f2fs_empty_dir(struct inode *dir);

static inline int f2fs_add_link(struct dentry *dentry, struct inode *inode)
{
	if (fscrypt_is_nokey_name(dentry))
		return -ENOKEY;
	return f2fs_do_add_link(d_inode(dentry->d_parent), &dentry->d_name,
				inode, inode->i_ino, inode->i_mode);
}

/*
 * super.c
 */
int f2fs_inode_dirtied(struct inode *inode, bool sync);
void f2fs_inode_synced(struct inode *inode);
int f2fs_dquot_initialize(struct inode *inode);
int f2fs_enable_quota_files(struct f2fs_sb_info *sbi, bool rdonly);
int f2fs_quota_sync(struct super_block *sb, int type);
loff_t max_file_blocks(struct inode *inode);
void f2fs_quota_off_umount(struct super_block *sb);
void f2fs_handle_stop(struct f2fs_sb_info *sbi, unsigned char reason);
void f2fs_handle_error(struct f2fs_sb_info *sbi, unsigned char error);
int f2fs_commit_super(struct f2fs_sb_info *sbi, bool recover);
int f2fs_sync_fs(struct super_block *sb, int sync);
int f2fs_sanity_check_ckpt(struct f2fs_sb_info *sbi);

/*
 * hash.c
 */
void f2fs_hash_filename(const struct inode *dir, struct f2fs_filename *fname);

/*
 * node.c
 */
struct node_info;

int f2fs_check_nid_range(struct f2fs_sb_info *sbi, nid_t nid);
bool f2fs_available_free_memory(struct f2fs_sb_info *sbi, int type);
bool f2fs_in_warm_node_list(struct f2fs_sb_info *sbi, struct page *page);
void f2fs_init_fsync_node_info(struct f2fs_sb_info *sbi);
void f2fs_del_fsync_node_entry(struct f2fs_sb_info *sbi, struct page *page);
void f2fs_reset_fsync_node_info(struct f2fs_sb_info *sbi);
int f2fs_need_dentry_mark(struct f2fs_sb_info *sbi, nid_t nid);
bool f2fs_is_checkpointed_node(struct f2fs_sb_info *sbi, nid_t nid);
bool f2fs_need_inode_block_update(struct f2fs_sb_info *sbi, nid_t ino);
int f2fs_get_node_info(struct f2fs_sb_info *sbi, nid_t nid,
				struct node_info *ni, bool checkpoint_context);
pgoff_t f2fs_get_next_page_offset(struct dnode_of_data *dn, pgoff_t pgofs);
int f2fs_get_dnode_of_data(struct dnode_of_data *dn, pgoff_t index, int mode);
int f2fs_truncate_inode_blocks(struct inode *inode, pgoff_t from);
int f2fs_truncate_xattr_node(struct inode *inode);
int f2fs_wait_on_node_pages_writeback(struct f2fs_sb_info *sbi,
					unsigned int seq_id);
bool f2fs_nat_bitmap_enabled(struct f2fs_sb_info *sbi);
int f2fs_remove_inode_page(struct inode *inode);
struct page *f2fs_new_inode_page(struct inode *inode);
struct page *f2fs_new_node_page(struct dnode_of_data *dn, unsigned int ofs);
void f2fs_ra_node_page(struct f2fs_sb_info *sbi, nid_t nid);
struct page *f2fs_get_node_page(struct f2fs_sb_info *sbi, pgoff_t nid);
struct page *f2fs_get_node_page_ra(struct page *parent, int start);
int f2fs_move_node_page(struct page *node_page, int gc_type);
void f2fs_flush_inline_data(struct f2fs_sb_info *sbi);
int f2fs_fsync_node_pages(struct f2fs_sb_info *sbi, struct inode *inode,
			struct writeback_control *wbc, bool atomic,
			unsigned int *seq_id);
int f2fs_sync_node_pages(struct f2fs_sb_info *sbi,
			struct writeback_control *wbc,
			bool do_balance, enum iostat_type io_type);
int f2fs_build_free_nids(struct f2fs_sb_info *sbi, bool sync, bool mount);
bool f2fs_alloc_nid(struct f2fs_sb_info *sbi, nid_t *nid);
void f2fs_alloc_nid_done(struct f2fs_sb_info *sbi, nid_t nid);
void f2fs_alloc_nid_failed(struct f2fs_sb_info *sbi, nid_t nid);
int f2fs_try_to_free_nids(struct f2fs_sb_info *sbi, int nr_shrink);
int f2fs_recover_inline_xattr(struct inode *inode, struct page *page);
int f2fs_recover_xattr_data(struct inode *inode, struct page *page);
int f2fs_recover_inode_page(struct f2fs_sb_info *sbi, struct page *page);
int f2fs_restore_node_summary(struct f2fs_sb_info *sbi,
			unsigned int segno, struct f2fs_summary_block *sum);
void f2fs_enable_nat_bits(struct f2fs_sb_info *sbi);
int f2fs_flush_nat_entries(struct f2fs_sb_info *sbi, struct cp_control *cpc);
int f2fs_build_node_manager(struct f2fs_sb_info *sbi);
void f2fs_destroy_node_manager(struct f2fs_sb_info *sbi);
int __init f2fs_create_node_manager_caches(void);
void f2fs_destroy_node_manager_caches(void);

/*
 * segment.c
 */
bool f2fs_need_SSR(struct f2fs_sb_info *sbi);
int f2fs_commit_atomic_write(struct inode *inode);
void f2fs_abort_atomic_write(struct inode *inode, bool clean);
void f2fs_balance_fs(struct f2fs_sb_info *sbi, bool need);
void f2fs_balance_fs_bg(struct f2fs_sb_info *sbi, bool from_bg);
int f2fs_issue_flush(struct f2fs_sb_info *sbi, nid_t ino);
int f2fs_create_flush_cmd_control(struct f2fs_sb_info *sbi);
int f2fs_flush_device_cache(struct f2fs_sb_info *sbi);
void f2fs_destroy_flush_cmd_control(struct f2fs_sb_info *sbi, bool free);
void f2fs_invalidate_blocks(struct f2fs_sb_info *sbi, block_t addr);
bool f2fs_is_checkpointed_data(struct f2fs_sb_info *sbi, block_t blkaddr);
int f2fs_start_discard_thread(struct f2fs_sb_info *sbi);
void f2fs_drop_discard_cmd(struct f2fs_sb_info *sbi);
void f2fs_stop_discard_thread(struct f2fs_sb_info *sbi);
bool f2fs_issue_discard_timeout(struct f2fs_sb_info *sbi);
void f2fs_clear_prefree_segments(struct f2fs_sb_info *sbi,
					struct cp_control *cpc);
void f2fs_dirty_to_prefree(struct f2fs_sb_info *sbi);
block_t f2fs_get_unusable_blocks(struct f2fs_sb_info *sbi);
int f2fs_disable_cp_again(struct f2fs_sb_info *sbi, block_t unusable);
void f2fs_release_discard_addrs(struct f2fs_sb_info *sbi);
int f2fs_npages_for_summary_flush(struct f2fs_sb_info *sbi, bool for_ra);
bool f2fs_segment_has_free_slot(struct f2fs_sb_info *sbi, int segno);
void f2fs_init_inmem_curseg(struct f2fs_sb_info *sbi);
void f2fs_save_inmem_curseg(struct f2fs_sb_info *sbi);
void f2fs_restore_inmem_curseg(struct f2fs_sb_info *sbi);
void f2fs_get_new_segment(struct f2fs_sb_info *sbi,
			unsigned int *newseg, bool new_sec, int dir);
void f2fs_allocate_segment_for_resize(struct f2fs_sb_info *sbi, int type,
					unsigned int start, unsigned int end);
void f2fs_allocate_new_section(struct f2fs_sb_info *sbi, int type, bool force);
void f2fs_allocate_new_segments(struct f2fs_sb_info *sbi);
int f2fs_trim_fs(struct f2fs_sb_info *sbi, struct fstrim_range *range);
bool f2fs_exist_trim_candidates(struct f2fs_sb_info *sbi,
					struct cp_control *cpc);
struct page *f2fs_get_sum_page(struct f2fs_sb_info *sbi, unsigned int segno);
void f2fs_update_meta_page(struct f2fs_sb_info *sbi, void *src,
					block_t blk_addr);
void f2fs_do_write_meta_page(struct f2fs_sb_info *sbi, struct page *page,
						enum iostat_type io_type);
void f2fs_do_write_node_page(unsigned int nid, struct f2fs_io_info *fio);
void f2fs_outplace_write_data(struct dnode_of_data *dn,
			struct f2fs_io_info *fio);
int f2fs_inplace_write_data(struct f2fs_io_info *fio);
void f2fs_do_replace_block(struct f2fs_sb_info *sbi, struct f2fs_summary *sum,
			block_t old_blkaddr, block_t new_blkaddr,
			bool recover_curseg, bool recover_newaddr,
			bool from_gc);
void f2fs_replace_block(struct f2fs_sb_info *sbi, struct dnode_of_data *dn,
			block_t old_addr, block_t new_addr,
			unsigned char version, bool recover_curseg,
			bool recover_newaddr);
void f2fs_allocate_data_block(struct f2fs_sb_info *sbi, struct page *page,
			block_t old_blkaddr, block_t *new_blkaddr,
			struct f2fs_summary *sum, int type,
			struct f2fs_io_info *fio);
void f2fs_update_device_state(struct f2fs_sb_info *sbi, nid_t ino,
					block_t blkaddr, unsigned int blkcnt);
void f2fs_wait_on_page_writeback(struct page *page,
			enum page_type type, bool ordered, bool locked);
void f2fs_wait_on_block_writeback(struct inode *inode, block_t blkaddr);
void f2fs_wait_on_block_writeback_range(struct inode *inode, block_t blkaddr,
								block_t len);
void f2fs_write_data_summaries(struct f2fs_sb_info *sbi, block_t start_blk);
void f2fs_write_node_summaries(struct f2fs_sb_info *sbi, block_t start_blk);
int f2fs_lookup_journal_in_cursum(struct f2fs_journal *journal, int type,
			unsigned int val, int alloc);
void f2fs_flush_sit_entries(struct f2fs_sb_info *sbi, struct cp_control *cpc);
int f2fs_build_segment_manager(struct f2fs_sb_info *sbi);
void f2fs_destroy_segment_manager(struct f2fs_sb_info *sbi);
int __init f2fs_create_segment_manager_caches(void);
void f2fs_destroy_segment_manager_caches(void);
int f2fs_rw_hint_to_seg_type(enum rw_hint hint);
unsigned int f2fs_usable_segs_in_sec(struct f2fs_sb_info *sbi,
			unsigned int segno);
unsigned int f2fs_usable_blks_in_seg(struct f2fs_sb_info *sbi,
			unsigned int segno);

#define DEF_FRAGMENT_SIZE	4
#define MIN_FRAGMENT_SIZE	1
#define MAX_FRAGMENT_SIZE	512

static inline bool f2fs_need_rand_seg(struct f2fs_sb_info *sbi)
{
	return F2FS_OPTION(sbi).fs_mode == FS_MODE_FRAGMENT_SEG ||
		F2FS_OPTION(sbi).fs_mode == FS_MODE_FRAGMENT_BLK;
}

/*
 * checkpoint.c
 */
void f2fs_stop_checkpoint(struct f2fs_sb_info *sbi, bool end_io,
							unsigned char reason);
void f2fs_flush_ckpt_thread(struct f2fs_sb_info *sbi);
struct page *f2fs_grab_meta_page(struct f2fs_sb_info *sbi, pgoff_t index);
struct page *f2fs_get_meta_page(struct f2fs_sb_info *sbi, pgoff_t index);
struct page *f2fs_get_meta_page_retry(struct f2fs_sb_info *sbi, pgoff_t index);
struct page *f2fs_get_tmp_page(struct f2fs_sb_info *sbi, pgoff_t index);
bool f2fs_is_valid_blkaddr(struct f2fs_sb_info *sbi,
					block_t blkaddr, int type);
int f2fs_ra_meta_pages(struct f2fs_sb_info *sbi, block_t start, int nrpages,
			int type, bool sync);
void f2fs_ra_meta_pages_cond(struct f2fs_sb_info *sbi, pgoff_t index,
							unsigned int ra_blocks);
long f2fs_sync_meta_pages(struct f2fs_sb_info *sbi, enum page_type type,
			long nr_to_write, enum iostat_type io_type);
void f2fs_add_ino_entry(struct f2fs_sb_info *sbi, nid_t ino, int type);
void f2fs_remove_ino_entry(struct f2fs_sb_info *sbi, nid_t ino, int type);
void f2fs_release_ino_entry(struct f2fs_sb_info *sbi, bool all);
bool f2fs_exist_written_data(struct f2fs_sb_info *sbi, nid_t ino, int mode);
void f2fs_set_dirty_device(struct f2fs_sb_info *sbi, nid_t ino,
					unsigned int devidx, int type);
bool f2fs_is_dirty_device(struct f2fs_sb_info *sbi, nid_t ino,
					unsigned int devidx, int type);
int f2fs_sync_inode_meta(struct f2fs_sb_info *sbi);
int f2fs_acquire_orphan_inode(struct f2fs_sb_info *sbi);
void f2fs_release_orphan_inode(struct f2fs_sb_info *sbi);
void f2fs_add_orphan_inode(struct inode *inode);
void f2fs_remove_orphan_inode(struct f2fs_sb_info *sbi, nid_t ino);
int f2fs_recover_orphan_inodes(struct f2fs_sb_info *sbi);
int f2fs_get_valid_checkpoint(struct f2fs_sb_info *sbi);
void f2fs_update_dirty_page(struct inode *inode, struct page *page);
void f2fs_remove_dirty_inode(struct inode *inode);
int f2fs_sync_dirty_inodes(struct f2fs_sb_info *sbi, enum inode_type type,
								bool from_cp);
void f2fs_wait_on_all_pages(struct f2fs_sb_info *sbi, int type);
u64 f2fs_get_sectors_written(struct f2fs_sb_info *sbi);
int f2fs_write_checkpoint(struct f2fs_sb_info *sbi, struct cp_control *cpc);
void f2fs_init_ino_entry_info(struct f2fs_sb_info *sbi);
int __init f2fs_create_checkpoint_caches(void);
void f2fs_destroy_checkpoint_caches(void);
int f2fs_issue_checkpoint(struct f2fs_sb_info *sbi);
int f2fs_start_ckpt_thread(struct f2fs_sb_info *sbi);
void f2fs_stop_ckpt_thread(struct f2fs_sb_info *sbi);
void f2fs_init_ckpt_req_control(struct f2fs_sb_info *sbi);

/*
 * data.c
 */
int __init f2fs_init_bioset(void);
void f2fs_destroy_bioset(void);
int f2fs_init_bio_entry_cache(void);
void f2fs_destroy_bio_entry_cache(void);
void f2fs_submit_bio(struct f2fs_sb_info *sbi,
				struct bio *bio, enum page_type type);
int f2fs_init_write_merge_io(struct f2fs_sb_info *sbi);
void f2fs_submit_merged_write(struct f2fs_sb_info *sbi, enum page_type type);
void f2fs_submit_merged_write_cond(struct f2fs_sb_info *sbi,
				struct inode *inode, struct page *page,
				nid_t ino, enum page_type type);
void f2fs_submit_merged_ipu_write(struct f2fs_sb_info *sbi,
					struct bio **bio, struct page *page);
void f2fs_flush_merged_writes(struct f2fs_sb_info *sbi);
int f2fs_submit_page_bio(struct f2fs_io_info *fio);
int f2fs_merge_page_bio(struct f2fs_io_info *fio);
void f2fs_submit_page_write(struct f2fs_io_info *fio);
struct block_device *f2fs_target_device(struct f2fs_sb_info *sbi,
		block_t blk_addr, sector_t *sector);
int f2fs_target_device_index(struct f2fs_sb_info *sbi, block_t blkaddr);
void f2fs_set_data_blkaddr(struct dnode_of_data *dn);
void f2fs_update_data_blkaddr(struct dnode_of_data *dn, block_t blkaddr);
int f2fs_reserve_new_blocks(struct dnode_of_data *dn, blkcnt_t count);
int f2fs_reserve_new_block(struct dnode_of_data *dn);
int f2fs_get_block(struct dnode_of_data *dn, pgoff_t index);
int f2fs_reserve_block(struct dnode_of_data *dn, pgoff_t index);
int f2fs_mpage_readpages(struct address_space *mapping,
			struct list_head *pages, struct page *page,
			unsigned nr_pages, bool is_readahead);
struct page *f2fs_get_read_data_page(struct inode *inode, pgoff_t index,
			int op_flags, bool for_write, pgoff_t *next_pgofs);
struct page *f2fs_find_data_page(struct inode *inode, pgoff_t index,
							pgoff_t *next_pgofs);
struct page *f2fs_get_lock_data_page(struct inode *inode, pgoff_t index,
			bool for_write);
struct page *f2fs_get_new_data_page(struct inode *inode,
			struct page *ipage, pgoff_t index, bool new_i_size);
int f2fs_do_write_data_page(struct f2fs_io_info *fio);
void f2fs_do_map_lock(struct f2fs_sb_info *sbi, int flag, bool lock);
int f2fs_map_blocks(struct inode *inode, struct f2fs_map_blocks *map,
			int create, int flag);
int f2fs_fiemap(struct inode *inode, struct fiemap_extent_info *fieinfo,
			u64 start, u64 len);
int f2fs_encrypt_one_page(struct f2fs_io_info *fio);
bool f2fs_should_update_inplace(struct inode *inode, struct f2fs_io_info *fio);
bool f2fs_should_update_outplace(struct inode *inode, struct f2fs_io_info *fio);
int f2fs_write_single_data_page(struct page *page, int *submitted,
				struct bio **bio, sector_t *last_block,
				struct writeback_control *wbc,
				enum iostat_type io_type,
				int compr_blocks, bool allow_balance);
void f2fs_invalidate_page(struct page *page, unsigned int offset,
			unsigned int length);
int f2fs_release_page(struct page *page, gfp_t wait);
#ifdef CONFIG_MIGRATION
int f2fs_migrate_page(struct address_space *mapping, struct page *newpage,
			struct page *page, enum migrate_mode mode);
#endif
bool f2fs_overwrite_io(struct inode *inode, loff_t pos, size_t len);
void f2fs_clear_radix_tree_dirty_tag(struct page *page);
int f2fs_init_post_read_processing(void);
void f2fs_destroy_post_read_processing(void);
int f2fs_init_post_read_wq(struct f2fs_sb_info *sbi);
void f2fs_destroy_post_read_wq(struct f2fs_sb_info *sbi);

/*
 * gc.c
 */
int f2fs_start_gc_thread(struct f2fs_sb_info *sbi);
void f2fs_stop_gc_thread(struct f2fs_sb_info *sbi);
block_t f2fs_start_bidx_of_node(unsigned int node_ofs, struct inode *inode);
int f2fs_gc(struct f2fs_sb_info *sbi, struct f2fs_gc_control *gc_control);
void f2fs_build_gc_manager(struct f2fs_sb_info *sbi);
int f2fs_resize_fs(struct f2fs_sb_info *sbi, __u64 block_count);
int __init f2fs_create_garbage_collection_cache(void);
void f2fs_destroy_garbage_collection_cache(void);

/*
 * recovery.c
 */
int f2fs_recover_fsync_data(struct f2fs_sb_info *sbi, bool check_only);
bool f2fs_space_for_roll_forward(struct f2fs_sb_info *sbi);
int __init f2fs_create_recovery_cache(void);
void f2fs_destroy_recovery_cache(void);

/*
 * debug.c
 */
#ifdef CONFIG_F2FS_STAT_FS
struct f2fs_stat_info {
	struct list_head stat_list;
	struct f2fs_sb_info *sbi;
	int all_area_segs, sit_area_segs, nat_area_segs, ssa_area_segs;
	int main_area_segs, main_area_sections, main_area_zones;
<<<<<<< HEAD
	unsigned long long hit_largest, hit_cached, hit_rbtree, sync_file_total;
	unsigned long long cp_reason_total[NR_CP_REASON_TYPE];
	unsigned long long hit_total, total_ext;
	int ext_tree, zombie_tree, ext_node;
=======
	unsigned long long hit_cached[NR_EXTENT_CACHES];
	unsigned long long hit_rbtree[NR_EXTENT_CACHES];
	unsigned long long total_ext[NR_EXTENT_CACHES];
	unsigned long long hit_total[NR_EXTENT_CACHES];
	int ext_tree[NR_EXTENT_CACHES];
	int zombie_tree[NR_EXTENT_CACHES];
	int ext_node[NR_EXTENT_CACHES];
	/* to count memory footprint */
	unsigned long long ext_mem[NR_EXTENT_CACHES];
	/* for read extent cache */
	unsigned long long hit_largest;
	/* for block age extent cache */
	unsigned long long allocated_data_blocks;
>>>>>>> b9aeb147
	int ndirty_node, ndirty_dent, ndirty_meta, ndirty_imeta;
	int ndirty_data, ndirty_qdata;
	unsigned int ndirty_dirs, ndirty_files, nquota_files, ndirty_all;
	int nats, dirty_nats, sits, dirty_sits;
	int free_nids, avail_nids, alloc_nids;
	int total_count, utilization;
	int gc_booster, bg_gc, nr_wb_cp_data, nr_wb_data;
	int nr_rd_data, nr_rd_node, nr_rd_meta;
	int nr_dio_read, nr_dio_write;
	unsigned int io_skip_bggc, other_skip_bggc;
	int nr_flushing, nr_flushed, flush_list_empty;
	int nr_discarding, nr_discarded;
	int nr_discard_cmd;
	unsigned int undiscard_blks;
	int nr_issued_ckpt, nr_total_ckpt, nr_queued_ckpt;
	unsigned int cur_ckpt_time, peak_ckpt_time;
	int inline_xattr, inline_inode, inline_dir, append, update, orphans;
	int compr_inode, swapfile_inode;
	unsigned long long compr_blocks;
	int aw_cnt, max_aw_cnt;
	unsigned int valid_count, valid_node_count, valid_inode_count, discard_blks;
	unsigned int bimodal, avg_vblocks;
	int util_free, util_valid, util_invalid;
	int rsvd_segs, overp_segs;
	int dirty_count, node_pages, meta_pages, compress_pages;
	int compress_page_hit;
	int prefree_count, call_count, cp_count, bg_cp_count;
	int tot_segs, node_segs, data_segs, free_segs, free_secs;
	int bg_node_segs, bg_data_segs;
	int tot_blks, data_blks, node_blks;
	int bg_data_blks, bg_node_blks;
	int curseg[NR_CURSEG_TYPE];
	int cursec[NR_CURSEG_TYPE];
	int curzone[NR_CURSEG_TYPE];
	unsigned int dirty_seg[NR_CURSEG_TYPE];
	unsigned int full_seg[NR_CURSEG_TYPE];
	unsigned int valid_blks[NR_CURSEG_TYPE];

	unsigned int meta_count[META_MAX];
	unsigned int segment_count[2];
	unsigned int block_count[2];
	unsigned int inplace_count;
	unsigned long long base_mem, cache_mem, page_mem;
};

static inline struct f2fs_stat_info *F2FS_STAT(struct f2fs_sb_info *sbi)
{
	return (struct f2fs_stat_info *)sbi->stat_info;
}

#define stat_inc_cp_count(si)		((si)->cp_count++)
#define stat_inc_bg_cp_count(si)	((si)->bg_cp_count++)
#define stat_inc_call_count(si)		((si)->call_count++)
#define stat_inc_bggc_count(si)		((si)->bg_gc++)
#define stat_io_skip_bggc_count(sbi)	((sbi)->io_skip_bggc++)
#define stat_other_skip_bggc_count(sbi)	((sbi)->other_skip_bggc++)
#define stat_inc_dirty_inode(sbi, type)	((sbi)->ndirty_inode[type]++)
#define stat_dec_dirty_inode(sbi, type)	((sbi)->ndirty_inode[type]--)
#define stat_inc_total_hit(sbi, type)		(atomic64_inc(&(sbi)->total_hit_ext[type]))
#define stat_inc_rbtree_node_hit(sbi, type)	(atomic64_inc(&(sbi)->read_hit_rbtree[type]))
#define stat_inc_largest_node_hit(sbi)	(atomic64_inc(&(sbi)->read_hit_largest))
<<<<<<< HEAD
#define stat_inc_cached_node_hit(sbi)	(atomic64_inc(&(sbi)->read_hit_cached))
#define stat_inc_sync_file_count(sbi)	(atomic64_inc(&(sbi)->sync_file_count))
#define stat_inc_cp_reason(sbi, cp_reason)			\
		(atomic64_inc(&(sbi)->cp_reason_count[cp_reason]))
=======
#define stat_inc_cached_node_hit(sbi, type)	(atomic64_inc(&(sbi)->read_hit_cached[type]))
>>>>>>> b9aeb147
#define stat_inc_inline_xattr(inode)					\
	do {								\
		if (f2fs_has_inline_xattr(inode))			\
			(atomic_inc(&F2FS_I_SB(inode)->inline_xattr));	\
	} while (0)
#define stat_dec_inline_xattr(inode)					\
	do {								\
		if (f2fs_has_inline_xattr(inode))			\
			(atomic_dec(&F2FS_I_SB(inode)->inline_xattr));	\
	} while (0)
#define stat_inc_inline_inode(inode)					\
	do {								\
		if (f2fs_has_inline_data(inode))			\
			(atomic_inc(&F2FS_I_SB(inode)->inline_inode));	\
	} while (0)
#define stat_dec_inline_inode(inode)					\
	do {								\
		if (f2fs_has_inline_data(inode))			\
			(atomic_dec(&F2FS_I_SB(inode)->inline_inode));	\
	} while (0)
#define stat_inc_inline_dir(inode)					\
	do {								\
		if (f2fs_has_inline_dentry(inode))			\
			(atomic_inc(&F2FS_I_SB(inode)->inline_dir));	\
	} while (0)
#define stat_dec_inline_dir(inode)					\
	do {								\
		if (f2fs_has_inline_dentry(inode))			\
			(atomic_dec(&F2FS_I_SB(inode)->inline_dir));	\
	} while (0)
#define stat_inc_compr_inode(inode)					\
	do {								\
		if (f2fs_compressed_file(inode))			\
			(atomic_inc(&F2FS_I_SB(inode)->compr_inode));	\
	} while (0)
#define stat_dec_compr_inode(inode)					\
	do {								\
		if (f2fs_compressed_file(inode))			\
			(atomic_dec(&F2FS_I_SB(inode)->compr_inode));	\
	} while (0)
#define stat_add_compr_blocks(inode, blocks)				\
		(atomic64_add(blocks, &F2FS_I_SB(inode)->compr_blocks))
#define stat_sub_compr_blocks(inode, blocks)				\
		(atomic64_sub(blocks, &F2FS_I_SB(inode)->compr_blocks))
#define stat_inc_swapfile_inode(inode)					\
		(atomic_inc(&F2FS_I_SB(inode)->swapfile_inode))
#define stat_dec_swapfile_inode(inode)					\
		(atomic_dec(&F2FS_I_SB(inode)->swapfile_inode))
<<<<<<< HEAD
=======
#define stat_inc_atomic_inode(inode)					\
			(atomic_inc(&F2FS_I_SB(inode)->atomic_files))
#define stat_dec_atomic_inode(inode)					\
			(atomic_dec(&F2FS_I_SB(inode)->atomic_files))
>>>>>>> b9aeb147
#define stat_inc_meta_count(sbi, blkaddr)				\
	do {								\
		if (blkaddr < SIT_I(sbi)->sit_base_addr)		\
			atomic_inc(&(sbi)->meta_count[META_CP]);	\
		else if (blkaddr < NM_I(sbi)->nat_blkaddr)		\
			atomic_inc(&(sbi)->meta_count[META_SIT]);	\
		else if (blkaddr < SM_I(sbi)->ssa_blkaddr)		\
			atomic_inc(&(sbi)->meta_count[META_NAT]);	\
		else if (blkaddr < SM_I(sbi)->main_blkaddr)		\
			atomic_inc(&(sbi)->meta_count[META_SSA]);	\
	} while (0)
#define stat_inc_seg_type(sbi, curseg)					\
		((sbi)->segment_count[(curseg)->alloc_type]++)
#define stat_inc_block_count(sbi, curseg)				\
		((sbi)->block_count[(curseg)->alloc_type]++)
#define stat_inc_inplace_blocks(sbi)					\
		(atomic_inc(&(sbi)->inplace_count))
#define stat_update_max_atomic_write(inode)				\
	do {								\
		int cur = atomic_read(&F2FS_I_SB(inode)->atomic_files);	\
		int max = atomic_read(&F2FS_I_SB(inode)->max_aw_cnt);	\
		if (cur > max)						\
			atomic_set(&F2FS_I_SB(inode)->max_aw_cnt, cur);	\
	} while (0)
#define stat_inc_seg_count(sbi, type, gc_type)				\
	do {								\
		struct f2fs_stat_info *si = F2FS_STAT(sbi);		\
		si->tot_segs++;						\
		if ((type) == SUM_TYPE_DATA) {				\
			si->data_segs++;				\
			si->bg_data_segs += (gc_type == BG_GC) ? 1 : 0;	\
		} else {						\
			si->node_segs++;				\
			si->bg_node_segs += (gc_type == BG_GC) ? 1 : 0;	\
		}							\
	} while (0)

#define stat_inc_tot_blk_count(si, blks)				\
	((si)->tot_blks += (blks))

#define stat_inc_data_blk_count(sbi, blks, gc_type)			\
	do {								\
		struct f2fs_stat_info *si = F2FS_STAT(sbi);		\
		stat_inc_tot_blk_count(si, blks);			\
		si->data_blks += (blks);				\
		si->bg_data_blks += ((gc_type) == BG_GC) ? (blks) : 0;	\
	} while (0)

#define stat_inc_node_blk_count(sbi, blks, gc_type)			\
	do {								\
		struct f2fs_stat_info *si = F2FS_STAT(sbi);		\
		stat_inc_tot_blk_count(si, blks);			\
		si->node_blks += (blks);				\
		si->bg_node_blks += ((gc_type) == BG_GC) ? (blks) : 0;	\
	} while (0)

int f2fs_build_stats(struct f2fs_sb_info *sbi);
void f2fs_destroy_stats(struct f2fs_sb_info *sbi);
void __init f2fs_create_root_stats(void);
void f2fs_destroy_root_stats(void);
void f2fs_update_sit_info(struct f2fs_sb_info *sbi);
#else
#define stat_inc_cp_count(si)				do { } while (0)
#define stat_inc_bg_cp_count(si)			do { } while (0)
#define stat_inc_call_count(si)				do { } while (0)
#define stat_inc_bggc_count(si)				do { } while (0)
#define stat_io_skip_bggc_count(sbi)			do { } while (0)
#define stat_other_skip_bggc_count(sbi)			do { } while (0)
#define stat_inc_dirty_inode(sbi, type)			do { } while (0)
#define stat_dec_dirty_inode(sbi, type)			do { } while (0)
#define stat_inc_total_hit(sbi, type)			do { } while (0)
#define stat_inc_rbtree_node_hit(sbi, type)		do { } while (0)
#define stat_inc_largest_node_hit(sbi)			do { } while (0)
<<<<<<< HEAD
#define stat_inc_cached_node_hit(sbi)			do { } while (0)
#define stat_inc_sync_file_count(sbi)			do { } while (0)
#define stat_inc_cp_reason(sbi, cp_reason)		do { } while (0)
=======
#define stat_inc_cached_node_hit(sbi, type)		do { } while (0)
>>>>>>> b9aeb147
#define stat_inc_inline_xattr(inode)			do { } while (0)
#define stat_dec_inline_xattr(inode)			do { } while (0)
#define stat_inc_inline_inode(inode)			do { } while (0)
#define stat_dec_inline_inode(inode)			do { } while (0)
#define stat_inc_inline_dir(inode)			do { } while (0)
#define stat_dec_inline_dir(inode)			do { } while (0)
#define stat_inc_compr_inode(inode)			do { } while (0)
#define stat_dec_compr_inode(inode)			do { } while (0)
#define stat_add_compr_blocks(inode, blocks)		do { } while (0)
#define stat_sub_compr_blocks(inode, blocks)		do { } while (0)
#define stat_inc_swapfile_inode(inode)			do { } while (0)
#define stat_dec_swapfile_inode(inode)			do { } while (0)
<<<<<<< HEAD
=======
#define stat_inc_atomic_inode(inode)			do { } while (0)
#define stat_dec_atomic_inode(inode)			do { } while (0)
>>>>>>> b9aeb147
#define stat_update_max_atomic_write(inode)		do { } while (0)
#define stat_inc_meta_count(sbi, blkaddr)		do { } while (0)
#define stat_inc_seg_type(sbi, curseg)			do { } while (0)
#define stat_inc_block_count(sbi, curseg)		do { } while (0)
#define stat_inc_inplace_blocks(sbi)			do { } while (0)
#define stat_inc_seg_count(sbi, type, gc_type)		do { } while (0)
#define stat_inc_tot_blk_count(si, blks)		do { } while (0)
#define stat_inc_data_blk_count(sbi, blks, gc_type)	do { } while (0)
#define stat_inc_node_blk_count(sbi, blks, gc_type)	do { } while (0)

static inline int f2fs_build_stats(struct f2fs_sb_info *sbi) { return 0; }
static inline void f2fs_destroy_stats(struct f2fs_sb_info *sbi) { }
static inline void __init f2fs_create_root_stats(void) { }
static inline void f2fs_destroy_root_stats(void) { }
static inline void f2fs_update_sit_info(struct f2fs_sb_info *sbi) {}
#endif

extern const char *f2fs_cp_reasons[NR_CP_REASON_TYPE];
extern const struct file_operations f2fs_dir_operations;
extern const struct file_operations f2fs_file_operations;
extern const struct inode_operations f2fs_file_inode_operations;
extern const struct address_space_operations f2fs_dblock_aops;
extern const struct address_space_operations f2fs_node_aops;
extern const struct address_space_operations f2fs_meta_aops;
extern const struct inode_operations f2fs_dir_inode_operations;
extern const struct inode_operations f2fs_symlink_inode_operations;
extern const struct inode_operations f2fs_encrypted_symlink_inode_operations;
extern const struct inode_operations f2fs_special_inode_operations;
extern struct kmem_cache *f2fs_inode_entry_slab;

/*
 * inline.c
 */
bool f2fs_may_inline_data(struct inode *inode);
bool f2fs_sanity_check_inline_data(struct inode *inode);
bool f2fs_may_inline_dentry(struct inode *inode);
void f2fs_do_read_inline_data(struct page *page, struct page *ipage);
void f2fs_truncate_inline_inode(struct inode *inode,
						struct page *ipage, u64 from);
int f2fs_read_inline_data(struct inode *inode, struct page *page);
int f2fs_convert_inline_page(struct dnode_of_data *dn, struct page *page);
int f2fs_convert_inline_inode(struct inode *inode);
int f2fs_try_convert_inline_dir(struct inode *dir, struct dentry *dentry);
int f2fs_write_inline_data(struct inode *inode, struct page *page);
int f2fs_recover_inline_data(struct inode *inode, struct page *npage);
struct f2fs_dir_entry *f2fs_find_in_inline_dir(struct inode *dir,
					const struct f2fs_filename *fname,
					struct page **res_page);
int f2fs_make_empty_inline_dir(struct inode *inode, struct inode *parent,
			struct page *ipage);
int f2fs_add_inline_entry(struct inode *dir, const struct f2fs_filename *fname,
			struct inode *inode, nid_t ino, umode_t mode);
void f2fs_delete_inline_entry(struct f2fs_dir_entry *dentry,
				struct page *page, struct inode *dir,
				struct inode *inode);
bool f2fs_empty_inline_dir(struct inode *dir);
int f2fs_read_inline_dir(struct file *file, struct dir_context *ctx,
			struct fscrypt_str *fstr);
int f2fs_inline_data_fiemap(struct inode *inode,
			struct fiemap_extent_info *fieinfo,
			__u64 start, __u64 len);

/*
 * xattr.c
 */
void f2fs_inode_xattr_set(struct inode *inode);
void f2fs_remove_xattr_set_inode(struct inode *inode);
void f2fs_clear_xattr_set_ilist(struct f2fs_sb_info *sbi);
int f2fs_parent_inode_xattr_set(struct inode *inode);

/*
 * shrinker.c
 */
unsigned long f2fs_shrink_count(struct shrinker *shrink,
			struct shrink_control *sc);
unsigned long f2fs_shrink_scan(struct shrinker *shrink,
			struct shrink_control *sc);
void f2fs_join_shrinker(struct f2fs_sb_info *sbi);
void f2fs_leave_shrinker(struct f2fs_sb_info *sbi);

/*
 * extent_cache.c
 */
struct rb_entry *f2fs_lookup_rb_tree(struct rb_root_cached *root,
				struct rb_entry *cached_re, unsigned int ofs);
struct rb_node **f2fs_lookup_rb_tree_ext(struct f2fs_sb_info *sbi,
				struct rb_root_cached *root,
				struct rb_node **parent,
				unsigned long long key, bool *left_most);
struct rb_node **f2fs_lookup_rb_tree_for_insert(struct f2fs_sb_info *sbi,
				struct rb_root_cached *root,
				struct rb_node **parent,
				unsigned int ofs, bool *leftmost);
struct rb_entry *f2fs_lookup_rb_tree_ret(struct rb_root_cached *root,
		struct rb_entry *cached_re, unsigned int ofs,
		struct rb_entry **prev_entry, struct rb_entry **next_entry,
		struct rb_node ***insert_p, struct rb_node **insert_parent,
		bool force, bool *leftmost);
bool f2fs_check_rb_tree_consistence(struct f2fs_sb_info *sbi,
				struct rb_root_cached *root, bool check_key);
void f2fs_init_extent_tree(struct inode *inode);
void f2fs_drop_extent_tree(struct inode *inode);
void f2fs_destroy_extent_node(struct inode *inode);
void f2fs_destroy_extent_tree(struct inode *inode);
void f2fs_init_extent_cache_info(struct f2fs_sb_info *sbi);
int __init f2fs_create_extent_cache(void);
void f2fs_destroy_extent_cache(void);

/* read extent cache ops */
void f2fs_init_read_extent_tree(struct inode *inode, struct page *ipage);
bool f2fs_lookup_read_extent_cache(struct inode *inode, pgoff_t pgofs,
			struct extent_info *ei);
void f2fs_update_read_extent_cache(struct dnode_of_data *dn);
void f2fs_update_read_extent_cache_range(struct dnode_of_data *dn,
			pgoff_t fofs, block_t blkaddr, unsigned int len);
unsigned int f2fs_shrink_read_extent_tree(struct f2fs_sb_info *sbi,
			int nr_shrink);

/* block age extent cache ops */
void f2fs_init_age_extent_tree(struct inode *inode);
bool f2fs_lookup_age_extent_cache(struct inode *inode, pgoff_t pgofs,
			struct extent_info *ei);
void f2fs_update_age_extent_cache(struct dnode_of_data *dn);
void f2fs_update_age_extent_cache_range(struct dnode_of_data *dn,
			pgoff_t fofs, unsigned int len);
unsigned int f2fs_shrink_age_extent_tree(struct f2fs_sb_info *sbi,
			int nr_shrink);

/*
 * sysfs.c
 */
int __init f2fs_init_sysfs(void);
void f2fs_exit_sysfs(void);
int f2fs_register_sysfs(struct f2fs_sb_info *sbi);
void f2fs_unregister_sysfs(struct f2fs_sb_info *sbi);

/* verity.c */
extern const struct fsverity_operations f2fs_verityops;

/*
 * crypto support
 */
static inline bool f2fs_encrypted_file(struct inode *inode)
{
	return IS_ENCRYPTED(inode) && S_ISREG(inode->i_mode);
}

static inline void f2fs_set_encrypted_inode(struct inode *inode)
{
#ifdef CONFIG_FS_ENCRYPTION
	file_set_encrypt(inode);
	f2fs_set_inode_flags(inode);
#endif
}

/*
 * Returns true if the reads of the inode's data need to undergo some
 * postprocessing step, like decryption or authenticity verification.
 */
static inline bool f2fs_post_read_required(struct inode *inode)
{
	return f2fs_encrypted_file(inode) || fsverity_active(inode) ||
		f2fs_compressed_file(inode);
}

/*
 * compress.c
 */
#ifdef CONFIG_F2FS_FS_COMPRESSION
bool f2fs_is_compressed_page(struct page *page);
struct page *f2fs_compress_control_page(struct page *page);
int f2fs_prepare_compress_overwrite(struct inode *inode,
			struct page **pagep, pgoff_t index, void **fsdata);
bool f2fs_compress_write_end(struct inode *inode, void *fsdata,
					pgoff_t index, unsigned copied);
int f2fs_truncate_partial_cluster(struct inode *inode, u64 from, bool lock);
void f2fs_compress_write_end_io(struct bio *bio, struct page *page);
bool f2fs_is_compress_backend_ready(struct inode *inode);
int f2fs_init_compress_mempool(void);
void f2fs_destroy_compress_mempool(void);
void f2fs_decompress_cluster(struct decompress_io_ctx *dic, bool in_task);
void f2fs_end_read_compressed_page(struct page *page, bool failed,
				block_t blkaddr, bool in_task);
bool f2fs_cluster_is_empty(struct compress_ctx *cc);
bool f2fs_cluster_can_merge_page(struct compress_ctx *cc, pgoff_t index);
bool f2fs_all_cluster_page_ready(struct compress_ctx *cc, struct page **pages,
				int index, int nr_pages, bool uptodate);
bool f2fs_sanity_check_cluster(struct dnode_of_data *dn);
void f2fs_compress_ctx_add_page(struct compress_ctx *cc, struct page *page);
int f2fs_write_multi_pages(struct compress_ctx *cc,
						int *submitted,
						struct writeback_control *wbc,
						enum iostat_type io_type);
int f2fs_is_compressed_cluster(struct inode *inode, pgoff_t index);
void f2fs_update_read_extent_tree_range_compressed(struct inode *inode,
				pgoff_t fofs, block_t blkaddr,
				unsigned int llen, unsigned int c_len);
int f2fs_read_multi_pages(struct compress_ctx *cc, struct bio **bio_ret,
				unsigned nr_pages, sector_t *last_block_in_bio,
				bool is_readahead, bool for_write);
struct decompress_io_ctx *f2fs_alloc_dic(struct compress_ctx *cc);
void f2fs_decompress_end_io(struct decompress_io_ctx *dic, bool failed,
				bool in_task);
void f2fs_put_page_dic(struct page *page, bool in_task);
unsigned int f2fs_cluster_blocks_are_contiguous(struct dnode_of_data *dn);
int f2fs_init_compress_ctx(struct compress_ctx *cc);
void f2fs_destroy_compress_ctx(struct compress_ctx *cc, bool reuse);
void f2fs_init_compress_info(struct f2fs_sb_info *sbi);
int f2fs_init_compress_inode(struct f2fs_sb_info *sbi);
void f2fs_destroy_compress_inode(struct f2fs_sb_info *sbi);
int f2fs_init_page_array_cache(struct f2fs_sb_info *sbi);
void f2fs_destroy_page_array_cache(struct f2fs_sb_info *sbi);
int __init f2fs_init_compress_cache(void);
void f2fs_destroy_compress_cache(void);
struct address_space *COMPRESS_MAPPING(struct f2fs_sb_info *sbi);
void f2fs_invalidate_compress_page(struct f2fs_sb_info *sbi, block_t blkaddr);
void f2fs_cache_compressed_page(struct f2fs_sb_info *sbi, struct page *page,
						nid_t ino, block_t blkaddr);
bool f2fs_load_compressed_page(struct f2fs_sb_info *sbi, struct page *page,
								block_t blkaddr);
void f2fs_invalidate_compress_pages(struct f2fs_sb_info *sbi, nid_t ino);
#define inc_compr_inode_stat(inode)					\
	do {								\
		struct f2fs_sb_info *sbi = F2FS_I_SB(inode);		\
		sbi->compr_new_inode++;					\
	} while (0)
#define add_compr_block_stat(inode, blocks)				\
	do {								\
		struct f2fs_sb_info *sbi = F2FS_I_SB(inode);		\
		int diff = F2FS_I(inode)->i_cluster_size - blocks;	\
		sbi->compr_written_block += blocks;			\
		sbi->compr_saved_block += diff;				\
	} while (0)
#else
static inline bool f2fs_is_compressed_page(struct page *page) { return false; }
static inline bool f2fs_is_compress_backend_ready(struct inode *inode)
{
	if (!f2fs_compressed_file(inode))
		return true;
	/* not support compression */
	return false;
}
static inline struct page *f2fs_compress_control_page(struct page *page)
{
	WARN_ON_ONCE(1);
	return ERR_PTR(-EINVAL);
}
static inline int f2fs_init_compress_mempool(void) { return 0; }
static inline void f2fs_destroy_compress_mempool(void) { }
static inline void f2fs_decompress_cluster(struct decompress_io_ctx *dic,
				bool in_task) { }
static inline void f2fs_end_read_compressed_page(struct page *page,
				bool failed, block_t blkaddr, bool in_task)
{
	WARN_ON_ONCE(1);
}
static inline void f2fs_put_page_dic(struct page *page, bool in_task)
{
	WARN_ON_ONCE(1);
}
static inline unsigned int f2fs_cluster_blocks_are_contiguous(struct dnode_of_data *dn) { return 0; }
static inline bool f2fs_sanity_check_cluster(struct dnode_of_data *dn) { return false; }
static inline int f2fs_init_compress_inode(struct f2fs_sb_info *sbi) { return 0; }
static inline void f2fs_destroy_compress_inode(struct f2fs_sb_info *sbi) { }
static inline int f2fs_init_page_array_cache(struct f2fs_sb_info *sbi) { return 0; }
static inline void f2fs_destroy_page_array_cache(struct f2fs_sb_info *sbi) { }
static inline int __init f2fs_init_compress_cache(void) { return 0; }
static inline void f2fs_destroy_compress_cache(void) { }
static inline void f2fs_invalidate_compress_page(struct f2fs_sb_info *sbi,
				block_t blkaddr) { }
static inline void f2fs_cache_compressed_page(struct f2fs_sb_info *sbi,
				struct page *page, nid_t ino, block_t blkaddr) { }
static inline bool f2fs_load_compressed_page(struct f2fs_sb_info *sbi,
				struct page *page, block_t blkaddr) { return false; }
static inline void f2fs_invalidate_compress_pages(struct f2fs_sb_info *sbi,
							nid_t ino) { }
#define inc_compr_inode_stat(inode)		do { } while (0)
static inline void f2fs_update_read_extent_tree_range_compressed(
				struct inode *inode,
				pgoff_t fofs, block_t blkaddr,
				unsigned int llen, unsigned int c_len) { }
#endif

static inline int set_compress_context(struct inode *inode)
{
#ifdef CONFIG_F2FS_FS_COMPRESSION
	struct f2fs_sb_info *sbi = F2FS_I_SB(inode);

	F2FS_I(inode)->i_compress_algorithm =
			F2FS_OPTION(sbi).compress_algorithm;
	F2FS_I(inode)->i_log_cluster_size =
			F2FS_OPTION(sbi).compress_log_size;
	F2FS_I(inode)->i_compress_flag =
			F2FS_OPTION(sbi).compress_chksum ?
				1 << COMPRESS_CHKSUM : 0;
	F2FS_I(inode)->i_cluster_size =
			1 << F2FS_I(inode)->i_log_cluster_size;
	if ((F2FS_I(inode)->i_compress_algorithm == COMPRESS_LZ4 ||
		F2FS_I(inode)->i_compress_algorithm == COMPRESS_ZSTD) &&
			F2FS_OPTION(sbi).compress_level)
		F2FS_I(inode)->i_compress_flag |=
				F2FS_OPTION(sbi).compress_level <<
				COMPRESS_LEVEL_OFFSET;
	F2FS_I(inode)->i_flags |= F2FS_COMPR_FL;
	set_inode_flag(inode, FI_COMPRESSED_FILE);
	stat_inc_compr_inode(inode);
	inc_compr_inode_stat(inode);
	f2fs_mark_inode_dirty_sync(inode, true);
	return 0;
#else
	return -EOPNOTSUPP;
#endif
}

static inline bool f2fs_disable_compressed_file(struct inode *inode)
{
	struct f2fs_inode_info *fi = F2FS_I(inode);

	if (!f2fs_compressed_file(inode))
		return true;
	if (S_ISREG(inode->i_mode) && F2FS_HAS_BLOCKS(inode))
		return false;

	fi->i_flags &= ~F2FS_COMPR_FL;
	stat_dec_compr_inode(inode);
	clear_inode_flag(inode, FI_COMPRESSED_FILE);
	f2fs_mark_inode_dirty_sync(inode, true);
	return true;
}

#define F2FS_FEATURE_FUNCS(name, flagname) \
static inline bool f2fs_sb_has_##name(struct f2fs_sb_info *sbi) \
{ \
	return F2FS_HAS_FEATURE(sbi, F2FS_FEATURE_##flagname); \
}

F2FS_FEATURE_FUNCS(encrypt, ENCRYPT);
F2FS_FEATURE_FUNCS(blkzoned, BLKZONED);
F2FS_FEATURE_FUNCS(extra_attr, EXTRA_ATTR);
F2FS_FEATURE_FUNCS(project_quota, PRJQUOTA);
F2FS_FEATURE_FUNCS(inode_chksum, INODE_CHKSUM);
F2FS_FEATURE_FUNCS(flexible_inline_xattr, FLEXIBLE_INLINE_XATTR);
F2FS_FEATURE_FUNCS(quota_ino, QUOTA_INO);
F2FS_FEATURE_FUNCS(inode_crtime, INODE_CRTIME);
F2FS_FEATURE_FUNCS(lost_found, LOST_FOUND);
F2FS_FEATURE_FUNCS(verity, VERITY);
F2FS_FEATURE_FUNCS(sb_chksum, SB_CHKSUM);
F2FS_FEATURE_FUNCS(casefold, CASEFOLD);
F2FS_FEATURE_FUNCS(compression, COMPRESSION);
F2FS_FEATURE_FUNCS(readonly, RO);

#ifdef CONFIG_BLK_DEV_ZONED
static inline bool f2fs_blkz_is_seq(struct f2fs_sb_info *sbi, int devi,
				    block_t blkaddr)
{
	unsigned int zno = blkaddr >> sbi->log_blocks_per_blkz;

	return test_bit(zno, FDEV(devi).blkz_seq);
}
#endif

static inline bool f2fs_hw_should_discard(struct f2fs_sb_info *sbi)
{
	return f2fs_sb_has_blkzoned(sbi);
}

static inline bool f2fs_bdev_support_discard(struct block_device *bdev)
{
	return blk_queue_discard(bdev_get_queue(bdev)) ||
	       bdev_is_zoned(bdev);
}

static inline bool f2fs_hw_support_discard(struct f2fs_sb_info *sbi)
{
	int i;

	if (!f2fs_is_multi_device(sbi))
		return f2fs_bdev_support_discard(sbi->sb->s_bdev);

	for (i = 0; i < sbi->s_ndevs; i++)
		if (f2fs_bdev_support_discard(FDEV(i).bdev))
			return true;
	return false;
}

static inline bool f2fs_realtime_discard_enable(struct f2fs_sb_info *sbi)
{
	return (test_opt(sbi, DISCARD) && f2fs_hw_support_discard(sbi)) ||
					f2fs_hw_should_discard(sbi);
}

static inline bool f2fs_hw_is_readonly(struct f2fs_sb_info *sbi)
{
	int i;

	if (!f2fs_is_multi_device(sbi))
		return bdev_read_only(sbi->sb->s_bdev);

	for (i = 0; i < sbi->s_ndevs; i++)
		if (bdev_read_only(FDEV(i).bdev))
			return true;
	return false;
}

static inline bool f2fs_lfs_mode(struct f2fs_sb_info *sbi)
{
	return F2FS_OPTION(sbi).fs_mode == FS_MODE_LFS;
}

static inline bool f2fs_may_encrypt(struct inode *dir, struct inode *inode)
{
#ifdef CONFIG_FS_ENCRYPTION
	struct f2fs_sb_info *sbi = F2FS_I_SB(dir);
	umode_t mode = inode->i_mode;

	/*
	 * If the directory encrypted or dummy encryption enabled,
	 * then we should encrypt the inode.
	 */
	if (IS_ENCRYPTED(dir) || DUMMY_ENCRYPTION_ENABLED(sbi))
		return (S_ISREG(mode) || S_ISDIR(mode) || S_ISLNK(mode));
#endif
	return false;
}

static inline bool f2fs_low_mem_mode(struct f2fs_sb_info *sbi)
{
	return F2FS_OPTION(sbi).memory_mode == MEMORY_MODE_LOW;
}

static inline bool f2fs_may_compress(struct inode *inode)
{
	if (IS_SWAPFILE(inode) || f2fs_is_pinned_file(inode) ||
		f2fs_is_atomic_file(inode) || f2fs_has_inline_data(inode))
		return false;
	return S_ISREG(inode->i_mode) || S_ISDIR(inode->i_mode);
}

static inline void f2fs_i_compr_blocks_update(struct inode *inode,
						u64 blocks, bool add)
{
	struct f2fs_inode_info *fi = F2FS_I(inode);
	int diff = fi->i_cluster_size - blocks;

	/* don't update i_compr_blocks if saved blocks were released */
	if (!add && !atomic_read(&fi->i_compr_blocks))
		return;

	if (add) {
		atomic_add(diff, &fi->i_compr_blocks);
		stat_add_compr_blocks(inode, diff);
	} else {
		atomic_sub(diff, &fi->i_compr_blocks);
		stat_sub_compr_blocks(inode, diff);
	}
	f2fs_mark_inode_dirty_sync(inode, true);
}

static inline int block_unaligned_IO(struct inode *inode,
				struct kiocb *iocb, struct iov_iter *iter)
{
	unsigned int i_blkbits = READ_ONCE(inode->i_blkbits);
	unsigned int blocksize_mask = (1 << i_blkbits) - 1;
	loff_t offset = iocb->ki_pos;
	unsigned long align = offset | iov_iter_alignment(iter);

	return align & blocksize_mask;
}

static inline bool f2fs_allow_multi_device_dio(struct f2fs_sb_info *sbi,
								int flag)
{
	if (!f2fs_is_multi_device(sbi))
		return false;
	if (flag != F2FS_GET_BLOCK_DIO)
		return false;
	return sbi->aligned_blksize;
}

static inline bool f2fs_force_buffered_io(struct inode *inode,
				struct kiocb *iocb, struct iov_iter *iter)
{
	struct f2fs_sb_info *sbi = F2FS_I_SB(inode);
	int rw = iov_iter_rw(iter);

	if (!fscrypt_dio_supported(iocb, iter))
		return true;
	if (fsverity_active(inode))
		return true;
	if (f2fs_compressed_file(inode))
		return true;

	/* disallow direct IO if any of devices has unaligned blksize */
	if (f2fs_is_multi_device(sbi) && !sbi->aligned_blksize)
		return true;
	/*
	 * for blkzoned device, fallback direct IO to buffered IO, so
	 * all IOs can be serialized by log-structured write.
	 */
	if (f2fs_sb_has_blkzoned(sbi) && (rw == WRITE))
		return true;
	if (f2fs_lfs_mode(sbi) && (rw == WRITE)) {
		if (block_unaligned_IO(inode, iocb, iter))
			return true;
		if (F2FS_IO_ALIGNED(sbi))
			return true;
	}
	if (is_sbi_flag_set(F2FS_I_SB(inode), SBI_CP_DISABLED))
		return true;

	return false;
}

static inline bool f2fs_need_verity(const struct inode *inode, pgoff_t idx)
{
	return fsverity_active(inode) &&
	       idx < DIV_ROUND_UP(inode->i_size, PAGE_SIZE);
}

#ifdef CONFIG_F2FS_FAULT_INJECTION
extern void f2fs_build_fault_attr(struct f2fs_sb_info *sbi, unsigned int rate,
							unsigned int type);
#else
#define f2fs_build_fault_attr(sbi, rate, type)		do { } while (0)
#endif

static inline bool is_journalled_quota(struct f2fs_sb_info *sbi)
{
#ifdef CONFIG_QUOTA
	if (f2fs_sb_has_quota_ino(sbi))
		return true;
	if (F2FS_OPTION(sbi).s_qf_names[USRQUOTA] ||
		F2FS_OPTION(sbi).s_qf_names[GRPQUOTA] ||
		F2FS_OPTION(sbi).s_qf_names[PRJQUOTA])
		return true;
#endif
	return false;
}

static inline bool f2fs_block_unit_discard(struct f2fs_sb_info *sbi)
{
	return F2FS_OPTION(sbi).discard_unit == DISCARD_UNIT_BLOCK;
}

static inline void f2fs_io_schedule_timeout(long timeout)
{
	set_current_state(TASK_UNINTERRUPTIBLE);
	io_schedule_timeout(timeout);
}

static inline void f2fs_handle_page_eio(struct f2fs_sb_info *sbi, pgoff_t ofs,
					enum page_type type)
{
	if (unlikely(f2fs_cp_error(sbi)))
		return;

	if (ofs == sbi->page_eio_ofs[type]) {
		if (sbi->page_eio_cnt[type]++ == MAX_RETRY_PAGE_EIO)
			set_ckpt_flags(sbi, CP_ERROR_FLAG);
	} else {
		sbi->page_eio_ofs[type] = ofs;
		sbi->page_eio_cnt[type] = 0;
	}
}

static inline bool f2fs_is_readonly(struct f2fs_sb_info *sbi)
{
	return f2fs_sb_has_readonly(sbi) || f2fs_readonly(sbi->sb);
}

#define EFSBADCRC	EBADMSG		/* Bad CRC detected */
#define EFSCORRUPTED	EUCLEAN		/* Filesystem is corrupted */

#endif /* _LINUX_F2FS_H */

#define EFSBADCRC	EBADMSG		/* Bad CRC detected */
#define EFSCORRUPTED	EUCLEAN		/* Filesystem is corrupted */
<|MERGE_RESOLUTION|>--- conflicted
+++ resolved
@@ -1774,13 +1774,7 @@
 	unsigned int segment_count[2];		/* # of allocated segments */
 	unsigned int block_count[2];		/* # of allocated blocks */
 	atomic_t inplace_count;		/* # of inplace update */
-<<<<<<< HEAD
-	atomic64_t total_hit_ext;		/* # of lookup extent cache */
-	atomic64_t read_hit_rbtree;		/* # of hit rbtree extent node */
-	atomic64_t read_hit_largest;		/* # of hit largest extent node */
-	atomic64_t read_hit_cached;		/* # of hit cached extent node */
 	atomic64_t sync_file_count;		/* # of f2fs_do_sync_file calls */
-=======
 	/* # of lookup extent cache */
 	atomic64_t total_hit_ext[NR_EXTENT_CACHES];
 	/* # of hit rbtree extent node */
@@ -1789,17 +1783,13 @@
 	atomic64_t read_hit_cached[NR_EXTENT_CACHES];
 	/* # of hit largest extent node in read extent cache */
 	atomic64_t read_hit_largest;
->>>>>>> b9aeb147
 	atomic_t inline_xattr;			/* # of inline_xattr inodes */
 	atomic_t inline_inode;			/* # of inline_data inodes */
 	atomic_t inline_dir;			/* # of inline_dentry inodes */
 	atomic_t compr_inode;			/* # of compressed inodes */
 	atomic64_t compr_blocks;		/* # of compressed blocks */
 	atomic_t swapfile_inode;		/* # of swapfile inodes */
-<<<<<<< HEAD
-=======
 	atomic_t atomic_files;			/* # of opened atomic file */
->>>>>>> b9aeb147
 	atomic_t max_aw_cnt;			/* max # of atomic writes */
 	unsigned int io_skip_bggc;		/* skip background gc for in-flight IO */
 	unsigned int other_skip_bggc;		/* skip background gc for other reasons */
@@ -3942,12 +3932,7 @@
 	struct f2fs_sb_info *sbi;
 	int all_area_segs, sit_area_segs, nat_area_segs, ssa_area_segs;
 	int main_area_segs, main_area_sections, main_area_zones;
-<<<<<<< HEAD
-	unsigned long long hit_largest, hit_cached, hit_rbtree, sync_file_total;
 	unsigned long long cp_reason_total[NR_CP_REASON_TYPE];
-	unsigned long long hit_total, total_ext;
-	int ext_tree, zombie_tree, ext_node;
-=======
 	unsigned long long hit_cached[NR_EXTENT_CACHES];
 	unsigned long long hit_rbtree[NR_EXTENT_CACHES];
 	unsigned long long total_ext[NR_EXTENT_CACHES];
@@ -3961,7 +3946,6 @@
 	unsigned long long hit_largest;
 	/* for block age extent cache */
 	unsigned long long allocated_data_blocks;
->>>>>>> b9aeb147
 	int ndirty_node, ndirty_dent, ndirty_meta, ndirty_imeta;
 	int ndirty_data, ndirty_qdata;
 	unsigned int ndirty_dirs, ndirty_files, nquota_files, ndirty_all;
@@ -4023,14 +4007,10 @@
 #define stat_inc_total_hit(sbi, type)		(atomic64_inc(&(sbi)->total_hit_ext[type]))
 #define stat_inc_rbtree_node_hit(sbi, type)	(atomic64_inc(&(sbi)->read_hit_rbtree[type]))
 #define stat_inc_largest_node_hit(sbi)	(atomic64_inc(&(sbi)->read_hit_largest))
-<<<<<<< HEAD
-#define stat_inc_cached_node_hit(sbi)	(atomic64_inc(&(sbi)->read_hit_cached))
 #define stat_inc_sync_file_count(sbi)	(atomic64_inc(&(sbi)->sync_file_count))
 #define stat_inc_cp_reason(sbi, cp_reason)			\
 		(atomic64_inc(&(sbi)->cp_reason_count[cp_reason]))
-=======
 #define stat_inc_cached_node_hit(sbi, type)	(atomic64_inc(&(sbi)->read_hit_cached[type]))
->>>>>>> b9aeb147
 #define stat_inc_inline_xattr(inode)					\
 	do {								\
 		if (f2fs_has_inline_xattr(inode))			\
@@ -4079,13 +4059,10 @@
 		(atomic_inc(&F2FS_I_SB(inode)->swapfile_inode))
 #define stat_dec_swapfile_inode(inode)					\
 		(atomic_dec(&F2FS_I_SB(inode)->swapfile_inode))
-<<<<<<< HEAD
-=======
 #define stat_inc_atomic_inode(inode)					\
 			(atomic_inc(&F2FS_I_SB(inode)->atomic_files))
 #define stat_dec_atomic_inode(inode)					\
 			(atomic_dec(&F2FS_I_SB(inode)->atomic_files))
->>>>>>> b9aeb147
 #define stat_inc_meta_count(sbi, blkaddr)				\
 	do {								\
 		if (blkaddr < SIT_I(sbi)->sit_base_addr)		\
@@ -4159,13 +4136,9 @@
 #define stat_inc_total_hit(sbi, type)			do { } while (0)
 #define stat_inc_rbtree_node_hit(sbi, type)		do { } while (0)
 #define stat_inc_largest_node_hit(sbi)			do { } while (0)
-<<<<<<< HEAD
-#define stat_inc_cached_node_hit(sbi)			do { } while (0)
 #define stat_inc_sync_file_count(sbi)			do { } while (0)
 #define stat_inc_cp_reason(sbi, cp_reason)		do { } while (0)
-=======
 #define stat_inc_cached_node_hit(sbi, type)		do { } while (0)
->>>>>>> b9aeb147
 #define stat_inc_inline_xattr(inode)			do { } while (0)
 #define stat_dec_inline_xattr(inode)			do { } while (0)
 #define stat_inc_inline_inode(inode)			do { } while (0)
@@ -4178,11 +4151,8 @@
 #define stat_sub_compr_blocks(inode, blocks)		do { } while (0)
 #define stat_inc_swapfile_inode(inode)			do { } while (0)
 #define stat_dec_swapfile_inode(inode)			do { } while (0)
-<<<<<<< HEAD
-=======
 #define stat_inc_atomic_inode(inode)			do { } while (0)
 #define stat_dec_atomic_inode(inode)			do { } while (0)
->>>>>>> b9aeb147
 #define stat_update_max_atomic_write(inode)		do { } while (0)
 #define stat_inc_meta_count(sbi, blkaddr)		do { } while (0)
 #define stat_inc_seg_type(sbi, curseg)			do { } while (0)
