/* SPDX-License-Identifier: GPL-2.0 */
/*
 * fs/f2fs/f2fs.h
 *
 * Copyright (c) 2012 Samsung Electronics Co., Ltd.
 *             http://www.samsung.com/
 */
#ifndef _LINUX_F2FS_H
#define _LINUX_F2FS_H

#include <linux/uio.h>
#include <linux/types.h>
#include <linux/page-flags.h>
#include <linux/buffer_head.h>
#include <linux/slab.h>
#include <linux/crc32.h>
#include <linux/magic.h>
#include <linux/kobject.h>
#include <linux/sched.h>
#include <linux/cred.h>
#include <linux/vmalloc.h>
#include <linux/bio.h>
#include <linux/blkdev.h>
#include <linux/quotaops.h>
#include <crypto/hash.h>

#include <linux/fscrypt.h>
#include <linux/fsverity.h>

#ifdef CONFIG_F2FS_CHECK_FS
#define f2fs_bug_on(sbi, condition)	BUG_ON(condition)
#else
#define f2fs_bug_on(sbi, condition)					\
	do {								\
		if (WARN_ON(condition))					\
			set_sbi_flag(sbi, SBI_NEED_FSCK);		\
	} while (0)
#endif

enum {
	FAULT_KMALLOC,
	FAULT_KVMALLOC,
	FAULT_PAGE_ALLOC,
	FAULT_PAGE_GET,
	FAULT_ALLOC_BIO,	/* it's obsolete due to bio_alloc() will never fail */
	FAULT_ALLOC_NID,
	FAULT_ORPHAN,
	FAULT_BLOCK,
	FAULT_DIR_DEPTH,
	FAULT_EVICT_INODE,
	FAULT_TRUNCATE,
	FAULT_READ_IO,
	FAULT_CHECKPOINT,
	FAULT_DISCARD,
	FAULT_WRITE_IO,
	FAULT_SLAB_ALLOC,
	FAULT_DQUOT_INIT,
	FAULT_LOCK_OP,
	FAULT_MAX,
};

#ifdef CONFIG_F2FS_FAULT_INJECTION
#define F2FS_ALL_FAULT_TYPE		((1 << FAULT_MAX) - 1)

struct f2fs_fault_info {
	atomic_t inject_ops;
	unsigned int inject_rate;
	unsigned int inject_type;
};

extern const char *f2fs_fault_name[FAULT_MAX];
#define IS_FAULT_SET(fi, type) ((fi)->inject_type & (1 << (type)))
#endif

/*
 * For mount options
 */
#define F2FS_MOUNT_DISABLE_ROLL_FORWARD	0x00000002
#define F2FS_MOUNT_DISCARD		0x00000004
#define F2FS_MOUNT_NOHEAP		0x00000008
#define F2FS_MOUNT_XATTR_USER		0x00000010
#define F2FS_MOUNT_POSIX_ACL		0x00000020
#define F2FS_MOUNT_DISABLE_EXT_IDENTIFY	0x00000040
#define F2FS_MOUNT_INLINE_XATTR		0x00000080
#define F2FS_MOUNT_INLINE_DATA		0x00000100
#define F2FS_MOUNT_INLINE_DENTRY	0x00000200
#define F2FS_MOUNT_FLUSH_MERGE		0x00000400
#define F2FS_MOUNT_NOBARRIER		0x00000800
#define F2FS_MOUNT_FASTBOOT		0x00001000
#define F2FS_MOUNT_EXTENT_CACHE		0x00002000
#define F2FS_MOUNT_DATA_FLUSH		0x00008000
#define F2FS_MOUNT_FAULT_INJECTION	0x00010000
#define F2FS_MOUNT_USRQUOTA		0x00080000
#define F2FS_MOUNT_GRPQUOTA		0x00100000
#define F2FS_MOUNT_PRJQUOTA		0x00200000
#define F2FS_MOUNT_QUOTA		0x00400000
#define F2FS_MOUNT_INLINE_XATTR_SIZE	0x00800000
#define F2FS_MOUNT_RESERVE_ROOT		0x01000000
#define F2FS_MOUNT_DISABLE_CHECKPOINT	0x02000000
#define F2FS_MOUNT_NORECOVERY		0x04000000
#define F2FS_MOUNT_ATGC			0x08000000
#define F2FS_MOUNT_MERGE_CHECKPOINT	0x10000000
#define	F2FS_MOUNT_GC_MERGE		0x20000000
#define F2FS_MOUNT_COMPRESS_CACHE	0x40000000

#define F2FS_MOUNT_MERGE_CHECKPOINT	0x10000000
#define F2FS_MOUNT_GC_MERGE		0x20000000

#define F2FS_OPTION(sbi)	((sbi)->mount_opt)
#define clear_opt(sbi, option)	(F2FS_OPTION(sbi).opt &= ~F2FS_MOUNT_##option)
#define set_opt(sbi, option)	(F2FS_OPTION(sbi).opt |= F2FS_MOUNT_##option)
#define test_opt(sbi, option)	(F2FS_OPTION(sbi).opt & F2FS_MOUNT_##option)

#define ver_after(a, b)	(typecheck(unsigned long long, a) &&		\
		typecheck(unsigned long long, b) &&			\
		((long long)((a) - (b)) > 0))

typedef u32 block_t;	/*
			 * should not change u32, since it is the on-disk block
			 * address format, __le32.
			 */
typedef u32 nid_t;

#define COMPRESS_EXT_NUM		16

/*
 * An implementation of an rwsem that is explicitly unfair to readers. This
 * prevents priority inversion when a low-priority reader acquires the read lock
 * while sleeping on the write lock but the write lock is needed by
 * higher-priority clients.
 */

struct f2fs_rwsem {
        struct rw_semaphore internal_rwsem;
#ifdef CONFIG_F2FS_UNFAIR_RWSEM
        wait_queue_head_t read_waiters;
#endif
};

struct f2fs_mount_info {
	unsigned int opt;
	int write_io_size_bits;		/* Write IO size bits */
	block_t root_reserved_blocks;	/* root reserved blocks */
	kuid_t s_resuid;		/* reserved blocks for uid */
	kgid_t s_resgid;		/* reserved blocks for gid */
	int active_logs;		/* # of active logs */
	int inline_xattr_size;		/* inline xattr size */
#ifdef CONFIG_F2FS_FAULT_INJECTION
	struct f2fs_fault_info fault_info;	/* For fault injection */
#endif
#ifdef CONFIG_QUOTA
	/* Names of quota files with journalled quota */
	char *s_qf_names[MAXQUOTAS];
	int s_jquota_fmt;			/* Format of quota to use */
#endif
	/* For which write hints are passed down to block layer */
	int alloc_mode;			/* segment allocation policy */
	int fsync_mode;			/* fsync policy */
	int fs_mode;			/* fs mode: LFS or ADAPTIVE */
	int bggc_mode;			/* bggc mode: off, on or sync */
	int memory_mode;		/* memory mode */
	int discard_unit;		/*
					 * discard command's offset/size should
					 * be aligned to this unit: block,
					 * segment or section
					 */
	struct fscrypt_dummy_context dummy_enc_ctx; /* test dummy encryption */
#ifdef CONFIG_FS_ENCRYPTION
	bool inlinecrypt;		/* inline encryption enabled */
#endif
	block_t unusable_cap_perc;	/* percentage for cap */
	block_t unusable_cap;		/* Amount of space allowed to be
					 * unusable when disabling checkpoint
					 */

	/* For compression */
	unsigned char compress_algorithm;	/* algorithm type */
	unsigned char compress_log_size;	/* cluster log size */
	unsigned char compress_level;		/* compress level */
	bool compress_chksum;			/* compressed data chksum */
	unsigned char compress_ext_cnt;		/* extension count */
	unsigned char nocompress_ext_cnt;		/* nocompress extension count */
	int compress_mode;			/* compression mode */
	unsigned char extensions[COMPRESS_EXT_NUM][F2FS_EXTENSION_LEN];	/* extensions */
	unsigned char noextensions[COMPRESS_EXT_NUM][F2FS_EXTENSION_LEN]; /* extensions */
};

#define F2FS_FEATURE_ENCRYPT		0x0001
#define F2FS_FEATURE_BLKZONED		0x0002
#define F2FS_FEATURE_ATOMIC_WRITE	0x0004
#define F2FS_FEATURE_EXTRA_ATTR		0x0008
#define F2FS_FEATURE_PRJQUOTA		0x0010
#define F2FS_FEATURE_INODE_CHKSUM	0x0020
#define F2FS_FEATURE_FLEXIBLE_INLINE_XATTR	0x0040
#define F2FS_FEATURE_QUOTA_INO		0x0080
#define F2FS_FEATURE_INODE_CRTIME	0x0100
#define F2FS_FEATURE_LOST_FOUND		0x0200
#define F2FS_FEATURE_VERITY		0x0400
#define F2FS_FEATURE_SB_CHKSUM		0x0800
#define F2FS_FEATURE_CASEFOLD		0x1000
#define F2FS_FEATURE_COMPRESSION	0x2000
#define F2FS_FEATURE_RO			0x4000

#define __F2FS_HAS_FEATURE(raw_super, mask)				\
	((raw_super->feature & cpu_to_le32(mask)) != 0)
#define F2FS_HAS_FEATURE(sbi, mask)	__F2FS_HAS_FEATURE(sbi->raw_super, mask)
#define F2FS_SET_FEATURE(sbi, mask)					\
	(sbi->raw_super->feature |= cpu_to_le32(mask))
#define F2FS_CLEAR_FEATURE(sbi, mask)					\
	(sbi->raw_super->feature &= ~cpu_to_le32(mask))

/*
 * Default values for user and/or group using reserved blocks
 */
#define	F2FS_DEF_RESUID		0
#define	F2FS_DEF_RESGID		0

/*
 * For checkpoint manager
 */
enum {
	NAT_BITMAP,
	SIT_BITMAP
};

#define	CP_UMOUNT	0x00000001
#define	CP_FASTBOOT	0x00000002
#define	CP_SYNC		0x00000004
#define	CP_RECOVERY	0x00000008
#define	CP_DISCARD	0x00000010
#define CP_TRIMMED	0x00000020
#define CP_PAUSE	0x00000040
#define CP_RESIZE 	0x00000080

#define MAX_DISCARD_BLOCKS(sbi)		BLKS_PER_SEC(sbi)
#define DEF_MAX_DISCARD_REQUEST		8	/* issue 8 discards per round */
#define DEF_MIN_DISCARD_ISSUE_TIME	50	/* 50 ms, if exists */
#define DEF_MID_DISCARD_ISSUE_TIME	500	/* 500 ms, if device busy */
#define DEF_MAX_DISCARD_ISSUE_TIME	60000	/* 60 s, if no candidates */
#define DEF_DISCARD_URGENT_UTIL		80	/* do more discard over 80% */
#define DEF_CP_INTERVAL			60	/* 60 secs */
#define DEF_IDLE_INTERVAL		5	/* 5 secs */
#define DEF_DISABLE_INTERVAL		5	/* 5 secs */
#define DEF_DISABLE_QUICK_INTERVAL	1	/* 1 secs */
#define DEF_UMOUNT_DISCARD_TIMEOUT	5	/* 5 secs */

struct cp_control {
	int reason;
	__u64 trim_start;
	__u64 trim_end;
	__u64 trim_minlen;
};

/*
 * indicate meta/data type
 */
enum {
	META_CP,
	META_NAT,
	META_SIT,
	META_SSA,
	META_MAX,
	META_POR,
	DATA_GENERIC,		/* check range only */
	DATA_GENERIC_ENHANCE,	/* strong check on range and segment bitmap */
	DATA_GENERIC_ENHANCE_READ,	/*
					 * strong check on range and segment
					 * bitmap but no warning due to race
					 * condition of read on truncated area
					 * by extent_cache
					 */
	META_GENERIC,
};

/* for the list of ino */
enum {
	ORPHAN_INO,		/* for orphan ino list */
	APPEND_INO,		/* for append ino list */
	UPDATE_INO,		/* for update ino list */
	TRANS_DIR_INO,		/* for trasactions dir ino list */
	FLUSH_INO,		/* for multiple device flushing */
	MAX_INO_ENTRY,		/* max. list */
};

struct ino_entry {
	struct list_head list;		/* list head */
	nid_t ino;			/* inode number */
	unsigned int dirty_device;	/* dirty device bitmap */
};

/* for the list of inodes to be GCed */
struct inode_entry {
	struct list_head list;	/* list head */
	struct inode *inode;	/* vfs inode pointer */
};

struct fsync_node_entry {
	struct list_head list;	/* list head */
	struct page *page;	/* warm node page pointer */
	unsigned int seq_id;	/* sequence id */
};

struct ckpt_req {
<<<<<<< HEAD
	struct completion wait;         /* completion for checkpoint done */
	struct llist_node llnode;       /* llist_node to be linked in wait queue */
	int ret;                        /* return code of checkpoint */
	ktime_t queue_time;             /* request queued time */
};

struct ckpt_req_control {
	struct task_struct *f2fs_issue_ckpt;    /* checkpoint task */
	int ckpt_thread_ioprio;			/* checkpoint merge thread ioprio */
	wait_queue_head_t ckpt_wait_queue;      /* waiting queue for wake-up */
	atomic_t issued_ckpt;           /* # of actually issued ckpts */
	atomic_t total_ckpt;            /* # of total ckpts */
	atomic_t queued_ckpt;           /* # of queued ckpts */
	struct llist_head issue_list;   /* list for command issue */
	spinlock_t stat_lock;           /* lock for below checkpoint time stats */
	unsigned int cur_time;          /* cur wait time in msec for currently issued checkpoint */
	unsigned int peak_time;         /* peak wait time in msec until now */
=======
	struct completion wait;		/* completion for checkpoint done */
	struct llist_node llnode;	/* llist_node to be linked in wait queue */
	int ret;			/* return code of checkpoint */
	ktime_t queue_time;		/* request queued time */
};

struct ckpt_req_control {
	struct task_struct *f2fs_issue_ckpt;	/* checkpoint task */
	int ckpt_thread_ioprio;			/* checkpoint merge thread ioprio */
	wait_queue_head_t ckpt_wait_queue;	/* waiting queue for wake-up */
	atomic_t issued_ckpt;		/* # of actually issued ckpts */
	atomic_t total_ckpt;		/* # of total ckpts */
	atomic_t queued_ckpt;		/* # of queued ckpts */
	struct llist_head issue_list;	/* list for command issue */
	spinlock_t stat_lock;		/* lock for below checkpoint time stats */
	unsigned int cur_time;		/* cur wait time in msec for currently issued checkpoint */
	unsigned int peak_time;		/* peak wait time in msec until now */
>>>>>>> a371516d
};

/* for the bitmap indicate blocks to be discarded */
struct discard_entry {
	struct list_head list;	/* list head */
	block_t start_blkaddr;	/* start blockaddr of current segment */
	unsigned char discard_map[SIT_VBLOCK_MAP_SIZE];	/* segment discard bitmap */
};

/* default discard granularity of inner discard thread, unit: block count */
#define DEFAULT_DISCARD_GRANULARITY		16

/* max discard pend list number */
#define MAX_PLIST_NUM		512
#define plist_idx(blk_num)	((blk_num) >= MAX_PLIST_NUM ?		\
					(MAX_PLIST_NUM - 1) : ((blk_num) - 1))

enum {
	D_PREP,			/* initial */
	D_PARTIAL,		/* partially submitted */
	D_SUBMIT,		/* all submitted */
	D_DONE,			/* finished */
};

struct discard_info {
	block_t lstart;			/* logical start address */
	block_t len;			/* length */
	block_t start;			/* actual start address in dev */
};

struct discard_cmd {
	struct rb_node rb_node;		/* rb node located in rb-tree */
	union {
		struct {
			block_t lstart;	/* logical start address */
			block_t len;	/* length */
			block_t start;	/* actual start address in dev */
		};
		struct discard_info di;	/* discard info */

	};
	struct list_head list;		/* command list */
	struct completion wait;		/* compleation */
	struct block_device *bdev;	/* bdev */
	unsigned short ref;		/* reference count */
	unsigned char state;		/* state */
	unsigned char queued;		/* queued discard */
	int error;			/* bio error */
	spinlock_t lock;		/* for state/bio_ref updating */
	unsigned short bio_ref;		/* bio reference count */
};

enum {
	DPOLICY_BG,
	DPOLICY_FORCE,
	DPOLICY_FSTRIM,
	DPOLICY_UMOUNT,
	MAX_DPOLICY,
};

struct discard_policy {
	int type;			/* type of discard */
	unsigned int min_interval;	/* used for candidates exist */
	unsigned int mid_interval;	/* used for device busy */
	unsigned int max_interval;	/* used for candidates not exist */
	unsigned int max_requests;	/* # of discards issued per round */
	unsigned int io_aware_gran;	/* minimum granularity discard not be aware of I/O */
	bool io_aware;			/* issue discard in idle time */
	bool sync;			/* submit discard with REQ_SYNC flag */
	bool ordered;			/* issue discard by lba order */
	bool timeout;			/* discard timeout for put_super */
	unsigned int granularity;	/* discard granularity */
};

struct discard_cmd_control {
	struct task_struct *f2fs_issue_discard;	/* discard thread */
	struct list_head entry_list;		/* 4KB discard entry list */
	struct list_head pend_list[MAX_PLIST_NUM];/* store pending entries */
	struct list_head wait_list;		/* store on-flushing entries */
	struct list_head fstrim_list;		/* in-flight discard from fstrim */
	wait_queue_head_t discard_wait_queue;	/* waiting queue for wake-up */
	unsigned int discard_wake;		/* to wake up discard thread */
	struct mutex cmd_lock;
	unsigned int nr_discards;		/* # of discards in the list */
	unsigned int max_discards;		/* max. discards to be issued */
	unsigned int max_discard_request;	/* max. discard request per round */
	unsigned int min_discard_issue_time;	/* min. interval between discard issue */
	unsigned int mid_discard_issue_time;	/* mid. interval between discard issue */
	unsigned int max_discard_issue_time;	/* max. interval between discard issue */
	unsigned int discard_granularity;	/* discard granularity */
	unsigned int undiscard_blks;		/* # of undiscard blocks */
	unsigned int next_pos;			/* next discard position */
	atomic_t issued_discard;		/* # of issued discard */
	atomic_t queued_discard;		/* # of queued discard */
	atomic_t discard_cmd_cnt;		/* # of cached cmd count */
	struct rb_root_cached root;		/* root of discard rb-tree */
	bool rbtree_check;			/* config for consistence check */
};

/* for the list of fsync inodes, used only during recovery */
struct fsync_inode_entry {
	struct list_head list;	/* list head */
	struct inode *inode;	/* vfs inode pointer */
	block_t blkaddr;	/* block address locating the last fsync */
	block_t last_dentry;	/* block address locating the last dentry */
};

#define nats_in_cursum(jnl)		(le16_to_cpu((jnl)->n_nats))
#define sits_in_cursum(jnl)		(le16_to_cpu((jnl)->n_sits))

#define nat_in_journal(jnl, i)		((jnl)->nat_j.entries[i].ne)
#define nid_in_journal(jnl, i)		((jnl)->nat_j.entries[i].nid)
#define sit_in_journal(jnl, i)		((jnl)->sit_j.entries[i].se)
#define segno_in_journal(jnl, i)	((jnl)->sit_j.entries[i].segno)

#define MAX_NAT_JENTRIES(jnl)	(NAT_JOURNAL_ENTRIES - nats_in_cursum(jnl))
#define MAX_SIT_JENTRIES(jnl)	(SIT_JOURNAL_ENTRIES - sits_in_cursum(jnl))

static inline int update_nats_in_cursum(struct f2fs_journal *journal, int i)
{
	int before = nats_in_cursum(journal);

	journal->n_nats = cpu_to_le16(before + i);
	return before;
}

static inline int update_sits_in_cursum(struct f2fs_journal *journal, int i)
{
	int before = sits_in_cursum(journal);

	journal->n_sits = cpu_to_le16(before + i);
	return before;
}

static inline bool __has_cursum_space(struct f2fs_journal *journal,
							int size, int type)
{
	if (type == NAT_JOURNAL)
		return size <= MAX_NAT_JENTRIES(journal);
	return size <= MAX_SIT_JENTRIES(journal);
}

/* for inline stuff */
#define DEF_INLINE_RESERVED_SIZE	1
static inline int get_extra_isize(struct inode *inode);
static inline int get_inline_xattr_addrs(struct inode *inode);
#define MAX_INLINE_DATA(inode)	(sizeof(__le32) *			\
				(CUR_ADDRS_PER_INODE(inode) -		\
				get_inline_xattr_addrs(inode) -	\
				DEF_INLINE_RESERVED_SIZE))

/* for inline dir */
#define NR_INLINE_DENTRY(inode)	(MAX_INLINE_DATA(inode) * BITS_PER_BYTE / \
				((SIZE_OF_DIR_ENTRY + F2FS_SLOT_LEN) * \
				BITS_PER_BYTE + 1))
#define INLINE_DENTRY_BITMAP_SIZE(inode) \
	DIV_ROUND_UP(NR_INLINE_DENTRY(inode), BITS_PER_BYTE)
#define INLINE_RESERVED_SIZE(inode)	(MAX_INLINE_DATA(inode) - \
				((SIZE_OF_DIR_ENTRY + F2FS_SLOT_LEN) * \
				NR_INLINE_DENTRY(inode) + \
				INLINE_DENTRY_BITMAP_SIZE(inode)))

/*
 * For INODE and NODE manager
 */
/* for directory operations */

struct f2fs_filename {
	/*
	 * The filename the user specified.  This is NULL for some
	 * filesystem-internal operations, e.g. converting an inline directory
	 * to a non-inline one, or roll-forward recovering an encrypted dentry.
	 */
	const struct qstr *usr_fname;

	/*
	 * The on-disk filename.  For encrypted directories, this is encrypted.
	 * This may be NULL for lookups in an encrypted dir without the key.
	 */
	struct fscrypt_str disk_name;

	/* The dirhash of this filename */
	f2fs_hash_t hash;

#ifdef CONFIG_FS_ENCRYPTION
	/*
	 * For lookups in encrypted directories: either the buffer backing
	 * disk_name, or a buffer that holds the decoded no-key name.
	 */
	struct fscrypt_str crypto_buf;
#endif
#ifdef CONFIG_UNICODE
	/*
	 * For casefolded directories: the casefolded name, but it's left NULL
	 * if the original name is not valid Unicode, if the original name is
	 * "." or "..", if the directory is both casefolded and encrypted and
	 * its encryption key is unavailable, or if the filesystem is doing an
	 * internal operation where usr_fname is also NULL.  In all these cases
	 * we fall back to treating the name as an opaque byte sequence.
	 */
	struct fscrypt_str cf_name;
#endif
};

struct f2fs_dentry_ptr {
	struct inode *inode;
	void *bitmap;
	struct f2fs_dir_entry *dentry;
	__u8 (*filename)[F2FS_SLOT_LEN];
	int max;
	int nr_bitmap;
};

static inline void make_dentry_ptr_block(struct inode *inode,
		struct f2fs_dentry_ptr *d, struct f2fs_dentry_block *t)
{
	d->inode = inode;
	d->max = NR_DENTRY_IN_BLOCK;
	d->nr_bitmap = SIZE_OF_DENTRY_BITMAP;
	d->bitmap = t->dentry_bitmap;
	d->dentry = t->dentry;
	d->filename = t->filename;
}

static inline void make_dentry_ptr_inline(struct inode *inode,
					struct f2fs_dentry_ptr *d, void *t)
{
	int entry_cnt = NR_INLINE_DENTRY(inode);
	int bitmap_size = INLINE_DENTRY_BITMAP_SIZE(inode);
	int reserved_size = INLINE_RESERVED_SIZE(inode);

	d->inode = inode;
	d->max = entry_cnt;
	d->nr_bitmap = bitmap_size;
	d->bitmap = t;
	d->dentry = t + bitmap_size + reserved_size;
	d->filename = t + bitmap_size + reserved_size +
					SIZE_OF_DIR_ENTRY * entry_cnt;
}

/*
 * XATTR_NODE_OFFSET stores xattrs to one node block per file keeping -1
 * as its node offset to distinguish from index node blocks.
 * But some bits are used to mark the node block.
 */
#define XATTR_NODE_OFFSET	((((unsigned int)-1) << OFFSET_BIT_SHIFT) \
				>> OFFSET_BIT_SHIFT)
enum {
	ALLOC_NODE,			/* allocate a new node page if needed */
	LOOKUP_NODE,			/* look up a node without readahead */
	LOOKUP_NODE_RA,			/*
					 * look up a node with readahead called
					 * by get_data_block.
					 */
};

#define DEFAULT_RETRY_IO_COUNT	8	/* maximum retry read IO or flush count */

/* congestion wait timeout value, default: 20ms */
#define	DEFAULT_IO_TIMEOUT	(msecs_to_jiffies(20))

/* maximum retry quota flush count */
#define DEFAULT_RETRY_QUOTA_FLUSH_COUNT		8

/* maximum retry of EIO'ed page */
#define MAX_RETRY_PAGE_EIO			100

#define F2FS_LINK_MAX	0xffffffff	/* maximum link count per file */

#define MAX_DIR_RA_PAGES	4	/* maximum ra pages of dir */

/* dirty segments threshold for triggering CP */
#define DEFAULT_DIRTY_THRESHOLD		4

/* for in-memory extent cache entry */
#define F2FS_MIN_EXTENT_LEN	64	/* minimum extent length */

/* number of extent info in extent cache we try to shrink */
#define EXTENT_CACHE_SHRINK_NUMBER	128

#define RECOVERY_MAX_RA_BLOCKS		BIO_MAX_PAGES
#define RECOVERY_MIN_RA_BLOCKS		1

struct rb_entry {
	struct rb_node rb_node;		/* rb node located in rb-tree */
	union {
		struct {
			unsigned int ofs;	/* start offset of the entry */
			unsigned int len;	/* length of the entry */
		};
		unsigned long long key;		/* 64-bits key */
	} __packed;
};

struct extent_info {
	unsigned int fofs;		/* start offset in a file */
	unsigned int len;		/* length of the extent */
	u32 blk;			/* start block address of the extent */
#ifdef CONFIG_F2FS_FS_COMPRESSION
	unsigned int c_len;		/* physical extent length of compressed blocks */
#endif
};

struct extent_node {
	struct rb_node rb_node;		/* rb node located in rb-tree */
	struct extent_info ei;		/* extent info */
	struct list_head list;		/* node in global extent list of sbi */
	struct extent_tree *et;		/* extent tree pointer */
};

struct extent_tree {
	nid_t ino;			/* inode number */
	struct rb_root_cached root;	/* root of extent info rb-tree */
	struct extent_node *cached_en;	/* recently accessed extent node */
	struct extent_info largest;	/* largested extent info */
	struct list_head list;		/* to be used by sbi->zombie_list */
	rwlock_t lock;			/* protect extent info rb-tree */
	atomic_t node_cnt;		/* # of extent node in rb-tree*/
	bool largest_updated;		/* largest extent updated */
};

/*
 * This structure is taken from ext4_map_blocks.
 *
 * Note that, however, f2fs uses NEW and MAPPED flags for f2fs_map_blocks().
 */
#define F2FS_MAP_NEW		(1 << BH_New)
#define F2FS_MAP_MAPPED		(1 << BH_Mapped)
#define F2FS_MAP_UNWRITTEN	(1 << BH_Unwritten)
#define F2FS_MAP_FLAGS		(F2FS_MAP_NEW | F2FS_MAP_MAPPED |\
				F2FS_MAP_UNWRITTEN)

struct f2fs_map_blocks {
	struct block_device *m_bdev;	/* for multi-device dio */
	block_t m_pblk;
	block_t m_lblk;
	unsigned int m_len;
	unsigned int m_flags;
	pgoff_t *m_next_pgofs;		/* point next possible non-hole pgofs */
	pgoff_t *m_next_extent;		/* point to next possible extent */
	int m_seg_type;
	bool m_may_create;		/* indicate it is from write path */
	bool m_multidev_dio;		/* indicate it allows multi-device dio */
};

/* for flag in get_data_block */
enum {
	F2FS_GET_BLOCK_DEFAULT,
	F2FS_GET_BLOCK_FIEMAP,
	F2FS_GET_BLOCK_BMAP,
	F2FS_GET_BLOCK_DIO,
	F2FS_GET_BLOCK_PRE_DIO,
	F2FS_GET_BLOCK_PRE_AIO,
	F2FS_GET_BLOCK_PRECACHE,
};

/*
 * i_advise uses FADVISE_XXX_BIT. We can add additional hints later.
 */
#define FADVISE_COLD_BIT	0x01
#define FADVISE_LOST_PINO_BIT	0x02
#define FADVISE_ENCRYPT_BIT	0x04
#define FADVISE_ENC_NAME_BIT	0x08
#define FADVISE_KEEP_SIZE_BIT	0x10
#define FADVISE_HOT_BIT		0x20
#define FADVISE_VERITY_BIT	0x40
#define FADVISE_TRUNC_BIT	0x80

#define FADVISE_MODIFIABLE_BITS	(FADVISE_COLD_BIT | FADVISE_HOT_BIT)

#define file_is_cold(inode)	is_file(inode, FADVISE_COLD_BIT)
#define file_set_cold(inode)	set_file(inode, FADVISE_COLD_BIT)
#define file_clear_cold(inode)	clear_file(inode, FADVISE_COLD_BIT)

#define file_wrong_pino(inode)	is_file(inode, FADVISE_LOST_PINO_BIT)
#define file_lost_pino(inode)	set_file(inode, FADVISE_LOST_PINO_BIT)
#define file_got_pino(inode)	clear_file(inode, FADVISE_LOST_PINO_BIT)

#define file_is_encrypt(inode)	is_file(inode, FADVISE_ENCRYPT_BIT)
#define file_set_encrypt(inode)	set_file(inode, FADVISE_ENCRYPT_BIT)

#define file_enc_name(inode)	is_file(inode, FADVISE_ENC_NAME_BIT)
#define file_set_enc_name(inode) set_file(inode, FADVISE_ENC_NAME_BIT)

#define file_keep_isize(inode)	is_file(inode, FADVISE_KEEP_SIZE_BIT)
#define file_set_keep_isize(inode) set_file(inode, FADVISE_KEEP_SIZE_BIT)

#define file_is_hot(inode)	is_file(inode, FADVISE_HOT_BIT)
#define file_set_hot(inode)	set_file(inode, FADVISE_HOT_BIT)
#define file_clear_hot(inode)	clear_file(inode, FADVISE_HOT_BIT)

#define file_is_verity(inode)	is_file(inode, FADVISE_VERITY_BIT)
#define file_set_verity(inode)	set_file(inode, FADVISE_VERITY_BIT)

#define file_should_truncate(inode)	is_file(inode, FADVISE_TRUNC_BIT)
#define file_need_truncate(inode)	set_file(inode, FADVISE_TRUNC_BIT)
#define file_dont_truncate(inode)	clear_file(inode, FADVISE_TRUNC_BIT)

#define DEF_DIR_LEVEL		0

enum {
	GC_FAILURE_PIN,
	MAX_GC_FAILURE
};

/* used for f2fs_inode_info->flags */
enum {
	FI_NEW_INODE,		/* indicate newly allocated inode */
	FI_DIRTY_INODE,		/* indicate inode is dirty or not */
	FI_AUTO_RECOVER,	/* indicate inode is recoverable */
	FI_DIRTY_DIR,		/* indicate directory has dirty pages */
	FI_INC_LINK,		/* need to increment i_nlink */
	FI_ACL_MODE,		/* indicate acl mode */
	FI_NO_ALLOC,		/* should not allocate any blocks */
	FI_FREE_NID,		/* free allocated nide */
	FI_NO_EXTENT,		/* not to use the extent cache */
	FI_INLINE_XATTR,	/* used for inline xattr */
	FI_INLINE_DATA,		/* used for inline data*/
	FI_INLINE_DENTRY,	/* used for inline dentry */
	FI_APPEND_WRITE,	/* inode has appended data */
	FI_UPDATE_WRITE,	/* inode has in-place-update data */
	FI_NEED_IPU,		/* used for ipu per file */
	FI_ATOMIC_FILE,		/* indicate atomic file */
	FI_FIRST_BLOCK_WRITTEN,	/* indicate #0 data block was written */
	FI_DROP_CACHE,		/* drop dirty page cache */
	FI_DATA_EXIST,		/* indicate data exists */
	FI_INLINE_DOTS,		/* indicate inline dot dentries */
	FI_SKIP_WRITES,		/* should skip data page writeback */
	FI_OPU_WRITE,		/* used for opu per file */
	FI_DIRTY_FILE,		/* indicate regular/symlink has dirty pages */
	FI_PREALLOCATED_ALL,	/* all blocks for write were preallocated */
	FI_HOT_DATA,		/* indicate file is hot */
	FI_EXTRA_ATTR,		/* indicate file has extra attribute */
	FI_PROJ_INHERIT,	/* indicate file inherits projectid */
	FI_PIN_FILE,		/* indicate file should not be gced */
	FI_VERITY_IN_PROGRESS,	/* building fs-verity Merkle tree */
	FI_COMPRESSED_FILE,	/* indicate file's data can be compressed */
	FI_COMPRESS_CORRUPT,	/* indicate compressed cluster is corrupted */
	FI_MMAP_FILE,		/* indicate file was mmapped */
	FI_ENABLE_COMPRESS,	/* enable compression in "user" compression mode */
	FI_COMPRESS_RELEASED,	/* compressed blocks were released */
	FI_ALIGNED_WRITE,	/* enable aligned write */
	FI_MAX,			/* max flag, never be used */
};

struct f2fs_inode_info {
	struct inode vfs_inode;		/* serve a vfs inode */
	unsigned long i_flags;		/* keep an inode flags for ioctl */
	unsigned char i_advise;		/* use to give file attribute hints */
	unsigned char i_dir_level;	/* use for dentry level for large dir */
	unsigned int i_current_depth;	/* only for directory depth */
	/* for gc failure statistic */
	unsigned int i_gc_failures[MAX_GC_FAILURE];
	unsigned int i_pino;		/* parent inode number */
	umode_t i_acl_mode;		/* keep file acl mode temporarily */

	/* Use below internally in f2fs*/
	unsigned long flags[BITS_TO_LONGS(FI_MAX)];	/* use to pass per-file flags */
	struct f2fs_rwsem i_sem;	/* protect fi info */
	atomic_t dirty_pages;		/* # of dirty pages */
	f2fs_hash_t chash;		/* hash value of given file name */
	unsigned int clevel;		/* maximum level of given file name */
	struct task_struct *task;	/* lookup and create consistency */
	struct task_struct *cp_task;	/* separate cp/wb IO stats*/
	nid_t i_xattr_nid;		/* node id that contains xattrs */
	loff_t	last_disk_size;		/* lastly written file size */
	spinlock_t i_size_lock;		/* protect last_disk_size */

#ifdef CONFIG_QUOTA
	struct dquot *i_dquot[MAXQUOTAS];

	/* quota space reservation, managed internally by quota code */
	qsize_t i_reserved_quota;
#endif
	struct list_head dirty_list;	/* dirty list for dirs and files */
	struct list_head gdirty_list;	/* linked in global dirty list */
	struct task_struct *atomic_write_task;	/* store atomic write task */
	struct extent_tree *extent_tree;	/* cached extent_tree entry */
<<<<<<< HEAD
	struct list_head xattr_dirty_list;	/* list for xattr changed inodes */
=======
	pgoff_t ra_offset;		/* ongoing readahead offset */
	struct inode *cow_inode;	/* copy-on-write inode for atomic write */
>>>>>>> a371516d

	/* avoid racing between foreground op and gc */
	struct f2fs_rwsem i_gc_rwsem[2];
	struct f2fs_rwsem i_mmap_sem;
	struct f2fs_rwsem i_xattr_sem; /* avoid racing between reading and changing EAs */

	int i_extra_isize;		/* size of extra space located in i_addr */
	kprojid_t i_projid;		/* id for project quota */
	int i_inline_xattr_size;	/* inline xattr size */
	struct timespec64 i_crtime;	/* inode creation time */
	struct timespec64 i_disk_time[4];/* inode disk times */

	/* for file compress */
	atomic_t i_compr_blocks;		/* # of compressed blocks */
	unsigned char i_compress_algorithm;	/* algorithm type */
	unsigned char i_log_cluster_size;	/* log of cluster size */
	unsigned char i_compress_level;		/* compress level (lz4hc,zstd) */
	unsigned short i_compress_flag;		/* compress flag */
	unsigned int i_cluster_size;		/* cluster size */
};

static inline void get_extent_info(struct extent_info *ext,
					struct f2fs_extent *i_ext)
{
	ext->fofs = le32_to_cpu(i_ext->fofs);
	ext->blk = le32_to_cpu(i_ext->blk);
	ext->len = le32_to_cpu(i_ext->len);
}

static inline void set_raw_extent(struct extent_info *ext,
					struct f2fs_extent *i_ext)
{
	i_ext->fofs = cpu_to_le32(ext->fofs);
	i_ext->blk = cpu_to_le32(ext->blk);
	i_ext->len = cpu_to_le32(ext->len);
}

static inline void set_extent_info(struct extent_info *ei, unsigned int fofs,
						u32 blk, unsigned int len)
{
	ei->fofs = fofs;
	ei->blk = blk;
	ei->len = len;
#ifdef CONFIG_F2FS_FS_COMPRESSION
	ei->c_len = 0;
#endif
}

static inline bool __is_discard_mergeable(struct discard_info *back,
			struct discard_info *front, unsigned int max_len)
{
	return (back->lstart + back->len == front->lstart) &&
		(back->len + front->len <= max_len);
}

static inline bool __is_discard_back_mergeable(struct discard_info *cur,
			struct discard_info *back, unsigned int max_len)
{
	return __is_discard_mergeable(back, cur, max_len);
}

static inline bool __is_discard_front_mergeable(struct discard_info *cur,
			struct discard_info *front, unsigned int max_len)
{
	return __is_discard_mergeable(cur, front, max_len);
}

static inline bool __is_extent_mergeable(struct extent_info *back,
						struct extent_info *front)
{
#ifdef CONFIG_F2FS_FS_COMPRESSION
	if (back->c_len && back->len != back->c_len)
		return false;
	if (front->c_len && front->len != front->c_len)
		return false;
#endif
	return (back->fofs + back->len == front->fofs &&
			back->blk + back->len == front->blk);
}

static inline bool __is_back_mergeable(struct extent_info *cur,
						struct extent_info *back)
{
	return __is_extent_mergeable(back, cur);
}

static inline bool __is_front_mergeable(struct extent_info *cur,
						struct extent_info *front)
{
	return __is_extent_mergeable(cur, front);
}

extern void f2fs_mark_inode_dirty_sync(struct inode *inode, bool sync);
static inline void __try_update_largest_extent(struct extent_tree *et,
						struct extent_node *en)
{
	if (en->ei.len > et->largest.len) {
		et->largest = en->ei;
		et->largest_updated = true;
	}
}

/*
 * For free nid management
 */
enum nid_state {
	FREE_NID,		/* newly added to free nid list */
	PREALLOC_NID,		/* it is preallocated */
	MAX_NID_STATE,
};

enum nat_state {
	TOTAL_NAT,
	DIRTY_NAT,
	RECLAIMABLE_NAT,
	MAX_NAT_STATE,
};

struct f2fs_nm_info {
	block_t nat_blkaddr;		/* base disk address of NAT */
	nid_t max_nid;			/* maximum possible node ids */
	nid_t available_nids;		/* # of available node ids */
	nid_t next_scan_nid;		/* the next nid to be scanned */
	nid_t max_rf_node_blocks;	/* max # of nodes for recovery */
	unsigned int ram_thresh;	/* control the memory footprint */
	unsigned int ra_nid_pages;	/* # of nid pages to be readaheaded */
	unsigned int dirty_nats_ratio;	/* control dirty nats ratio threshold */

	/* NAT cache management */
	struct radix_tree_root nat_root;/* root of the nat entry cache */
	struct radix_tree_root nat_set_root;/* root of the nat set cache */
	struct f2fs_rwsem nat_tree_lock;	/* protect nat entry tree */
	struct list_head nat_entries;	/* cached nat entry list (clean) */
	spinlock_t nat_list_lock;	/* protect clean nat entry list */
	unsigned int nat_cnt[MAX_NAT_STATE]; /* the # of cached nat entries */
	unsigned int nat_blocks;	/* # of nat blocks */

	/* free node ids management */
	struct radix_tree_root free_nid_root;/* root of the free_nid cache */
	struct list_head free_nid_list;		/* list for free nids excluding preallocated nids */
	unsigned int nid_cnt[MAX_NID_STATE];	/* the number of free node id */
	spinlock_t nid_list_lock;	/* protect nid lists ops */
	struct mutex build_lock;	/* lock for build free nids */
	unsigned char **free_nid_bitmap;
	unsigned char *nat_block_bitmap;
	unsigned short *free_nid_count;	/* free nid count of NAT block */

	/* for checkpoint */
	char *nat_bitmap;		/* NAT bitmap pointer */

	unsigned int nat_bits_blocks;	/* # of nat bits blocks */
	unsigned char *nat_bits;	/* NAT bits blocks */
	unsigned char *full_nat_bits;	/* full NAT pages */
	unsigned char *empty_nat_bits;	/* empty NAT pages */
#ifdef CONFIG_F2FS_CHECK_FS
	char *nat_bitmap_mir;		/* NAT bitmap mirror */
#endif
	int bitmap_size;		/* bitmap size */
};

/*
 * this structure is used as one of function parameters.
 * all the information are dedicated to a given direct node block determined
 * by the data offset in a file.
 */
struct dnode_of_data {
	struct inode *inode;		/* vfs inode pointer */
	struct page *inode_page;	/* its inode page, NULL is possible */
	struct page *node_page;		/* cached direct node page */
	nid_t nid;			/* node id of the direct node block */
	unsigned int ofs_in_node;	/* data offset in the node page */
	bool inode_page_locked;		/* inode page is locked or not */
	bool node_changed;		/* is node block changed */
	char cur_level;			/* level of hole node page */
	char max_level;			/* level of current page located */
	block_t	data_blkaddr;		/* block address of the node block */
};

static inline void set_new_dnode(struct dnode_of_data *dn, struct inode *inode,
		struct page *ipage, struct page *npage, nid_t nid)
{
	memset(dn, 0, sizeof(*dn));
	dn->inode = inode;
	dn->inode_page = ipage;
	dn->node_page = npage;
	dn->nid = nid;
}

/*
 * For SIT manager
 *
 * By default, there are 6 active log areas across the whole main area.
 * When considering hot and cold data separation to reduce cleaning overhead,
 * we split 3 for data logs and 3 for node logs as hot, warm, and cold types,
 * respectively.
 * In the current design, you should not change the numbers intentionally.
 * Instead, as a mount option such as active_logs=x, you can use 2, 4, and 6
 * logs individually according to the underlying devices. (default: 6)
 * Just in case, on-disk layout covers maximum 16 logs that consist of 8 for
 * data and 8 for node logs.
 */
#define	NR_CURSEG_DATA_TYPE	(3)
#define NR_CURSEG_NODE_TYPE	(3)
#define NR_CURSEG_INMEM_TYPE	(2)
#define NR_CURSEG_RO_TYPE	(2)
#define NR_CURSEG_PERSIST_TYPE	(NR_CURSEG_DATA_TYPE + NR_CURSEG_NODE_TYPE)
#define NR_CURSEG_TYPE		(NR_CURSEG_INMEM_TYPE + NR_CURSEG_PERSIST_TYPE)

enum {
	CURSEG_HOT_DATA	= 0,	/* directory entry blocks */
	CURSEG_WARM_DATA,	/* data blocks */
	CURSEG_COLD_DATA,	/* multimedia or GCed data blocks */
	CURSEG_HOT_NODE,	/* direct node blocks of directory files */
	CURSEG_WARM_NODE,	/* direct node blocks of normal files */
	CURSEG_COLD_NODE,	/* indirect node blocks */
	NR_PERSISTENT_LOG,	/* number of persistent log */
	CURSEG_COLD_DATA_PINNED = NR_PERSISTENT_LOG,
				/* pinned file that needs consecutive block address */
	CURSEG_ALL_DATA_ATGC,	/* SSR alloctor in hot/warm/cold data area */
	NO_CHECK_TYPE,		/* number of persistent & inmem log */
};

struct flush_cmd {
	struct completion wait;
	struct llist_node llnode;
	nid_t ino;
	int ret;
};

struct flush_cmd_control {
	struct task_struct *f2fs_issue_flush;	/* flush thread */
	wait_queue_head_t flush_wait_queue;	/* waiting queue for wake-up */
	atomic_t issued_flush;			/* # of issued flushes */
	atomic_t queued_flush;			/* # of queued flushes */
	struct llist_head issue_list;		/* list for command issue */
	struct llist_node *dispatch_list;	/* list for command dispatch */
};

struct f2fs_sm_info {
	struct sit_info *sit_info;		/* whole segment information */
	struct free_segmap_info *free_info;	/* free segment information */
	struct dirty_seglist_info *dirty_info;	/* dirty segment information */
	struct curseg_info *curseg_array;	/* active segment information */

	struct f2fs_rwsem curseg_lock;	/* for preventing curseg change */

	block_t seg0_blkaddr;		/* block address of 0'th segment */
	block_t main_blkaddr;		/* start block address of main area */
	block_t ssa_blkaddr;		/* start block address of SSA area */

	unsigned int segment_count;	/* total # of segments */
	unsigned int main_segments;	/* # of segments in main area */
	unsigned int reserved_segments;	/* # of reserved segments */
	unsigned int additional_reserved_segments;/* reserved segs for IO align feature */
	unsigned int ovp_segments;	/* # of overprovision segments */

	/* a threshold to reclaim prefree segments */
	unsigned int rec_prefree_segments;

	/* for batched trimming */
	unsigned int trim_sections;		/* # of sections to trim */

	struct list_head sit_entry_set;	/* sit entry set list */

	unsigned int ipu_policy;	/* in-place-update policy */
	unsigned int min_ipu_util;	/* in-place-update threshold */
	unsigned int min_fsync_blocks;	/* threshold for fsync */
	unsigned int min_seq_blocks;	/* threshold for sequential blocks */
	unsigned int min_hot_blocks;	/* threshold for hot block allocation */
	unsigned int min_ssr_sections;	/* threshold to trigger SSR allocation */

	/* for flush command control */
	struct flush_cmd_control *fcc_info;

	/* for discard command control */
	struct discard_cmd_control *dcc_info;
};

/*
 * For superblock
 */
/*
 * COUNT_TYPE for monitoring
 *
 * f2fs monitors the number of several block types such as on-writeback,
 * dirty dentry blocks, dirty node blocks, and dirty meta blocks.
 */
#define WB_DATA_TYPE(p)	(__is_cp_guaranteed(p) ? F2FS_WB_CP_DATA : F2FS_WB_DATA)
enum count_type {
	F2FS_DIRTY_DENTS,
	F2FS_DIRTY_DATA,
	F2FS_DIRTY_QDATA,
	F2FS_DIRTY_NODES,
	F2FS_DIRTY_META,
	F2FS_DIRTY_IMETA,
	F2FS_WB_CP_DATA,
	F2FS_WB_DATA,
	F2FS_RD_DATA,
	F2FS_RD_NODE,
	F2FS_RD_META,
	F2FS_DIO_WRITE,
	F2FS_DIO_READ,
	NR_COUNT_TYPE,
};

/*
 * The below are the page types of bios used in submit_bio().
 * The available types are:
 * DATA			User data pages. It operates as async mode.
 * NODE			Node pages. It operates as async mode.
 * META			FS metadata pages such as SIT, NAT, CP.
 * NR_PAGE_TYPE		The number of page types.
 * META_FLUSH		Make sure the previous pages are written
 *			with waiting the bio's completion
 * ...			Only can be used with META.
 */
#define PAGE_TYPE_OF_BIO(type)	((type) > META ? META : (type))
enum page_type {
	DATA = 0,
	NODE = 1,	/* should not change this */
	META,
	NR_PAGE_TYPE,
	META_FLUSH,
	IPU,		/* the below types are used by tracepoints only. */
	OPU,
};

enum temp_type {
	HOT = 0,	/* must be zero for meta bio */
	WARM,
	COLD,
	NR_TEMP_TYPE,
};

enum need_lock_type {
	LOCK_REQ = 0,
	LOCK_DONE,
	LOCK_RETRY,
};

enum cp_reason_type {
	CP_NO_NEEDED,
	CP_NON_REGULAR,
	CP_COMPRESSED,
	CP_HARDLINK,
	CP_SB_NEED_CP,
	CP_WRONG_PINO,
	CP_NO_SPC_ROLL,
	CP_NODE_NEED_CP,
	CP_FASTBOOT_MODE,
	CP_SPEC_LOG_NUM,
	CP_RECOVER_DIR,
	CP_PARENT_XATTR_SET,
	NR_CP_REASON_TYPE,
};

enum iostat_type {
	/* WRITE IO */
	APP_DIRECT_IO,			/* app direct write IOs */
	APP_BUFFERED_IO,		/* app buffered write IOs */
	APP_WRITE_IO,			/* app write IOs */
	APP_MAPPED_IO,			/* app mapped IOs */
	FS_DATA_IO,			/* data IOs from kworker/fsync/reclaimer */
	FS_NODE_IO,			/* node IOs from kworker/fsync/reclaimer */
	FS_META_IO,			/* meta IOs from kworker/reclaimer */
	FS_GC_DATA_IO,			/* data IOs from forground gc */
	FS_GC_NODE_IO,			/* node IOs from forground gc */
	FS_CP_DATA_IO,			/* data IOs from checkpoint */
	FS_CP_NODE_IO,			/* node IOs from checkpoint */
	FS_CP_META_IO,			/* meta IOs from checkpoint */

	/* READ IO */
	APP_DIRECT_READ_IO,		/* app direct read IOs */
	APP_BUFFERED_READ_IO,		/* app buffered read IOs */
	APP_READ_IO,			/* app read IOs */
	APP_MAPPED_READ_IO,		/* app mapped read IOs */
	FS_DATA_READ_IO,		/* data read IOs */
	FS_GDATA_READ_IO,		/* data read IOs from background gc */
	FS_CDATA_READ_IO,		/* compressed data read IOs */
	FS_NODE_READ_IO,		/* node read IOs */
	FS_META_READ_IO,		/* meta read IOs */

	/* other */
	FS_DISCARD,			/* discard */
	NR_IO_TYPE,
};

struct f2fs_io_info {
	struct f2fs_sb_info *sbi;	/* f2fs_sb_info pointer */
	nid_t ino;		/* inode number */
	enum page_type type;	/* contains DATA/NODE/META/META_FLUSH */
	enum temp_type temp;	/* contains HOT/WARM/COLD */
	int op;			/* contains REQ_OP_ */
	int op_flags;		/* req_flag_bits */
	block_t new_blkaddr;	/* new block address to be written */
	block_t old_blkaddr;	/* old block address before Cow */
	struct page *page;	/* page to be written */
	struct page *encrypted_page;	/* encrypted page */
	struct page *compressed_page;	/* compressed page */
	struct list_head list;		/* serialize IOs */
	bool submitted;		/* indicate IO submission */
	int need_lock;		/* indicate we need to lock cp_rwsem */
	bool in_list;		/* indicate fio is in io_list */
	bool is_por;		/* indicate IO is from recovery or not */
	bool retry;		/* need to reallocate block address */
	int compr_blocks;	/* # of compressed block addresses */
	bool encrypted;		/* indicate file is encrypted */
	enum iostat_type io_type;	/* io type */
	struct writeback_control *io_wbc; /* writeback control */
	struct bio **bio;		/* bio for ipu */
	sector_t *last_block;		/* last block number in bio */
	unsigned char version;		/* version of the node */
};

struct bio_entry {
	struct bio *bio;
	struct list_head list;
};

#define is_read_io(rw) ((rw) == READ)
struct f2fs_bio_info {
	struct f2fs_sb_info *sbi;	/* f2fs superblock */
	struct bio *bio;		/* bios to merge */
	sector_t last_block_in_bio;	/* last block number */
	struct f2fs_io_info fio;	/* store buffered io info. */
	struct f2fs_rwsem io_rwsem;	/* blocking op for bio */
	spinlock_t io_lock;		/* serialize DATA/NODE IOs */
	struct list_head io_list;	/* track fios */
	struct list_head bio_list;	/* bio entry list head */
	struct f2fs_rwsem bio_list_lock;	/* lock to protect bio entry list */
};

#define FDEV(i)				(sbi->devs[i])
#define RDEV(i)				(raw_super->devs[i])
struct f2fs_dev_info {
	struct block_device *bdev;
	char path[MAX_PATH_LEN];
	unsigned int total_segments;
	block_t start_blk;
	block_t end_blk;
#ifdef CONFIG_BLK_DEV_ZONED
	unsigned int nr_blkz;		/* Total number of zones */
	unsigned long *blkz_seq;	/* Bitmap indicating sequential zones */
#endif
};

enum inode_type {
	DIR_INODE,			/* for dirty dir inode */
	FILE_INODE,			/* for dirty regular/symlink inode */
	DIRTY_META,			/* for all dirtied inode metadata */
	ATOMIC_FILE,			/* for all atomic files */
	NR_INODE_TYPE,
};

/* for inner inode cache management */
struct inode_management {
	struct radix_tree_root ino_root;	/* ino entry array */
	spinlock_t ino_lock;			/* for ino entry lock */
	struct list_head ino_list;		/* inode list head */
	unsigned long ino_num;			/* number of entries */
};

/* for GC_AT */
struct atgc_management {
	bool atgc_enabled;			/* ATGC is enabled or not */
	struct rb_root_cached root;		/* root of victim rb-tree */
	struct list_head victim_list;		/* linked with all victim entries */
	unsigned int victim_count;		/* victim count in rb-tree */
	unsigned int candidate_ratio;		/* candidate ratio */
	unsigned int max_candidate_count;	/* max candidate count */
	unsigned int age_weight;		/* age weight, vblock_weight = 100 - age_weight */
	unsigned long long age_threshold;	/* age threshold */
};

struct f2fs_gc_control {
	unsigned int victim_segno;	/* target victim segment number */
	int init_gc_type;		/* FG_GC or BG_GC */
	bool no_bg_gc;			/* check the space and stop bg_gc */
	bool should_migrate_blocks;	/* should migrate blocks */
	bool err_gc_skipped;		/* return EAGAIN if GC skipped */
	unsigned int nr_free_secs;	/* # of free sections to do GC */
};

/* For s_flag in struct f2fs_sb_info */
enum {
	SBI_IS_DIRTY,				/* dirty flag for checkpoint */
	SBI_IS_CLOSE,				/* specify unmounting */
	SBI_NEED_FSCK,				/* need fsck.f2fs to fix */
	SBI_POR_DOING,				/* recovery is doing or not */
	SBI_NEED_SB_WRITE,			/* need to recover superblock */
	SBI_NEED_CP,				/* need to checkpoint */
	SBI_IS_SHUTDOWN,			/* shutdown by ioctl */
	SBI_IS_RECOVERED,			/* recovered orphan/data */
	SBI_CP_DISABLED,			/* CP was disabled last mount */
	SBI_CP_DISABLED_QUICK,			/* CP was disabled quickly */
	SBI_QUOTA_NEED_FLUSH,			/* need to flush quota info in CP */
	SBI_QUOTA_SKIP_FLUSH,			/* skip flushing quota in current CP */
	SBI_QUOTA_NEED_REPAIR,			/* quota file may be corrupted */
	SBI_IS_RESIZEFS,			/* resizefs is in process */
	SBI_IS_FREEZING,			/* freezefs is in process */
};

enum {
	CP_TIME,
	REQ_TIME,
	DISCARD_TIME,
	GC_TIME,
	DISABLE_TIME,
	UMOUNT_DISCARD_TIMEOUT,
	MAX_TIME,
};

enum {
	GC_NORMAL,
	GC_IDLE_CB,
	GC_IDLE_GREEDY,
	GC_IDLE_AT,
	GC_URGENT_HIGH,
	GC_URGENT_LOW,
	GC_URGENT_MID,
	MAX_GC_MODE,
};

enum {
	BGGC_MODE_ON,		/* background gc is on */
	BGGC_MODE_OFF,		/* background gc is off */
	BGGC_MODE_SYNC,		/*
				 * background gc is on, migrating blocks
				 * like foreground gc
				 */
};

enum {
	FS_MODE_ADAPTIVE,		/* use both lfs/ssr allocation */
	FS_MODE_LFS,			/* use lfs allocation only */
	FS_MODE_FRAGMENT_SEG,		/* segment fragmentation mode */
	FS_MODE_FRAGMENT_BLK,		/* block fragmentation mode */
};

enum {
	ALLOC_MODE_DEFAULT,	/* stay default */
	ALLOC_MODE_REUSE,	/* reuse segments as much as possible */
};

enum fsync_mode {
	FSYNC_MODE_POSIX,	/* fsync follows posix semantics */
	FSYNC_MODE_STRICT,	/* fsync behaves in line with ext4 */
	FSYNC_MODE_NOBARRIER,	/* fsync behaves nobarrier based on posix */
};

enum {
	COMPR_MODE_FS,		/*
				 * automatically compress compression
				 * enabled files
				 */
	COMPR_MODE_USER,	/*
				 * automatical compression is disabled.
				 * user can control the file compression
				 * using ioctls
				 */
};

enum {
	DISCARD_UNIT_BLOCK,	/* basic discard unit is block */
	DISCARD_UNIT_SEGMENT,	/* basic discard unit is segment */
	DISCARD_UNIT_SECTION,	/* basic discard unit is section */
};

enum {
	MEMORY_MODE_NORMAL,	/* memory mode for normal devices */
	MEMORY_MODE_LOW,	/* memory mode for low memry devices */
};



static inline int f2fs_test_bit(unsigned int nr, char *addr);
static inline void f2fs_set_bit(unsigned int nr, char *addr);
static inline void f2fs_clear_bit(unsigned int nr, char *addr);

/*
 * Layout of f2fs page.private:
 *
 * Layout A: lowest bit should be 1
 * | bit0 = 1 | bit1 | bit2 | ... | bit MAX | private data .... |
 * bit 0	PAGE_PRIVATE_NOT_POINTER
 * bit 1	PAGE_PRIVATE_ATOMIC_WRITE
 * bit 2	PAGE_PRIVATE_DUMMY_WRITE
 * bit 3	PAGE_PRIVATE_ONGOING_MIGRATION
 * bit 4	PAGE_PRIVATE_INLINE_INODE
 * bit 5	PAGE_PRIVATE_REF_RESOURCE
 * bit 6-	f2fs private data
 *
 * Layout B: lowest bit should be 0
 * page.private is a wrapped pointer.
 */
enum {
	PAGE_PRIVATE_NOT_POINTER,		/* private contains non-pointer data */
	PAGE_PRIVATE_ATOMIC_WRITE,		/* data page from atomic write path */
	PAGE_PRIVATE_DUMMY_WRITE,		/* data page for padding aligned IO */
	PAGE_PRIVATE_ONGOING_MIGRATION,		/* data page which is on-going migrating */
	PAGE_PRIVATE_INLINE_INODE,		/* inode page contains inline data */
	PAGE_PRIVATE_REF_RESOURCE,		/* dirty page has referenced resources */
	PAGE_PRIVATE_MAX
};

#define PAGE_PRIVATE_GET_FUNC(name, flagname) \
static inline bool page_private_##name(struct page *page) \
{ \
	return PagePrivate(page) && \
		test_bit(PAGE_PRIVATE_NOT_POINTER, &page_private(page)) && \
		test_bit(PAGE_PRIVATE_##flagname, &page_private(page)); \
}

#define PAGE_PRIVATE_SET_FUNC(name, flagname) \
static inline void set_page_private_##name(struct page *page) \
{ \
	if (!PagePrivate(page)) { \
		get_page(page); \
		SetPagePrivate(page); \
		set_page_private(page, 0); \
	} \
	set_bit(PAGE_PRIVATE_NOT_POINTER, &page_private(page)); \
	set_bit(PAGE_PRIVATE_##flagname, &page_private(page)); \
}

#define PAGE_PRIVATE_CLEAR_FUNC(name, flagname) \
static inline void clear_page_private_##name(struct page *page) \
{ \
	clear_bit(PAGE_PRIVATE_##flagname, &page_private(page)); \
	if (page_private(page) == 1 << PAGE_PRIVATE_NOT_POINTER) { \
		set_page_private(page, 0); \
		if (PagePrivate(page)) { \
			ClearPagePrivate(page); \
			put_page(page); \
		}\
	} \
}

PAGE_PRIVATE_GET_FUNC(nonpointer, NOT_POINTER);
PAGE_PRIVATE_GET_FUNC(reference, REF_RESOURCE);
PAGE_PRIVATE_GET_FUNC(inline, INLINE_INODE);
PAGE_PRIVATE_GET_FUNC(gcing, ONGOING_MIGRATION);
PAGE_PRIVATE_GET_FUNC(atomic, ATOMIC_WRITE);
PAGE_PRIVATE_GET_FUNC(dummy, DUMMY_WRITE);

PAGE_PRIVATE_SET_FUNC(reference, REF_RESOURCE);
PAGE_PRIVATE_SET_FUNC(inline, INLINE_INODE);
PAGE_PRIVATE_SET_FUNC(gcing, ONGOING_MIGRATION);
PAGE_PRIVATE_SET_FUNC(atomic, ATOMIC_WRITE);
PAGE_PRIVATE_SET_FUNC(dummy, DUMMY_WRITE);

PAGE_PRIVATE_CLEAR_FUNC(reference, REF_RESOURCE);
PAGE_PRIVATE_CLEAR_FUNC(inline, INLINE_INODE);
PAGE_PRIVATE_CLEAR_FUNC(gcing, ONGOING_MIGRATION);
PAGE_PRIVATE_CLEAR_FUNC(atomic, ATOMIC_WRITE);
PAGE_PRIVATE_CLEAR_FUNC(dummy, DUMMY_WRITE);

#ifdef CONFIG_FS_ENCRYPTION
#define DUMMY_ENCRYPTION_ENABLED(sbi) \
	(unlikely(F2FS_OPTION(sbi).dummy_enc_ctx.ctx != NULL))
#else
#define DUMMY_ENCRYPTION_ENABLED(sbi) (0)
#endif

static inline unsigned long get_page_private_data(struct page *page)
{
	unsigned long data = page_private(page);

	if (!test_bit(PAGE_PRIVATE_NOT_POINTER, &data))
		return 0;
	return data >> PAGE_PRIVATE_MAX;
}

static inline void set_page_private_data(struct page *page, unsigned long data)
{
	if (!PagePrivate(page)) {
		get_page(page);
		SetPagePrivate(page);
		set_page_private(page, 0);
	}
	set_bit(PAGE_PRIVATE_NOT_POINTER, &page_private(page));
	page_private(page) |= data << PAGE_PRIVATE_MAX;
}

static inline void clear_page_private_data(struct page *page)
{
	page_private(page) &= (1 << PAGE_PRIVATE_MAX) - 1;
	if (page_private(page) == 1 << PAGE_PRIVATE_NOT_POINTER) {
		set_page_private(page, 0);
		if (PagePrivate(page)) {
			ClearPagePrivate(page);
			put_page(page);
		}
	}
}

/* For compression */
enum compress_algorithm_type {
	COMPRESS_LZO,
	COMPRESS_LZ4,
	COMPRESS_ZSTD,
	COMPRESS_MAX,
};

enum compress_flag {
	COMPRESS_CHKSUM,
	COMPRESS_MAX_FLAG,
};

#define	COMPRESS_WATERMARK			20
#define	COMPRESS_PERCENT			20

#define COMPRESS_DATA_RESERVED_SIZE		4
struct compress_data {
	__le32 clen;			/* compressed data size */
	__le32 chksum;			/* compressed data chksum */
	__le32 reserved[COMPRESS_DATA_RESERVED_SIZE];	/* reserved */
	u8 cdata[];			/* compressed data */
};

#define COMPRESS_HEADER_SIZE	(sizeof(struct compress_data))

#define F2FS_COMPRESSED_PAGE_MAGIC	0xF5F2C000

#define	COMPRESS_LEVEL_OFFSET	8

/* compress context */
struct compress_ctx {
	struct inode *inode;		/* inode the context belong to */
	pgoff_t cluster_idx;		/* cluster index number */
	unsigned int cluster_size;	/* page count in cluster */
	unsigned int log_cluster_size;	/* log of cluster size */
	struct page **rpages;		/* pages store raw data in cluster */
	unsigned int nr_rpages;		/* total page number in rpages */
	struct page **cpages;		/* pages store compressed data in cluster */
	unsigned int nr_cpages;		/* total page number in cpages */
	unsigned int valid_nr_cpages;	/* valid page number in cpages */
	void *rbuf;			/* virtual mapped address on rpages */
	struct compress_data *cbuf;	/* virtual mapped address on cpages */
	size_t rlen;			/* valid data length in rbuf */
	size_t clen;			/* valid data length in cbuf */
	void *private;			/* payload buffer for specified compression algorithm */
	void *private2;			/* extra payload buffer */
};

/* compress context for write IO path */
struct compress_io_ctx {
	u32 magic;			/* magic number to indicate page is compressed */
	struct inode *inode;		/* inode the context belong to */
	struct page **rpages;		/* pages store raw data in cluster */
	unsigned int nr_rpages;		/* total page number in rpages */
	atomic_t pending_pages;		/* in-flight compressed page count */
};

/* Context for decompressing one cluster on the read IO path */
struct decompress_io_ctx {
	u32 magic;			/* magic number to indicate page is compressed */
	struct inode *inode;		/* inode the context belong to */
	pgoff_t cluster_idx;		/* cluster index number */
	unsigned int cluster_size;	/* page count in cluster */
	unsigned int log_cluster_size;	/* log of cluster size */
	struct page **rpages;		/* pages store raw data in cluster */
	unsigned int nr_rpages;		/* total page number in rpages */
	struct page **cpages;		/* pages store compressed data in cluster */
	unsigned int nr_cpages;		/* total page number in cpages */
	struct page **tpages;		/* temp pages to pad holes in cluster */
	void *rbuf;			/* virtual mapped address on rpages */
	struct compress_data *cbuf;	/* virtual mapped address on cpages */
	size_t rlen;			/* valid data length in rbuf */
	size_t clen;			/* valid data length in cbuf */

	/*
	 * The number of compressed pages remaining to be read in this cluster.
	 * This is initially nr_cpages.  It is decremented by 1 each time a page
	 * has been read (or failed to be read).  When it reaches 0, the cluster
	 * is decompressed (or an error is reported).
	 *
	 * If an error occurs before all the pages have been submitted for I/O,
	 * then this will never reach 0.  In this case the I/O submitter is
	 * responsible for calling f2fs_decompress_end_io() instead.
	 */
	atomic_t remaining_pages;

	/*
	 * Number of references to this decompress_io_ctx.
	 *
	 * One reference is held for I/O completion.  This reference is dropped
	 * after the pagecache pages are updated and unlocked -- either after
	 * decompression (and verity if enabled), or after an error.
	 *
	 * In addition, each compressed page holds a reference while it is in a
	 * bio.  These references are necessary prevent compressed pages from
	 * being freed while they are still in a bio.
	 */
	refcount_t refcnt;

	bool failed;			/* IO error occurred before decompression? */
	bool need_verity;		/* need fs-verity verification after decompression? */
	void *private;			/* payload buffer for specified decompression algorithm */
	void *private2;			/* extra payload buffer */
	struct work_struct verity_work;	/* work to verify the decompressed pages */
	struct work_struct free_work;	/* work for late free this structure itself */
};

#define NULL_CLUSTER			((unsigned int)(~0))
#define MIN_COMPRESS_LOG_SIZE		2
#define MAX_COMPRESS_LOG_SIZE		8
#define MAX_COMPRESS_WINDOW_SIZE(log_size)	((PAGE_SIZE) << (log_size))

struct f2fs_sb_info {
	struct super_block *sb;			/* pointer to VFS super block */
	struct proc_dir_entry *s_proc;		/* proc entry */
	struct f2fs_super_block *raw_super;	/* raw super block pointer */
	struct f2fs_rwsem sb_lock;		/* lock for raw super block */
	int valid_super_block;			/* valid super block no */
	unsigned long s_flag;				/* flags for sbi */
	struct mutex writepages;		/* mutex for writepages() */

#ifdef CONFIG_BLK_DEV_ZONED
	unsigned int blocks_per_blkz;		/* F2FS blocks per zone */
	unsigned int log_blocks_per_blkz;	/* log2 F2FS blocks per zone */
#endif

	/* for node-related operations */
	struct f2fs_nm_info *nm_info;		/* node manager */
	struct inode *node_inode;		/* cache node blocks */

	/* for segment-related operations */
	struct f2fs_sm_info *sm_info;		/* segment manager */

	/* for bio operations */
	struct f2fs_bio_info *write_io[NR_PAGE_TYPE];	/* for write bios */
	/* keep migration IO order for LFS mode */
	struct f2fs_rwsem io_order_lock;
	mempool_t *write_io_dummy;		/* Dummy pages */
	pgoff_t page_eio_ofs[NR_PAGE_TYPE];	/* EIO page offset */
	int page_eio_cnt[NR_PAGE_TYPE];		/* EIO count */

	/* for checkpoint */
	struct f2fs_checkpoint *ckpt;		/* raw checkpoint pointer */
	int cur_cp_pack;			/* remain current cp pack */
	spinlock_t cp_lock;			/* for flag in ckpt */
	struct inode *meta_inode;		/* cache meta blocks */
	struct f2fs_rwsem cp_global_sem;	/* checkpoint procedure lock */
	struct f2fs_rwsem cp_rwsem;		/* blocking FS operations */
	struct f2fs_rwsem node_write;		/* locking node writes */
	struct f2fs_rwsem node_change;	/* locking node change */
	wait_queue_head_t cp_wait;
	unsigned long last_time[MAX_TIME];	/* to store time in jiffies */
	long interval_time[MAX_TIME];		/* to store thresholds */
<<<<<<< HEAD
	struct ckpt_req_control cprc_info;     /* for checkpoint request control */
=======
	struct ckpt_req_control cprc_info;	/* for checkpoint request control */
>>>>>>> a371516d

	struct inode_management im[MAX_INO_ENTRY];	/* manage inode cache */

	spinlock_t fsync_node_lock;		/* for node entry lock */
	struct list_head fsync_node_list;	/* node list head */
	unsigned int fsync_seg_id;		/* sequence id */
	unsigned int fsync_node_num;		/* number of node entries */
	spinlock_t xattr_set_dir_ilist_lock;	/* lock for dir inode list*/
	struct list_head xattr_set_dir_ilist;	/* xattr changed dir inode list */

	/* for orphan inode, use 0'th array */
	unsigned int max_orphans;		/* max orphan inodes */

	/* for inode management */
	struct list_head inode_list[NR_INODE_TYPE];	/* dirty inode list */
	spinlock_t inode_lock[NR_INODE_TYPE];	/* for dirty inode list lock */
	struct mutex flush_lock;		/* for flush exclusion */

	/* for extent tree cache */
	struct radix_tree_root extent_tree_root;/* cache extent cache entries */
	struct mutex extent_tree_lock;	/* locking extent radix tree */
	struct list_head extent_list;		/* lru list for shrinker */
	spinlock_t extent_lock;			/* locking extent lru list */
	atomic_t total_ext_tree;		/* extent tree count */
	struct list_head zombie_list;		/* extent zombie tree list */
	atomic_t total_zombie_tree;		/* extent zombie tree count */
	atomic_t total_ext_node;		/* extent info count */

	/* basic filesystem units */
	unsigned int log_sectors_per_block;	/* log2 sectors per block */
	unsigned int log_blocksize;		/* log2 block size */
	unsigned int blocksize;			/* block size */
	unsigned int root_ino_num;		/* root inode number*/
	unsigned int node_ino_num;		/* node inode number*/
	unsigned int meta_ino_num;		/* meta inode number*/
	unsigned int log_blocks_per_seg;	/* log2 blocks per segment */
	unsigned int blocks_per_seg;		/* blocks per segment */
	unsigned int unusable_blocks_per_sec;	/* unusable blocks per section */
	unsigned int segs_per_sec;		/* segments per section */
	unsigned int secs_per_zone;		/* sections per zone */
	unsigned int total_sections;		/* total section count */
	unsigned int total_node_count;		/* total node block count */
	unsigned int total_valid_node_count;	/* valid node block count */
	int dir_level;				/* directory level */
	int readdir_ra;				/* readahead inode in readdir */
	u64 max_io_bytes;			/* max io bytes to merge IOs */

	block_t user_block_count;		/* # of user blocks */
	block_t total_valid_block_count;	/* # of valid blocks */
	block_t discard_blks;			/* discard command candidats */
	block_t last_valid_block_count;		/* for recovery */
	block_t reserved_blocks;		/* configurable reserved blocks */
	block_t current_reserved_blocks;	/* current reserved blocks */

	/* Additional tracking for no checkpoint mode */
	block_t unusable_block_count;		/* # of blocks saved by last cp */

	unsigned int nquota_files;		/* # of quota sysfile */
	struct f2fs_rwsem quota_sem;		/* blocking cp for flags */

	/* # of pages, see count_type */
	atomic_t nr_pages[NR_COUNT_TYPE];
	/* # of allocated blocks */
	struct percpu_counter alloc_valid_block_count;
	/* # of node block writes as roll forward recovery */
	struct percpu_counter rf_node_block_count;

	/* writeback control */
	atomic_t wb_sync_req[META];	/* count # of WB_SYNC threads */

	/* valid inode count */
	struct percpu_counter total_valid_inode_count;

	struct f2fs_mount_info mount_opt;	/* mount options */

	/* for cleaning operations */
	struct f2fs_rwsem gc_lock;		/*
						 * semaphore for GC, avoid
						 * race between GC and GC or CP
						 */
	struct f2fs_gc_kthread	*gc_thread;	/* GC thread */
	struct atgc_management am;		/* atgc management */
	unsigned int cur_victim_sec;		/* current victim section num */
	unsigned int gc_mode;			/* current GC state */
	bool gc_booster;			/* boost background gc */
	unsigned int next_victim_seg[2];	/* next segment in victim section */
	spinlock_t gc_urgent_high_lock;
	bool gc_urgent_high_limited;		/* indicates having limited trial count */
	unsigned int gc_urgent_high_remaining;	/* remaining trial count for GC_URGENT_HIGH */

	/* for skip statistic */
	unsigned int atomic_files;		/* # of opened atomic file */
	unsigned long long skipped_gc_rwsem;		/* FG_GC only */

	/* threshold for gc trials on pinned files */
	u64 gc_pin_file_threshold;
	struct f2fs_rwsem pin_sem;

	/* maximum # of trials to find a victim segment for SSR and GC */
	unsigned int max_victim_search;
	/* migration granularity of garbage collection, unit: segment */
	unsigned int migration_granularity;

	/*
	 * for stat information.
	 * one is for the LFS mode, and the other is for the SSR mode.
	 */
#ifdef CONFIG_F2FS_STAT_FS
	struct f2fs_stat_info *stat_info;	/* FS status information */
	atomic_t meta_count[META_MAX];		/* # of meta blocks */
	unsigned int segment_count[2];		/* # of allocated segments */
	unsigned int block_count[2];		/* # of allocated blocks */
	atomic_t inplace_count;		/* # of inplace update */
	atomic64_t total_hit_ext;		/* # of lookup extent cache */
	atomic64_t read_hit_rbtree;		/* # of hit rbtree extent node */
	atomic64_t read_hit_largest;		/* # of hit largest extent node */
	atomic64_t read_hit_cached;		/* # of hit cached extent node */
	atomic64_t sync_file_count;		/* # of f2fs_do_sync_file calls */
	atomic_t inline_xattr;			/* # of inline_xattr inodes */
	atomic_t inline_inode;			/* # of inline_data inodes */
	atomic_t inline_dir;			/* # of inline_dentry inodes */
	atomic_t compr_inode;			/* # of compressed inodes */
	atomic64_t compr_blocks;		/* # of compressed blocks */
	atomic_t max_aw_cnt;			/* max # of atomic writes */
	unsigned int io_skip_bggc;		/* skip background gc for in-flight IO */
	unsigned int other_skip_bggc;		/* skip background gc for other reasons */
	unsigned int ndirty_inode[NR_INODE_TYPE];	/* # of dirty inodes */
	atomic64_t cp_reason_count[NR_CP_REASON_TYPE];	/* # of checkpoint reason */
#endif
	spinlock_t stat_lock;			/* lock for stat operations */

	/* to attach REQ_META|REQ_FUA flags */
	unsigned int data_io_flag;
	unsigned int node_io_flag;

	/* For sysfs support */
	struct kobject s_kobj;			/* /sys/fs/f2fs/<devname> */
	struct completion s_kobj_unregister;

	struct kobject s_stat_kobj;		/* /sys/fs/f2fs/<devname>/stat */
	struct completion s_stat_kobj_unregister;

	struct kobject s_feature_list_kobj;		/* /sys/fs/f2fs/<devname>/feature_list */
	struct completion s_feature_list_kobj_unregister;

	/* For shrinker support */
	struct list_head s_list;
	struct mutex umount_mutex;
	unsigned int shrinker_run_no;

	/* For multi devices */
	int s_ndevs;				/* number of devices */
	struct f2fs_dev_info *devs;		/* for device list */
	unsigned int dirty_device;		/* for checkpoint data flush */
	spinlock_t dev_lock;			/* protect dirty_device */
	bool aligned_blksize;			/* all devices has the same logical blksize */

	/* For write statistics */
	u64 sectors_written_start;
	u64 kbytes_written;

	/* Reference to checksum algorithm driver via cryptoapi */
	struct crypto_shash *s_chksum_driver;

	/* Precomputed FS UUID checksum for seeding other checksums */
	__u32 s_chksum_seed;

	struct workqueue_struct *post_read_wq;	/* post read workqueue */

	struct kmem_cache *inline_xattr_slab;	/* inline xattr entry */
	unsigned int inline_xattr_slab_size;	/* default inline xattr slab size */

	/* For reclaimed segs statistics per each GC mode */
	unsigned int gc_segment_mode;		/* GC state for reclaimed segments */
	unsigned int gc_reclaimed_segs[MAX_GC_MODE];	/* Reclaimed segs for each mode */

	int max_fragment_chunk;			/* max chunk size for block fragmentation mode */
	int max_fragment_hole;			/* max hole size for block fragmentation mode */

#ifdef CONFIG_F2FS_FS_COMPRESSION
	struct kmem_cache *page_array_slab;	/* page array entry */
	unsigned int page_array_slab_size;	/* default page array slab size */

	/* For runtime compression statistics */
	u64 compr_written_block;
	u64 compr_saved_block;
	u32 compr_new_inode;

	/* For compressed block cache */
	struct inode *compress_inode;		/* cache compressed blocks */
	unsigned int compress_percent;		/* cache page percentage */
	unsigned int compress_watermark;	/* cache page watermark */
	atomic_t compress_page_hit;		/* cache hit count */
#endif

#ifdef CONFIG_F2FS_IOSTAT
	/* For app/fs IO statistics */
	spinlock_t iostat_lock;
	unsigned long long rw_iostat[NR_IO_TYPE];
	unsigned long long prev_rw_iostat[NR_IO_TYPE];
	bool iostat_enable;
	unsigned long iostat_next_period;
	unsigned int iostat_period_ms;

	/* For io latency related statistics info in one iostat period */
	spinlock_t iostat_lat_lock;
	struct iostat_lat_info *iostat_io_lat;
#endif
};

struct f2fs_private_dio {
	struct inode *inode;
	void *orig_private;
	bio_end_io_t *orig_end_io;
	bool write;
};

#ifdef CONFIG_F2FS_FAULT_INJECTION
#define f2fs_show_injection_info(sbi, type)					\
	printk_ratelimited("%sF2FS-fs (%s) : inject %s in %s of %pS\n",	\
		KERN_INFO, sbi->sb->s_id,				\
		f2fs_fault_name[type],					\
		__func__, __builtin_return_address(0))
static inline bool time_to_inject(struct f2fs_sb_info *sbi, int type)
{
	struct f2fs_fault_info *ffi = &F2FS_OPTION(sbi).fault_info;

	if (!ffi->inject_rate)
		return false;

	if (!IS_FAULT_SET(ffi, type))
		return false;

	atomic_inc(&ffi->inject_ops);
	if (atomic_read(&ffi->inject_ops) >= ffi->inject_rate) {
		atomic_set(&ffi->inject_ops, 0);
		return true;
	}
	return false;
}
#else
#define f2fs_show_injection_info(sbi, type) do { } while (0)
static inline bool time_to_inject(struct f2fs_sb_info *sbi, int type)
{
	return false;
}
#endif

/*
 * Test if the mounted volume is a multi-device volume.
 *   - For a single regular disk volume, sbi->s_ndevs is 0.
 *   - For a single zoned disk volume, sbi->s_ndevs is 1.
 *   - For a multi-device volume, sbi->s_ndevs is always 2 or more.
 */
static inline bool f2fs_is_multi_device(struct f2fs_sb_info *sbi)
{
	return sbi->s_ndevs > 1;
}

static inline void f2fs_update_time(struct f2fs_sb_info *sbi, int type)
{
	unsigned long now = jiffies;

	sbi->last_time[type] = now;

	/* DISCARD_TIME and GC_TIME are based on REQ_TIME */
	if (type == REQ_TIME) {
		sbi->last_time[DISCARD_TIME] = now;
		sbi->last_time[GC_TIME] = now;
	}
}

static inline bool f2fs_time_over(struct f2fs_sb_info *sbi, int type)
{
	unsigned long interval = sbi->interval_time[type] * HZ;

	return time_after(jiffies, sbi->last_time[type] + interval);
}

static inline unsigned int f2fs_time_to_wait(struct f2fs_sb_info *sbi,
						int type)
{
	unsigned long interval = sbi->interval_time[type] * HZ;
	unsigned int wait_ms = 0;
	long delta;

	delta = (sbi->last_time[type] + interval) - jiffies;
	if (delta > 0)
		wait_ms = jiffies_to_msecs(delta);

	return wait_ms;
}

/*
 * Inline functions
 */
static inline u32 __f2fs_crc32(struct f2fs_sb_info *sbi, u32 crc,
			      const void *address, unsigned int length)
{
	struct {
		struct shash_desc shash;
		char ctx[4];
	} desc;
	int err;

	BUG_ON(crypto_shash_descsize(sbi->s_chksum_driver) != sizeof(desc.ctx));

	desc.shash.tfm = sbi->s_chksum_driver;
	desc.shash.flags = 0;
	*(u32 *)desc.ctx = crc;

	err = crypto_shash_update(&desc.shash, address, length);
	BUG_ON(err);

	return *(u32 *)desc.ctx;
}

static inline u32 f2fs_crc32(struct f2fs_sb_info *sbi, const void *address,
			   unsigned int length)
{
	return __f2fs_crc32(sbi, F2FS_SUPER_MAGIC, address, length);
}

static inline bool f2fs_crc_valid(struct f2fs_sb_info *sbi, __u32 blk_crc,
				  void *buf, size_t buf_size)
{
	return f2fs_crc32(sbi, buf, buf_size) == blk_crc;
}

static inline u32 f2fs_chksum(struct f2fs_sb_info *sbi, u32 crc,
			      const void *address, unsigned int length)
{
	return __f2fs_crc32(sbi, crc, address, length);
}

static inline struct f2fs_inode_info *F2FS_I(struct inode *inode)
{
	return container_of(inode, struct f2fs_inode_info, vfs_inode);
}

static inline struct f2fs_sb_info *F2FS_SB(struct super_block *sb)
{
	return sb->s_fs_info;
}

static inline struct f2fs_sb_info *F2FS_I_SB(struct inode *inode)
{
	return F2FS_SB(inode->i_sb);
}

static inline struct f2fs_sb_info *F2FS_M_SB(struct address_space *mapping)
{
	return F2FS_I_SB(mapping->host);
}

static inline struct f2fs_sb_info *F2FS_P_SB(struct page *page)
{
	return F2FS_M_SB(page_file_mapping(page));
}

static inline struct f2fs_super_block *F2FS_RAW_SUPER(struct f2fs_sb_info *sbi)
{
	return (struct f2fs_super_block *)(sbi->raw_super);
}

static inline struct f2fs_checkpoint *F2FS_CKPT(struct f2fs_sb_info *sbi)
{
	return (struct f2fs_checkpoint *)(sbi->ckpt);
}

static inline struct f2fs_node *F2FS_NODE(struct page *page)
{
	return (struct f2fs_node *)page_address(page);
}

static inline struct f2fs_inode *F2FS_INODE(struct page *page)
{
	return &((struct f2fs_node *)page_address(page))->i;
}

static inline struct f2fs_nm_info *NM_I(struct f2fs_sb_info *sbi)
{
	return (struct f2fs_nm_info *)(sbi->nm_info);
}

static inline struct f2fs_sm_info *SM_I(struct f2fs_sb_info *sbi)
{
	return (struct f2fs_sm_info *)(sbi->sm_info);
}

static inline struct sit_info *SIT_I(struct f2fs_sb_info *sbi)
{
	return (struct sit_info *)(SM_I(sbi)->sit_info);
}

static inline struct free_segmap_info *FREE_I(struct f2fs_sb_info *sbi)
{
	return (struct free_segmap_info *)(SM_I(sbi)->free_info);
}

static inline struct dirty_seglist_info *DIRTY_I(struct f2fs_sb_info *sbi)
{
	return (struct dirty_seglist_info *)(SM_I(sbi)->dirty_info);
}

static inline struct address_space *META_MAPPING(struct f2fs_sb_info *sbi)
{
	return sbi->meta_inode->i_mapping;
}

static inline struct address_space *NODE_MAPPING(struct f2fs_sb_info *sbi)
{
	return sbi->node_inode->i_mapping;
}

static inline bool is_sbi_flag_set(struct f2fs_sb_info *sbi, unsigned int type)
{
	return test_bit(type, &sbi->s_flag);
}

static inline void set_sbi_flag(struct f2fs_sb_info *sbi, unsigned int type)
{
	set_bit(type, &sbi->s_flag);
}

static inline void clear_sbi_flag(struct f2fs_sb_info *sbi, unsigned int type)
{
	clear_bit(type, &sbi->s_flag);
}

static inline unsigned long long cur_cp_version(struct f2fs_checkpoint *cp)
{
	return le64_to_cpu(cp->checkpoint_ver);
}

static inline unsigned long f2fs_qf_ino(struct super_block *sb, int type)
{
	if (type < F2FS_MAX_QUOTAS)
		return le32_to_cpu(F2FS_SB(sb)->raw_super->qf_ino[type]);
	return 0;
}

static inline __u64 cur_cp_crc(struct f2fs_checkpoint *cp)
{
	size_t crc_offset = le32_to_cpu(cp->checksum_offset);
	return le32_to_cpu(*((__le32 *)((unsigned char *)cp + crc_offset)));
}

static inline bool __is_set_ckpt_flags(struct f2fs_checkpoint *cp, unsigned int f)
{
	unsigned int ckpt_flags = le32_to_cpu(cp->ckpt_flags);

	return ckpt_flags & f;
}

static inline bool is_set_ckpt_flags(struct f2fs_sb_info *sbi, unsigned int f)
{
	return __is_set_ckpt_flags(F2FS_CKPT(sbi), f);
}

static inline void __set_ckpt_flags(struct f2fs_checkpoint *cp, unsigned int f)
{
	unsigned int ckpt_flags;

	ckpt_flags = le32_to_cpu(cp->ckpt_flags);
	ckpt_flags |= f;
	cp->ckpt_flags = cpu_to_le32(ckpt_flags);
}

static inline void set_ckpt_flags(struct f2fs_sb_info *sbi, unsigned int f)
{
	unsigned long flags;

	spin_lock_irqsave(&sbi->cp_lock, flags);
	__set_ckpt_flags(F2FS_CKPT(sbi), f);
	spin_unlock_irqrestore(&sbi->cp_lock, flags);
}

static inline void __clear_ckpt_flags(struct f2fs_checkpoint *cp, unsigned int f)
{
	unsigned int ckpt_flags;

	ckpt_flags = le32_to_cpu(cp->ckpt_flags);
	ckpt_flags &= (~f);
	cp->ckpt_flags = cpu_to_le32(ckpt_flags);
}

static inline void clear_ckpt_flags(struct f2fs_sb_info *sbi, unsigned int f)
{
	unsigned long flags;

	spin_lock_irqsave(&sbi->cp_lock, flags);
	__clear_ckpt_flags(F2FS_CKPT(sbi), f);
	spin_unlock_irqrestore(&sbi->cp_lock, flags);
}

#define init_f2fs_rwsem(sem)					\
do {								\
	static struct lock_class_key __key;			\
								\
	__init_f2fs_rwsem((sem), #sem, &__key);			\
} while (0)

static inline void __init_f2fs_rwsem(struct f2fs_rwsem *sem,
		const char *sem_name, struct lock_class_key *key)
{
	__init_rwsem(&sem->internal_rwsem, sem_name, key);
#ifdef CONFIG_F2FS_UNFAIR_RWSEM
	init_waitqueue_head(&sem->read_waiters);
#endif
}

static inline int f2fs_rwsem_is_locked(struct f2fs_rwsem *sem)
{
	return rwsem_is_locked(&sem->internal_rwsem);
}

static inline int f2fs_rwsem_is_contended(struct f2fs_rwsem *sem)
{
	return rwsem_is_contended(&sem->internal_rwsem);
}

static inline void f2fs_down_read(struct f2fs_rwsem *sem)
{
#ifdef CONFIG_F2FS_UNFAIR_RWSEM
	wait_event(sem->read_waiters, down_read_trylock(&sem->internal_rwsem));
#else
	down_read(&sem->internal_rwsem);
#endif
}

static inline int f2fs_down_read_trylock(struct f2fs_rwsem *sem)
{
	return down_read_trylock(&sem->internal_rwsem);
}

#ifdef CONFIG_DEBUG_LOCK_ALLOC
static inline void f2fs_down_read_nested(struct f2fs_rwsem *sem, int subclass)
{
	down_read_nested(&sem->internal_rwsem, subclass);
}
#else
#define f2fs_down_read_nested(sem, subclass) f2fs_down_read(sem)
#endif

static inline void f2fs_up_read(struct f2fs_rwsem *sem)
{
	up_read(&sem->internal_rwsem);
}

static inline void f2fs_down_write(struct f2fs_rwsem *sem)
{
	down_write(&sem->internal_rwsem);
}

static inline int f2fs_down_write_trylock(struct f2fs_rwsem *sem)
{
	return down_write_trylock(&sem->internal_rwsem);
}

static inline void f2fs_up_write(struct f2fs_rwsem *sem)
{
	up_write(&sem->internal_rwsem);
#ifdef CONFIG_F2FS_UNFAIR_RWSEM
	wake_up_all(&sem->read_waiters);
#endif
}

static inline void f2fs_lock_op(struct f2fs_sb_info *sbi)
{
	f2fs_down_read(&sbi->cp_rwsem);
}

static inline int f2fs_trylock_op(struct f2fs_sb_info *sbi)
{
	if (time_to_inject(sbi, FAULT_LOCK_OP)) {
		f2fs_show_injection_info(sbi, FAULT_LOCK_OP);
		return 0;
	}
	return f2fs_down_read_trylock(&sbi->cp_rwsem);
}

static inline void f2fs_unlock_op(struct f2fs_sb_info *sbi)
{
	f2fs_up_read(&sbi->cp_rwsem);
}

static inline void f2fs_lock_all(struct f2fs_sb_info *sbi)
{
	f2fs_down_write(&sbi->cp_rwsem);
}

static inline void f2fs_unlock_all(struct f2fs_sb_info *sbi)
{
	f2fs_up_write(&sbi->cp_rwsem);
}

static inline int __get_cp_reason(struct f2fs_sb_info *sbi)
{
	int reason = CP_SYNC;

	if (test_opt(sbi, FASTBOOT))
		reason = CP_FASTBOOT;
	if (is_sbi_flag_set(sbi, SBI_IS_CLOSE))
		reason = CP_UMOUNT;
	return reason;
}

static inline bool __remain_node_summaries(int reason)
{
	return (reason & (CP_UMOUNT | CP_FASTBOOT));
}

static inline bool __exist_node_summaries(struct f2fs_sb_info *sbi)
{
	return (is_set_ckpt_flags(sbi, CP_UMOUNT_FLAG) ||
			is_set_ckpt_flags(sbi, CP_FASTBOOT_FLAG));
}

/*
 * Check whether the inode has blocks or not
 */
static inline int F2FS_HAS_BLOCKS(struct inode *inode)
{
	block_t xattr_block = F2FS_I(inode)->i_xattr_nid ? 1 : 0;

	return (inode->i_blocks >> F2FS_LOG_SECTORS_PER_BLOCK) > xattr_block;
}

static inline bool f2fs_has_xattr_block(unsigned int ofs)
{
	return ofs == XATTR_NODE_OFFSET;
}

static inline bool __allow_reserved_blocks(struct f2fs_sb_info *sbi,
					struct inode *inode, bool cap)
{
	if (!inode)
		return true;
	if (!test_opt(sbi, RESERVE_ROOT))
		return false;
	if (IS_NOQUOTA(inode))
		return true;
	if (uid_eq(F2FS_OPTION(sbi).s_resuid, current_fsuid()))
		return true;
	if (!gid_eq(F2FS_OPTION(sbi).s_resgid, GLOBAL_ROOT_GID) &&
					in_group_p(F2FS_OPTION(sbi).s_resgid))
		return true;
	if (cap && capable(CAP_SYS_RESOURCE))
		return true;
	return false;
}

static inline void f2fs_i_blocks_write(struct inode *, block_t, bool, bool);
static inline int inc_valid_block_count(struct f2fs_sb_info *sbi,
				 struct inode *inode, blkcnt_t *count)
{
	blkcnt_t diff = 0, release = 0;
	block_t avail_user_block_count;
	int ret;

	ret = dquot_reserve_block(inode, *count);
	if (ret)
		return ret;

	if (time_to_inject(sbi, FAULT_BLOCK)) {
		f2fs_show_injection_info(sbi, FAULT_BLOCK);
		release = *count;
		goto release_quota;
	}

	/*
	 * let's increase this in prior to actual block count change in order
	 * for f2fs_sync_file to avoid data races when deciding checkpoint.
	 */
	percpu_counter_add(&sbi->alloc_valid_block_count, (*count));

	spin_lock(&sbi->stat_lock);
	sbi->total_valid_block_count += (block_t)(*count);
	avail_user_block_count = sbi->user_block_count -
					sbi->current_reserved_blocks;

	if (!__allow_reserved_blocks(sbi, inode, true))
		avail_user_block_count -= F2FS_OPTION(sbi).root_reserved_blocks;

	if (F2FS_IO_ALIGNED(sbi))
		avail_user_block_count -= sbi->blocks_per_seg *
				SM_I(sbi)->additional_reserved_segments;

	if (unlikely(is_sbi_flag_set(sbi, SBI_CP_DISABLED))) {
		if (avail_user_block_count > sbi->unusable_block_count)
			avail_user_block_count -= sbi->unusable_block_count;
		else
			avail_user_block_count = 0;
	}
	if (unlikely(sbi->total_valid_block_count > avail_user_block_count)) {
		diff = sbi->total_valid_block_count - avail_user_block_count;
		if (diff > *count)
			diff = *count;
		*count -= diff;
		release = diff;
		sbi->total_valid_block_count -= diff;
		if (!*count) {
			spin_unlock(&sbi->stat_lock);
			goto enospc;
		}
	}
	spin_unlock(&sbi->stat_lock);

	if (unlikely(release)) {
		percpu_counter_sub(&sbi->alloc_valid_block_count, release);
		dquot_release_reservation_block(inode, release);
	}
	f2fs_i_blocks_write(inode, *count, true, true);
	return 0;

enospc:
	percpu_counter_sub(&sbi->alloc_valid_block_count, release);
release_quota:
	dquot_release_reservation_block(inode, release);
	return -ENOSPC;
}

__printf(2, 3)
void f2fs_printk(struct f2fs_sb_info *sbi, const char *fmt, ...);

#define f2fs_err(sbi, fmt, ...)						\
	f2fs_printk(sbi, KERN_ERR fmt, ##__VA_ARGS__)
#define f2fs_warn(sbi, fmt, ...)					\
	f2fs_printk(sbi, KERN_WARNING fmt, ##__VA_ARGS__)
#define f2fs_notice(sbi, fmt, ...)					\
	f2fs_printk(sbi, KERN_NOTICE fmt, ##__VA_ARGS__)
#define f2fs_info(sbi, fmt, ...)					\
	f2fs_printk(sbi, KERN_INFO fmt, ##__VA_ARGS__)
#define f2fs_debug(sbi, fmt, ...)					\
	f2fs_printk(sbi, KERN_DEBUG fmt, ##__VA_ARGS__)

static inline void dec_valid_block_count(struct f2fs_sb_info *sbi,
						struct inode *inode,
						block_t count)
{
	blkcnt_t sectors = count << F2FS_LOG_SECTORS_PER_BLOCK;

	spin_lock(&sbi->stat_lock);
	f2fs_bug_on(sbi, sbi->total_valid_block_count < (block_t) count);
	sbi->total_valid_block_count -= (block_t)count;
	if (sbi->reserved_blocks &&
		sbi->current_reserved_blocks < sbi->reserved_blocks)
		sbi->current_reserved_blocks = min(sbi->reserved_blocks,
					sbi->current_reserved_blocks + count);
	spin_unlock(&sbi->stat_lock);
	if (unlikely(inode->i_blocks < sectors)) {
		f2fs_warn(sbi, "Inconsistent i_blocks, ino:%lu, iblocks:%llu, sectors:%llu",
			  inode->i_ino,
			  (unsigned long long)inode->i_blocks,
			  (unsigned long long)sectors);
		set_sbi_flag(sbi, SBI_NEED_FSCK);
		return;
	}
	f2fs_i_blocks_write(inode, count, false, true);
}

static inline void inc_page_count(struct f2fs_sb_info *sbi, int count_type)
{
	atomic_inc(&sbi->nr_pages[count_type]);

	if (count_type == F2FS_DIRTY_DENTS ||
			count_type == F2FS_DIRTY_NODES ||
			count_type == F2FS_DIRTY_META ||
			count_type == F2FS_DIRTY_QDATA ||
			count_type == F2FS_DIRTY_IMETA)
		set_sbi_flag(sbi, SBI_IS_DIRTY);
}

static inline void inode_inc_dirty_pages(struct inode *inode)
{
	atomic_inc(&F2FS_I(inode)->dirty_pages);
	inc_page_count(F2FS_I_SB(inode), S_ISDIR(inode->i_mode) ?
				F2FS_DIRTY_DENTS : F2FS_DIRTY_DATA);
	if (IS_NOQUOTA(inode))
		inc_page_count(F2FS_I_SB(inode), F2FS_DIRTY_QDATA);
}

static inline void dec_page_count(struct f2fs_sb_info *sbi, int count_type)
{
	atomic_dec(&sbi->nr_pages[count_type]);
}

static inline void inode_dec_dirty_pages(struct inode *inode)
{
	if (!S_ISDIR(inode->i_mode) && !S_ISREG(inode->i_mode) &&
			!S_ISLNK(inode->i_mode))
		return;

	atomic_dec(&F2FS_I(inode)->dirty_pages);
	dec_page_count(F2FS_I_SB(inode), S_ISDIR(inode->i_mode) ?
				F2FS_DIRTY_DENTS : F2FS_DIRTY_DATA);
	if (IS_NOQUOTA(inode))
		dec_page_count(F2FS_I_SB(inode), F2FS_DIRTY_QDATA);
}

static inline s64 get_pages(struct f2fs_sb_info *sbi, int count_type)
{
	return atomic_read(&sbi->nr_pages[count_type]);
}

static inline int get_dirty_pages(struct inode *inode)
{
	return atomic_read(&F2FS_I(inode)->dirty_pages);
}

static inline int get_blocktype_secs(struct f2fs_sb_info *sbi, int block_type)
{
	unsigned int pages_per_sec = sbi->segs_per_sec * sbi->blocks_per_seg;
	unsigned int segs = (get_pages(sbi, block_type) + pages_per_sec - 1) >>
						sbi->log_blocks_per_seg;

	return segs / sbi->segs_per_sec;
}

static inline block_t valid_user_blocks(struct f2fs_sb_info *sbi)
{
	return sbi->total_valid_block_count;
}

static inline block_t discard_blocks(struct f2fs_sb_info *sbi)
{
	return sbi->discard_blks;
}

static inline unsigned long __bitmap_size(struct f2fs_sb_info *sbi, int flag)
{
	struct f2fs_checkpoint *ckpt = F2FS_CKPT(sbi);

	/* return NAT or SIT bitmap */
	if (flag == NAT_BITMAP)
		return le32_to_cpu(ckpt->nat_ver_bitmap_bytesize);
	else if (flag == SIT_BITMAP)
		return le32_to_cpu(ckpt->sit_ver_bitmap_bytesize);

	return 0;
}

static inline block_t __cp_payload(struct f2fs_sb_info *sbi)
{
	return le32_to_cpu(F2FS_RAW_SUPER(sbi)->cp_payload);
}

static inline void *__bitmap_ptr(struct f2fs_sb_info *sbi, int flag)
{
	struct f2fs_checkpoint *ckpt = F2FS_CKPT(sbi);
	void *tmp_ptr = &ckpt->sit_nat_version_bitmap;
	int offset;

	if (is_set_ckpt_flags(sbi, CP_LARGE_NAT_BITMAP_FLAG)) {
		offset = (flag == SIT_BITMAP) ?
			le32_to_cpu(ckpt->nat_ver_bitmap_bytesize) : 0;
		/*
		 * if large_nat_bitmap feature is enabled, leave checksum
		 * protection for all nat/sit bitmaps.
		 */
		return tmp_ptr + offset + sizeof(__le32);
	}

	if (__cp_payload(sbi) > 0) {
		if (flag == NAT_BITMAP)
			return &ckpt->sit_nat_version_bitmap;
		else
			return (unsigned char *)ckpt + F2FS_BLKSIZE;
	} else {
		offset = (flag == NAT_BITMAP) ?
			le32_to_cpu(ckpt->sit_ver_bitmap_bytesize) : 0;
		return tmp_ptr + offset;
	}
}

static inline block_t __start_cp_addr(struct f2fs_sb_info *sbi)
{
	block_t start_addr = le32_to_cpu(F2FS_RAW_SUPER(sbi)->cp_blkaddr);

	if (sbi->cur_cp_pack == 2)
		start_addr += sbi->blocks_per_seg;
	return start_addr;
}

static inline block_t __start_cp_next_addr(struct f2fs_sb_info *sbi)
{
	block_t start_addr = le32_to_cpu(F2FS_RAW_SUPER(sbi)->cp_blkaddr);

	if (sbi->cur_cp_pack == 1)
		start_addr += sbi->blocks_per_seg;
	return start_addr;
}

static inline void __set_cp_next_pack(struct f2fs_sb_info *sbi)
{
	sbi->cur_cp_pack = (sbi->cur_cp_pack == 1) ? 2 : 1;
}

static inline block_t __start_sum_addr(struct f2fs_sb_info *sbi)
{
	return le32_to_cpu(F2FS_CKPT(sbi)->cp_pack_start_sum);
}

static inline int inc_valid_node_count(struct f2fs_sb_info *sbi,
					struct inode *inode, bool is_inode)
{
	block_t	valid_block_count;
	unsigned int valid_node_count, user_block_count;
	int err;

	if (is_inode) {
		if (inode) {
			err = dquot_alloc_inode(inode);
			if (err)
				return err;
		}
	} else {
		err = dquot_reserve_block(inode, 1);
		if (err)
			return err;
	}

	if (time_to_inject(sbi, FAULT_BLOCK)) {
		f2fs_show_injection_info(sbi, FAULT_BLOCK);
		goto enospc;
	}

	spin_lock(&sbi->stat_lock);

	valid_block_count = sbi->total_valid_block_count +
					sbi->current_reserved_blocks + 1;

	if (!__allow_reserved_blocks(sbi, inode, false))
		valid_block_count += F2FS_OPTION(sbi).root_reserved_blocks;

	if (F2FS_IO_ALIGNED(sbi))
		valid_block_count += sbi->blocks_per_seg *
				SM_I(sbi)->additional_reserved_segments;

	user_block_count = sbi->user_block_count;
	if (unlikely(is_sbi_flag_set(sbi, SBI_CP_DISABLED)))
		user_block_count -= sbi->unusable_block_count;

	if (unlikely(valid_block_count > user_block_count)) {
		spin_unlock(&sbi->stat_lock);
		goto enospc;
	}

	valid_node_count = sbi->total_valid_node_count + 1;
	if (unlikely(valid_node_count > sbi->total_node_count)) {
		spin_unlock(&sbi->stat_lock);
		goto enospc;
	}

	sbi->total_valid_node_count++;
	sbi->total_valid_block_count++;
	spin_unlock(&sbi->stat_lock);

	if (inode) {
		if (is_inode)
			f2fs_mark_inode_dirty_sync(inode, true);
		else
			f2fs_i_blocks_write(inode, 1, true, true);
	}

	percpu_counter_inc(&sbi->alloc_valid_block_count);
	return 0;

enospc:
	if (is_inode) {
		if (inode)
			dquot_free_inode(inode);
	} else {
		dquot_release_reservation_block(inode, 1);
	}
	return -ENOSPC;
}

static inline void dec_valid_node_count(struct f2fs_sb_info *sbi,
					struct inode *inode, bool is_inode)
{
	spin_lock(&sbi->stat_lock);

	if (unlikely(!sbi->total_valid_block_count ||
			!sbi->total_valid_node_count)) {
		f2fs_warn(sbi, "dec_valid_node_count: inconsistent block counts, total_valid_block:%u, total_valid_node:%u",
			  sbi->total_valid_block_count,
			  sbi->total_valid_node_count);
		set_sbi_flag(sbi, SBI_NEED_FSCK);
	} else {
		sbi->total_valid_block_count--;
		sbi->total_valid_node_count--;
	}

	if (sbi->reserved_blocks &&
		sbi->current_reserved_blocks < sbi->reserved_blocks)
		sbi->current_reserved_blocks++;

	spin_unlock(&sbi->stat_lock);

	if (is_inode) {
		dquot_free_inode(inode);
	} else {
		if (unlikely(inode->i_blocks == 0)) {
			f2fs_warn(sbi, "dec_valid_node_count: inconsistent i_blocks, ino:%lu, iblocks:%llu",
				  inode->i_ino,
				  (unsigned long long)inode->i_blocks);
			set_sbi_flag(sbi, SBI_NEED_FSCK);
			return;
		}
		f2fs_i_blocks_write(inode, 1, false, true);
	}
}

static inline unsigned int valid_node_count(struct f2fs_sb_info *sbi)
{
	return sbi->total_valid_node_count;
}

static inline void inc_valid_inode_count(struct f2fs_sb_info *sbi)
{
	percpu_counter_inc(&sbi->total_valid_inode_count);
}

static inline void dec_valid_inode_count(struct f2fs_sb_info *sbi)
{
	percpu_counter_dec(&sbi->total_valid_inode_count);
}

static inline s64 valid_inode_count(struct f2fs_sb_info *sbi)
{
	return percpu_counter_sum_positive(&sbi->total_valid_inode_count);
}

static inline struct page *f2fs_grab_cache_page(struct address_space *mapping,
						pgoff_t index, bool for_write)
{
	struct page *page;

	if (IS_ENABLED(CONFIG_F2FS_FAULT_INJECTION)) {
		if (!for_write)
			page = find_get_page_flags(mapping, index,
							FGP_LOCK | FGP_ACCESSED);
		else
			page = find_lock_page(mapping, index);
		if (page)
			return page;

		if (time_to_inject(F2FS_M_SB(mapping), FAULT_PAGE_ALLOC)) {
			f2fs_show_injection_info(F2FS_M_SB(mapping),
							FAULT_PAGE_ALLOC);
			return NULL;
		}
	}

	if (!for_write)
		return grab_cache_page(mapping, index);
	return grab_cache_page_write_begin(mapping, index, AOP_FLAG_NOFS);
}

static inline struct page *f2fs_pagecache_get_page(
				struct address_space *mapping, pgoff_t index,
				int fgp_flags, gfp_t gfp_mask)
{
	if (time_to_inject(F2FS_M_SB(mapping), FAULT_PAGE_GET)) {
		f2fs_show_injection_info(F2FS_M_SB(mapping), FAULT_PAGE_GET);
		return NULL;
	}

	return pagecache_get_page(mapping, index, fgp_flags, gfp_mask);
}

static inline void f2fs_copy_page(struct page *src, struct page *dst)
{
	char *src_kaddr = kmap(src);
	char *dst_kaddr = kmap(dst);

	memcpy(dst_kaddr, src_kaddr, PAGE_SIZE);
	kunmap(dst);
	kunmap(src);
}

static inline void f2fs_put_page(struct page *page, int unlock)
{
	if (!page)
		return;

	if (unlock) {
		f2fs_bug_on(F2FS_P_SB(page), !PageLocked(page));
		unlock_page(page);
	}
	put_page(page);
}

static inline void f2fs_put_dnode(struct dnode_of_data *dn)
{
	if (dn->node_page)
		f2fs_put_page(dn->node_page, 1);
	if (dn->inode_page && dn->node_page != dn->inode_page)
		f2fs_put_page(dn->inode_page, 0);
	dn->node_page = NULL;
	dn->inode_page = NULL;
}

static inline struct kmem_cache *f2fs_kmem_cache_create(const char *name,
					size_t size)
{
	return kmem_cache_create(name, size, 0, SLAB_RECLAIM_ACCOUNT, NULL);
}

static inline void *f2fs_kmem_cache_alloc_nofail(struct kmem_cache *cachep,
						gfp_t flags)
{
	void *entry;

	entry = kmem_cache_alloc(cachep, flags);
	if (!entry)
		entry = kmem_cache_alloc(cachep, flags | __GFP_NOFAIL);
	return entry;
}

static inline void *f2fs_kmem_cache_alloc(struct kmem_cache *cachep,
			gfp_t flags, bool nofail, struct f2fs_sb_info *sbi)
{
	if (nofail)
		return f2fs_kmem_cache_alloc_nofail(cachep, flags);

	if (time_to_inject(sbi, FAULT_SLAB_ALLOC)) {
		f2fs_show_injection_info(sbi, FAULT_SLAB_ALLOC);
		return NULL;
	}

	return kmem_cache_alloc(cachep, flags);
}

static inline bool is_inflight_io(struct f2fs_sb_info *sbi, int type)
{
	if (get_pages(sbi, F2FS_RD_DATA) || get_pages(sbi, F2FS_RD_NODE) ||
		get_pages(sbi, F2FS_RD_META) || get_pages(sbi, F2FS_WB_DATA) ||
		get_pages(sbi, F2FS_WB_CP_DATA) ||
		get_pages(sbi, F2FS_DIO_READ) ||
		get_pages(sbi, F2FS_DIO_WRITE))
		return true;

	if (type != DISCARD_TIME && SM_I(sbi) && SM_I(sbi)->dcc_info &&
			atomic_read(&SM_I(sbi)->dcc_info->queued_discard))
		return true;

	if (SM_I(sbi) && SM_I(sbi)->fcc_info &&
			atomic_read(&SM_I(sbi)->fcc_info->queued_flush))
		return true;
	return false;
}

static inline bool is_idle(struct f2fs_sb_info *sbi, int type)
{
	if (sbi->gc_mode == GC_URGENT_HIGH)
		return true;

	if (is_inflight_io(sbi, type))
		return false;

	if (sbi->gc_mode == GC_URGENT_MID)
		return true;

	if (sbi->gc_mode == GC_URGENT_LOW &&
			(type == DISCARD_TIME || type == GC_TIME))
		return true;

	return f2fs_time_over(sbi, type);
}

static inline void f2fs_radix_tree_insert(struct radix_tree_root *root,
				unsigned long index, void *item)
{
	while (radix_tree_insert(root, index, item))
		cond_resched();
}

#define RAW_IS_INODE(p)	((p)->footer.nid == (p)->footer.ino)

static inline bool IS_INODE(struct page *page)
{
	struct f2fs_node *p = F2FS_NODE(page);

	return RAW_IS_INODE(p);
}

static inline int offset_in_addr(struct f2fs_inode *i)
{
	return (i->i_inline & F2FS_EXTRA_ATTR) ?
			(le16_to_cpu(i->i_extra_isize) / sizeof(__le32)) : 0;
}

static inline __le32 *blkaddr_in_node(struct f2fs_node *node)
{
	return RAW_IS_INODE(node) ? node->i.i_addr : node->dn.addr;
}

static inline int f2fs_has_extra_attr(struct inode *inode);
static inline block_t data_blkaddr(struct inode *inode,
			struct page *node_page, unsigned int offset)
{
	struct f2fs_node *raw_node;
	__le32 *addr_array;
	int base = 0;
	bool is_inode = IS_INODE(node_page);

	raw_node = F2FS_NODE(node_page);

	if (is_inode) {
		if (!inode)
			/* from GC path only */
			base = offset_in_addr(&raw_node->i);
		else if (f2fs_has_extra_attr(inode))
			base = get_extra_isize(inode);
	}

	addr_array = blkaddr_in_node(raw_node);
	return le32_to_cpu(addr_array[base + offset]);
}

static inline block_t f2fs_data_blkaddr(struct dnode_of_data *dn)
{
	return data_blkaddr(dn->inode, dn->node_page, dn->ofs_in_node);
}

static inline int f2fs_test_bit(unsigned int nr, char *addr)
{
	int mask;

	addr += (nr >> 3);
	mask = 1 << (7 - (nr & 0x07));
	return mask & *addr;
}

static inline void f2fs_set_bit(unsigned int nr, char *addr)
{
	int mask;

	addr += (nr >> 3);
	mask = 1 << (7 - (nr & 0x07));
	*addr |= mask;
}

static inline void f2fs_clear_bit(unsigned int nr, char *addr)
{
	int mask;

	addr += (nr >> 3);
	mask = 1 << (7 - (nr & 0x07));
	*addr &= ~mask;
}

static inline int f2fs_test_and_set_bit(unsigned int nr, char *addr)
{
	int mask;
	int ret;

	addr += (nr >> 3);
	mask = 1 << (7 - (nr & 0x07));
	ret = mask & *addr;
	*addr |= mask;
	return ret;
}

static inline int f2fs_test_and_clear_bit(unsigned int nr, char *addr)
{
	int mask;
	int ret;

	addr += (nr >> 3);
	mask = 1 << (7 - (nr & 0x07));
	ret = mask & *addr;
	*addr &= ~mask;
	return ret;
}

static inline void f2fs_change_bit(unsigned int nr, char *addr)
{
	int mask;

	addr += (nr >> 3);
	mask = 1 << (7 - (nr & 0x07));
	*addr ^= mask;
}

/*
 * On-disk inode flags (f2fs_inode::i_flags)
 */
#define F2FS_COMPR_FL			0x00000004 /* Compress file */
#define F2FS_SYNC_FL			0x00000008 /* Synchronous updates */
#define F2FS_IMMUTABLE_FL		0x00000010 /* Immutable file */
#define F2FS_APPEND_FL			0x00000020 /* writes to file may only append */
#define F2FS_NODUMP_FL			0x00000040 /* do not dump file */
#define F2FS_NOATIME_FL			0x00000080 /* do not update atime */
#define F2FS_NOCOMP_FL			0x00000400 /* Don't compress */
#define F2FS_INDEX_FL			0x00001000 /* hash-indexed directory */
#define F2FS_DIRSYNC_FL			0x00010000 /* dirsync behaviour (directories only) */
#define F2FS_PROJINHERIT_FL		0x20000000 /* Create with parents projid */
#define F2FS_CASEFOLD_FL		0x40000000 /* Casefolded file */

/* Flags that should be inherited by new inodes from their parent. */
#define F2FS_FL_INHERITED (F2FS_SYNC_FL | F2FS_NODUMP_FL | F2FS_NOATIME_FL | \
			   F2FS_DIRSYNC_FL | F2FS_PROJINHERIT_FL | \
			   F2FS_CASEFOLD_FL | F2FS_COMPR_FL | F2FS_NOCOMP_FL)

/* Flags that are appropriate for regular files (all but dir-specific ones). */
#define F2FS_REG_FLMASK		(~(F2FS_DIRSYNC_FL | F2FS_PROJINHERIT_FL | \
				F2FS_CASEFOLD_FL))

/* Flags that are appropriate for non-directories/regular files. */
#define F2FS_OTHER_FLMASK	(F2FS_NODUMP_FL | F2FS_NOATIME_FL)

static inline __u32 f2fs_mask_flags(umode_t mode, __u32 flags)
{
	if (S_ISDIR(mode))
		return flags;
	else if (S_ISREG(mode))
		return flags & F2FS_REG_FLMASK;
	else
		return flags & F2FS_OTHER_FLMASK;
}

static inline void __mark_inode_dirty_flag(struct inode *inode,
						int flag, bool set)
{
	switch (flag) {
	case FI_INLINE_XATTR:
	case FI_INLINE_DATA:
	case FI_INLINE_DENTRY:
	case FI_NEW_INODE:
		if (set)
			return;
		/* fall through */
	case FI_DATA_EXIST:
	case FI_INLINE_DOTS:
	case FI_PIN_FILE:
	case FI_COMPRESS_RELEASED:
		f2fs_mark_inode_dirty_sync(inode, true);
	}
}

static inline void set_inode_flag(struct inode *inode, int flag)
{
	set_bit(flag, F2FS_I(inode)->flags);
	__mark_inode_dirty_flag(inode, flag, true);
}

static inline int is_inode_flag_set(struct inode *inode, int flag)
{
	return test_bit(flag, F2FS_I(inode)->flags);
}

static inline void clear_inode_flag(struct inode *inode, int flag)
{
	clear_bit(flag, F2FS_I(inode)->flags);
	__mark_inode_dirty_flag(inode, flag, false);
}

static inline bool f2fs_verity_in_progress(struct inode *inode)
{
	return IS_ENABLED(CONFIG_FS_VERITY) &&
	       is_inode_flag_set(inode, FI_VERITY_IN_PROGRESS);
}

static inline void set_acl_inode(struct inode *inode, umode_t mode)
{
	F2FS_I(inode)->i_acl_mode = mode;
	set_inode_flag(inode, FI_ACL_MODE);
	f2fs_mark_inode_dirty_sync(inode, false);
}

static inline void f2fs_i_links_write(struct inode *inode, bool inc)
{
	if (inc)
		inc_nlink(inode);
	else
		drop_nlink(inode);
	f2fs_mark_inode_dirty_sync(inode, true);
}

static inline void f2fs_i_blocks_write(struct inode *inode,
					block_t diff, bool add, bool claim)
{
	bool clean = !is_inode_flag_set(inode, FI_DIRTY_INODE);
	bool recover = is_inode_flag_set(inode, FI_AUTO_RECOVER);

	/* add = 1, claim = 1 should be dquot_reserve_block in pair */
	if (add) {
		if (claim)
			dquot_claim_block(inode, diff);
		else
			dquot_alloc_block_nofail(inode, diff);
	} else {
		dquot_free_block(inode, diff);
	}

	f2fs_mark_inode_dirty_sync(inode, true);
	if (clean || recover)
		set_inode_flag(inode, FI_AUTO_RECOVER);
}

static inline void f2fs_i_size_write(struct inode *inode, loff_t i_size)
{
	bool clean = !is_inode_flag_set(inode, FI_DIRTY_INODE);
	bool recover = is_inode_flag_set(inode, FI_AUTO_RECOVER);

	if (i_size_read(inode) == i_size)
		return;

	i_size_write(inode, i_size);
	f2fs_mark_inode_dirty_sync(inode, true);
	if (clean || recover)
		set_inode_flag(inode, FI_AUTO_RECOVER);
}

static inline void f2fs_i_depth_write(struct inode *inode, unsigned int depth)
{
	F2FS_I(inode)->i_current_depth = depth;
	f2fs_mark_inode_dirty_sync(inode, true);
}

static inline void f2fs_i_gc_failures_write(struct inode *inode,
					unsigned int count)
{
	F2FS_I(inode)->i_gc_failures[GC_FAILURE_PIN] = count;
	f2fs_mark_inode_dirty_sync(inode, true);
}

static inline void f2fs_i_xnid_write(struct inode *inode, nid_t xnid)
{
	F2FS_I(inode)->i_xattr_nid = xnid;
	f2fs_mark_inode_dirty_sync(inode, true);
}

static inline void f2fs_i_pino_write(struct inode *inode, nid_t pino)
{
	F2FS_I(inode)->i_pino = pino;
	f2fs_mark_inode_dirty_sync(inode, true);
}

static inline void get_inline_info(struct inode *inode, struct f2fs_inode *ri)
{
	struct f2fs_inode_info *fi = F2FS_I(inode);

	if (ri->i_inline & F2FS_INLINE_XATTR)
		set_bit(FI_INLINE_XATTR, fi->flags);
	if (ri->i_inline & F2FS_INLINE_DATA)
		set_bit(FI_INLINE_DATA, fi->flags);
	if (ri->i_inline & F2FS_INLINE_DENTRY)
		set_bit(FI_INLINE_DENTRY, fi->flags);
	if (ri->i_inline & F2FS_DATA_EXIST)
		set_bit(FI_DATA_EXIST, fi->flags);
	if (ri->i_inline & F2FS_INLINE_DOTS)
		set_bit(FI_INLINE_DOTS, fi->flags);
	if (ri->i_inline & F2FS_EXTRA_ATTR)
		set_bit(FI_EXTRA_ATTR, fi->flags);
	if (ri->i_inline & F2FS_PIN_FILE)
		set_bit(FI_PIN_FILE, fi->flags);
	if (ri->i_inline & F2FS_COMPRESS_RELEASED)
		set_bit(FI_COMPRESS_RELEASED, fi->flags);
}

static inline void set_raw_inline(struct inode *inode, struct f2fs_inode *ri)
{
	ri->i_inline = 0;

	if (is_inode_flag_set(inode, FI_INLINE_XATTR))
		ri->i_inline |= F2FS_INLINE_XATTR;
	if (is_inode_flag_set(inode, FI_INLINE_DATA))
		ri->i_inline |= F2FS_INLINE_DATA;
	if (is_inode_flag_set(inode, FI_INLINE_DENTRY))
		ri->i_inline |= F2FS_INLINE_DENTRY;
	if (is_inode_flag_set(inode, FI_DATA_EXIST))
		ri->i_inline |= F2FS_DATA_EXIST;
	if (is_inode_flag_set(inode, FI_INLINE_DOTS))
		ri->i_inline |= F2FS_INLINE_DOTS;
	if (is_inode_flag_set(inode, FI_EXTRA_ATTR))
		ri->i_inline |= F2FS_EXTRA_ATTR;
	if (is_inode_flag_set(inode, FI_PIN_FILE))
		ri->i_inline |= F2FS_PIN_FILE;
	if (is_inode_flag_set(inode, FI_COMPRESS_RELEASED))
		ri->i_inline |= F2FS_COMPRESS_RELEASED;
}

static inline int f2fs_has_extra_attr(struct inode *inode)
{
	return is_inode_flag_set(inode, FI_EXTRA_ATTR);
}

static inline int f2fs_has_inline_xattr(struct inode *inode)
{
	return is_inode_flag_set(inode, FI_INLINE_XATTR);
}

static inline int f2fs_compressed_file(struct inode *inode)
{
	return S_ISREG(inode->i_mode) &&
		is_inode_flag_set(inode, FI_COMPRESSED_FILE);
}

static inline bool f2fs_need_compress_data(struct inode *inode)
{
	int compress_mode = F2FS_OPTION(F2FS_I_SB(inode)).compress_mode;

	if (!f2fs_compressed_file(inode))
		return false;

	if (compress_mode == COMPR_MODE_FS)
		return true;
	else if (compress_mode == COMPR_MODE_USER &&
			is_inode_flag_set(inode, FI_ENABLE_COMPRESS))
		return true;

	return false;
}

static inline unsigned int addrs_per_inode(struct inode *inode)
{
	unsigned int addrs = CUR_ADDRS_PER_INODE(inode) -
				get_inline_xattr_addrs(inode);

	if (!f2fs_compressed_file(inode))
		return addrs;
	return ALIGN_DOWN(addrs, F2FS_I(inode)->i_cluster_size);
}

static inline unsigned int addrs_per_block(struct inode *inode)
{
	if (!f2fs_compressed_file(inode))
		return DEF_ADDRS_PER_BLOCK;
	return ALIGN_DOWN(DEF_ADDRS_PER_BLOCK, F2FS_I(inode)->i_cluster_size);
}

static inline void *inline_xattr_addr(struct inode *inode, struct page *page)
{
	struct f2fs_inode *ri = F2FS_INODE(page);

	return (void *)&(ri->i_addr[DEF_ADDRS_PER_INODE -
					get_inline_xattr_addrs(inode)]);
}

static inline int inline_xattr_size(struct inode *inode)
{
	if (f2fs_has_inline_xattr(inode))
		return get_inline_xattr_addrs(inode) * sizeof(__le32);
	return 0;
}

/*
 * Notice: check inline_data flag without inode page lock is unsafe.
 * It could change at any time by f2fs_convert_inline_page().
 */
static inline int f2fs_has_inline_data(struct inode *inode)
{
	return is_inode_flag_set(inode, FI_INLINE_DATA);
}

static inline int f2fs_exist_data(struct inode *inode)
{
	return is_inode_flag_set(inode, FI_DATA_EXIST);
}

static inline int f2fs_has_inline_dots(struct inode *inode)
{
	return is_inode_flag_set(inode, FI_INLINE_DOTS);
}

static inline int f2fs_is_mmap_file(struct inode *inode)
{
	return is_inode_flag_set(inode, FI_MMAP_FILE);
}

static inline bool f2fs_is_pinned_file(struct inode *inode)
{
	return is_inode_flag_set(inode, FI_PIN_FILE);
}

static inline bool f2fs_is_atomic_file(struct inode *inode)
{
	return is_inode_flag_set(inode, FI_ATOMIC_FILE);
}

static inline bool f2fs_is_first_block_written(struct inode *inode)
{
	return is_inode_flag_set(inode, FI_FIRST_BLOCK_WRITTEN);
}

static inline bool f2fs_is_drop_cache(struct inode *inode)
{
	return is_inode_flag_set(inode, FI_DROP_CACHE);
}

static inline void *inline_data_addr(struct inode *inode, struct page *page)
{
	struct f2fs_inode *ri = F2FS_INODE(page);
	int extra_size = get_extra_isize(inode);

	return (void *)&(ri->i_addr[extra_size + DEF_INLINE_RESERVED_SIZE]);
}

static inline int f2fs_has_inline_dentry(struct inode *inode)
{
	return is_inode_flag_set(inode, FI_INLINE_DENTRY);
}

static inline int is_file(struct inode *inode, int type)
{
	return F2FS_I(inode)->i_advise & type;
}

static inline void set_file(struct inode *inode, int type)
{
	if (is_file(inode, type))
		return;
	F2FS_I(inode)->i_advise |= type;
	f2fs_mark_inode_dirty_sync(inode, true);
}

static inline void clear_file(struct inode *inode, int type)
{
	if (!is_file(inode, type))
		return;
	F2FS_I(inode)->i_advise &= ~type;
	f2fs_mark_inode_dirty_sync(inode, true);
}

static inline bool f2fs_is_time_consistent(struct inode *inode)
{
	if (!timespec64_equal(F2FS_I(inode)->i_disk_time, &inode->i_atime))
		return false;
	if (!timespec64_equal(F2FS_I(inode)->i_disk_time + 1, &inode->i_ctime))
		return false;
	if (!timespec64_equal(F2FS_I(inode)->i_disk_time + 2, &inode->i_mtime))
		return false;
	if (!timespec64_equal(F2FS_I(inode)->i_disk_time + 3,
						&F2FS_I(inode)->i_crtime))
		return false;
	return true;
}

static inline bool f2fs_skip_inode_update(struct inode *inode, int dsync)
{
	bool ret;

	if (dsync) {
		struct f2fs_sb_info *sbi = F2FS_I_SB(inode);

		spin_lock(&sbi->inode_lock[DIRTY_META]);
		ret = list_empty(&F2FS_I(inode)->gdirty_list);
		spin_unlock(&sbi->inode_lock[DIRTY_META]);
		return ret;
	}
	if (!is_inode_flag_set(inode, FI_AUTO_RECOVER) ||
			file_keep_isize(inode) ||
			i_size_read(inode) & ~PAGE_MASK)
		return false;

	if (!f2fs_is_time_consistent(inode))
		return false;

	spin_lock(&F2FS_I(inode)->i_size_lock);
	ret = F2FS_I(inode)->last_disk_size == i_size_read(inode);
	spin_unlock(&F2FS_I(inode)->i_size_lock);

	return ret;
}

static inline bool f2fs_readonly(struct super_block *sb)
{
	return sb_rdonly(sb);
}

static inline bool f2fs_cp_error(struct f2fs_sb_info *sbi)
{
	return is_set_ckpt_flags(sbi, CP_ERROR_FLAG);
}

static inline bool is_dot_dotdot(const u8 *name, size_t len)
{
	if (len == 1 && name[0] == '.')
		return true;

	if (len == 2 && name[0] == '.' && name[1] == '.')
		return true;

	return false;
}

static inline void *f2fs_kmalloc(struct f2fs_sb_info *sbi,
					size_t size, gfp_t flags)
{
	if (time_to_inject(sbi, FAULT_KMALLOC)) {
		f2fs_show_injection_info(sbi, FAULT_KMALLOC);
		return NULL;
	}

	return kmalloc(size, flags);
}

static inline void *f2fs_kzalloc(struct f2fs_sb_info *sbi,
					size_t size, gfp_t flags)
{
	return f2fs_kmalloc(sbi, size, flags | __GFP_ZERO);
}

static inline void *f2fs_kvmalloc(struct f2fs_sb_info *sbi,
					size_t size, gfp_t flags)
{
	if (time_to_inject(sbi, FAULT_KVMALLOC)) {
		f2fs_show_injection_info(sbi, FAULT_KVMALLOC);
		return NULL;
	}

	return kvmalloc(size, flags);
}

static inline void *f2fs_kvzalloc(struct f2fs_sb_info *sbi,
					size_t size, gfp_t flags)
{
	return f2fs_kvmalloc(sbi, size, flags | __GFP_ZERO);
}

static inline int get_extra_isize(struct inode *inode)
{
	return F2FS_I(inode)->i_extra_isize / sizeof(__le32);
}

static inline int get_inline_xattr_addrs(struct inode *inode)
{
	return F2FS_I(inode)->i_inline_xattr_size;
}

#define f2fs_get_inode_mode(i) \
	((is_inode_flag_set(i, FI_ACL_MODE)) ? \
	 (F2FS_I(i)->i_acl_mode) : ((i)->i_mode))

#define F2FS_TOTAL_EXTRA_ATTR_SIZE			\
	(offsetof(struct f2fs_inode, i_extra_end) -	\
	offsetof(struct f2fs_inode, i_extra_isize))	\

#define F2FS_OLD_ATTRIBUTE_SIZE	(offsetof(struct f2fs_inode, i_addr))
#define F2FS_FITS_IN_INODE(f2fs_inode, extra_isize, field)		\
		((offsetof(typeof(*(f2fs_inode)), field) +	\
		sizeof((f2fs_inode)->field))			\
		<= (F2FS_OLD_ATTRIBUTE_SIZE + (extra_isize)))	\

#define __is_large_section(sbi)		((sbi)->segs_per_sec > 1)

#define __is_meta_io(fio) (PAGE_TYPE_OF_BIO((fio)->type) == META)

bool f2fs_is_valid_blkaddr(struct f2fs_sb_info *sbi,
					block_t blkaddr, int type);
static inline void verify_blkaddr(struct f2fs_sb_info *sbi,
					block_t blkaddr, int type)
{
	if (!f2fs_is_valid_blkaddr(sbi, blkaddr, type)) {
		f2fs_err(sbi, "invalid blkaddr: %u, type: %d, run fsck to fix.",
			 blkaddr, type);
		f2fs_bug_on(sbi, 1);
	}
}

static inline bool __is_valid_data_blkaddr(block_t blkaddr)
{
	if (blkaddr == NEW_ADDR || blkaddr == NULL_ADDR ||
			blkaddr == COMPRESS_ADDR)
		return false;
	return true;
}

/**
 * attach_page_private - Attach private data to a page.
 * @page: Page to attach data to.
 * @data: Data to attach to page.
 *
 * Attaching private data to a page increments the page's reference count.
 * The data must be detached before the page will be freed.
 */
static inline void attach_page_private(struct page *page, void *data)
{
	get_page(page);
	set_page_private(page, (unsigned long)data);
	SetPagePrivate(page);
}

/**
 * detach_page_private - Detach private data from a page.
 * @page: Page to detach data from.
 *
 * Removes the data that was previously attached to the page and decrements
 * the refcount on the page.
 *
 * Return: Data that was attached to the page.
 */
static inline void *detach_page_private(struct page *page)
{
	void *data = (void *)page_private(page);

	if (!PagePrivate(page))
		return NULL;
	ClearPagePrivate(page);
	set_page_private(page, 0);
	put_page(page);

	return data;
}

/*
 * file.c
 */
int f2fs_sync_file(struct file *file, loff_t start, loff_t end, int datasync);
void f2fs_truncate_data_blocks(struct dnode_of_data *dn);
int f2fs_do_truncate_blocks(struct inode *inode, u64 from, bool lock);
int f2fs_truncate_blocks(struct inode *inode, u64 from, bool lock);
int f2fs_truncate(struct inode *inode);
int f2fs_getattr(const struct path *path, struct kstat *stat,
			u32 request_mask, unsigned int flags);
int f2fs_setattr(struct dentry *dentry, struct iattr *attr);
int f2fs_truncate_hole(struct inode *inode, pgoff_t pg_start, pgoff_t pg_end);
void f2fs_truncate_data_blocks_range(struct dnode_of_data *dn, int count);
int f2fs_precache_extents(struct inode *inode);
long f2fs_ioctl(struct file *filp, unsigned int cmd, unsigned long arg);
long f2fs_compat_ioctl(struct file *file, unsigned int cmd, unsigned long arg);
int f2fs_transfer_project_quota(struct inode *inode, kprojid_t kprojid);
int f2fs_pin_file_control(struct inode *inode, bool inc);

/*
 * inode.c
 */
void f2fs_set_inode_flags(struct inode *inode);
bool f2fs_inode_chksum_verify(struct f2fs_sb_info *sbi, struct page *page);
void f2fs_inode_chksum_set(struct f2fs_sb_info *sbi, struct page *page);
struct inode *f2fs_iget(struct super_block *sb, unsigned long ino);
struct inode *f2fs_iget_retry(struct super_block *sb, unsigned long ino);
int f2fs_try_to_free_nats(struct f2fs_sb_info *sbi, int nr_shrink);
void f2fs_update_inode(struct inode *inode, struct page *node_page);
void f2fs_update_inode_page(struct inode *inode);
int f2fs_write_inode(struct inode *inode, struct writeback_control *wbc);
void f2fs_evict_inode(struct inode *inode);
void f2fs_handle_failed_inode(struct inode *inode);

/*
 * namei.c
 */
int f2fs_update_extension_list(struct f2fs_sb_info *sbi, const char *name,
							bool hot, bool set);
struct dentry *f2fs_get_parent(struct dentry *child);
int f2fs_get_tmpfile(struct inode *dir,
		     struct inode **new_inode);

/*
 * dir.c
 */
unsigned char f2fs_get_de_type(struct f2fs_dir_entry *de);
int f2fs_init_casefolded_name(const struct inode *dir,
			      struct f2fs_filename *fname);
int f2fs_setup_filename(struct inode *dir, const struct qstr *iname,
			int lookup, struct f2fs_filename *fname);
int f2fs_prepare_lookup(struct inode *dir, struct dentry *dentry,
			struct f2fs_filename *fname);
void f2fs_free_filename(struct f2fs_filename *fname);
struct f2fs_dir_entry *f2fs_find_target_dentry(const struct f2fs_dentry_ptr *d,
			const struct f2fs_filename *fname, int *max_slots);
int f2fs_fill_dentries(struct dir_context *ctx, struct f2fs_dentry_ptr *d,
			unsigned int start_pos, struct fscrypt_str *fstr);
void f2fs_do_make_empty_dir(struct inode *inode, struct inode *parent,
			struct f2fs_dentry_ptr *d);
struct page *f2fs_init_inode_metadata(struct inode *inode, struct inode *dir,
			const struct f2fs_filename *fname, struct page *dpage);
void f2fs_update_parent_metadata(struct inode *dir, struct inode *inode,
			unsigned int current_depth);
int f2fs_room_for_filename(const void *bitmap, int slots, int max_slots);
void f2fs_drop_nlink(struct inode *dir, struct inode *inode);
struct f2fs_dir_entry *__f2fs_find_entry(struct inode *dir,
					 const struct f2fs_filename *fname,
					 struct page **res_page);
struct f2fs_dir_entry *f2fs_find_entry(struct inode *dir,
			const struct qstr *child, struct page **res_page);
struct f2fs_dir_entry *f2fs_parent_dir(struct inode *dir, struct page **p);
ino_t f2fs_inode_by_name(struct inode *dir, const struct qstr *qstr,
			struct page **page);
void f2fs_set_link(struct inode *dir, struct f2fs_dir_entry *de,
			struct page *page, struct inode *inode);
bool f2fs_has_enough_room(struct inode *dir, struct page *ipage,
			  const struct f2fs_filename *fname);
void f2fs_update_dentry(nid_t ino, umode_t mode, struct f2fs_dentry_ptr *d,
			const struct fscrypt_str *name, f2fs_hash_t name_hash,
			unsigned int bit_pos);
int f2fs_add_regular_entry(struct inode *dir, const struct f2fs_filename *fname,
			struct inode *inode, nid_t ino, umode_t mode);
int f2fs_add_dentry(struct inode *dir, const struct f2fs_filename *fname,
			struct inode *inode, nid_t ino, umode_t mode);
int f2fs_do_add_link(struct inode *dir, const struct qstr *name,
			struct inode *inode, nid_t ino, umode_t mode);
void f2fs_delete_entry(struct f2fs_dir_entry *dentry, struct page *page,
			struct inode *dir, struct inode *inode);
int f2fs_do_tmpfile(struct inode *inode, struct inode *dir);
bool f2fs_empty_dir(struct inode *dir);

static inline int f2fs_add_link(struct dentry *dentry, struct inode *inode)
{
	if (fscrypt_is_nokey_name(dentry))
		return -ENOKEY;
	return f2fs_do_add_link(d_inode(dentry->d_parent), &dentry->d_name,
				inode, inode->i_ino, inode->i_mode);
}

/*
 * super.c
 */
int f2fs_inode_dirtied(struct inode *inode, bool sync);
void f2fs_inode_synced(struct inode *inode);
int f2fs_dquot_initialize(struct inode *inode);
int f2fs_enable_quota_files(struct f2fs_sb_info *sbi, bool rdonly);
int f2fs_quota_sync(struct super_block *sb, int type);
loff_t max_file_blocks(struct inode *inode);
void f2fs_quota_off_umount(struct super_block *sb);
int f2fs_commit_super(struct f2fs_sb_info *sbi, bool recover);
int f2fs_sync_fs(struct super_block *sb, int sync);
int f2fs_sanity_check_ckpt(struct f2fs_sb_info *sbi);

/*
 * hash.c
 */
void f2fs_hash_filename(const struct inode *dir, struct f2fs_filename *fname);

/*
 * node.c
 */
struct node_info;

int f2fs_check_nid_range(struct f2fs_sb_info *sbi, nid_t nid);
bool f2fs_available_free_memory(struct f2fs_sb_info *sbi, int type);
bool f2fs_in_warm_node_list(struct f2fs_sb_info *sbi, struct page *page);
void f2fs_init_fsync_node_info(struct f2fs_sb_info *sbi);
void f2fs_del_fsync_node_entry(struct f2fs_sb_info *sbi, struct page *page);
void f2fs_reset_fsync_node_info(struct f2fs_sb_info *sbi);
int f2fs_need_dentry_mark(struct f2fs_sb_info *sbi, nid_t nid);
bool f2fs_is_checkpointed_node(struct f2fs_sb_info *sbi, nid_t nid);
bool f2fs_need_inode_block_update(struct f2fs_sb_info *sbi, nid_t ino);
int f2fs_get_node_info(struct f2fs_sb_info *sbi, nid_t nid,
				struct node_info *ni, bool checkpoint_context);
pgoff_t f2fs_get_next_page_offset(struct dnode_of_data *dn, pgoff_t pgofs);
int f2fs_get_dnode_of_data(struct dnode_of_data *dn, pgoff_t index, int mode);
int f2fs_truncate_inode_blocks(struct inode *inode, pgoff_t from);
int f2fs_truncate_xattr_node(struct inode *inode);
int f2fs_wait_on_node_pages_writeback(struct f2fs_sb_info *sbi,
					unsigned int seq_id);
bool f2fs_nat_bitmap_enabled(struct f2fs_sb_info *sbi);
int f2fs_remove_inode_page(struct inode *inode);
struct page *f2fs_new_inode_page(struct inode *inode);
struct page *f2fs_new_node_page(struct dnode_of_data *dn, unsigned int ofs);
void f2fs_ra_node_page(struct f2fs_sb_info *sbi, nid_t nid);
struct page *f2fs_get_node_page(struct f2fs_sb_info *sbi, pgoff_t nid);
struct page *f2fs_get_node_page_ra(struct page *parent, int start);
int f2fs_move_node_page(struct page *node_page, int gc_type);
void f2fs_flush_inline_data(struct f2fs_sb_info *sbi);
int f2fs_fsync_node_pages(struct f2fs_sb_info *sbi, struct inode *inode,
			struct writeback_control *wbc, bool atomic,
			unsigned int *seq_id);
int f2fs_sync_node_pages(struct f2fs_sb_info *sbi,
			struct writeback_control *wbc,
			bool do_balance, enum iostat_type io_type);
int f2fs_build_free_nids(struct f2fs_sb_info *sbi, bool sync, bool mount);
bool f2fs_alloc_nid(struct f2fs_sb_info *sbi, nid_t *nid);
void f2fs_alloc_nid_done(struct f2fs_sb_info *sbi, nid_t nid);
void f2fs_alloc_nid_failed(struct f2fs_sb_info *sbi, nid_t nid);
int f2fs_try_to_free_nids(struct f2fs_sb_info *sbi, int nr_shrink);
int f2fs_recover_inline_xattr(struct inode *inode, struct page *page);
int f2fs_recover_xattr_data(struct inode *inode, struct page *page);
int f2fs_recover_inode_page(struct f2fs_sb_info *sbi, struct page *page);
int f2fs_restore_node_summary(struct f2fs_sb_info *sbi,
			unsigned int segno, struct f2fs_summary_block *sum);
void f2fs_enable_nat_bits(struct f2fs_sb_info *sbi);
int f2fs_flush_nat_entries(struct f2fs_sb_info *sbi, struct cp_control *cpc);
int f2fs_build_node_manager(struct f2fs_sb_info *sbi);
void f2fs_destroy_node_manager(struct f2fs_sb_info *sbi);
int __init f2fs_create_node_manager_caches(void);
void f2fs_destroy_node_manager_caches(void);

/*
 * segment.c
 */
bool f2fs_need_SSR(struct f2fs_sb_info *sbi);
int f2fs_commit_atomic_write(struct inode *inode);
void f2fs_abort_atomic_write(struct inode *inode, bool clean);
void f2fs_balance_fs(struct f2fs_sb_info *sbi, bool need);
void f2fs_balance_fs_bg(struct f2fs_sb_info *sbi, bool from_bg);
int f2fs_issue_flush(struct f2fs_sb_info *sbi, nid_t ino);
int f2fs_create_flush_cmd_control(struct f2fs_sb_info *sbi);
int f2fs_flush_device_cache(struct f2fs_sb_info *sbi);
void f2fs_destroy_flush_cmd_control(struct f2fs_sb_info *sbi, bool free);
void f2fs_invalidate_blocks(struct f2fs_sb_info *sbi, block_t addr);
bool f2fs_is_checkpointed_data(struct f2fs_sb_info *sbi, block_t blkaddr);
int f2fs_start_discard_thread(struct f2fs_sb_info *sbi);
void f2fs_drop_discard_cmd(struct f2fs_sb_info *sbi);
void f2fs_stop_discard_thread(struct f2fs_sb_info *sbi);
bool f2fs_issue_discard_timeout(struct f2fs_sb_info *sbi);
void f2fs_clear_prefree_segments(struct f2fs_sb_info *sbi,
					struct cp_control *cpc);
void f2fs_dirty_to_prefree(struct f2fs_sb_info *sbi);
block_t f2fs_get_unusable_blocks(struct f2fs_sb_info *sbi);
int f2fs_disable_cp_again(struct f2fs_sb_info *sbi, block_t unusable);
void f2fs_release_discard_addrs(struct f2fs_sb_info *sbi);
int f2fs_npages_for_summary_flush(struct f2fs_sb_info *sbi, bool for_ra);
bool f2fs_segment_has_free_slot(struct f2fs_sb_info *sbi, int segno);
void f2fs_init_inmem_curseg(struct f2fs_sb_info *sbi);
void f2fs_save_inmem_curseg(struct f2fs_sb_info *sbi);
void f2fs_restore_inmem_curseg(struct f2fs_sb_info *sbi);
void f2fs_get_new_segment(struct f2fs_sb_info *sbi,
			unsigned int *newseg, bool new_sec, int dir);
void f2fs_allocate_segment_for_resize(struct f2fs_sb_info *sbi, int type,
					unsigned int start, unsigned int end);
void f2fs_allocate_new_section(struct f2fs_sb_info *sbi, int type, bool force);
void f2fs_allocate_new_segments(struct f2fs_sb_info *sbi);
int f2fs_trim_fs(struct f2fs_sb_info *sbi, struct fstrim_range *range);
bool f2fs_exist_trim_candidates(struct f2fs_sb_info *sbi,
					struct cp_control *cpc);
struct page *f2fs_get_sum_page(struct f2fs_sb_info *sbi, unsigned int segno);
void f2fs_update_meta_page(struct f2fs_sb_info *sbi, void *src,
					block_t blk_addr);
void f2fs_do_write_meta_page(struct f2fs_sb_info *sbi, struct page *page,
						enum iostat_type io_type);
void f2fs_do_write_node_page(unsigned int nid, struct f2fs_io_info *fio);
void f2fs_outplace_write_data(struct dnode_of_data *dn,
			struct f2fs_io_info *fio);
int f2fs_inplace_write_data(struct f2fs_io_info *fio);
void f2fs_do_replace_block(struct f2fs_sb_info *sbi, struct f2fs_summary *sum,
			block_t old_blkaddr, block_t new_blkaddr,
			bool recover_curseg, bool recover_newaddr,
			bool from_gc);
void f2fs_replace_block(struct f2fs_sb_info *sbi, struct dnode_of_data *dn,
			block_t old_addr, block_t new_addr,
			unsigned char version, bool recover_curseg,
			bool recover_newaddr);
void f2fs_allocate_data_block(struct f2fs_sb_info *sbi, struct page *page,
			block_t old_blkaddr, block_t *new_blkaddr,
			struct f2fs_summary *sum, int type,
			struct f2fs_io_info *fio);
void f2fs_update_device_state(struct f2fs_sb_info *sbi, nid_t ino,
					block_t blkaddr, unsigned int blkcnt);
void f2fs_wait_on_page_writeback(struct page *page,
			enum page_type type, bool ordered, bool locked);
void f2fs_wait_on_block_writeback(struct inode *inode, block_t blkaddr);
void f2fs_wait_on_block_writeback_range(struct inode *inode, block_t blkaddr,
								block_t len);
void f2fs_write_data_summaries(struct f2fs_sb_info *sbi, block_t start_blk);
void f2fs_write_node_summaries(struct f2fs_sb_info *sbi, block_t start_blk);
int f2fs_lookup_journal_in_cursum(struct f2fs_journal *journal, int type,
			unsigned int val, int alloc);
void f2fs_flush_sit_entries(struct f2fs_sb_info *sbi, struct cp_control *cpc);
int f2fs_build_segment_manager(struct f2fs_sb_info *sbi);
void f2fs_destroy_segment_manager(struct f2fs_sb_info *sbi);
int __init f2fs_create_segment_manager_caches(void);
void f2fs_destroy_segment_manager_caches(void);
int f2fs_rw_hint_to_seg_type(enum rw_hint hint);
unsigned int f2fs_usable_segs_in_sec(struct f2fs_sb_info *sbi,
			unsigned int segno);
unsigned int f2fs_usable_blks_in_seg(struct f2fs_sb_info *sbi,
			unsigned int segno);

#define DEF_FRAGMENT_SIZE	4
#define MIN_FRAGMENT_SIZE	1
#define MAX_FRAGMENT_SIZE	512

static inline bool f2fs_need_rand_seg(struct f2fs_sb_info *sbi)
{
	return F2FS_OPTION(sbi).fs_mode == FS_MODE_FRAGMENT_SEG ||
		F2FS_OPTION(sbi).fs_mode == FS_MODE_FRAGMENT_BLK;
}

/*
 * checkpoint.c
 */
void f2fs_stop_checkpoint(struct f2fs_sb_info *sbi, bool end_io);
struct page *f2fs_grab_meta_page(struct f2fs_sb_info *sbi, pgoff_t index);
struct page *f2fs_get_meta_page(struct f2fs_sb_info *sbi, pgoff_t index);
struct page *f2fs_get_meta_page_retry(struct f2fs_sb_info *sbi, pgoff_t index);
struct page *f2fs_get_tmp_page(struct f2fs_sb_info *sbi, pgoff_t index);
bool f2fs_is_valid_blkaddr(struct f2fs_sb_info *sbi,
					block_t blkaddr, int type);
int f2fs_ra_meta_pages(struct f2fs_sb_info *sbi, block_t start, int nrpages,
			int type, bool sync);
void f2fs_ra_meta_pages_cond(struct f2fs_sb_info *sbi, pgoff_t index,
							unsigned int ra_blocks);
long f2fs_sync_meta_pages(struct f2fs_sb_info *sbi, enum page_type type,
			long nr_to_write, enum iostat_type io_type);
void f2fs_add_ino_entry(struct f2fs_sb_info *sbi, nid_t ino, int type);
void f2fs_remove_ino_entry(struct f2fs_sb_info *sbi, nid_t ino, int type);
void f2fs_release_ino_entry(struct f2fs_sb_info *sbi, bool all);
bool f2fs_exist_written_data(struct f2fs_sb_info *sbi, nid_t ino, int mode);
void f2fs_set_dirty_device(struct f2fs_sb_info *sbi, nid_t ino,
					unsigned int devidx, int type);
bool f2fs_is_dirty_device(struct f2fs_sb_info *sbi, nid_t ino,
					unsigned int devidx, int type);
int f2fs_sync_inode_meta(struct f2fs_sb_info *sbi);
int f2fs_acquire_orphan_inode(struct f2fs_sb_info *sbi);
void f2fs_release_orphan_inode(struct f2fs_sb_info *sbi);
void f2fs_add_orphan_inode(struct inode *inode);
void f2fs_remove_orphan_inode(struct f2fs_sb_info *sbi, nid_t ino);
int f2fs_recover_orphan_inodes(struct f2fs_sb_info *sbi);
int f2fs_get_valid_checkpoint(struct f2fs_sb_info *sbi);
void f2fs_update_dirty_page(struct inode *inode, struct page *page);
void f2fs_remove_dirty_inode(struct inode *inode);
int f2fs_sync_dirty_inodes(struct f2fs_sb_info *sbi, enum inode_type type);
void f2fs_wait_on_all_pages(struct f2fs_sb_info *sbi, int type);
u64 f2fs_get_sectors_written(struct f2fs_sb_info *sbi);
int f2fs_write_checkpoint(struct f2fs_sb_info *sbi, struct cp_control *cpc);
void f2fs_init_ino_entry_info(struct f2fs_sb_info *sbi);
int __init f2fs_create_checkpoint_caches(void);
void f2fs_destroy_checkpoint_caches(void);
int f2fs_issue_checkpoint(struct f2fs_sb_info *sbi);
int f2fs_start_ckpt_thread(struct f2fs_sb_info *sbi);
void f2fs_stop_ckpt_thread(struct f2fs_sb_info *sbi);
void f2fs_init_ckpt_req_control(struct f2fs_sb_info *sbi);

/*
 * data.c
 */
int __init f2fs_init_bioset(void);
void f2fs_destroy_bioset(void);
int f2fs_init_bio_entry_cache(void);
void f2fs_destroy_bio_entry_cache(void);
void f2fs_submit_bio(struct f2fs_sb_info *sbi,
				struct bio *bio, enum page_type type);
int f2fs_init_write_merge_io(struct f2fs_sb_info *sbi);
void f2fs_submit_merged_write(struct f2fs_sb_info *sbi, enum page_type type);
void f2fs_submit_merged_write_cond(struct f2fs_sb_info *sbi,
				struct inode *inode, struct page *page,
				nid_t ino, enum page_type type);
void f2fs_submit_merged_ipu_write(struct f2fs_sb_info *sbi,
					struct bio **bio, struct page *page);
void f2fs_flush_merged_writes(struct f2fs_sb_info *sbi);
int f2fs_submit_page_bio(struct f2fs_io_info *fio);
int f2fs_merge_page_bio(struct f2fs_io_info *fio);
void f2fs_submit_page_write(struct f2fs_io_info *fio);
struct block_device *f2fs_target_device(struct f2fs_sb_info *sbi,
		block_t blk_addr, sector_t *sector);
int f2fs_target_device_index(struct f2fs_sb_info *sbi, block_t blkaddr);
void f2fs_set_data_blkaddr(struct dnode_of_data *dn);
void f2fs_update_data_blkaddr(struct dnode_of_data *dn, block_t blkaddr);
int f2fs_reserve_new_blocks(struct dnode_of_data *dn, blkcnt_t count);
int f2fs_reserve_new_block(struct dnode_of_data *dn);
int f2fs_get_block(struct dnode_of_data *dn, pgoff_t index);
int f2fs_reserve_block(struct dnode_of_data *dn, pgoff_t index);
int f2fs_mpage_readpages(struct address_space *mapping,
			struct list_head *pages, struct page *page,
			unsigned nr_pages, bool is_readahead);
struct page *f2fs_get_read_data_page(struct inode *inode, pgoff_t index,
			int op_flags, bool for_write);
struct page *f2fs_find_data_page(struct inode *inode, pgoff_t index);
struct page *f2fs_get_lock_data_page(struct inode *inode, pgoff_t index,
			bool for_write);
struct page *f2fs_get_new_data_page(struct inode *inode,
			struct page *ipage, pgoff_t index, bool new_i_size);
int f2fs_do_write_data_page(struct f2fs_io_info *fio);
void f2fs_do_map_lock(struct f2fs_sb_info *sbi, int flag, bool lock);
int f2fs_map_blocks(struct inode *inode, struct f2fs_map_blocks *map,
			int create, int flag);
int f2fs_fiemap(struct inode *inode, struct fiemap_extent_info *fieinfo,
			u64 start, u64 len);
int f2fs_encrypt_one_page(struct f2fs_io_info *fio);
bool f2fs_should_update_inplace(struct inode *inode, struct f2fs_io_info *fio);
bool f2fs_should_update_outplace(struct inode *inode, struct f2fs_io_info *fio);
int f2fs_write_single_data_page(struct page *page, int *submitted,
				struct bio **bio, sector_t *last_block,
				struct writeback_control *wbc,
				enum iostat_type io_type,
				int compr_blocks, bool allow_balance);
void f2fs_invalidate_page(struct page *page, unsigned int offset,
			unsigned int length);
int f2fs_release_page(struct page *page, gfp_t wait);
#ifdef CONFIG_MIGRATION
int f2fs_migrate_page(struct address_space *mapping, struct page *newpage,
			struct page *page, enum migrate_mode mode);
#endif
bool f2fs_overwrite_io(struct inode *inode, loff_t pos, size_t len);
void f2fs_clear_radix_tree_dirty_tag(struct page *page);
int f2fs_init_post_read_processing(void);
void f2fs_destroy_post_read_processing(void);
int f2fs_init_post_read_wq(struct f2fs_sb_info *sbi);
void f2fs_destroy_post_read_wq(struct f2fs_sb_info *sbi);

/*
 * gc.c
 */
int f2fs_start_gc_thread(struct f2fs_sb_info *sbi);
void f2fs_stop_gc_thread(struct f2fs_sb_info *sbi);
block_t f2fs_start_bidx_of_node(unsigned int node_ofs, struct inode *inode);
int f2fs_gc(struct f2fs_sb_info *sbi, struct f2fs_gc_control *gc_control);
void f2fs_build_gc_manager(struct f2fs_sb_info *sbi);
int f2fs_resize_fs(struct f2fs_sb_info *sbi, __u64 block_count);
int __init f2fs_create_garbage_collection_cache(void);
void f2fs_destroy_garbage_collection_cache(void);

/*
 * recovery.c
 */
int f2fs_recover_fsync_data(struct f2fs_sb_info *sbi, bool check_only);
bool f2fs_space_for_roll_forward(struct f2fs_sb_info *sbi);
int __init f2fs_create_recovery_cache(void);
void f2fs_destroy_recovery_cache(void);

/*
 * debug.c
 */
#ifdef CONFIG_F2FS_STAT_FS
struct f2fs_stat_info {
	struct list_head stat_list;
	struct f2fs_sb_info *sbi;
	int all_area_segs, sit_area_segs, nat_area_segs, ssa_area_segs;
	int main_area_segs, main_area_sections, main_area_zones;
	unsigned long long hit_largest, hit_cached, hit_rbtree, sync_file_total;
	unsigned long long cp_reason_total[NR_CP_REASON_TYPE];
	unsigned long long hit_total, total_ext;
	int ext_tree, zombie_tree, ext_node;
	int ndirty_node, ndirty_dent, ndirty_meta, ndirty_imeta;
	int ndirty_data, ndirty_qdata;
	unsigned int ndirty_dirs, ndirty_files, nquota_files, ndirty_all;
	int nats, dirty_nats, sits, dirty_sits;
	int free_nids, avail_nids, alloc_nids;
	int total_count, utilization;
	int gc_booster, bg_gc, nr_wb_cp_data, nr_wb_data;
	int nr_rd_data, nr_rd_node, nr_rd_meta;
	int nr_dio_read, nr_dio_write;
	unsigned int io_skip_bggc, other_skip_bggc;
	int nr_flushing, nr_flushed, flush_list_empty;
	int nr_discarding, nr_discarded;
	int nr_discard_cmd;
	unsigned int undiscard_blks;
	int nr_issued_ckpt, nr_total_ckpt, nr_queued_ckpt;
	unsigned int cur_ckpt_time, peak_ckpt_time;
	int inline_xattr, inline_inode, inline_dir, append, update, orphans;
	int compr_inode;
	unsigned long long compr_blocks;
	int aw_cnt, max_aw_cnt;
	unsigned int valid_count, valid_node_count, valid_inode_count, discard_blks;
	unsigned int bimodal, avg_vblocks;
	int util_free, util_valid, util_invalid;
	int rsvd_segs, overp_segs;
	int dirty_count, node_pages, meta_pages, compress_pages;
	int compress_page_hit;
	int prefree_count, call_count, cp_count, bg_cp_count;
	int tot_segs, node_segs, data_segs, free_segs, free_secs;
	int bg_node_segs, bg_data_segs;
	int tot_blks, data_blks, node_blks;
	int bg_data_blks, bg_node_blks;
	int curseg[NR_CURSEG_TYPE];
	int cursec[NR_CURSEG_TYPE];
	int curzone[NR_CURSEG_TYPE];
	unsigned int dirty_seg[NR_CURSEG_TYPE];
	unsigned int full_seg[NR_CURSEG_TYPE];
	unsigned int valid_blks[NR_CURSEG_TYPE];

	unsigned int meta_count[META_MAX];
	unsigned int segment_count[2];
	unsigned int block_count[2];
	unsigned int inplace_count;
	unsigned long long base_mem, cache_mem, page_mem;
};

static inline struct f2fs_stat_info *F2FS_STAT(struct f2fs_sb_info *sbi)
{
	return (struct f2fs_stat_info *)sbi->stat_info;
}

#define stat_inc_cp_count(si)		((si)->cp_count++)
#define stat_inc_bg_cp_count(si)	((si)->bg_cp_count++)
#define stat_inc_call_count(si)		((si)->call_count++)
#define stat_inc_bggc_count(si)		((si)->bg_gc++)
#define stat_io_skip_bggc_count(sbi)	((sbi)->io_skip_bggc++)
#define stat_other_skip_bggc_count(sbi)	((sbi)->other_skip_bggc++)
#define stat_inc_dirty_inode(sbi, type)	((sbi)->ndirty_inode[type]++)
#define stat_dec_dirty_inode(sbi, type)	((sbi)->ndirty_inode[type]--)
#define stat_inc_total_hit(sbi)		(atomic64_inc(&(sbi)->total_hit_ext))
#define stat_inc_rbtree_node_hit(sbi)	(atomic64_inc(&(sbi)->read_hit_rbtree))
#define stat_inc_largest_node_hit(sbi)	(atomic64_inc(&(sbi)->read_hit_largest))
#define stat_inc_cached_node_hit(sbi)	(atomic64_inc(&(sbi)->read_hit_cached))
#define stat_inc_sync_file_count(sbi)	(atomic64_inc(&(sbi)->sync_file_count))
#define stat_inc_cp_reason(sbi, cp_reason)			\
		(atomic64_inc(&(sbi)->cp_reason_count[cp_reason]))
#define stat_inc_inline_xattr(inode)					\
	do {								\
		if (f2fs_has_inline_xattr(inode))			\
			(atomic_inc(&F2FS_I_SB(inode)->inline_xattr));	\
	} while (0)
#define stat_dec_inline_xattr(inode)					\
	do {								\
		if (f2fs_has_inline_xattr(inode))			\
			(atomic_dec(&F2FS_I_SB(inode)->inline_xattr));	\
	} while (0)
#define stat_inc_inline_inode(inode)					\
	do {								\
		if (f2fs_has_inline_data(inode))			\
			(atomic_inc(&F2FS_I_SB(inode)->inline_inode));	\
	} while (0)
#define stat_dec_inline_inode(inode)					\
	do {								\
		if (f2fs_has_inline_data(inode))			\
			(atomic_dec(&F2FS_I_SB(inode)->inline_inode));	\
	} while (0)
#define stat_inc_inline_dir(inode)					\
	do {								\
		if (f2fs_has_inline_dentry(inode))			\
			(atomic_inc(&F2FS_I_SB(inode)->inline_dir));	\
	} while (0)
#define stat_dec_inline_dir(inode)					\
	do {								\
		if (f2fs_has_inline_dentry(inode))			\
			(atomic_dec(&F2FS_I_SB(inode)->inline_dir));	\
	} while (0)
#define stat_inc_compr_inode(inode)					\
	do {								\
		if (f2fs_compressed_file(inode))			\
			(atomic_inc(&F2FS_I_SB(inode)->compr_inode));	\
	} while (0)
#define stat_dec_compr_inode(inode)					\
	do {								\
		if (f2fs_compressed_file(inode))			\
			(atomic_dec(&F2FS_I_SB(inode)->compr_inode));	\
	} while (0)
#define stat_add_compr_blocks(inode, blocks)				\
		(atomic64_add(blocks, &F2FS_I_SB(inode)->compr_blocks))
#define stat_sub_compr_blocks(inode, blocks)				\
		(atomic64_sub(blocks, &F2FS_I_SB(inode)->compr_blocks))
#define stat_inc_meta_count(sbi, blkaddr)				\
	do {								\
		if (blkaddr < SIT_I(sbi)->sit_base_addr)		\
			atomic_inc(&(sbi)->meta_count[META_CP]);	\
		else if (blkaddr < NM_I(sbi)->nat_blkaddr)		\
			atomic_inc(&(sbi)->meta_count[META_SIT]);	\
		else if (blkaddr < SM_I(sbi)->ssa_blkaddr)		\
			atomic_inc(&(sbi)->meta_count[META_NAT]);	\
		else if (blkaddr < SM_I(sbi)->main_blkaddr)		\
			atomic_inc(&(sbi)->meta_count[META_SSA]);	\
	} while (0)
#define stat_inc_seg_type(sbi, curseg)					\
		((sbi)->segment_count[(curseg)->alloc_type]++)
#define stat_inc_block_count(sbi, curseg)				\
		((sbi)->block_count[(curseg)->alloc_type]++)
#define stat_inc_inplace_blocks(sbi)					\
		(atomic_inc(&(sbi)->inplace_count))
#define stat_update_max_atomic_write(inode)				\
	do {								\
		int cur = F2FS_I_SB(inode)->atomic_files;	\
		int max = atomic_read(&F2FS_I_SB(inode)->max_aw_cnt);	\
		if (cur > max)						\
			atomic_set(&F2FS_I_SB(inode)->max_aw_cnt, cur);	\
	} while (0)
#define stat_inc_seg_count(sbi, type, gc_type)				\
	do {								\
		struct f2fs_stat_info *si = F2FS_STAT(sbi);		\
		si->tot_segs++;						\
		if ((type) == SUM_TYPE_DATA) {				\
			si->data_segs++;				\
			si->bg_data_segs += (gc_type == BG_GC) ? 1 : 0;	\
		} else {						\
			si->node_segs++;				\
			si->bg_node_segs += (gc_type == BG_GC) ? 1 : 0;	\
		}							\
	} while (0)

#define stat_inc_tot_blk_count(si, blks)				\
	((si)->tot_blks += (blks))

#define stat_inc_data_blk_count(sbi, blks, gc_type)			\
	do {								\
		struct f2fs_stat_info *si = F2FS_STAT(sbi);		\
		stat_inc_tot_blk_count(si, blks);			\
		si->data_blks += (blks);				\
		si->bg_data_blks += ((gc_type) == BG_GC) ? (blks) : 0;	\
	} while (0)

#define stat_inc_node_blk_count(sbi, blks, gc_type)			\
	do {								\
		struct f2fs_stat_info *si = F2FS_STAT(sbi);		\
		stat_inc_tot_blk_count(si, blks);			\
		si->node_blks += (blks);				\
		si->bg_node_blks += ((gc_type) == BG_GC) ? (blks) : 0;	\
	} while (0)

int f2fs_build_stats(struct f2fs_sb_info *sbi);
void f2fs_destroy_stats(struct f2fs_sb_info *sbi);
void __init f2fs_create_root_stats(void);
void f2fs_destroy_root_stats(void);
void f2fs_update_sit_info(struct f2fs_sb_info *sbi);
#else
#define stat_inc_cp_count(si)				do { } while (0)
#define stat_inc_bg_cp_count(si)			do { } while (0)
#define stat_inc_call_count(si)				do { } while (0)
#define stat_inc_bggc_count(si)				do { } while (0)
#define stat_io_skip_bggc_count(sbi)			do { } while (0)
#define stat_other_skip_bggc_count(sbi)			do { } while (0)
#define stat_inc_dirty_inode(sbi, type)			do { } while (0)
#define stat_dec_dirty_inode(sbi, type)			do { } while (0)
#define stat_inc_total_hit(sbi)				do { } while (0)
#define stat_inc_rbtree_node_hit(sbi)			do { } while (0)
#define stat_inc_largest_node_hit(sbi)			do { } while (0)
#define stat_inc_cached_node_hit(sbi)			do { } while (0)
#define stat_inc_sync_file_count(sbi)			do { } while (0)
#define stat_inc_cp_reason(sbi, cp_reason)		do { } while (0)
#define stat_inc_inline_xattr(inode)			do { } while (0)
#define stat_dec_inline_xattr(inode)			do { } while (0)
#define stat_inc_inline_inode(inode)			do { } while (0)
#define stat_dec_inline_inode(inode)			do { } while (0)
#define stat_inc_inline_dir(inode)			do { } while (0)
#define stat_dec_inline_dir(inode)			do { } while (0)
#define stat_inc_compr_inode(inode)			do { } while (0)
#define stat_dec_compr_inode(inode)			do { } while (0)
#define stat_add_compr_blocks(inode, blocks)		do { } while (0)
#define stat_sub_compr_blocks(inode, blocks)		do { } while (0)
#define stat_update_max_atomic_write(inode)		do { } while (0)
#define stat_inc_meta_count(sbi, blkaddr)		do { } while (0)
#define stat_inc_seg_type(sbi, curseg)			do { } while (0)
#define stat_inc_block_count(sbi, curseg)		do { } while (0)
#define stat_inc_inplace_blocks(sbi)			do { } while (0)
#define stat_inc_seg_count(sbi, type, gc_type)		do { } while (0)
#define stat_inc_tot_blk_count(si, blks)		do { } while (0)
#define stat_inc_data_blk_count(sbi, blks, gc_type)	do { } while (0)
#define stat_inc_node_blk_count(sbi, blks, gc_type)	do { } while (0)

static inline int f2fs_build_stats(struct f2fs_sb_info *sbi) { return 0; }
static inline void f2fs_destroy_stats(struct f2fs_sb_info *sbi) { }
static inline void __init f2fs_create_root_stats(void) { }
static inline void f2fs_destroy_root_stats(void) { }
static inline void f2fs_update_sit_info(struct f2fs_sb_info *sbi) {}
#endif

extern const char *f2fs_cp_reasons[NR_CP_REASON_TYPE];
extern const struct file_operations f2fs_dir_operations;
extern const struct file_operations f2fs_file_operations;
extern const struct inode_operations f2fs_file_inode_operations;
extern const struct address_space_operations f2fs_dblock_aops;
extern const struct address_space_operations f2fs_node_aops;
extern const struct address_space_operations f2fs_meta_aops;
extern const struct inode_operations f2fs_dir_inode_operations;
extern const struct inode_operations f2fs_symlink_inode_operations;
extern const struct inode_operations f2fs_encrypted_symlink_inode_operations;
extern const struct inode_operations f2fs_special_inode_operations;
extern struct kmem_cache *f2fs_inode_entry_slab;

/*
 * inline.c
 */
bool f2fs_may_inline_data(struct inode *inode);
bool f2fs_sanity_check_inline_data(struct inode *inode);
bool f2fs_may_inline_dentry(struct inode *inode);
void f2fs_do_read_inline_data(struct page *page, struct page *ipage);
void f2fs_truncate_inline_inode(struct inode *inode,
						struct page *ipage, u64 from);
int f2fs_read_inline_data(struct inode *inode, struct page *page);
int f2fs_convert_inline_page(struct dnode_of_data *dn, struct page *page);
int f2fs_convert_inline_inode(struct inode *inode);
int f2fs_try_convert_inline_dir(struct inode *dir, struct dentry *dentry);
int f2fs_write_inline_data(struct inode *inode, struct page *page);
int f2fs_recover_inline_data(struct inode *inode, struct page *npage);
struct f2fs_dir_entry *f2fs_find_in_inline_dir(struct inode *dir,
					const struct f2fs_filename *fname,
					struct page **res_page);
int f2fs_make_empty_inline_dir(struct inode *inode, struct inode *parent,
			struct page *ipage);
int f2fs_add_inline_entry(struct inode *dir, const struct f2fs_filename *fname,
			struct inode *inode, nid_t ino, umode_t mode);
void f2fs_delete_inline_entry(struct f2fs_dir_entry *dentry,
				struct page *page, struct inode *dir,
				struct inode *inode);
bool f2fs_empty_inline_dir(struct inode *dir);
int f2fs_read_inline_dir(struct file *file, struct dir_context *ctx,
			struct fscrypt_str *fstr);
int f2fs_inline_data_fiemap(struct inode *inode,
			struct fiemap_extent_info *fieinfo,
			__u64 start, __u64 len);

/*
 * xattr.c
 */
void f2fs_inode_xattr_set(struct inode *inode);
void f2fs_remove_xattr_set_inode(struct inode *inode);
void f2fs_clear_xattr_set_ilist(struct f2fs_sb_info *sbi);
int f2fs_parent_inode_xattr_set(struct inode *inode);

/*
 * shrinker.c
 */
unsigned long f2fs_shrink_count(struct shrinker *shrink,
			struct shrink_control *sc);
unsigned long f2fs_shrink_scan(struct shrinker *shrink,
			struct shrink_control *sc);
void f2fs_join_shrinker(struct f2fs_sb_info *sbi);
void f2fs_leave_shrinker(struct f2fs_sb_info *sbi);

/*
 * extent_cache.c
 */
struct rb_entry *f2fs_lookup_rb_tree(struct rb_root_cached *root,
				struct rb_entry *cached_re, unsigned int ofs);
struct rb_node **f2fs_lookup_rb_tree_ext(struct f2fs_sb_info *sbi,
				struct rb_root_cached *root,
				struct rb_node **parent,
				unsigned long long key, bool *left_most);
struct rb_node **f2fs_lookup_rb_tree_for_insert(struct f2fs_sb_info *sbi,
				struct rb_root_cached *root,
				struct rb_node **parent,
				unsigned int ofs, bool *leftmost);
struct rb_entry *f2fs_lookup_rb_tree_ret(struct rb_root_cached *root,
		struct rb_entry *cached_re, unsigned int ofs,
		struct rb_entry **prev_entry, struct rb_entry **next_entry,
		struct rb_node ***insert_p, struct rb_node **insert_parent,
		bool force, bool *leftmost);
bool f2fs_check_rb_tree_consistence(struct f2fs_sb_info *sbi,
				struct rb_root_cached *root, bool check_key);
unsigned int f2fs_shrink_extent_tree(struct f2fs_sb_info *sbi, int nr_shrink);
void f2fs_init_extent_tree(struct inode *inode, struct page *ipage);
void f2fs_drop_extent_tree(struct inode *inode);
unsigned int f2fs_destroy_extent_node(struct inode *inode);
void f2fs_destroy_extent_tree(struct inode *inode);
bool f2fs_lookup_extent_cache(struct inode *inode, pgoff_t pgofs,
			struct extent_info *ei);
void f2fs_update_extent_cache(struct dnode_of_data *dn);
void f2fs_update_extent_cache_range(struct dnode_of_data *dn,
			pgoff_t fofs, block_t blkaddr, unsigned int len);
void f2fs_init_extent_cache_info(struct f2fs_sb_info *sbi);
int __init f2fs_create_extent_cache(void);
void f2fs_destroy_extent_cache(void);

/*
 * sysfs.c
 */
int __init f2fs_init_sysfs(void);
void f2fs_exit_sysfs(void);
int f2fs_register_sysfs(struct f2fs_sb_info *sbi);
void f2fs_unregister_sysfs(struct f2fs_sb_info *sbi);

/* verity.c */
extern const struct fsverity_operations f2fs_verityops;

/*
 * crypto support
 */
static inline bool f2fs_encrypted_file(struct inode *inode)
{
	return IS_ENCRYPTED(inode) && S_ISREG(inode->i_mode);
}

static inline void f2fs_set_encrypted_inode(struct inode *inode)
{
#ifdef CONFIG_FS_ENCRYPTION
	file_set_encrypt(inode);
	f2fs_set_inode_flags(inode);
#endif
}

/*
 * Returns true if the reads of the inode's data need to undergo some
 * postprocessing step, like decryption or authenticity verification.
 */
static inline bool f2fs_post_read_required(struct inode *inode)
{
	return f2fs_encrypted_file(inode) || fsverity_active(inode) ||
		f2fs_compressed_file(inode);
}

/*
 * compress.c
 */
#ifdef CONFIG_F2FS_FS_COMPRESSION
bool f2fs_is_compressed_page(struct page *page);
struct page *f2fs_compress_control_page(struct page *page);
int f2fs_prepare_compress_overwrite(struct inode *inode,
			struct page **pagep, pgoff_t index, void **fsdata);
bool f2fs_compress_write_end(struct inode *inode, void *fsdata,
					pgoff_t index, unsigned copied);
int f2fs_truncate_partial_cluster(struct inode *inode, u64 from, bool lock);
void f2fs_compress_write_end_io(struct bio *bio, struct page *page);
bool f2fs_is_compress_backend_ready(struct inode *inode);
int f2fs_init_compress_mempool(void);
void f2fs_destroy_compress_mempool(void);
void f2fs_decompress_cluster(struct decompress_io_ctx *dic, bool in_task);
void f2fs_end_read_compressed_page(struct page *page, bool failed,
				block_t blkaddr, bool in_task);
bool f2fs_cluster_is_empty(struct compress_ctx *cc);
bool f2fs_cluster_can_merge_page(struct compress_ctx *cc, pgoff_t index);
bool f2fs_all_cluster_page_loaded(struct compress_ctx *cc, struct pagevec *pvec,
				int index, int nr_pages);
bool f2fs_sanity_check_cluster(struct dnode_of_data *dn);
void f2fs_compress_ctx_add_page(struct compress_ctx *cc, struct page *page);
int f2fs_write_multi_pages(struct compress_ctx *cc,
						int *submitted,
						struct writeback_control *wbc,
						enum iostat_type io_type);
int f2fs_is_compressed_cluster(struct inode *inode, pgoff_t index);
void f2fs_update_extent_tree_range_compressed(struct inode *inode,
				pgoff_t fofs, block_t blkaddr, unsigned int llen,
				unsigned int c_len);
int f2fs_read_multi_pages(struct compress_ctx *cc, struct bio **bio_ret,
				unsigned nr_pages, sector_t *last_block_in_bio,
				bool is_readahead, bool for_write);
struct decompress_io_ctx *f2fs_alloc_dic(struct compress_ctx *cc);
void f2fs_decompress_end_io(struct decompress_io_ctx *dic, bool failed,
				bool in_task);
void f2fs_put_page_dic(struct page *page, bool in_task);
unsigned int f2fs_cluster_blocks_are_contiguous(struct dnode_of_data *dn);
int f2fs_init_compress_ctx(struct compress_ctx *cc);
void f2fs_destroy_compress_ctx(struct compress_ctx *cc, bool reuse);
void f2fs_init_compress_info(struct f2fs_sb_info *sbi);
int f2fs_init_compress_inode(struct f2fs_sb_info *sbi);
void f2fs_destroy_compress_inode(struct f2fs_sb_info *sbi);
int f2fs_init_page_array_cache(struct f2fs_sb_info *sbi);
void f2fs_destroy_page_array_cache(struct f2fs_sb_info *sbi);
int __init f2fs_init_compress_cache(void);
void f2fs_destroy_compress_cache(void);
struct address_space *COMPRESS_MAPPING(struct f2fs_sb_info *sbi);
void f2fs_invalidate_compress_page(struct f2fs_sb_info *sbi, block_t blkaddr);
void f2fs_cache_compressed_page(struct f2fs_sb_info *sbi, struct page *page,
						nid_t ino, block_t blkaddr);
bool f2fs_load_compressed_page(struct f2fs_sb_info *sbi, struct page *page,
								block_t blkaddr);
void f2fs_invalidate_compress_pages(struct f2fs_sb_info *sbi, nid_t ino);
#define inc_compr_inode_stat(inode)					\
	do {								\
		struct f2fs_sb_info *sbi = F2FS_I_SB(inode);		\
		sbi->compr_new_inode++;					\
	} while (0)
#define add_compr_block_stat(inode, blocks)				\
	do {								\
		struct f2fs_sb_info *sbi = F2FS_I_SB(inode);		\
		int diff = F2FS_I(inode)->i_cluster_size - blocks;	\
		sbi->compr_written_block += blocks;			\
		sbi->compr_saved_block += diff;				\
	} while (0)
#else
static inline bool f2fs_is_compressed_page(struct page *page) { return false; }
static inline bool f2fs_is_compress_backend_ready(struct inode *inode)
{
	if (!f2fs_compressed_file(inode))
		return true;
	/* not support compression */
	return false;
}
static inline struct page *f2fs_compress_control_page(struct page *page)
{
	WARN_ON_ONCE(1);
	return ERR_PTR(-EINVAL);
}
static inline int f2fs_init_compress_mempool(void) { return 0; }
static inline void f2fs_destroy_compress_mempool(void) { }
static inline void f2fs_decompress_cluster(struct decompress_io_ctx *dic,
				bool in_task) { }
static inline void f2fs_end_read_compressed_page(struct page *page,
				bool failed, block_t blkaddr, bool in_task)
{
	WARN_ON_ONCE(1);
}
static inline void f2fs_put_page_dic(struct page *page, bool in_task)
{
	WARN_ON_ONCE(1);
}
static inline unsigned int f2fs_cluster_blocks_are_contiguous(struct dnode_of_data *dn) { return 0; }
static inline bool f2fs_sanity_check_cluster(struct dnode_of_data *dn) { return false; }
static inline int f2fs_init_compress_inode(struct f2fs_sb_info *sbi) { return 0; }
static inline void f2fs_destroy_compress_inode(struct f2fs_sb_info *sbi) { }
static inline int f2fs_init_page_array_cache(struct f2fs_sb_info *sbi) { return 0; }
static inline void f2fs_destroy_page_array_cache(struct f2fs_sb_info *sbi) { }
static inline int __init f2fs_init_compress_cache(void) { return 0; }
static inline void f2fs_destroy_compress_cache(void) { }
static inline void f2fs_invalidate_compress_page(struct f2fs_sb_info *sbi,
				block_t blkaddr) { }
static inline void f2fs_cache_compressed_page(struct f2fs_sb_info *sbi,
				struct page *page, nid_t ino, block_t blkaddr) { }
static inline bool f2fs_load_compressed_page(struct f2fs_sb_info *sbi,
				struct page *page, block_t blkaddr) { return false; }
static inline void f2fs_invalidate_compress_pages(struct f2fs_sb_info *sbi,
							nid_t ino) { }
#define inc_compr_inode_stat(inode)		do { } while (0)
static inline void f2fs_update_extent_tree_range_compressed(struct inode *inode,
				pgoff_t fofs, block_t blkaddr, unsigned int llen,
				unsigned int c_len) { }
#endif

static inline void set_compress_context(struct inode *inode)
{
	struct f2fs_sb_info *sbi = F2FS_I_SB(inode);

	F2FS_I(inode)->i_compress_algorithm =
			F2FS_OPTION(sbi).compress_algorithm;
	F2FS_I(inode)->i_log_cluster_size =
			F2FS_OPTION(sbi).compress_log_size;
	F2FS_I(inode)->i_compress_flag =
			F2FS_OPTION(sbi).compress_chksum ?
				1 << COMPRESS_CHKSUM : 0;
	F2FS_I(inode)->i_cluster_size =
			1 << F2FS_I(inode)->i_log_cluster_size;
	if ((F2FS_I(inode)->i_compress_algorithm == COMPRESS_LZ4 ||
		F2FS_I(inode)->i_compress_algorithm == COMPRESS_ZSTD) &&
			F2FS_OPTION(sbi).compress_level)
		F2FS_I(inode)->i_compress_flag |=
				F2FS_OPTION(sbi).compress_level <<
				COMPRESS_LEVEL_OFFSET;
	F2FS_I(inode)->i_flags |= F2FS_COMPR_FL;
	set_inode_flag(inode, FI_COMPRESSED_FILE);
	stat_inc_compr_inode(inode);
	inc_compr_inode_stat(inode);
	f2fs_mark_inode_dirty_sync(inode, true);
}

static inline bool f2fs_disable_compressed_file(struct inode *inode)
{
	struct f2fs_inode_info *fi = F2FS_I(inode);

	if (!f2fs_compressed_file(inode))
		return true;
	if (S_ISREG(inode->i_mode) && F2FS_HAS_BLOCKS(inode))
		return false;

	fi->i_flags &= ~F2FS_COMPR_FL;
	stat_dec_compr_inode(inode);
	clear_inode_flag(inode, FI_COMPRESSED_FILE);
	f2fs_mark_inode_dirty_sync(inode, true);
	return true;
}

#define F2FS_FEATURE_FUNCS(name, flagname) \
static inline int f2fs_sb_has_##name(struct f2fs_sb_info *sbi) \
{ \
	return F2FS_HAS_FEATURE(sbi, F2FS_FEATURE_##flagname); \
}

F2FS_FEATURE_FUNCS(encrypt, ENCRYPT);
F2FS_FEATURE_FUNCS(blkzoned, BLKZONED);
F2FS_FEATURE_FUNCS(extra_attr, EXTRA_ATTR);
F2FS_FEATURE_FUNCS(project_quota, PRJQUOTA);
F2FS_FEATURE_FUNCS(inode_chksum, INODE_CHKSUM);
F2FS_FEATURE_FUNCS(flexible_inline_xattr, FLEXIBLE_INLINE_XATTR);
F2FS_FEATURE_FUNCS(quota_ino, QUOTA_INO);
F2FS_FEATURE_FUNCS(inode_crtime, INODE_CRTIME);
F2FS_FEATURE_FUNCS(lost_found, LOST_FOUND);
F2FS_FEATURE_FUNCS(verity, VERITY);
F2FS_FEATURE_FUNCS(sb_chksum, SB_CHKSUM);
F2FS_FEATURE_FUNCS(casefold, CASEFOLD);
F2FS_FEATURE_FUNCS(compression, COMPRESSION);
F2FS_FEATURE_FUNCS(readonly, RO);

static inline bool f2fs_may_extent_tree(struct inode *inode)
{
	struct f2fs_sb_info *sbi = F2FS_I_SB(inode);

	if (!test_opt(sbi, EXTENT_CACHE) ||
			is_inode_flag_set(inode, FI_NO_EXTENT) ||
			(is_inode_flag_set(inode, FI_COMPRESSED_FILE) &&
			 !f2fs_sb_has_readonly(sbi)))
		return false;

	/*
	 * for recovered files during mount do not create extents
	 * if shrinker is not registered.
	 */
	if (list_empty(&sbi->s_list))
		return false;

	return S_ISREG(inode->i_mode);
}

#ifdef CONFIG_BLK_DEV_ZONED
static inline bool f2fs_blkz_is_seq(struct f2fs_sb_info *sbi, int devi,
				    block_t blkaddr)
{
	unsigned int zno = blkaddr >> sbi->log_blocks_per_blkz;

	return test_bit(zno, FDEV(devi).blkz_seq);
}
#endif

static inline bool f2fs_hw_should_discard(struct f2fs_sb_info *sbi)
{
	return f2fs_sb_has_blkzoned(sbi);
}

static inline bool f2fs_bdev_support_discard(struct block_device *bdev)
{
	return blk_queue_discard(bdev_get_queue(bdev)) ||
	       bdev_is_zoned(bdev);
}

static inline bool f2fs_hw_support_discard(struct f2fs_sb_info *sbi)
{
	int i;

	if (!f2fs_is_multi_device(sbi))
		return f2fs_bdev_support_discard(sbi->sb->s_bdev);

	for (i = 0; i < sbi->s_ndevs; i++)
		if (f2fs_bdev_support_discard(FDEV(i).bdev))
			return true;
	return false;
}

static inline bool f2fs_realtime_discard_enable(struct f2fs_sb_info *sbi)
{
	return (test_opt(sbi, DISCARD) && f2fs_hw_support_discard(sbi)) ||
					f2fs_hw_should_discard(sbi);
}

static inline bool f2fs_hw_is_readonly(struct f2fs_sb_info *sbi)
{
	int i;

	if (!f2fs_is_multi_device(sbi))
		return bdev_read_only(sbi->sb->s_bdev);

	for (i = 0; i < sbi->s_ndevs; i++)
		if (bdev_read_only(FDEV(i).bdev))
			return true;
	return false;
}

static inline bool f2fs_lfs_mode(struct f2fs_sb_info *sbi)
{
	return F2FS_OPTION(sbi).fs_mode == FS_MODE_LFS;
}

static inline bool f2fs_may_encrypt(struct inode *dir, struct inode *inode)
{
#ifdef CONFIG_FS_ENCRYPTION
	struct f2fs_sb_info *sbi = F2FS_I_SB(dir);
	umode_t mode = inode->i_mode;

	/*
	 * If the directory encrypted or dummy encryption enabled,
	 * then we should encrypt the inode.
	 */
	if (IS_ENCRYPTED(dir) || DUMMY_ENCRYPTION_ENABLED(sbi))
		return (S_ISREG(mode) || S_ISDIR(mode) || S_ISLNK(mode));
#endif
	return false;
}

static inline bool f2fs_low_mem_mode(struct f2fs_sb_info *sbi)
{
	return F2FS_OPTION(sbi).memory_mode == MEMORY_MODE_LOW;
}

static inline bool f2fs_may_compress(struct inode *inode)
{
	if (IS_SWAPFILE(inode) || f2fs_is_pinned_file(inode) ||
				f2fs_is_atomic_file(inode))
		return false;
	return S_ISREG(inode->i_mode) || S_ISDIR(inode->i_mode);
}

static inline void f2fs_i_compr_blocks_update(struct inode *inode,
						u64 blocks, bool add)
{
	struct f2fs_inode_info *fi = F2FS_I(inode);
	int diff = fi->i_cluster_size - blocks;

	/* don't update i_compr_blocks if saved blocks were released */
	if (!add && !atomic_read(&fi->i_compr_blocks))
		return;

	if (add) {
		atomic_add(diff, &fi->i_compr_blocks);
		stat_add_compr_blocks(inode, diff);
	} else {
		atomic_sub(diff, &fi->i_compr_blocks);
		stat_sub_compr_blocks(inode, diff);
	}
	f2fs_mark_inode_dirty_sync(inode, true);
}

static inline int block_unaligned_IO(struct inode *inode,
				struct kiocb *iocb, struct iov_iter *iter)
{
	unsigned int i_blkbits = READ_ONCE(inode->i_blkbits);
	unsigned int blocksize_mask = (1 << i_blkbits) - 1;
	loff_t offset = iocb->ki_pos;
	unsigned long align = offset | iov_iter_alignment(iter);

	return align & blocksize_mask;
}

static inline bool f2fs_allow_multi_device_dio(struct f2fs_sb_info *sbi,
								int flag)
{
	if (!f2fs_is_multi_device(sbi))
		return false;
	if (flag != F2FS_GET_BLOCK_DIO)
		return false;
	return sbi->aligned_blksize;
}

static inline bool f2fs_force_buffered_io(struct inode *inode,
				struct kiocb *iocb, struct iov_iter *iter)
{
	struct f2fs_sb_info *sbi = F2FS_I_SB(inode);
	int rw = iov_iter_rw(iter);

	if (!fscrypt_dio_supported(iocb, iter))
		return true;
	if (fsverity_active(inode))
		return true;
	if (f2fs_compressed_file(inode))
		return true;

	/* disallow direct IO if any of devices has unaligned blksize */
	if (f2fs_is_multi_device(sbi) && !sbi->aligned_blksize)
		return true;
	/*
	 * for blkzoned device, fallback direct IO to buffered IO, so
	 * all IOs can be serialized by log-structured write.
	 */
	if (f2fs_sb_has_blkzoned(sbi))
		return true;
	if (f2fs_lfs_mode(sbi) && (rw == WRITE)) {
		if (block_unaligned_IO(inode, iocb, iter))
			return true;
		if (F2FS_IO_ALIGNED(sbi))
			return true;
	}
	if (is_sbi_flag_set(F2FS_I_SB(inode), SBI_CP_DISABLED))
		return true;

	return false;
}

static inline bool f2fs_need_verity(const struct inode *inode, pgoff_t idx)
{
	return fsverity_active(inode) &&
	       idx < DIV_ROUND_UP(inode->i_size, PAGE_SIZE);
}

#ifdef CONFIG_F2FS_FAULT_INJECTION
extern void f2fs_build_fault_attr(struct f2fs_sb_info *sbi, unsigned int rate,
							unsigned int type);
#else
#define f2fs_build_fault_attr(sbi, rate, type)		do { } while (0)
#endif

static inline bool is_journalled_quota(struct f2fs_sb_info *sbi)
{
#ifdef CONFIG_QUOTA
	if (f2fs_sb_has_quota_ino(sbi))
		return true;
	if (F2FS_OPTION(sbi).s_qf_names[USRQUOTA] ||
		F2FS_OPTION(sbi).s_qf_names[GRPQUOTA] ||
		F2FS_OPTION(sbi).s_qf_names[PRJQUOTA])
		return true;
#endif
	return false;
}

static inline bool f2fs_block_unit_discard(struct f2fs_sb_info *sbi)
{
	return F2FS_OPTION(sbi).discard_unit == DISCARD_UNIT_BLOCK;
}

static inline void f2fs_io_schedule_timeout(long timeout)
{
	set_current_state(TASK_UNINTERRUPTIBLE);
	io_schedule_timeout(timeout);
}

static inline void f2fs_handle_page_eio(struct f2fs_sb_info *sbi, pgoff_t ofs,
					enum page_type type)
{
	if (unlikely(f2fs_cp_error(sbi)))
		return;

	if (ofs == sbi->page_eio_ofs[type]) {
		if (sbi->page_eio_cnt[type]++ == MAX_RETRY_PAGE_EIO)
			set_ckpt_flags(sbi, CP_ERROR_FLAG);
	} else {
		sbi->page_eio_ofs[type] = ofs;
		sbi->page_eio_cnt[type] = 0;
	}
}

#define EFSBADCRC	EBADMSG		/* Bad CRC detected */
#define EFSCORRUPTED	EUCLEAN		/* Filesystem is corrupted */

#endif /* _LINUX_F2FS_H */

#define EFSBADCRC	EBADMSG		/* Bad CRC detected */
#define EFSCORRUPTED	EUCLEAN		/* Filesystem is corrupted */
<|MERGE_RESOLUTION|>--- conflicted
+++ resolved
@@ -301,25 +301,6 @@
 };
 
 struct ckpt_req {
-<<<<<<< HEAD
-	struct completion wait;         /* completion for checkpoint done */
-	struct llist_node llnode;       /* llist_node to be linked in wait queue */
-	int ret;                        /* return code of checkpoint */
-	ktime_t queue_time;             /* request queued time */
-};
-
-struct ckpt_req_control {
-	struct task_struct *f2fs_issue_ckpt;    /* checkpoint task */
-	int ckpt_thread_ioprio;			/* checkpoint merge thread ioprio */
-	wait_queue_head_t ckpt_wait_queue;      /* waiting queue for wake-up */
-	atomic_t issued_ckpt;           /* # of actually issued ckpts */
-	atomic_t total_ckpt;            /* # of total ckpts */
-	atomic_t queued_ckpt;           /* # of queued ckpts */
-	struct llist_head issue_list;   /* list for command issue */
-	spinlock_t stat_lock;           /* lock for below checkpoint time stats */
-	unsigned int cur_time;          /* cur wait time in msec for currently issued checkpoint */
-	unsigned int peak_time;         /* peak wait time in msec until now */
-=======
 	struct completion wait;		/* completion for checkpoint done */
 	struct llist_node llnode;	/* llist_node to be linked in wait queue */
 	int ret;			/* return code of checkpoint */
@@ -337,7 +318,6 @@
 	spinlock_t stat_lock;		/* lock for below checkpoint time stats */
 	unsigned int cur_time;		/* cur wait time in msec for currently issued checkpoint */
 	unsigned int peak_time;		/* peak wait time in msec until now */
->>>>>>> a371516d
 };
 
 /* for the bitmap indicate blocks to be discarded */
@@ -816,12 +796,9 @@
 	struct list_head gdirty_list;	/* linked in global dirty list */
 	struct task_struct *atomic_write_task;	/* store atomic write task */
 	struct extent_tree *extent_tree;	/* cached extent_tree entry */
-<<<<<<< HEAD
-	struct list_head xattr_dirty_list;	/* list for xattr changed inodes */
-=======
 	pgoff_t ra_offset;		/* ongoing readahead offset */
 	struct inode *cow_inode;	/* copy-on-write inode for atomic write */
->>>>>>> a371516d
+	struct list_head xattr_dirty_list;	/* list for xattr changed inodes */
 
 	/* avoid racing between foreground op and gc */
 	struct f2fs_rwsem i_gc_rwsem[2];
@@ -1672,11 +1649,7 @@
 	wait_queue_head_t cp_wait;
 	unsigned long last_time[MAX_TIME];	/* to store time in jiffies */
 	long interval_time[MAX_TIME];		/* to store thresholds */
-<<<<<<< HEAD
-	struct ckpt_req_control cprc_info;     /* for checkpoint request control */
-=======
 	struct ckpt_req_control cprc_info;	/* for checkpoint request control */
->>>>>>> a371516d
 
 	struct inode_management im[MAX_INO_ENTRY];	/* manage inode cache */
 
