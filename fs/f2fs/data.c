--- conflicted
+++ resolved
@@ -2237,11 +2237,6 @@
 		blkaddr = data_blkaddr(dn.inode, dn.node_page,
 						dn.ofs_in_node + i + 1);
 
-<<<<<<< HEAD
-		if (bio && (!page_is_mergeable(sbi, bio,
-					*last_block_in_bio, blkaddr) ||
-		    !f2fs_crypt_mergeable_bio(bio, inode, page->index, NULL))) {
-=======
 		f2fs_wait_on_block_writeback(inode, blkaddr);
 
 		if (f2fs_load_compressed_page(sbi, page, blkaddr)) {
@@ -2250,9 +2245,9 @@
 			continue;
 		}
 
-		if (bio && !page_is_mergeable(sbi, bio,
-					*last_block_in_bio, blkaddr)) {
->>>>>>> 341b0015
+		if (bio && (!page_is_mergeable(sbi, bio,
+					*last_block_in_bio, blkaddr) ||
+		    !f2fs_crypt_mergeable_bio(bio, inode, page->index, NULL))) {
 submit_and_realloc:
 			__submit_bio(sbi, bio, DATA);
 			bio = NULL;
