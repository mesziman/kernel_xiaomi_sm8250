// SPDX-License-Identifier: GPL-2.0
/*
 * fs/f2fs/file.c
 *
 * Copyright (c) 2012 Samsung Electronics Co., Ltd.
 *             http://www.samsung.com/
 */
#include <linux/fs.h>
#include <linux/f2fs_fs.h>
#include <linux/stat.h>
#include <linux/buffer_head.h>
#include <linux/writeback.h>
#include <linux/blkdev.h>
#include <linux/falloc.h>
#include <linux/types.h>
#include <linux/compat.h>
#include <linux/uaccess.h>
#include <linux/mount.h>
#include <linux/pagevec.h>
#include <linux/uio.h>
#include <linux/uuid.h>
#include <linux/uidgid.h>
#include <linux/file.h>
#include <linux/nls.h>
#include <linux/sched/signal.h>

#include "f2fs.h"
#include "node.h"
#include "segment.h"
#include "xattr.h"
#include "acl.h"
#include "gc.h"
#include "iostat.h"
#include <trace/events/f2fs.h>
#include <trace/events/android_fs.h>
#include <uapi/linux/f2fs.h>

static vm_fault_t f2fs_filemap_fault(struct vm_fault *vmf)
{
	struct inode *inode = file_inode(vmf->vma->vm_file);
	vm_fault_t ret;

	f2fs_down_read(&F2FS_I(inode)->i_mmap_sem);
	ret = filemap_fault(vmf);
	f2fs_up_read(&F2FS_I(inode)->i_mmap_sem);

	if (!ret)
		f2fs_update_iostat(F2FS_I_SB(inode), APP_MAPPED_READ_IO,
							F2FS_BLKSIZE);

	trace_f2fs_filemap_fault(inode, vmf->pgoff, (unsigned long)ret);

	return ret;
}

static vm_fault_t f2fs_vm_page_mkwrite(struct vm_fault *vmf)
{
	struct page *page = vmf->page;
	struct inode *inode = file_inode(vmf->vma->vm_file);
	struct f2fs_sb_info *sbi = F2FS_I_SB(inode);
	struct dnode_of_data dn;
	bool need_alloc = true;
	int err = 0;

	if (unlikely(IS_IMMUTABLE(inode)))
		return VM_FAULT_SIGBUS;

	if (is_inode_flag_set(inode, FI_COMPRESS_RELEASED))
		return VM_FAULT_SIGBUS;

	if (unlikely(f2fs_cp_error(sbi))) {
		err = -EIO;
		goto err;
	}

	/* should do out of any locked page */
	f2fs_balance_fs(sbi, true);

	if (!f2fs_is_checkpoint_ready(sbi)) {
		err = -ENOSPC;
		goto err;
	}

	err = f2fs_convert_inline_inode(inode);
	if (err)
		goto err;

#ifdef CONFIG_F2FS_FS_COMPRESSION
	if (f2fs_compressed_file(inode)) {
		int ret = f2fs_is_compressed_cluster(inode, page->index);

		if (ret < 0) {
			err = ret;
			goto err;
		} else if (ret) {
			need_alloc = false;
		}
	}
#endif
	/* should do out of any locked page */
	if (need_alloc)
		f2fs_balance_fs(sbi, true);

	sb_start_pagefault(inode->i_sb);

	f2fs_bug_on(sbi, f2fs_has_inline_data(inode));

	file_update_time(vmf->vma->vm_file);
	f2fs_down_read(&F2FS_I(inode)->i_mmap_sem);
	lock_page(page);
	if (unlikely(page->mapping != inode->i_mapping ||
			page_offset(page) > i_size_read(inode) ||
			!PageUptodate(page))) {
		unlock_page(page);
		err = -EFAULT;
		goto out_sem;
	}

	if (need_alloc) {
		/* block allocation */
		f2fs_do_map_lock(sbi, F2FS_GET_BLOCK_PRE_AIO, true);
		set_new_dnode(&dn, inode, NULL, NULL, 0);
		err = f2fs_get_block(&dn, page->index);
		f2fs_do_map_lock(sbi, F2FS_GET_BLOCK_PRE_AIO, false);
	}

#ifdef CONFIG_F2FS_FS_COMPRESSION
	if (!need_alloc) {
		set_new_dnode(&dn, inode, NULL, NULL, 0);
		err = f2fs_get_dnode_of_data(&dn, page->index, LOOKUP_NODE);
		f2fs_put_dnode(&dn);
	}
#endif
	if (err) {
		unlock_page(page);
		goto out_sem;
	}

	f2fs_wait_on_page_writeback(page, DATA, false, true);

	/* wait for GCed page writeback via META_MAPPING */
	f2fs_wait_on_block_writeback(inode, dn.data_blkaddr);

	/*
	 * check to see if the page is mapped already (no holes)
	 */
	if (PageMappedToDisk(page))
		goto out_sem;

	/* page is wholly or partially inside EOF */
	if (((loff_t)(page->index + 1) << PAGE_SHIFT) >
						i_size_read(inode)) {
		loff_t offset;

		offset = i_size_read(inode) & ~PAGE_MASK;
		zero_user_segment(page, offset, PAGE_SIZE);
	}
	set_page_dirty(page);
	if (!PageUptodate(page))
		SetPageUptodate(page);

	f2fs_update_iostat(sbi, APP_MAPPED_IO, F2FS_BLKSIZE);
	f2fs_update_time(sbi, REQ_TIME);

	trace_f2fs_vm_page_mkwrite(page, DATA);
out_sem:
	f2fs_up_read(&F2FS_I(inode)->i_mmap_sem);

	sb_end_pagefault(inode->i_sb);
err:
	return block_page_mkwrite_return(err);
}

static const struct vm_operations_struct f2fs_file_vm_ops = {
	.fault		= f2fs_filemap_fault,
	.map_pages	= filemap_map_pages,
	.page_mkwrite	= f2fs_vm_page_mkwrite,
};

static int get_parent_ino(struct inode *inode, nid_t *pino)
{
	struct dentry *dentry;

	/*
	 * Make sure to get the non-deleted alias.  The alias associated with
	 * the open file descriptor being fsync()'ed may be deleted already.
	 */
	dentry = d_find_alias(inode);
	if (!dentry)
		return 0;

	*pino = parent_ino(dentry);
	dput(dentry);
	return 1;
}

static inline enum cp_reason_type need_do_checkpoint(struct inode *inode)
{
	struct f2fs_sb_info *sbi = F2FS_I_SB(inode);
	enum cp_reason_type cp_reason = CP_NO_NEEDED;

	if (!S_ISREG(inode->i_mode))
		cp_reason = CP_NON_REGULAR;
	else if (f2fs_compressed_file(inode))
		cp_reason = CP_COMPRESSED;
	else if (inode->i_nlink != 1)
		cp_reason = CP_HARDLINK;
	else if (is_sbi_flag_set(sbi, SBI_NEED_CP))
		cp_reason = CP_SB_NEED_CP;
	else if (f2fs_parent_inode_xattr_set(inode))
		cp_reason = CP_PARENT_XATTR_SET;
	else if (file_wrong_pino(inode))
		cp_reason = CP_WRONG_PINO;
	else if (!f2fs_space_for_roll_forward(sbi))
		cp_reason = CP_NO_SPC_ROLL;
	else if (!f2fs_is_checkpointed_node(sbi, F2FS_I(inode)->i_pino))
		cp_reason = CP_NODE_NEED_CP;
	else if (test_opt(sbi, FASTBOOT))
		cp_reason = CP_FASTBOOT_MODE;
	else if (F2FS_OPTION(sbi).active_logs == 2)
		cp_reason = CP_SPEC_LOG_NUM;
	else if (F2FS_OPTION(sbi).fsync_mode == FSYNC_MODE_STRICT &&
		f2fs_need_dentry_mark(sbi, inode->i_ino) &&
		f2fs_exist_written_data(sbi, F2FS_I(inode)->i_pino,
							TRANS_DIR_INO))
		cp_reason = CP_RECOVER_DIR;

	return cp_reason;
}

static bool need_inode_page_update(struct f2fs_sb_info *sbi, nid_t ino)
{
	struct page *i = find_get_page(NODE_MAPPING(sbi), ino);
	bool ret = false;
	/* But we need to avoid that there are some inode updates */
	if ((i && PageDirty(i)) || f2fs_need_inode_block_update(sbi, ino))
		ret = true;
	f2fs_put_page(i, 0);
	return ret;
}

static void try_to_fix_pino(struct inode *inode)
{
	struct f2fs_inode_info *fi = F2FS_I(inode);
	nid_t pino;

	f2fs_down_write(&fi->i_sem);
	if (file_wrong_pino(inode) && inode->i_nlink == 1 &&
			get_parent_ino(inode, &pino)) {
		f2fs_i_pino_write(inode, pino);
		file_got_pino(inode);
	}
	f2fs_up_write(&fi->i_sem);
}

static int f2fs_do_sync_file(struct file *file, loff_t start, loff_t end,
						int datasync, bool atomic)
{
	struct inode *inode = file->f_mapping->host;
	struct f2fs_sb_info *sbi = F2FS_I_SB(inode);
	nid_t ino = inode->i_ino;
	int ret = 0;
	enum cp_reason_type cp_reason = 0;
	struct writeback_control wbc = {
		.sync_mode = WB_SYNC_ALL,
		.nr_to_write = LONG_MAX,
		.for_reclaim = 0,
	};
	unsigned int seq_id = 0;
	ktime_t start_time, delta;
	unsigned long long duration;

	if (unlikely(f2fs_readonly(inode->i_sb)))
		return 0;

	trace_f2fs_sync_file_enter(inode);

	if (trace_android_fs_fsync_start_enabled()) {
		char *path, pathbuf[MAX_TRACE_PATHBUF_LEN];

		path = android_fstrace_get_pathname(pathbuf,
				MAX_TRACE_PATHBUF_LEN, inode);
		trace_android_fs_fsync_start(inode,
				current->pid, path, current->comm);
	}
	start_time = ktime_get();

	if (S_ISDIR(inode->i_mode))
		goto go_write;

	/* if fdatasync is triggered, let's do in-place-update */
	if (datasync || get_dirty_pages(inode) <= SM_I(sbi)->min_fsync_blocks)
		set_inode_flag(inode, FI_NEED_IPU);
	ret = file_write_and_wait_range(file, start, end);
	clear_inode_flag(inode, FI_NEED_IPU);

	if (ret || is_sbi_flag_set(sbi, SBI_CP_DISABLED)) {
		trace_f2fs_sync_file_exit(inode, cp_reason, datasync, ret);
		return ret;
	}

	/* if the inode is dirty, let's recover all the time */
	if (!f2fs_skip_inode_update(inode, datasync)) {
		f2fs_write_inode(inode, NULL);
		goto go_write;
	}

	/*
	 * if there is no written data, don't waste time to write recovery info.
	 */
	if (!is_inode_flag_set(inode, FI_APPEND_WRITE) &&
			!f2fs_exist_written_data(sbi, ino, APPEND_INO)) {

		/* it may call write_inode just prior to fsync */
		if (need_inode_page_update(sbi, ino))
			goto go_write;

		if (is_inode_flag_set(inode, FI_UPDATE_WRITE) ||
				f2fs_exist_written_data(sbi, ino, UPDATE_INO))
			goto flush_out;
		goto out;
	} else {
		/*
		 * for OPU case, during fsync(), node can be persisted before
		 * data when lower device doesn't support write barrier, result
		 * in data corruption after SPO.
		 * So for strict fsync mode, force to use atomic write sematics
		 * to keep write order in between data/node and last node to
		 * avoid potential data corruption.
		 */
		if (F2FS_OPTION(sbi).fsync_mode ==
				FSYNC_MODE_STRICT && !atomic)
			atomic = true;
	}
go_write:
	/*
	 * Both of fdatasync() and fsync() are able to be recovered from
	 * sudden-power-off.
	 */
	f2fs_down_read(&F2FS_I(inode)->i_sem);
	cp_reason = need_do_checkpoint(inode);
	f2fs_up_read(&F2FS_I(inode)->i_sem);

	if (cp_reason) {
		stat_inc_cp_reason(sbi, cp_reason);
		/* all the dirty node pages should be flushed for POR */
		ret = f2fs_sync_fs(inode->i_sb, 1);

		/*
		 * We've secured consistency through sync_fs. Following pino
		 * will be used only for fsynced inodes after checkpoint.
		 */
		try_to_fix_pino(inode);
		clear_inode_flag(inode, FI_APPEND_WRITE);
		clear_inode_flag(inode, FI_UPDATE_WRITE);
		goto out;
	}
sync_nodes:
	atomic_inc(&sbi->wb_sync_req[NODE]);
	ret = f2fs_fsync_node_pages(sbi, inode, &wbc, atomic, &seq_id);
	atomic_dec(&sbi->wb_sync_req[NODE]);
	if (ret)
		goto out;

	/* if cp_error was enabled, we should avoid infinite loop */
	if (unlikely(f2fs_cp_error(sbi))) {
		ret = -EIO;
		goto out;
	}

	if (f2fs_need_inode_block_update(sbi, ino)) {
		f2fs_mark_inode_dirty_sync(inode, true);
		f2fs_write_inode(inode, NULL);
		goto sync_nodes;
	}

	/*
	 * If it's atomic_write, it's just fine to keep write ordering. So
	 * here we don't need to wait for node write completion, since we use
	 * node chain which serializes node blocks. If one of node writes are
	 * reordered, we can see simply broken chain, resulting in stopping
	 * roll-forward recovery. It means we'll recover all or none node blocks
	 * given fsync mark.
	 */
	if (!atomic) {
		ret = f2fs_wait_on_node_pages_writeback(sbi, seq_id);
		if (ret)
			goto out;
	}

	/* once recovery info is written, don't need to tack this */
	f2fs_remove_ino_entry(sbi, ino, APPEND_INO);
	clear_inode_flag(inode, FI_APPEND_WRITE);
flush_out:
	if ((!atomic && F2FS_OPTION(sbi).fsync_mode != FSYNC_MODE_NOBARRIER) ||
	    (atomic && !test_opt(sbi, NOBARRIER) && f2fs_sb_has_blkzoned(sbi)))
		ret = f2fs_issue_flush(sbi, inode->i_ino);
	if (!ret) {
		f2fs_remove_ino_entry(sbi, ino, UPDATE_INO);
		clear_inode_flag(inode, FI_UPDATE_WRITE);
		f2fs_remove_ino_entry(sbi, ino, FLUSH_INO);
	}
	f2fs_update_time(sbi, REQ_TIME);
out:
	delta = ktime_sub(ktime_get(), start_time);
	duration = (unsigned long long) ktime_to_ns(delta) / (1000 * 1000);

	/* print slow fsync spend more than 1s */
	if (duration > 1000) {
		char *file_path, file_pathbuf[MAX_TRACE_PATHBUF_LEN];

		file_path = android_fstrace_get_pathname(file_pathbuf,
				MAX_TRACE_PATHBUF_LEN, inode);
		pr_info("[f2fs] slow fsync: %llu ms, cp_reason: %s, "
			"datasync = %d, ret = %d, comm: %s: (uid %u, gid %u), "
			"entry: %s", duration, f2fs_cp_reasons[cp_reason],
			datasync, ret, current->comm,
			from_kuid_munged(&init_user_ns, current_fsuid()),
			from_kgid_munged(&init_user_ns, current_fsgid()),
			file_path);
	}

	trace_f2fs_sync_file_exit(inode, cp_reason, datasync, ret);
<<<<<<< HEAD
	f2fs_trace_ios(NULL, 1);
	stat_inc_sync_file_count(sbi);
=======
>>>>>>> a371516d
	trace_android_fs_fsync_end(inode, start, end - start);
	return ret;
}

int f2fs_sync_file(struct file *file, loff_t start, loff_t end, int datasync)
{
	if (unlikely(f2fs_cp_error(F2FS_I_SB(file_inode(file)))))
		return -EIO;
	return f2fs_do_sync_file(file, start, end, datasync, false);
}

static pgoff_t __get_first_dirty_index(struct address_space *mapping,
						pgoff_t pgofs, int whence)
{
	struct page *page;
	int nr_pages;

	if (whence != SEEK_DATA)
		return 0;

	/* find first dirty page index */
	nr_pages = find_get_pages_tag(mapping, &pgofs, PAGECACHE_TAG_DIRTY,
				      1, &page);
	if (!nr_pages)
		return ULONG_MAX;
	pgofs = page->index;
	put_page(page);
	return pgofs;
}

static bool __found_offset(struct f2fs_sb_info *sbi, block_t blkaddr,
				pgoff_t dirty, pgoff_t pgofs, int whence)
{
	switch (whence) {
	case SEEK_DATA:
		if ((blkaddr == NEW_ADDR && dirty == pgofs) ||
			__is_valid_data_blkaddr(blkaddr))
			return true;
		break;
	case SEEK_HOLE:
		if (blkaddr == NULL_ADDR)
			return true;
		break;
	}
	return false;
}

static loff_t f2fs_seek_block(struct file *file, loff_t offset, int whence)
{
	struct inode *inode = file->f_mapping->host;
	loff_t maxbytes = inode->i_sb->s_maxbytes;
	struct dnode_of_data dn;
	pgoff_t pgofs, end_offset, dirty;
	loff_t data_ofs = offset;
	loff_t isize;
	int err = 0;

	inode_lock(inode);

	isize = i_size_read(inode);
	if (offset >= isize)
		goto fail;

	/* handle inline data case */
	if (f2fs_has_inline_data(inode)) {
		if (whence == SEEK_HOLE) {
			data_ofs = isize;
			goto found;
		} else if (whence == SEEK_DATA) {
			data_ofs = offset;
			goto found;
		}
	}

	pgofs = (pgoff_t)(offset >> PAGE_SHIFT);

	dirty = __get_first_dirty_index(inode->i_mapping, pgofs, whence);

	for (; data_ofs < isize; data_ofs = (loff_t)pgofs << PAGE_SHIFT) {
		set_new_dnode(&dn, inode, NULL, NULL, 0);
		err = f2fs_get_dnode_of_data(&dn, pgofs, LOOKUP_NODE);
		if (err && err != -ENOENT) {
			goto fail;
		} else if (err == -ENOENT) {
			/* direct node does not exists */
			if (whence == SEEK_DATA) {
				pgofs = f2fs_get_next_page_offset(&dn, pgofs);
				continue;
			} else {
				goto found;
			}
		}

		end_offset = ADDRS_PER_PAGE(dn.node_page, inode);

		/* find data/hole in dnode block */
		for (; dn.ofs_in_node < end_offset;
				dn.ofs_in_node++, pgofs++,
				data_ofs = (loff_t)pgofs << PAGE_SHIFT) {
			block_t blkaddr;

			blkaddr = f2fs_data_blkaddr(&dn);

			if (__is_valid_data_blkaddr(blkaddr) &&
				!f2fs_is_valid_blkaddr(F2FS_I_SB(inode),
					blkaddr, DATA_GENERIC_ENHANCE)) {
				f2fs_put_dnode(&dn);
				goto fail;
			}

			if (__found_offset(F2FS_I_SB(inode), blkaddr, dirty,
							pgofs, whence)) {
				f2fs_put_dnode(&dn);
				goto found;
			}
		}
		f2fs_put_dnode(&dn);
	}

	if (whence == SEEK_DATA)
		goto fail;
found:
	if (whence == SEEK_HOLE && data_ofs > isize)
		data_ofs = isize;
	inode_unlock(inode);
	return vfs_setpos(file, data_ofs, maxbytes);
fail:
	inode_unlock(inode);
	return -ENXIO;
}

static loff_t f2fs_llseek(struct file *file, loff_t offset, int whence)
{
	struct inode *inode = file->f_mapping->host;
	loff_t maxbytes = inode->i_sb->s_maxbytes;

	if (f2fs_compressed_file(inode))
		maxbytes = max_file_blocks(inode) << F2FS_BLKSIZE_BITS;

	switch (whence) {
	case SEEK_SET:
	case SEEK_CUR:
	case SEEK_END:
		return generic_file_llseek_size(file, offset, whence,
						maxbytes, i_size_read(inode));
	case SEEK_DATA:
	case SEEK_HOLE:
		if (offset < 0)
			return -ENXIO;
		return f2fs_seek_block(file, offset, whence);
	}

	return -EINVAL;
}

static int f2fs_file_mmap(struct file *file, struct vm_area_struct *vma)
{
	struct inode *inode = file_inode(file);

	if (unlikely(f2fs_cp_error(F2FS_I_SB(inode))))
		return -EIO;

	if (!f2fs_is_compress_backend_ready(inode))
		return -EOPNOTSUPP;

	file_accessed(file);
	vma->vm_ops = &f2fs_file_vm_ops;
	set_inode_flag(inode, FI_MMAP_FILE);
	return 0;
}

static int f2fs_file_open(struct inode *inode, struct file *filp)
{
	int err = fscrypt_file_open(inode, filp);

	if (err)
		return err;

	if (!f2fs_is_compress_backend_ready(inode))
		return -EOPNOTSUPP;

	err = fsverity_file_open(inode, filp);
	if (err)
		return err;

	filp->f_mode |= FMODE_NOWAIT;

	return dquot_file_open(inode, filp);
}

void f2fs_truncate_data_blocks_range(struct dnode_of_data *dn, int count)
{
	struct f2fs_sb_info *sbi = F2FS_I_SB(dn->inode);
	struct f2fs_node *raw_node;
	int nr_free = 0, ofs = dn->ofs_in_node, len = count;
	__le32 *addr;
	int base = 0;
	bool compressed_cluster = false;
	int cluster_index = 0, valid_blocks = 0;
	int cluster_size = F2FS_I(dn->inode)->i_cluster_size;
	bool released = !atomic_read(&F2FS_I(dn->inode)->i_compr_blocks);

	if (IS_INODE(dn->node_page) && f2fs_has_extra_attr(dn->inode))
		base = get_extra_isize(dn->inode);

	raw_node = F2FS_NODE(dn->node_page);
	addr = blkaddr_in_node(raw_node) + base + ofs;

	/* Assumption: truncateion starts with cluster */
	for (; count > 0; count--, addr++, dn->ofs_in_node++, cluster_index++) {
		block_t blkaddr = le32_to_cpu(*addr);

		if (f2fs_compressed_file(dn->inode) &&
					!(cluster_index & (cluster_size - 1))) {
			if (compressed_cluster)
				f2fs_i_compr_blocks_update(dn->inode,
							valid_blocks, false);
			compressed_cluster = (blkaddr == COMPRESS_ADDR);
			valid_blocks = 0;
		}

		if (blkaddr == NULL_ADDR)
			continue;

		dn->data_blkaddr = NULL_ADDR;
		f2fs_set_data_blkaddr(dn);

		if (__is_valid_data_blkaddr(blkaddr)) {
			if (!f2fs_is_valid_blkaddr(sbi, blkaddr,
					DATA_GENERIC_ENHANCE))
				continue;
			if (compressed_cluster)
				valid_blocks++;
		}

		if (dn->ofs_in_node == 0 && IS_INODE(dn->node_page))
			clear_inode_flag(dn->inode, FI_FIRST_BLOCK_WRITTEN);

		f2fs_invalidate_blocks(sbi, blkaddr);

		if (!released || blkaddr != COMPRESS_ADDR)
			nr_free++;
	}

	if (compressed_cluster)
		f2fs_i_compr_blocks_update(dn->inode, valid_blocks, false);

	if (nr_free) {
		pgoff_t fofs;
		/*
		 * once we invalidate valid blkaddr in range [ofs, ofs + count],
		 * we will invalidate all blkaddr in the whole range.
		 */
		fofs = f2fs_start_bidx_of_node(ofs_of_node(dn->node_page),
							dn->inode) + ofs;
		f2fs_update_extent_cache_range(dn, fofs, 0, len);
		dec_valid_block_count(sbi, dn->inode, nr_free);
	}
	dn->ofs_in_node = ofs;

	f2fs_update_time(sbi, REQ_TIME);
	trace_f2fs_truncate_data_blocks_range(dn->inode, dn->nid,
					 dn->ofs_in_node, nr_free);
}

void f2fs_truncate_data_blocks(struct dnode_of_data *dn)
{
	f2fs_truncate_data_blocks_range(dn, ADDRS_PER_BLOCK(dn->inode));
}

static int truncate_partial_data_page(struct inode *inode, u64 from,
								bool cache_only)
{
	loff_t offset = from & (PAGE_SIZE - 1);
	pgoff_t index = from >> PAGE_SHIFT;
	struct address_space *mapping = inode->i_mapping;
	struct page *page;

	if (!offset && !cache_only)
		return 0;

	if (cache_only) {
		page = find_lock_page(mapping, index);
		if (page && PageUptodate(page))
			goto truncate_out;
		f2fs_put_page(page, 1);
		return 0;
	}

	page = f2fs_get_lock_data_page(inode, index, true);
	if (IS_ERR(page))
		return PTR_ERR(page) == -ENOENT ? 0 : PTR_ERR(page);
truncate_out:
	f2fs_wait_on_page_writeback(page, DATA, true, true);
	zero_user(page, offset, PAGE_SIZE - offset);

	/* An encrypted inode should have a key and truncate the last page. */
	f2fs_bug_on(F2FS_I_SB(inode), cache_only && IS_ENCRYPTED(inode));
	if (!cache_only)
		set_page_dirty(page);
	f2fs_put_page(page, 1);
	return 0;
}

int f2fs_do_truncate_blocks(struct inode *inode, u64 from, bool lock)
{
	struct f2fs_sb_info *sbi = F2FS_I_SB(inode);
	struct dnode_of_data dn;
	pgoff_t free_from;
	int count = 0, err = 0;
	struct page *ipage;
	bool truncate_page = false;

	trace_f2fs_truncate_blocks_enter(inode, from);

	free_from = (pgoff_t)F2FS_BLK_ALIGN(from);

	if (free_from >= max_file_blocks(inode))
		goto free_partial;

	if (lock)
		f2fs_lock_op(sbi);

	ipage = f2fs_get_node_page(sbi, inode->i_ino);
	if (IS_ERR(ipage)) {
		err = PTR_ERR(ipage);
		goto out;
	}

	if (f2fs_has_inline_data(inode)) {
		f2fs_truncate_inline_inode(inode, ipage, from);
		f2fs_put_page(ipage, 1);
		truncate_page = true;
		goto out;
	}

	set_new_dnode(&dn, inode, ipage, NULL, 0);
	err = f2fs_get_dnode_of_data(&dn, free_from, LOOKUP_NODE_RA);
	if (err) {
		if (err == -ENOENT)
			goto free_next;
		goto out;
	}

	count = ADDRS_PER_PAGE(dn.node_page, inode);

	count -= dn.ofs_in_node;
	f2fs_bug_on(sbi, count < 0);

	if (dn.ofs_in_node || IS_INODE(dn.node_page)) {
		f2fs_truncate_data_blocks_range(&dn, count);
		free_from += count;
	}

	f2fs_put_dnode(&dn);
free_next:
	err = f2fs_truncate_inode_blocks(inode, free_from);
out:
	if (lock)
		f2fs_unlock_op(sbi);
free_partial:
	/* lastly zero out the first data page */
	if (!err)
		err = truncate_partial_data_page(inode, from, truncate_page);

	trace_f2fs_truncate_blocks_exit(inode, err);
	return err;
}

int f2fs_truncate_blocks(struct inode *inode, u64 from, bool lock)
{
	u64 free_from = from;
	int err;

#ifdef CONFIG_F2FS_FS_COMPRESSION
	/*
	 * for compressed file, only support cluster size
	 * aligned truncation.
	 */
	if (f2fs_compressed_file(inode))
		free_from = round_up(from,
				F2FS_I(inode)->i_cluster_size << PAGE_SHIFT);
#endif

	err = f2fs_do_truncate_blocks(inode, free_from, lock);
	if (err)
		return err;

#ifdef CONFIG_F2FS_FS_COMPRESSION
	/*
	 * For compressed file, after release compress blocks, don't allow write
	 * direct, but we should allow write direct after truncate to zero.
	 */
	if (f2fs_compressed_file(inode) && !free_from
			&& is_inode_flag_set(inode, FI_COMPRESS_RELEASED))
		clear_inode_flag(inode, FI_COMPRESS_RELEASED);

	if (from != free_from) {
		err = f2fs_truncate_partial_cluster(inode, from, lock);
		if (err)
			return err;
	}
#endif

	return 0;
}

int f2fs_truncate(struct inode *inode)
{
	int err;

	if (unlikely(f2fs_cp_error(F2FS_I_SB(inode))))
		return -EIO;

	if (!(S_ISREG(inode->i_mode) || S_ISDIR(inode->i_mode) ||
				S_ISLNK(inode->i_mode)))
		return 0;

	trace_f2fs_truncate(inode);

	if (time_to_inject(F2FS_I_SB(inode), FAULT_TRUNCATE)) {
		f2fs_show_injection_info(F2FS_I_SB(inode), FAULT_TRUNCATE);
		return -EIO;
	}

	err = f2fs_dquot_initialize(inode);
	if (err)
		return err;

	/* we should check inline_data size */
	if (!f2fs_may_inline_data(inode)) {
		err = f2fs_convert_inline_inode(inode);
		if (err)
			return err;
	}

	err = f2fs_truncate_blocks(inode, i_size_read(inode), true);
	if (err)
		return err;

	inode->i_mtime = inode->i_ctime = current_time(inode);
	f2fs_mark_inode_dirty_sync(inode, false);
	return 0;
}

int f2fs_getattr(const struct path *path, struct kstat *stat,
		 u32 request_mask, unsigned int query_flags)
{
	struct inode *inode = d_inode(path->dentry);
	struct f2fs_inode_info *fi = F2FS_I(inode);
	struct f2fs_inode *ri = NULL;
	unsigned int flags;

	if (f2fs_has_extra_attr(inode) &&
			f2fs_sb_has_inode_crtime(F2FS_I_SB(inode)) &&
			F2FS_FITS_IN_INODE(ri, fi->i_extra_isize, i_crtime)) {
		stat->result_mask |= STATX_BTIME;
		stat->btime.tv_sec = fi->i_crtime.tv_sec;
		stat->btime.tv_nsec = fi->i_crtime.tv_nsec;
	}

	flags = fi->i_flags;
	if (flags & F2FS_COMPR_FL)
		stat->attributes |= STATX_ATTR_COMPRESSED;
	if (flags & F2FS_APPEND_FL)
		stat->attributes |= STATX_ATTR_APPEND;
	if (IS_ENCRYPTED(inode))
		stat->attributes |= STATX_ATTR_ENCRYPTED;
	if (flags & F2FS_IMMUTABLE_FL)
		stat->attributes |= STATX_ATTR_IMMUTABLE;
	if (flags & F2FS_NODUMP_FL)
		stat->attributes |= STATX_ATTR_NODUMP;
	if (IS_VERITY(inode))
		stat->attributes |= STATX_ATTR_VERITY;

	stat->attributes_mask |= (STATX_ATTR_COMPRESSED |
				  STATX_ATTR_APPEND |
				  STATX_ATTR_ENCRYPTED |
				  STATX_ATTR_IMMUTABLE |
				  STATX_ATTR_NODUMP |
				  STATX_ATTR_VERITY);

	generic_fillattr(inode, stat);

	/* we need to show initial sectors used for inline_data/dentries */
	if ((S_ISREG(inode->i_mode) && f2fs_has_inline_data(inode)) ||
					f2fs_has_inline_dentry(inode))
		stat->blocks += (stat->size + 511) >> 9;

	return 0;
}

#ifdef CONFIG_F2FS_FS_POSIX_ACL
static void __setattr_copy(struct inode *inode, const struct iattr *attr)
{
	unsigned int ia_valid = attr->ia_valid;

	if (ia_valid & ATTR_UID)
		inode->i_uid = attr->ia_uid;
	if (ia_valid & ATTR_GID)
		inode->i_gid = attr->ia_gid;
	if (ia_valid & ATTR_ATIME)
		inode->i_atime = timespec64_trunc(attr->ia_atime,
						  inode->i_sb->s_time_gran);
	if (ia_valid & ATTR_MTIME)
		inode->i_mtime = timespec64_trunc(attr->ia_mtime,
						  inode->i_sb->s_time_gran);
	if (ia_valid & ATTR_CTIME)
		inode->i_ctime = timespec64_trunc(attr->ia_ctime,
						  inode->i_sb->s_time_gran);
	if (ia_valid & ATTR_MODE) {
		umode_t mode = attr->ia_mode;

		if (!in_group_p(inode->i_gid) &&
			!capable_wrt_inode_uidgid(inode, CAP_FSETID))
			mode &= ~S_ISGID;
		set_acl_inode(inode, mode);
	}
}
#else
#define __setattr_copy setattr_copy
#endif

int f2fs_setattr(struct dentry *dentry, struct iattr *attr)
{
	struct inode *inode = d_inode(dentry);
	int err;

	if (unlikely(f2fs_cp_error(F2FS_I_SB(inode))))
		return -EIO;

	if (unlikely(IS_IMMUTABLE(inode)))
		return -EPERM;

	if (unlikely(IS_APPEND(inode) &&
			(attr->ia_valid & (ATTR_MODE | ATTR_UID |
				  ATTR_GID | ATTR_TIMES_SET))))
		return -EPERM;

	if ((attr->ia_valid & ATTR_SIZE) &&
		!f2fs_is_compress_backend_ready(inode))
		return -EOPNOTSUPP;

	err = setattr_prepare(dentry, attr);
	if (err)
		return err;

	err = fscrypt_prepare_setattr(dentry, attr);
	if (err)
		return err;

	err = fsverity_prepare_setattr(dentry, attr);
	if (err)
		return err;

	if (is_quota_modification(inode, attr)) {
		err = f2fs_dquot_initialize(inode);
		if (err)
			return err;
	}
	if ((attr->ia_valid & ATTR_UID &&
		!uid_eq(attr->ia_uid, inode->i_uid)) ||
		(attr->ia_valid & ATTR_GID &&
		!gid_eq(attr->ia_gid, inode->i_gid))) {
		f2fs_lock_op(F2FS_I_SB(inode));
		err = dquot_transfer(inode, attr);
		if (err) {
			set_sbi_flag(F2FS_I_SB(inode),
					SBI_QUOTA_NEED_REPAIR);
			f2fs_unlock_op(F2FS_I_SB(inode));
			return err;
		}
		/*
		 * update uid/gid under lock_op(), so that dquot and inode can
		 * be updated atomically.
		 */
		if (attr->ia_valid & ATTR_UID)
			inode->i_uid = attr->ia_uid;
		if (attr->ia_valid & ATTR_GID)
			inode->i_gid = attr->ia_gid;
		f2fs_mark_inode_dirty_sync(inode, true);
		f2fs_unlock_op(F2FS_I_SB(inode));
	}

	if (attr->ia_valid & ATTR_SIZE) {
		loff_t old_size = i_size_read(inode);

		if (attr->ia_size > MAX_INLINE_DATA(inode)) {
			/*
			 * should convert inline inode before i_size_write to
			 * keep smaller than inline_data size with inline flag.
			 */
			err = f2fs_convert_inline_inode(inode);
			if (err)
				return err;
		}

		f2fs_down_write(&F2FS_I(inode)->i_gc_rwsem[WRITE]);
		f2fs_down_write(&F2FS_I(inode)->i_mmap_sem);

		truncate_setsize(inode, attr->ia_size);

		if (attr->ia_size <= old_size)
			err = f2fs_truncate(inode);
		/*
		 * do not trim all blocks after i_size if target size is
		 * larger than i_size.
		 */
		f2fs_up_write(&F2FS_I(inode)->i_mmap_sem);
		f2fs_up_write(&F2FS_I(inode)->i_gc_rwsem[WRITE]);
		if (err)
			return err;

		spin_lock(&F2FS_I(inode)->i_size_lock);
		inode->i_mtime = inode->i_ctime = current_time(inode);
		F2FS_I(inode)->last_disk_size = i_size_read(inode);
		spin_unlock(&F2FS_I(inode)->i_size_lock);
	}

	__setattr_copy(inode, attr);

	if (attr->ia_valid & ATTR_MODE) {
		err = posix_acl_chmod(inode, f2fs_get_inode_mode(inode));

		if (is_inode_flag_set(inode, FI_ACL_MODE)) {
			if (!err)
				inode->i_mode = F2FS_I(inode)->i_acl_mode;
			clear_inode_flag(inode, FI_ACL_MODE);
		}
	}

	/* file size may changed here */
	f2fs_mark_inode_dirty_sync(inode, true);

	/* inode change will produce dirty node pages flushed by checkpoint */
	f2fs_balance_fs(F2FS_I_SB(inode), true);

	return err;
}

const struct inode_operations f2fs_file_inode_operations = {
	.getattr	= f2fs_getattr,
	.setattr	= f2fs_setattr,
	.get_acl	= f2fs_get_acl,
	.set_acl	= f2fs_set_acl,
	.listxattr	= f2fs_listxattr,
	.fiemap		= f2fs_fiemap,
};

static int fill_zero(struct inode *inode, pgoff_t index,
					loff_t start, loff_t len)
{
	struct f2fs_sb_info *sbi = F2FS_I_SB(inode);
	struct page *page;

	if (!len)
		return 0;

	f2fs_balance_fs(sbi, true);

	f2fs_lock_op(sbi);
	page = f2fs_get_new_data_page(inode, NULL, index, false);
	f2fs_unlock_op(sbi);

	if (IS_ERR(page))
		return PTR_ERR(page);

	f2fs_wait_on_page_writeback(page, DATA, true, true);
	zero_user(page, start, len);
	set_page_dirty(page);
	f2fs_put_page(page, 1);
	return 0;
}

int f2fs_truncate_hole(struct inode *inode, pgoff_t pg_start, pgoff_t pg_end)
{
	int err;

	while (pg_start < pg_end) {
		struct dnode_of_data dn;
		pgoff_t end_offset, count;

		set_new_dnode(&dn, inode, NULL, NULL, 0);
		err = f2fs_get_dnode_of_data(&dn, pg_start, LOOKUP_NODE);
		if (err) {
			if (err == -ENOENT) {
				pg_start = f2fs_get_next_page_offset(&dn,
								pg_start);
				continue;
			}
			return err;
		}

		end_offset = ADDRS_PER_PAGE(dn.node_page, inode);
		count = min(end_offset - dn.ofs_in_node, pg_end - pg_start);

		f2fs_bug_on(F2FS_I_SB(inode), count == 0 || count > end_offset);

		f2fs_truncate_data_blocks_range(&dn, count);
		f2fs_put_dnode(&dn);

		pg_start += count;
	}
	return 0;
}

static int punch_hole(struct inode *inode, loff_t offset, loff_t len)
{
	pgoff_t pg_start, pg_end;
	loff_t off_start, off_end;
	int ret;

	ret = f2fs_convert_inline_inode(inode);
	if (ret)
		return ret;

	pg_start = ((unsigned long long) offset) >> PAGE_SHIFT;
	pg_end = ((unsigned long long) offset + len) >> PAGE_SHIFT;

	off_start = offset & (PAGE_SIZE - 1);
	off_end = (offset + len) & (PAGE_SIZE - 1);

	if (pg_start == pg_end) {
		ret = fill_zero(inode, pg_start, off_start,
						off_end - off_start);
		if (ret)
			return ret;
	} else {
		if (off_start) {
			ret = fill_zero(inode, pg_start++, off_start,
						PAGE_SIZE - off_start);
			if (ret)
				return ret;
		}
		if (off_end) {
			ret = fill_zero(inode, pg_end, 0, off_end);
			if (ret)
				return ret;
		}

		if (pg_start < pg_end) {
			loff_t blk_start, blk_end;
			struct f2fs_sb_info *sbi = F2FS_I_SB(inode);

			f2fs_balance_fs(sbi, true);

			blk_start = (loff_t)pg_start << PAGE_SHIFT;
			blk_end = (loff_t)pg_end << PAGE_SHIFT;

			f2fs_down_write(&F2FS_I(inode)->i_gc_rwsem[WRITE]);
			f2fs_down_write(&F2FS_I(inode)->i_mmap_sem);

			truncate_pagecache_range(inode, blk_start, blk_end - 1);

			f2fs_lock_op(sbi);
			ret = f2fs_truncate_hole(inode, pg_start, pg_end);
			f2fs_unlock_op(sbi);

			f2fs_up_write(&F2FS_I(inode)->i_mmap_sem);
			f2fs_up_write(&F2FS_I(inode)->i_gc_rwsem[WRITE]);
		}
	}

	return ret;
}

static int __read_out_blkaddrs(struct inode *inode, block_t *blkaddr,
				int *do_replace, pgoff_t off, pgoff_t len)
{
	struct f2fs_sb_info *sbi = F2FS_I_SB(inode);
	struct dnode_of_data dn;
	int ret, done, i;

next_dnode:
	set_new_dnode(&dn, inode, NULL, NULL, 0);
	ret = f2fs_get_dnode_of_data(&dn, off, LOOKUP_NODE_RA);
	if (ret && ret != -ENOENT) {
		return ret;
	} else if (ret == -ENOENT) {
		if (dn.max_level == 0)
			return -ENOENT;
		done = min((pgoff_t)ADDRS_PER_BLOCK(inode) -
						dn.ofs_in_node, len);
		blkaddr += done;
		do_replace += done;
		goto next;
	}

	done = min((pgoff_t)ADDRS_PER_PAGE(dn.node_page, inode) -
							dn.ofs_in_node, len);
	for (i = 0; i < done; i++, blkaddr++, do_replace++, dn.ofs_in_node++) {
		*blkaddr = f2fs_data_blkaddr(&dn);

		if (__is_valid_data_blkaddr(*blkaddr) &&
			!f2fs_is_valid_blkaddr(sbi, *blkaddr,
					DATA_GENERIC_ENHANCE)) {
			f2fs_put_dnode(&dn);
			return -EFSCORRUPTED;
		}

		if (!f2fs_is_checkpointed_data(sbi, *blkaddr)) {

			if (f2fs_lfs_mode(sbi)) {
				f2fs_put_dnode(&dn);
				return -EOPNOTSUPP;
			}

			/* do not invalidate this block address */
			f2fs_update_data_blkaddr(&dn, NULL_ADDR);
			*do_replace = 1;
		}
	}
	f2fs_put_dnode(&dn);
next:
	len -= done;
	off += done;
	if (len)
		goto next_dnode;
	return 0;
}

static int __roll_back_blkaddrs(struct inode *inode, block_t *blkaddr,
				int *do_replace, pgoff_t off, int len)
{
	struct f2fs_sb_info *sbi = F2FS_I_SB(inode);
	struct dnode_of_data dn;
	int ret, i;

	for (i = 0; i < len; i++, do_replace++, blkaddr++) {
		if (*do_replace == 0)
			continue;

		set_new_dnode(&dn, inode, NULL, NULL, 0);
		ret = f2fs_get_dnode_of_data(&dn, off + i, LOOKUP_NODE_RA);
		if (ret) {
			dec_valid_block_count(sbi, inode, 1);
			f2fs_invalidate_blocks(sbi, *blkaddr);
		} else {
			f2fs_update_data_blkaddr(&dn, *blkaddr);
		}
		f2fs_put_dnode(&dn);
	}
	return 0;
}

static int __clone_blkaddrs(struct inode *src_inode, struct inode *dst_inode,
			block_t *blkaddr, int *do_replace,
			pgoff_t src, pgoff_t dst, pgoff_t len, bool full)
{
	struct f2fs_sb_info *sbi = F2FS_I_SB(src_inode);
	pgoff_t i = 0;
	int ret;

	while (i < len) {
		if (blkaddr[i] == NULL_ADDR && !full) {
			i++;
			continue;
		}

		if (do_replace[i] || blkaddr[i] == NULL_ADDR) {
			struct dnode_of_data dn;
			struct node_info ni;
			size_t new_size;
			pgoff_t ilen;

			set_new_dnode(&dn, dst_inode, NULL, NULL, 0);
			ret = f2fs_get_dnode_of_data(&dn, dst + i, ALLOC_NODE);
			if (ret)
				return ret;

			ret = f2fs_get_node_info(sbi, dn.nid, &ni, false);
			if (ret) {
				f2fs_put_dnode(&dn);
				return ret;
			}

			ilen = min((pgoff_t)
				ADDRS_PER_PAGE(dn.node_page, dst_inode) -
						dn.ofs_in_node, len - i);
			do {
				dn.data_blkaddr = f2fs_data_blkaddr(&dn);
				f2fs_truncate_data_blocks_range(&dn, 1);

				if (do_replace[i]) {
					f2fs_i_blocks_write(src_inode,
							1, false, false);
					f2fs_i_blocks_write(dst_inode,
							1, true, false);
					f2fs_replace_block(sbi, &dn, dn.data_blkaddr,
					blkaddr[i], ni.version, true, false);

					do_replace[i] = 0;
				}
				dn.ofs_in_node++;
				i++;
				new_size = (loff_t)(dst + i) << PAGE_SHIFT;
				if (dst_inode->i_size < new_size)
					f2fs_i_size_write(dst_inode, new_size);
			} while (--ilen && (do_replace[i] || blkaddr[i] == NULL_ADDR));

			f2fs_put_dnode(&dn);
		} else {
			struct page *psrc, *pdst;

			psrc = f2fs_get_lock_data_page(src_inode,
							src + i, true);
			if (IS_ERR(psrc))
				return PTR_ERR(psrc);
			pdst = f2fs_get_new_data_page(dst_inode, NULL, dst + i,
								true);
			if (IS_ERR(pdst)) {
				f2fs_put_page(psrc, 1);
				return PTR_ERR(pdst);
			}
			f2fs_copy_page(psrc, pdst);
			set_page_dirty(pdst);
			f2fs_put_page(pdst, 1);
			f2fs_put_page(psrc, 1);

			ret = f2fs_truncate_hole(src_inode,
						src + i, src + i + 1);
			if (ret)
				return ret;
			i++;
		}
	}
	return 0;
}

static int __exchange_data_block(struct inode *src_inode,
			struct inode *dst_inode, pgoff_t src, pgoff_t dst,
			pgoff_t len, bool full)
{
	block_t *src_blkaddr;
	int *do_replace;
	pgoff_t olen;
	int ret;

	while (len) {
		olen = min((pgoff_t)4 * ADDRS_PER_BLOCK(src_inode), len);

		src_blkaddr = f2fs_kvzalloc(F2FS_I_SB(src_inode),
					array_size(olen, sizeof(block_t)),
					GFP_NOFS);
		if (!src_blkaddr)
			return -ENOMEM;

		do_replace = f2fs_kvzalloc(F2FS_I_SB(src_inode),
					array_size(olen, sizeof(int)),
					GFP_NOFS);
		if (!do_replace) {
			kvfree(src_blkaddr);
			return -ENOMEM;
		}

		ret = __read_out_blkaddrs(src_inode, src_blkaddr,
					do_replace, src, olen);
		if (ret)
			goto roll_back;

		ret = __clone_blkaddrs(src_inode, dst_inode, src_blkaddr,
					do_replace, src, dst, olen, full);
		if (ret)
			goto roll_back;

		src += olen;
		dst += olen;
		len -= olen;

		kvfree(src_blkaddr);
		kvfree(do_replace);
	}
	return 0;

roll_back:
	__roll_back_blkaddrs(src_inode, src_blkaddr, do_replace, src, olen);
	kvfree(src_blkaddr);
	kvfree(do_replace);
	return ret;
}

static int f2fs_do_collapse(struct inode *inode, loff_t offset, loff_t len)
{
	struct f2fs_sb_info *sbi = F2FS_I_SB(inode);
	pgoff_t nrpages = DIV_ROUND_UP(i_size_read(inode), PAGE_SIZE);
	pgoff_t start = offset >> PAGE_SHIFT;
	pgoff_t end = (offset + len) >> PAGE_SHIFT;
	int ret;

	f2fs_balance_fs(sbi, true);

	/* avoid gc operation during block exchange */
	f2fs_down_write(&F2FS_I(inode)->i_gc_rwsem[WRITE]);
	f2fs_down_write(&F2FS_I(inode)->i_mmap_sem);

	f2fs_lock_op(sbi);
	f2fs_drop_extent_tree(inode);
	truncate_pagecache(inode, offset);
	ret = __exchange_data_block(inode, inode, end, start, nrpages - end, true);
	f2fs_unlock_op(sbi);

	f2fs_up_write(&F2FS_I(inode)->i_mmap_sem);
	f2fs_up_write(&F2FS_I(inode)->i_gc_rwsem[WRITE]);
	return ret;
}

static int f2fs_collapse_range(struct inode *inode, loff_t offset, loff_t len)
{
	loff_t new_size;
	int ret;

	if (offset + len >= i_size_read(inode))
		return -EINVAL;

	/* collapse range should be aligned to block size of f2fs. */
	if (offset & (F2FS_BLKSIZE - 1) || len & (F2FS_BLKSIZE - 1))
		return -EINVAL;

	ret = f2fs_convert_inline_inode(inode);
	if (ret)
		return ret;

	/* write out all dirty pages from offset */
	ret = filemap_write_and_wait_range(inode->i_mapping, offset, LLONG_MAX);
	if (ret)
		return ret;

	ret = f2fs_do_collapse(inode, offset, len);
	if (ret)
		return ret;

	/* write out all moved pages, if possible */
	f2fs_down_write(&F2FS_I(inode)->i_mmap_sem);
	filemap_write_and_wait_range(inode->i_mapping, offset, LLONG_MAX);
	truncate_pagecache(inode, offset);

	new_size = i_size_read(inode) - len;
	ret = f2fs_truncate_blocks(inode, new_size, true);
	f2fs_up_write(&F2FS_I(inode)->i_mmap_sem);
	if (!ret)
		f2fs_i_size_write(inode, new_size);
	return ret;
}

static int f2fs_do_zero_range(struct dnode_of_data *dn, pgoff_t start,
								pgoff_t end)
{
	struct f2fs_sb_info *sbi = F2FS_I_SB(dn->inode);
	pgoff_t index = start;
	unsigned int ofs_in_node = dn->ofs_in_node;
	blkcnt_t count = 0;
	int ret;

	for (; index < end; index++, dn->ofs_in_node++) {
		if (f2fs_data_blkaddr(dn) == NULL_ADDR)
			count++;
	}

	dn->ofs_in_node = ofs_in_node;
	ret = f2fs_reserve_new_blocks(dn, count);
	if (ret)
		return ret;

	dn->ofs_in_node = ofs_in_node;
	for (index = start; index < end; index++, dn->ofs_in_node++) {
		dn->data_blkaddr = f2fs_data_blkaddr(dn);
		/*
		 * f2fs_reserve_new_blocks will not guarantee entire block
		 * allocation.
		 */
		if (dn->data_blkaddr == NULL_ADDR) {
			ret = -ENOSPC;
			break;
		}

		if (dn->data_blkaddr == NEW_ADDR)
			continue;

		if (!f2fs_is_valid_blkaddr(sbi, dn->data_blkaddr,
					DATA_GENERIC_ENHANCE)) {
			ret = -EFSCORRUPTED;
			break;
		}

		f2fs_invalidate_blocks(sbi, dn->data_blkaddr);
		dn->data_blkaddr = NEW_ADDR;
		f2fs_set_data_blkaddr(dn);
	}

	f2fs_update_extent_cache_range(dn, start, 0, index - start);

	return ret;
}

static int f2fs_zero_range(struct inode *inode, loff_t offset, loff_t len,
								int mode)
{
	struct f2fs_sb_info *sbi = F2FS_I_SB(inode);
	struct address_space *mapping = inode->i_mapping;
	pgoff_t index, pg_start, pg_end;
	loff_t new_size = i_size_read(inode);
	loff_t off_start, off_end;
	int ret = 0;

	ret = inode_newsize_ok(inode, (len + offset));
	if (ret)
		return ret;

	ret = f2fs_convert_inline_inode(inode);
	if (ret)
		return ret;

	ret = filemap_write_and_wait_range(mapping, offset, offset + len - 1);
	if (ret)
		return ret;

	pg_start = ((unsigned long long) offset) >> PAGE_SHIFT;
	pg_end = ((unsigned long long) offset + len) >> PAGE_SHIFT;

	off_start = offset & (PAGE_SIZE - 1);
	off_end = (offset + len) & (PAGE_SIZE - 1);

	if (pg_start == pg_end) {
		ret = fill_zero(inode, pg_start, off_start,
						off_end - off_start);
		if (ret)
			return ret;

		new_size = max_t(loff_t, new_size, offset + len);
	} else {
		if (off_start) {
			ret = fill_zero(inode, pg_start++, off_start,
						PAGE_SIZE - off_start);
			if (ret)
				return ret;

			new_size = max_t(loff_t, new_size,
					(loff_t)pg_start << PAGE_SHIFT);
		}

		for (index = pg_start; index < pg_end;) {
			struct dnode_of_data dn;
			unsigned int end_offset;
			pgoff_t end;

			f2fs_down_write(&F2FS_I(inode)->i_gc_rwsem[WRITE]);
			f2fs_down_write(&F2FS_I(inode)->i_mmap_sem);

			truncate_pagecache_range(inode,
				(loff_t)index << PAGE_SHIFT,
				((loff_t)pg_end << PAGE_SHIFT) - 1);

			f2fs_lock_op(sbi);

			set_new_dnode(&dn, inode, NULL, NULL, 0);
			ret = f2fs_get_dnode_of_data(&dn, index, ALLOC_NODE);
			if (ret) {
				f2fs_unlock_op(sbi);
				f2fs_up_write(&F2FS_I(inode)->i_mmap_sem);
				f2fs_up_write(&F2FS_I(inode)->i_gc_rwsem[WRITE]);
				goto out;
			}

			end_offset = ADDRS_PER_PAGE(dn.node_page, inode);
			end = min(pg_end, end_offset - dn.ofs_in_node + index);

			ret = f2fs_do_zero_range(&dn, index, end);
			f2fs_put_dnode(&dn);

			f2fs_unlock_op(sbi);
			f2fs_up_write(&F2FS_I(inode)->i_mmap_sem);
			f2fs_up_write(&F2FS_I(inode)->i_gc_rwsem[WRITE]);

			f2fs_balance_fs(sbi, dn.node_changed);

			if (ret)
				goto out;

			index = end;
			new_size = max_t(loff_t, new_size,
					(loff_t)index << PAGE_SHIFT);
		}

		if (off_end) {
			ret = fill_zero(inode, pg_end, 0, off_end);
			if (ret)
				goto out;

			new_size = max_t(loff_t, new_size, offset + len);
		}
	}

out:
	if (new_size > i_size_read(inode)) {
		if (mode & FALLOC_FL_KEEP_SIZE)
			file_set_keep_isize(inode);
		else
			f2fs_i_size_write(inode, new_size);
	}
	return ret;
}

static int f2fs_insert_range(struct inode *inode, loff_t offset, loff_t len)
{
	struct f2fs_sb_info *sbi = F2FS_I_SB(inode);
	pgoff_t nr, pg_start, pg_end, delta, idx;
	loff_t new_size;
	int ret = 0;

	new_size = i_size_read(inode) + len;
	ret = inode_newsize_ok(inode, new_size);
	if (ret)
		return ret;

	if (offset >= i_size_read(inode))
		return -EINVAL;

	/* insert range should be aligned to block size of f2fs. */
	if (offset & (F2FS_BLKSIZE - 1) || len & (F2FS_BLKSIZE - 1))
		return -EINVAL;

	ret = f2fs_convert_inline_inode(inode);
	if (ret)
		return ret;

	f2fs_balance_fs(sbi, true);

	f2fs_down_write(&F2FS_I(inode)->i_mmap_sem);
	ret = f2fs_truncate_blocks(inode, i_size_read(inode), true);
	f2fs_up_write(&F2FS_I(inode)->i_mmap_sem);
	if (ret)
		return ret;

	/* write out all dirty pages from offset */
	ret = filemap_write_and_wait_range(inode->i_mapping, offset, LLONG_MAX);
	if (ret)
		return ret;

	pg_start = offset >> PAGE_SHIFT;
	pg_end = (offset + len) >> PAGE_SHIFT;
	delta = pg_end - pg_start;
	idx = DIV_ROUND_UP(i_size_read(inode), PAGE_SIZE);

	/* avoid gc operation during block exchange */
	f2fs_down_write(&F2FS_I(inode)->i_gc_rwsem[WRITE]);
	f2fs_down_write(&F2FS_I(inode)->i_mmap_sem);
	truncate_pagecache(inode, offset);

	while (!ret && idx > pg_start) {
		nr = idx - pg_start;
		if (nr > delta)
			nr = delta;
		idx -= nr;

		f2fs_lock_op(sbi);
		f2fs_drop_extent_tree(inode);

		ret = __exchange_data_block(inode, inode, idx,
					idx + delta, nr, false);
		f2fs_unlock_op(sbi);
	}
	f2fs_up_write(&F2FS_I(inode)->i_mmap_sem);
	f2fs_up_write(&F2FS_I(inode)->i_gc_rwsem[WRITE]);

	/* write out all moved pages, if possible */
	f2fs_down_write(&F2FS_I(inode)->i_mmap_sem);
	filemap_write_and_wait_range(inode->i_mapping, offset, LLONG_MAX);
	truncate_pagecache(inode, offset);
	f2fs_up_write(&F2FS_I(inode)->i_mmap_sem);

	if (!ret)
		f2fs_i_size_write(inode, new_size);
	return ret;
}

static int expand_inode_data(struct inode *inode, loff_t offset,
					loff_t len, int mode)
{
	struct f2fs_sb_info *sbi = F2FS_I_SB(inode);
	struct f2fs_map_blocks map = { .m_next_pgofs = NULL,
			.m_next_extent = NULL, .m_seg_type = NO_CHECK_TYPE,
			.m_may_create = true };
	struct f2fs_gc_control gc_control = { .victim_segno = NULL_SEGNO,
			.init_gc_type = FG_GC,
			.should_migrate_blocks = false,
			.err_gc_skipped = true,
			.nr_free_secs = 0 };
	pgoff_t pg_start, pg_end;
	loff_t new_size = i_size_read(inode);
	loff_t off_end;
	block_t expanded = 0;
	int err;

	err = inode_newsize_ok(inode, (len + offset));
	if (err)
		return err;

	err = f2fs_convert_inline_inode(inode);
	if (err)
		return err;

	f2fs_balance_fs(sbi, true);

	pg_start = ((unsigned long long)offset) >> PAGE_SHIFT;
	pg_end = ((unsigned long long)offset + len) >> PAGE_SHIFT;
	off_end = (offset + len) & (PAGE_SIZE - 1);

	map.m_lblk = pg_start;
	map.m_len = pg_end - pg_start;
	if (off_end)
		map.m_len++;

	if (!map.m_len)
		return 0;

	if (f2fs_is_pinned_file(inode)) {
		block_t sec_blks = CAP_BLKS_PER_SEC(sbi);
		block_t sec_len = roundup(map.m_len, sec_blks);

		map.m_len = sec_blks;
next_alloc:
		if (has_not_enough_free_secs(sbi, 0,
			GET_SEC_FROM_SEG(sbi, overprovision_segments(sbi)))) {
			f2fs_down_write(&sbi->gc_lock);
			err = f2fs_gc(sbi, &gc_control);
			if (err && err != -ENODATA)
				goto out_err;
		}

		f2fs_down_write(&sbi->pin_sem);

		f2fs_lock_op(sbi);
		f2fs_allocate_new_section(sbi, CURSEG_COLD_DATA_PINNED, false);
		f2fs_unlock_op(sbi);

		map.m_seg_type = CURSEG_COLD_DATA_PINNED;
		err = f2fs_map_blocks(inode, &map, 1, F2FS_GET_BLOCK_PRE_DIO);
		file_dont_truncate(inode);

		f2fs_up_write(&sbi->pin_sem);

		expanded += map.m_len;
		sec_len -= map.m_len;
		map.m_lblk += map.m_len;
		if (!err && sec_len)
			goto next_alloc;

		map.m_len = expanded;
	} else {
		err = f2fs_map_blocks(inode, &map, 1, F2FS_GET_BLOCK_PRE_AIO);
		expanded = map.m_len;
	}
out_err:
	if (err) {
		pgoff_t last_off;

		if (!expanded)
			return err;

		last_off = pg_start + expanded - 1;

		/* update new size to the failed position */
		new_size = (last_off == pg_end) ? offset + len :
					(loff_t)(last_off + 1) << PAGE_SHIFT;
	} else {
		new_size = ((loff_t)pg_end << PAGE_SHIFT) + off_end;
	}

	if (new_size > i_size_read(inode)) {
		if (mode & FALLOC_FL_KEEP_SIZE)
			file_set_keep_isize(inode);
		else
			f2fs_i_size_write(inode, new_size);
	}

	return err;
}

static long f2fs_fallocate(struct file *file, int mode,
				loff_t offset, loff_t len)
{
	struct inode *inode = file_inode(file);
	long ret = 0;

	if (unlikely(f2fs_cp_error(F2FS_I_SB(inode))))
		return -EIO;
	if (!f2fs_is_checkpoint_ready(F2FS_I_SB(inode)))
		return -ENOSPC;
	if (!f2fs_is_compress_backend_ready(inode))
		return -EOPNOTSUPP;

	/* f2fs only support ->fallocate for regular file */
	if (!S_ISREG(inode->i_mode))
		return -EINVAL;

	if (IS_ENCRYPTED(inode) &&
		(mode & (FALLOC_FL_COLLAPSE_RANGE | FALLOC_FL_INSERT_RANGE)))
		return -EOPNOTSUPP;

	/*
	 * Pinned file should not support partial trucation since the block
	 * can be used by applications.
	 */
	if ((f2fs_compressed_file(inode) || f2fs_is_pinned_file(inode)) &&
		(mode & (FALLOC_FL_PUNCH_HOLE | FALLOC_FL_COLLAPSE_RANGE |
			FALLOC_FL_ZERO_RANGE | FALLOC_FL_INSERT_RANGE)))
		return -EOPNOTSUPP;

	if (mode & ~(FALLOC_FL_KEEP_SIZE | FALLOC_FL_PUNCH_HOLE |
			FALLOC_FL_COLLAPSE_RANGE | FALLOC_FL_ZERO_RANGE |
			FALLOC_FL_INSERT_RANGE))
		return -EOPNOTSUPP;

	inode_lock(inode);

	if (mode & FALLOC_FL_PUNCH_HOLE) {
		if (offset >= inode->i_size)
			goto out;

		ret = punch_hole(inode, offset, len);
	} else if (mode & FALLOC_FL_COLLAPSE_RANGE) {
		ret = f2fs_collapse_range(inode, offset, len);
	} else if (mode & FALLOC_FL_ZERO_RANGE) {
		ret = f2fs_zero_range(inode, offset, len, mode);
	} else if (mode & FALLOC_FL_INSERT_RANGE) {
		ret = f2fs_insert_range(inode, offset, len);
	} else {
		ret = expand_inode_data(inode, offset, len, mode);
	}

	if (!ret) {
		inode->i_mtime = inode->i_ctime = current_time(inode);
		f2fs_mark_inode_dirty_sync(inode, false);
		f2fs_update_time(F2FS_I_SB(inode), REQ_TIME);
	}

out:
	inode_unlock(inode);

	trace_f2fs_fallocate(inode, mode, offset, len, ret);
	return ret;
}

static int f2fs_release_file(struct inode *inode, struct file *filp)
{
	/*
	 * f2fs_relase_file is called at every close calls. So we should
	 * not drop any inmemory pages by close called by other process.
	 */
	if (!(filp->f_mode & FMODE_WRITE) ||
			atomic_read(&inode->i_writecount) != 1)
		return 0;

	if (f2fs_is_atomic_file(inode))
		f2fs_abort_atomic_write(inode, true);
	return 0;
}

static int f2fs_file_flush(struct file *file, fl_owner_t id)
{
	struct inode *inode = file_inode(file);

	/*
	 * If the process doing a transaction is crashed, we should do
	 * roll-back. Otherwise, other reader/write can see corrupted database
	 * until all the writers close its file. Since this should be done
	 * before dropping file lock, it needs to do in ->flush.
	 */
	if (f2fs_is_atomic_file(inode) &&
			F2FS_I(inode)->atomic_write_task == current)
		f2fs_abort_atomic_write(inode, true);
	return 0;
}

static int f2fs_setflags_common(struct inode *inode, u32 iflags, u32 mask)
{
	struct f2fs_inode_info *fi = F2FS_I(inode);
	u32 masked_flags = fi->i_flags & mask;

	/* mask can be shrunk by flags_valid selector */
	iflags &= mask;

	/* Is it quota file? Do not allow user to mess with it */
	if (IS_NOQUOTA(inode))
		return -EPERM;

	if ((iflags ^ masked_flags) & F2FS_CASEFOLD_FL) {
		if (!f2fs_sb_has_casefold(F2FS_I_SB(inode)))
			return -EOPNOTSUPP;
		if (!f2fs_empty_dir(inode))
			return -ENOTEMPTY;
	}

	if (iflags & (F2FS_COMPR_FL | F2FS_NOCOMP_FL)) {
		if (!f2fs_sb_has_compression(F2FS_I_SB(inode)))
			return -EOPNOTSUPP;
		if ((iflags & F2FS_COMPR_FL) && (iflags & F2FS_NOCOMP_FL))
			return -EINVAL;
	}

	if ((iflags ^ masked_flags) & F2FS_COMPR_FL) {
		if (masked_flags & F2FS_COMPR_FL) {
			if (!f2fs_disable_compressed_file(inode))
				return -EINVAL;
		}
		if (iflags & F2FS_NOCOMP_FL)
			return -EINVAL;
		if (iflags & F2FS_COMPR_FL) {
			if (!f2fs_may_compress(inode))
				return -EINVAL;
			if (S_ISREG(inode->i_mode) && inode->i_size)
				return -EINVAL;

			set_compress_context(inode);
		}
	}
	if ((iflags ^ masked_flags) & F2FS_NOCOMP_FL) {
		if (masked_flags & F2FS_COMPR_FL)
			return -EINVAL;
	}

	fi->i_flags = iflags | (fi->i_flags & ~mask);
	f2fs_bug_on(F2FS_I_SB(inode), (fi->i_flags & F2FS_COMPR_FL) &&
					(fi->i_flags & F2FS_NOCOMP_FL));

	if (fi->i_flags & F2FS_PROJINHERIT_FL)
		set_inode_flag(inode, FI_PROJ_INHERIT);
	else
		clear_inode_flag(inode, FI_PROJ_INHERIT);

	inode->i_ctime = current_time(inode);
	f2fs_set_inode_flags(inode);
	f2fs_mark_inode_dirty_sync(inode, true);
	return 0;
}

/* FS_IOC_GETFLAGS and FS_IOC_SETFLAGS support */

/*
 * To make a new on-disk f2fs i_flag gettable via FS_IOC_GETFLAGS, add an entry
 * for it to f2fs_fsflags_map[], and add its FS_*_FL equivalent to
 * F2FS_GETTABLE_FS_FL.  To also make it settable via FS_IOC_SETFLAGS, also add
 * its FS_*_FL equivalent to F2FS_SETTABLE_FS_FL.
 */

static const struct {
	u32 iflag;
	u32 fsflag;
} f2fs_fsflags_map[] = {
	{ F2FS_COMPR_FL,	FS_COMPR_FL },
	{ F2FS_SYNC_FL,		FS_SYNC_FL },
	{ F2FS_IMMUTABLE_FL,	FS_IMMUTABLE_FL },
	{ F2FS_APPEND_FL,	FS_APPEND_FL },
	{ F2FS_NODUMP_FL,	FS_NODUMP_FL },
	{ F2FS_NOATIME_FL,	FS_NOATIME_FL },
	{ F2FS_NOCOMP_FL,	FS_NOCOMP_FL },
	{ F2FS_INDEX_FL,	FS_INDEX_FL },
	{ F2FS_DIRSYNC_FL,	FS_DIRSYNC_FL },
	{ F2FS_PROJINHERIT_FL,	FS_PROJINHERIT_FL },
	{ F2FS_CASEFOLD_FL,	FS_CASEFOLD_FL },
};

#define F2FS_GETTABLE_FS_FL (		\
		FS_COMPR_FL |		\
		FS_SYNC_FL |		\
		FS_IMMUTABLE_FL |	\
		FS_APPEND_FL |		\
		FS_NODUMP_FL |		\
		FS_NOATIME_FL |		\
		FS_NOCOMP_FL |		\
		FS_INDEX_FL |		\
		FS_DIRSYNC_FL |		\
		FS_PROJINHERIT_FL |	\
		FS_ENCRYPT_FL |		\
		FS_INLINE_DATA_FL |	\
		FS_NOCOW_FL |		\
		FS_VERITY_FL |		\
		FS_CASEFOLD_FL)

#define F2FS_SETTABLE_FS_FL (		\
		FS_COMPR_FL |		\
		FS_SYNC_FL |		\
		FS_IMMUTABLE_FL |	\
		FS_APPEND_FL |		\
		FS_NODUMP_FL |		\
		FS_NOATIME_FL |		\
		FS_NOCOMP_FL |		\
		FS_DIRSYNC_FL |		\
		FS_PROJINHERIT_FL |	\
		FS_CASEFOLD_FL)

/* Convert f2fs on-disk i_flags to FS_IOC_{GET,SET}FLAGS flags */
static inline u32 f2fs_iflags_to_fsflags(u32 iflags)
{
	u32 fsflags = 0;
	int i;

	for (i = 0; i < ARRAY_SIZE(f2fs_fsflags_map); i++)
		if (iflags & f2fs_fsflags_map[i].iflag)
			fsflags |= f2fs_fsflags_map[i].fsflag;

	return fsflags;
}

/* Convert FS_IOC_{GET,SET}FLAGS flags to f2fs on-disk i_flags */
static inline u32 f2fs_fsflags_to_iflags(u32 fsflags)
{
	u32 iflags = 0;
	int i;

	for (i = 0; i < ARRAY_SIZE(f2fs_fsflags_map); i++)
		if (fsflags & f2fs_fsflags_map[i].fsflag)
			iflags |= f2fs_fsflags_map[i].iflag;

	return iflags;
}

static int f2fs_ioc_getflags(struct file *filp, unsigned long arg)
{
	struct inode *inode = file_inode(filp);
	struct f2fs_inode_info *fi = F2FS_I(inode);
	u32 fsflags = f2fs_iflags_to_fsflags(fi->i_flags);

	if (IS_ENCRYPTED(inode))
		fsflags |= FS_ENCRYPT_FL;
	if (IS_VERITY(inode))
		fsflags |= FS_VERITY_FL;
	if (f2fs_has_inline_data(inode) || f2fs_has_inline_dentry(inode))
		fsflags |= FS_INLINE_DATA_FL;
	if (is_inode_flag_set(inode, FI_PIN_FILE))
		fsflags |= FS_NOCOW_FL;

	fsflags &= F2FS_GETTABLE_FS_FL;

	return put_user(fsflags, (int __user *)arg);
}

static int f2fs_ioc_setflags(struct file *filp, unsigned long arg)
{
	struct inode *inode = file_inode(filp);
	struct f2fs_inode_info *fi = F2FS_I(inode);
	u32 fsflags, old_fsflags;
	u32 iflags;
	int ret;

	if (!inode_owner_or_capable(inode))
		return -EACCES;

	if (get_user(fsflags, (int __user *)arg))
		return -EFAULT;

	if (fsflags & ~F2FS_GETTABLE_FS_FL)
		return -EOPNOTSUPP;
	fsflags &= F2FS_SETTABLE_FS_FL;

	iflags = f2fs_fsflags_to_iflags(fsflags);
	if (f2fs_mask_flags(inode->i_mode, iflags) != iflags)
		return -EOPNOTSUPP;

	ret = mnt_want_write_file(filp);
	if (ret)
		return ret;

	inode_lock(inode);

	old_fsflags = f2fs_iflags_to_fsflags(fi->i_flags);
	ret = vfs_ioc_setflags_prepare(inode, old_fsflags, fsflags);
	if (ret)
		goto out;

	ret = f2fs_setflags_common(inode, iflags,
			f2fs_fsflags_to_iflags(F2FS_SETTABLE_FS_FL));
out:
	inode_unlock(inode);
	mnt_drop_write_file(filp);
	return ret;
}

static int f2fs_ioc_getversion(struct file *filp, unsigned long arg)
{
	struct inode *inode = file_inode(filp);

	return put_user(inode->i_generation, (int __user *)arg);
}

static int f2fs_ioc_start_atomic_write(struct file *filp)
{
	struct inode *inode = file_inode(filp);
	struct f2fs_inode_info *fi = F2FS_I(inode);
	struct f2fs_sb_info *sbi = F2FS_I_SB(inode);
	struct inode *pinode;
	int ret;

	if (!inode_owner_or_capable(inode))
		return -EACCES;

	if (!S_ISREG(inode->i_mode))
		return -EINVAL;

	if (filp->f_flags & O_DIRECT)
		return -EINVAL;

	ret = mnt_want_write_file(filp);
	if (ret)
		return ret;

	inode_lock(inode);

	if (!f2fs_disable_compressed_file(inode)) {
		ret = -EINVAL;
		goto out;
	}

	if (f2fs_is_atomic_file(inode))
		goto out;

	ret = f2fs_convert_inline_inode(inode);
	if (ret)
		goto out;

	f2fs_down_write(&fi->i_gc_rwsem[WRITE]);

	/*
	 * Should wait end_io to count F2FS_WB_CP_DATA correctly by
	 * f2fs_is_atomic_file.
	 */
	if (get_dirty_pages(inode))
		f2fs_warn(sbi, "Unexpected flush for atomic writes: ino=%lu, npages=%u",
			  inode->i_ino, get_dirty_pages(inode));
	ret = filemap_write_and_wait_range(inode->i_mapping, 0, LLONG_MAX);
	if (ret) {
		f2fs_up_write(&fi->i_gc_rwsem[WRITE]);
		goto out;
	}

	/* Create a COW inode for atomic write */
	pinode = f2fs_iget(inode->i_sb, fi->i_pino);
	if (IS_ERR(pinode)) {
		f2fs_up_write(&fi->i_gc_rwsem[WRITE]);
		ret = PTR_ERR(pinode);
		goto out;
	}

	ret = f2fs_get_tmpfile(pinode, &fi->cow_inode);
	iput(pinode);
	if (ret) {
		f2fs_up_write(&fi->i_gc_rwsem[WRITE]);
		goto out;
	}
	f2fs_i_size_write(fi->cow_inode, i_size_read(inode));

	spin_lock(&sbi->inode_lock[ATOMIC_FILE]);
	sbi->atomic_files++;
	spin_unlock(&sbi->inode_lock[ATOMIC_FILE]);

	set_inode_flag(inode, FI_ATOMIC_FILE);
	set_inode_flag(fi->cow_inode, FI_ATOMIC_FILE);
	clear_inode_flag(fi->cow_inode, FI_INLINE_DATA);
	f2fs_up_write(&fi->i_gc_rwsem[WRITE]);

	f2fs_update_time(sbi, REQ_TIME);
	fi->atomic_write_task = current;
	stat_update_max_atomic_write(inode);
out:
	inode_unlock(inode);
	mnt_drop_write_file(filp);
	return ret;
}

static int f2fs_ioc_commit_atomic_write(struct file *filp)
{
	struct inode *inode = file_inode(filp);
	int ret;

	if (!inode_owner_or_capable(inode))
		return -EACCES;

	ret = mnt_want_write_file(filp);
	if (ret)
		return ret;

	f2fs_balance_fs(F2FS_I_SB(inode), true);

	inode_lock(inode);

	if (f2fs_is_atomic_file(inode)) {
		ret = f2fs_commit_atomic_write(inode);
		if (ret)
			goto unlock_out;

		ret = f2fs_do_sync_file(filp, 0, LLONG_MAX, 0, true);
		if (!ret)
			f2fs_abort_atomic_write(inode, false);
	} else {
		ret = f2fs_do_sync_file(filp, 0, LLONG_MAX, 1, false);
	}
unlock_out:
	inode_unlock(inode);
	mnt_drop_write_file(filp);
	return ret;
}

static int f2fs_ioc_shutdown(struct file *filp, unsigned long arg)
{
	struct inode *inode = file_inode(filp);
	struct f2fs_sb_info *sbi = F2FS_I_SB(inode);
	struct super_block *sb = sbi->sb;
	__u32 in;
	int ret = 0;

	if (!capable(CAP_SYS_ADMIN))
		return -EPERM;

	if (get_user(in, (__u32 __user *)arg))
		return -EFAULT;

	if (in != F2FS_GOING_DOWN_FULLSYNC) {
		ret = mnt_want_write_file(filp);
		if (ret) {
			if (ret == -EROFS) {
				ret = 0;
				f2fs_stop_checkpoint(sbi, false);
				set_sbi_flag(sbi, SBI_IS_SHUTDOWN);
				trace_f2fs_shutdown(sbi, in, ret);
			}
			return ret;
		}
	}

	switch (in) {
	case F2FS_GOING_DOWN_FULLSYNC:
		sb = freeze_bdev(sb->s_bdev);
		if (IS_ERR(sb)) {
			ret = PTR_ERR(sb);
			goto out;
		}
		if (sb) {
			f2fs_stop_checkpoint(sbi, false);
			set_sbi_flag(sbi, SBI_IS_SHUTDOWN);
			thaw_bdev(sb->s_bdev, sb);
		}
		break;
	case F2FS_GOING_DOWN_METASYNC:
		/* do checkpoint only */
		ret = f2fs_sync_fs(sb, 1);
		if (ret)
			goto out;
		f2fs_stop_checkpoint(sbi, false);
		set_sbi_flag(sbi, SBI_IS_SHUTDOWN);
		break;
	case F2FS_GOING_DOWN_NOSYNC:
		f2fs_stop_checkpoint(sbi, false);
		set_sbi_flag(sbi, SBI_IS_SHUTDOWN);
		break;
	case F2FS_GOING_DOWN_METAFLUSH:
		f2fs_sync_meta_pages(sbi, META, LONG_MAX, FS_META_IO);
		f2fs_stop_checkpoint(sbi, false);
		set_sbi_flag(sbi, SBI_IS_SHUTDOWN);
		break;
	case F2FS_GOING_DOWN_NEED_FSCK:
		set_sbi_flag(sbi, SBI_NEED_FSCK);
		set_sbi_flag(sbi, SBI_CP_DISABLED_QUICK);
		set_sbi_flag(sbi, SBI_IS_DIRTY);
		/* do checkpoint only */
		ret = f2fs_sync_fs(sb, 1);
		goto out;
	default:
		ret = -EINVAL;
		goto out;
	}

	f2fs_stop_gc_thread(sbi);
	f2fs_stop_discard_thread(sbi);

	f2fs_drop_discard_cmd(sbi);
	clear_opt(sbi, DISCARD);

	f2fs_update_time(sbi, REQ_TIME);
out:
	if (in != F2FS_GOING_DOWN_FULLSYNC)
		mnt_drop_write_file(filp);

	trace_f2fs_shutdown(sbi, in, ret);

	return ret;
}

static int f2fs_ioc_fitrim(struct file *filp, unsigned long arg)
{
	struct inode *inode = file_inode(filp);
	struct super_block *sb = inode->i_sb;
	struct request_queue *q = bdev_get_queue(sb->s_bdev);
	struct fstrim_range range;
	int ret;

	if (!capable(CAP_SYS_ADMIN))
		return -EPERM;

	if (!f2fs_hw_support_discard(F2FS_SB(sb)))
		return -EOPNOTSUPP;

	if (copy_from_user(&range, (struct fstrim_range __user *)arg,
				sizeof(range)))
		return -EFAULT;

	ret = mnt_want_write_file(filp);
	if (ret)
		return ret;

	range.minlen = max((unsigned int)range.minlen,
				q->limits.discard_granularity);
	ret = f2fs_trim_fs(F2FS_SB(sb), &range);
	mnt_drop_write_file(filp);
	if (ret < 0)
		return ret;

	if (copy_to_user((struct fstrim_range __user *)arg, &range,
				sizeof(range)))
		return -EFAULT;
	f2fs_update_time(F2FS_I_SB(inode), REQ_TIME);
	return 0;
}

static bool uuid_is_nonzero(__u8 u[16])
{
	int i;

	for (i = 0; i < 16; i++)
		if (u[i])
			return true;
	return false;
}

static int f2fs_ioc_set_encryption_policy(struct file *filp, unsigned long arg)
{
	struct inode *inode = file_inode(filp);

	if (!f2fs_sb_has_encrypt(F2FS_I_SB(inode)))
		return -EOPNOTSUPP;

	f2fs_update_time(F2FS_I_SB(inode), REQ_TIME);

	return fscrypt_ioctl_set_policy(filp, (const void __user *)arg);
}

static int f2fs_ioc_get_encryption_policy(struct file *filp, unsigned long arg)
{
	if (!f2fs_sb_has_encrypt(F2FS_I_SB(file_inode(filp))))
		return -EOPNOTSUPP;
	return fscrypt_ioctl_get_policy(filp, (void __user *)arg);
}

static int f2fs_ioc_get_encryption_pwsalt(struct file *filp, unsigned long arg)
{
	struct inode *inode = file_inode(filp);
	struct f2fs_sb_info *sbi = F2FS_I_SB(inode);
	int err;

	if (!f2fs_sb_has_encrypt(sbi))
		return -EOPNOTSUPP;

	err = mnt_want_write_file(filp);
	if (err)
		return err;

	f2fs_down_write(&sbi->sb_lock);

	if (uuid_is_nonzero(sbi->raw_super->encrypt_pw_salt))
		goto got_it;

	/* update superblock with uuid */
	generate_random_uuid(sbi->raw_super->encrypt_pw_salt);

	err = f2fs_commit_super(sbi, false);
	if (err) {
		/* undo new data */
		memset(sbi->raw_super->encrypt_pw_salt, 0, 16);
		goto out_err;
	}
got_it:
	if (copy_to_user((__u8 __user *)arg, sbi->raw_super->encrypt_pw_salt,
									16))
		err = -EFAULT;
out_err:
	f2fs_up_write(&sbi->sb_lock);
	mnt_drop_write_file(filp);
	return err;
}

static int f2fs_ioc_get_encryption_policy_ex(struct file *filp,
					     unsigned long arg)
{
	if (!f2fs_sb_has_encrypt(F2FS_I_SB(file_inode(filp))))
		return -EOPNOTSUPP;

	return fscrypt_ioctl_get_policy_ex(filp, (void __user *)arg);
}

static int f2fs_ioc_add_encryption_key(struct file *filp, unsigned long arg)
{
	if (!f2fs_sb_has_encrypt(F2FS_I_SB(file_inode(filp))))
		return -EOPNOTSUPP;

	return fscrypt_ioctl_add_key(filp, (void __user *)arg);
}

static int f2fs_ioc_remove_encryption_key(struct file *filp, unsigned long arg)
{
	if (!f2fs_sb_has_encrypt(F2FS_I_SB(file_inode(filp))))
		return -EOPNOTSUPP;

	return fscrypt_ioctl_remove_key(filp, (void __user *)arg);
}

static int f2fs_ioc_remove_encryption_key_all_users(struct file *filp,
						    unsigned long arg)
{
	if (!f2fs_sb_has_encrypt(F2FS_I_SB(file_inode(filp))))
		return -EOPNOTSUPP;

	return fscrypt_ioctl_remove_key_all_users(filp, (void __user *)arg);
}

static int f2fs_ioc_get_encryption_key_status(struct file *filp,
					      unsigned long arg)
{
	if (!f2fs_sb_has_encrypt(F2FS_I_SB(file_inode(filp))))
		return -EOPNOTSUPP;

	return fscrypt_ioctl_get_key_status(filp, (void __user *)arg);
}

static int f2fs_ioc_get_encryption_nonce(struct file *filp, unsigned long arg)
{
	if (!f2fs_sb_has_encrypt(F2FS_I_SB(file_inode(filp))))
		return -EOPNOTSUPP;

	return fscrypt_ioctl_get_nonce(filp, (void __user *)arg);
}

static int f2fs_ioc_gc(struct file *filp, unsigned long arg)
{
	struct inode *inode = file_inode(filp);
	struct f2fs_sb_info *sbi = F2FS_I_SB(inode);
	struct f2fs_gc_control gc_control = { .victim_segno = NULL_SEGNO,
			.no_bg_gc = false,
			.should_migrate_blocks = false,
			.nr_free_secs = 0 };
	__u32 sync;
	int ret;

	if (!capable(CAP_SYS_ADMIN))
		return -EPERM;

	if (get_user(sync, (__u32 __user *)arg))
		return -EFAULT;

	if (f2fs_readonly(sbi->sb))
		return -EROFS;

	ret = mnt_want_write_file(filp);
	if (ret)
		return ret;

	if (!sync) {
		if (!f2fs_down_write_trylock(&sbi->gc_lock)) {
			ret = -EBUSY;
			goto out;
		}
	} else {
		f2fs_down_write(&sbi->gc_lock);
	}

	gc_control.init_gc_type = sync ? FG_GC : BG_GC;
	gc_control.err_gc_skipped = sync;
	ret = f2fs_gc(sbi, &gc_control);
out:
	mnt_drop_write_file(filp);
	return ret;
}

static int __f2fs_ioc_gc_range(struct file *filp, struct f2fs_gc_range *range)
{
	struct f2fs_sb_info *sbi = F2FS_I_SB(file_inode(filp));
	struct f2fs_gc_control gc_control = {
			.init_gc_type = range->sync ? FG_GC : BG_GC,
			.no_bg_gc = false,
			.should_migrate_blocks = false,
			.err_gc_skipped = range->sync,
			.nr_free_secs = 0 };
	u64 end;
	int ret;

	if (!capable(CAP_SYS_ADMIN))
		return -EPERM;
	if (f2fs_readonly(sbi->sb))
		return -EROFS;

	end = range->start + range->len;
	if (end < range->start || range->start < MAIN_BLKADDR(sbi) ||
					end >= MAX_BLKADDR(sbi))
		return -EINVAL;

	ret = mnt_want_write_file(filp);
	if (ret)
		return ret;

do_more:
	if (!range->sync) {
		if (!f2fs_down_write_trylock(&sbi->gc_lock)) {
			ret = -EBUSY;
			goto out;
		}
	} else {
		f2fs_down_write(&sbi->gc_lock);
	}

	gc_control.victim_segno = GET_SEGNO(sbi, range->start);
	ret = f2fs_gc(sbi, &gc_control);
	if (ret) {
		if (ret == -EBUSY)
			ret = -EAGAIN;
		goto out;
	}
	range->start += CAP_BLKS_PER_SEC(sbi);
	if (range->start <= end)
		goto do_more;
out:
	mnt_drop_write_file(filp);
	return ret;
}

static int f2fs_ioc_gc_range(struct file *filp, unsigned long arg)
{
	struct f2fs_gc_range range;

	if (copy_from_user(&range, (struct f2fs_gc_range __user *)arg,
							sizeof(range)))
		return -EFAULT;
	return __f2fs_ioc_gc_range(filp, &range);
}

static int f2fs_ioc_write_checkpoint(struct file *filp, unsigned long arg)
{
	struct inode *inode = file_inode(filp);
	struct f2fs_sb_info *sbi = F2FS_I_SB(inode);
	int ret;

	if (!capable(CAP_SYS_ADMIN))
		return -EPERM;

	if (f2fs_readonly(sbi->sb))
		return -EROFS;

	if (unlikely(is_sbi_flag_set(sbi, SBI_CP_DISABLED))) {
		f2fs_info(sbi, "Skipping Checkpoint. Checkpoints currently disabled.");
		return -EINVAL;
	}

	ret = mnt_want_write_file(filp);
	if (ret)
		return ret;

	ret = f2fs_sync_fs(sbi->sb, 1);

	mnt_drop_write_file(filp);
	return ret;
}

static int f2fs_defragment_range(struct f2fs_sb_info *sbi,
					struct file *filp,
					struct f2fs_defragment *range)
{
	struct inode *inode = file_inode(filp);
	struct f2fs_map_blocks map = { .m_next_extent = NULL,
					.m_seg_type = NO_CHECK_TYPE,
					.m_may_create = false };
	struct extent_info ei = {0, 0, 0};
	pgoff_t pg_start, pg_end, next_pgofs;
	unsigned int blk_per_seg = sbi->blocks_per_seg;
	unsigned int total = 0, sec_num;
	block_t blk_end = 0;
	bool fragmented = false;
	int err;

	pg_start = range->start >> PAGE_SHIFT;
	pg_end = (range->start + range->len) >> PAGE_SHIFT;

	f2fs_balance_fs(sbi, true);

	inode_lock(inode);

	/* if in-place-update policy is enabled, don't waste time here */
	set_inode_flag(inode, FI_OPU_WRITE);
	if (f2fs_should_update_inplace(inode, NULL)) {
		err = -EINVAL;
		goto out;
	}

	/* writeback all dirty pages in the range */
	err = filemap_write_and_wait_range(inode->i_mapping, range->start,
						range->start + range->len - 1);
	if (err)
		goto out;

	/*
	 * lookup mapping info in extent cache, skip defragmenting if physical
	 * block addresses are continuous.
	 */
	if (f2fs_lookup_extent_cache(inode, pg_start, &ei)) {
		if (ei.fofs + ei.len >= pg_end)
			goto out;
	}

	map.m_lblk = pg_start;
	map.m_next_pgofs = &next_pgofs;

	/*
	 * lookup mapping info in dnode page cache, skip defragmenting if all
	 * physical block addresses are continuous even if there are hole(s)
	 * in logical blocks.
	 */
	while (map.m_lblk < pg_end) {
		map.m_len = pg_end - map.m_lblk;
		err = f2fs_map_blocks(inode, &map, 0, F2FS_GET_BLOCK_DEFAULT);
		if (err)
			goto out;

		if (!(map.m_flags & F2FS_MAP_FLAGS)) {
			map.m_lblk = next_pgofs;
			continue;
		}

		if (blk_end && blk_end != map.m_pblk)
			fragmented = true;

		/* record total count of block that we're going to move */
		total += map.m_len;

		blk_end = map.m_pblk + map.m_len;

		map.m_lblk += map.m_len;
	}

	if (!fragmented) {
		total = 0;
		goto out;
	}

	sec_num = DIV_ROUND_UP(total, CAP_BLKS_PER_SEC(sbi));

	/*
	 * make sure there are enough free section for LFS allocation, this can
	 * avoid defragment running in SSR mode when free section are allocated
	 * intensively
	 */
	if (has_not_enough_free_secs(sbi, 0, sec_num)) {
		err = -EAGAIN;
		goto out;
	}

	map.m_lblk = pg_start;
	map.m_len = pg_end - pg_start;
	total = 0;

	while (map.m_lblk < pg_end) {
		pgoff_t idx;
		int cnt = 0;

do_map:
		map.m_len = pg_end - map.m_lblk;
		err = f2fs_map_blocks(inode, &map, 0, F2FS_GET_BLOCK_DEFAULT);
		if (err)
			goto clear_out;

		if (!(map.m_flags & F2FS_MAP_FLAGS)) {
			map.m_lblk = next_pgofs;
			goto check;
		}

		set_inode_flag(inode, FI_SKIP_WRITES);

		idx = map.m_lblk;
		while (idx < map.m_lblk + map.m_len && cnt < blk_per_seg) {
			struct page *page;

			page = f2fs_get_lock_data_page(inode, idx, true);
			if (IS_ERR(page)) {
				err = PTR_ERR(page);
				goto clear_out;
			}

			set_page_dirty(page);
			set_page_private_gcing(page);
			f2fs_put_page(page, 1);

			idx++;
			cnt++;
			total++;
		}

		map.m_lblk = idx;
check:
		if (map.m_lblk < pg_end && cnt < blk_per_seg)
			goto do_map;

		clear_inode_flag(inode, FI_SKIP_WRITES);

		err = filemap_fdatawrite(inode->i_mapping);
		if (err)
			goto out;
	}
clear_out:
	clear_inode_flag(inode, FI_SKIP_WRITES);
out:
	clear_inode_flag(inode, FI_OPU_WRITE);
	inode_unlock(inode);
	if (!err)
		range->len = (u64)total << PAGE_SHIFT;
	return err;
}

static int f2fs_ioc_defragment(struct file *filp, unsigned long arg)
{
	struct inode *inode = file_inode(filp);
	struct f2fs_sb_info *sbi = F2FS_I_SB(inode);
	struct f2fs_defragment range;
	int err;

	if (!capable(CAP_SYS_ADMIN))
		return -EPERM;

	if (!S_ISREG(inode->i_mode) || f2fs_is_atomic_file(inode))
		return -EINVAL;

	if (f2fs_readonly(sbi->sb))
		return -EROFS;

	if (copy_from_user(&range, (struct f2fs_defragment __user *)arg,
							sizeof(range)))
		return -EFAULT;

	/* verify alignment of offset & size */
	if (range.start & (F2FS_BLKSIZE - 1) || range.len & (F2FS_BLKSIZE - 1))
		return -EINVAL;

	if (unlikely((range.start + range.len) >> PAGE_SHIFT >
					max_file_blocks(inode)))
		return -EINVAL;

	err = mnt_want_write_file(filp);
	if (err)
		return err;

	err = f2fs_defragment_range(sbi, filp, &range);
	mnt_drop_write_file(filp);

	f2fs_update_time(sbi, REQ_TIME);
	if (err < 0)
		return err;

	if (copy_to_user((struct f2fs_defragment __user *)arg, &range,
							sizeof(range)))
		return -EFAULT;

	return 0;
}

static int f2fs_move_file_range(struct file *file_in, loff_t pos_in,
			struct file *file_out, loff_t pos_out, size_t len)
{
	struct inode *src = file_inode(file_in);
	struct inode *dst = file_inode(file_out);
	struct f2fs_sb_info *sbi = F2FS_I_SB(src);
	size_t olen = len, dst_max_i_size = 0;
	size_t dst_osize;
	int ret;

	if (file_in->f_path.mnt != file_out->f_path.mnt ||
				src->i_sb != dst->i_sb)
		return -EXDEV;

	if (unlikely(f2fs_readonly(src->i_sb)))
		return -EROFS;

	if (!S_ISREG(src->i_mode) || !S_ISREG(dst->i_mode))
		return -EINVAL;

	if (IS_ENCRYPTED(src) || IS_ENCRYPTED(dst))
		return -EOPNOTSUPP;

	if (pos_out < 0 || pos_in < 0)
		return -EINVAL;

	if (src == dst) {
		if (pos_in == pos_out)
			return 0;
		if (pos_out > pos_in && pos_out < pos_in + len)
			return -EINVAL;
	}

	inode_lock(src);
	if (src != dst) {
		ret = -EBUSY;
		if (!inode_trylock(dst))
			goto out;
	}

	ret = -EINVAL;
	if (pos_in + len > src->i_size || pos_in + len < pos_in)
		goto out_unlock;
	if (len == 0)
		olen = len = src->i_size - pos_in;
	if (pos_in + len == src->i_size)
		len = ALIGN(src->i_size, F2FS_BLKSIZE) - pos_in;
	if (len == 0) {
		ret = 0;
		goto out_unlock;
	}

	dst_osize = dst->i_size;
	if (pos_out + olen > dst->i_size)
		dst_max_i_size = pos_out + olen;

	/* verify the end result is block aligned */
	if (!IS_ALIGNED(pos_in, F2FS_BLKSIZE) ||
			!IS_ALIGNED(pos_in + len, F2FS_BLKSIZE) ||
			!IS_ALIGNED(pos_out, F2FS_BLKSIZE))
		goto out_unlock;

	ret = f2fs_convert_inline_inode(src);
	if (ret)
		goto out_unlock;

	ret = f2fs_convert_inline_inode(dst);
	if (ret)
		goto out_unlock;

	/* write out all dirty pages from offset */
	ret = filemap_write_and_wait_range(src->i_mapping,
					pos_in, pos_in + len);
	if (ret)
		goto out_unlock;

	ret = filemap_write_and_wait_range(dst->i_mapping,
					pos_out, pos_out + len);
	if (ret)
		goto out_unlock;

	f2fs_balance_fs(sbi, true);

	f2fs_down_write(&F2FS_I(src)->i_gc_rwsem[WRITE]);
	if (src != dst) {
		ret = -EBUSY;
		if (!f2fs_down_write_trylock(&F2FS_I(dst)->i_gc_rwsem[WRITE]))
			goto out_src;
	}

	f2fs_lock_op(sbi);
	ret = __exchange_data_block(src, dst, pos_in >> F2FS_BLKSIZE_BITS,
				pos_out >> F2FS_BLKSIZE_BITS,
				len >> F2FS_BLKSIZE_BITS, false);

	if (!ret) {
		if (dst_max_i_size)
			f2fs_i_size_write(dst, dst_max_i_size);
		else if (dst_osize != dst->i_size)
			f2fs_i_size_write(dst, dst_osize);
	}
	f2fs_unlock_op(sbi);

	if (src != dst)
		f2fs_up_write(&F2FS_I(dst)->i_gc_rwsem[WRITE]);
out_src:
	f2fs_up_write(&F2FS_I(src)->i_gc_rwsem[WRITE]);
out_unlock:
	if (src != dst)
		inode_unlock(dst);
out:
	inode_unlock(src);
	return ret;
}

static int __f2fs_ioc_move_range(struct file *filp,
				struct f2fs_move_range *range)
{
	struct fd dst;
	int err;

	if (!(filp->f_mode & FMODE_READ) ||
			!(filp->f_mode & FMODE_WRITE))
		return -EBADF;

	dst = fdget(range->dst_fd);
	if (!dst.file)
		return -EBADF;

	if (!(dst.file->f_mode & FMODE_WRITE)) {
		err = -EBADF;
		goto err_out;
	}

	err = mnt_want_write_file(filp);
	if (err)
		goto err_out;

	err = f2fs_move_file_range(filp, range->pos_in, dst.file,
					range->pos_out, range->len);

	mnt_drop_write_file(filp);
err_out:
	fdput(dst);
	return err;
}

static int f2fs_ioc_move_range(struct file *filp, unsigned long arg)
{
	struct f2fs_move_range range;

	if (copy_from_user(&range, (struct f2fs_move_range __user *)arg,
							sizeof(range)))
		return -EFAULT;
	return __f2fs_ioc_move_range(filp, &range);
}

static int f2fs_ioc_flush_device(struct file *filp, unsigned long arg)
{
	struct inode *inode = file_inode(filp);
	struct f2fs_sb_info *sbi = F2FS_I_SB(inode);
	struct sit_info *sm = SIT_I(sbi);
	unsigned int start_segno = 0, end_segno = 0;
	unsigned int dev_start_segno = 0, dev_end_segno = 0;
	struct f2fs_flush_device range;
	struct f2fs_gc_control gc_control = {
			.init_gc_type = FG_GC,
			.should_migrate_blocks = true,
			.err_gc_skipped = true,
			.nr_free_secs = 0 };
	int ret;

	if (!capable(CAP_SYS_ADMIN))
		return -EPERM;

	if (f2fs_readonly(sbi->sb))
		return -EROFS;

	if (unlikely(is_sbi_flag_set(sbi, SBI_CP_DISABLED)))
		return -EINVAL;

	if (copy_from_user(&range, (struct f2fs_flush_device __user *)arg,
							sizeof(range)))
		return -EFAULT;

	if (!f2fs_is_multi_device(sbi) || sbi->s_ndevs - 1 <= range.dev_num ||
			__is_large_section(sbi)) {
		f2fs_warn(sbi, "Can't flush %u in %d for segs_per_sec %u != 1",
			  range.dev_num, sbi->s_ndevs, sbi->segs_per_sec);
		return -EINVAL;
	}

	ret = mnt_want_write_file(filp);
	if (ret)
		return ret;

	if (range.dev_num != 0)
		dev_start_segno = GET_SEGNO(sbi, FDEV(range.dev_num).start_blk);
	dev_end_segno = GET_SEGNO(sbi, FDEV(range.dev_num).end_blk);

	start_segno = sm->last_victim[FLUSH_DEVICE];
	if (start_segno < dev_start_segno || start_segno >= dev_end_segno)
		start_segno = dev_start_segno;
	end_segno = min(start_segno + range.segments, dev_end_segno);

	while (start_segno < end_segno) {
		if (!f2fs_down_write_trylock(&sbi->gc_lock)) {
			ret = -EBUSY;
			goto out;
		}
		sm->last_victim[GC_CB] = end_segno + 1;
		sm->last_victim[GC_GREEDY] = end_segno + 1;
		sm->last_victim[ALLOC_NEXT] = end_segno + 1;

		gc_control.victim_segno = start_segno;
		ret = f2fs_gc(sbi, &gc_control);
		if (ret == -EAGAIN)
			ret = 0;
		else if (ret < 0)
			break;
		start_segno++;
	}
out:
	mnt_drop_write_file(filp);
	return ret;
}

static int f2fs_ioc_get_features(struct file *filp, unsigned long arg)
{
	struct inode *inode = file_inode(filp);
	u32 sb_feature = le32_to_cpu(F2FS_I_SB(inode)->raw_super->feature);

	/* Must validate to set it with SQLite behavior in Android. */
	sb_feature |= F2FS_FEATURE_ATOMIC_WRITE;

	return put_user(sb_feature, (u32 __user *)arg);
}

#ifdef CONFIG_QUOTA
int f2fs_transfer_project_quota(struct inode *inode, kprojid_t kprojid)
{
	struct dquot *transfer_to[MAXQUOTAS] = {};
	struct f2fs_sb_info *sbi = F2FS_I_SB(inode);
	struct super_block *sb = sbi->sb;
	int err = 0;

	transfer_to[PRJQUOTA] = dqget(sb, make_kqid_projid(kprojid));
	if (!IS_ERR(transfer_to[PRJQUOTA])) {
		err = __dquot_transfer(inode, transfer_to);
		if (err)
			set_sbi_flag(sbi, SBI_QUOTA_NEED_REPAIR);
		dqput(transfer_to[PRJQUOTA]);
	}
	return err;
}

static int f2fs_ioc_setproject(struct file *filp, __u32 projid)
{
	struct inode *inode = file_inode(filp);
	struct f2fs_inode_info *fi = F2FS_I(inode);
	struct f2fs_sb_info *sbi = F2FS_I_SB(inode);
	struct f2fs_inode *ri = NULL;
	kprojid_t kprojid;
	int err;

	if (!f2fs_sb_has_project_quota(sbi)) {
		if (projid != F2FS_DEF_PROJID)
			return -EOPNOTSUPP;
		else
			return 0;
	}

	if (!f2fs_has_extra_attr(inode))
		return -EOPNOTSUPP;

	kprojid = make_kprojid(&init_user_ns, (projid_t)projid);

	if (projid_eq(kprojid, fi->i_projid))
		return 0;

	err = -EPERM;
	/* Is it quota file? Do not allow user to mess with it */
	if (IS_NOQUOTA(inode))
		return err;

	if (!F2FS_FITS_IN_INODE(ri, fi->i_extra_isize, i_projid))
		return -EOVERFLOW;

	err = f2fs_dquot_initialize(inode);
	if (err)
		return err;

	f2fs_lock_op(sbi);
	err = f2fs_transfer_project_quota(inode, kprojid);
	if (err)
		goto out_unlock;

	fi->i_projid = kprojid;
	inode->i_ctime = current_time(inode);
	f2fs_mark_inode_dirty_sync(inode, true);
out_unlock:
	f2fs_unlock_op(sbi);
	return err;
}
#else
int f2fs_transfer_project_quota(struct inode *inode, kprojid_t kprojid)
{
	return 0;
}

static int f2fs_ioc_setproject(struct file *filp, __u32 projid)
{
	if (projid != F2FS_DEF_PROJID)
		return -EOPNOTSUPP;
	return 0;
}
#endif

/* FS_IOC_FSGETXATTR and FS_IOC_FSSETXATTR support */

/*
 * To make a new on-disk f2fs i_flag gettable via FS_IOC_FSGETXATTR and settable
 * via FS_IOC_FSSETXATTR, add an entry for it to f2fs_xflags_map[], and add its
 * FS_XFLAG_* equivalent to F2FS_SUPPORTED_XFLAGS.
 */

static const struct {
	u32 iflag;
	u32 xflag;
} f2fs_xflags_map[] = {
	{ F2FS_SYNC_FL,		FS_XFLAG_SYNC },
	{ F2FS_IMMUTABLE_FL,	FS_XFLAG_IMMUTABLE },
	{ F2FS_APPEND_FL,	FS_XFLAG_APPEND },
	{ F2FS_NODUMP_FL,	FS_XFLAG_NODUMP },
	{ F2FS_NOATIME_FL,	FS_XFLAG_NOATIME },
	{ F2FS_PROJINHERIT_FL,	FS_XFLAG_PROJINHERIT },
};

#define F2FS_SUPPORTED_XFLAGS (		\
		FS_XFLAG_SYNC |		\
		FS_XFLAG_IMMUTABLE |	\
		FS_XFLAG_APPEND |	\
		FS_XFLAG_NODUMP |	\
		FS_XFLAG_NOATIME |	\
		FS_XFLAG_PROJINHERIT)

/* Convert f2fs on-disk i_flags to FS_IOC_FS{GET,SET}XATTR flags */
static inline u32 f2fs_iflags_to_xflags(u32 iflags)
{
	u32 xflags = 0;
	int i;

	for (i = 0; i < ARRAY_SIZE(f2fs_xflags_map); i++)
		if (iflags & f2fs_xflags_map[i].iflag)
			xflags |= f2fs_xflags_map[i].xflag;

	return xflags;
}

/* Convert FS_IOC_FS{GET,SET}XATTR flags to f2fs on-disk i_flags */
static inline u32 f2fs_xflags_to_iflags(u32 xflags)
{
	u32 iflags = 0;
	int i;

	for (i = 0; i < ARRAY_SIZE(f2fs_xflags_map); i++)
		if (xflags & f2fs_xflags_map[i].xflag)
			iflags |= f2fs_xflags_map[i].iflag;

	return iflags;
}

static void f2fs_fill_fsxattr(struct inode *inode, struct fsxattr *fa)
{
	struct f2fs_inode_info *fi = F2FS_I(inode);

	simple_fill_fsxattr(fa, f2fs_iflags_to_xflags(fi->i_flags));

	if (f2fs_sb_has_project_quota(F2FS_I_SB(inode)))
		fa->fsx_projid = from_kprojid(&init_user_ns, fi->i_projid);
}

static int f2fs_ioc_fsgetxattr(struct file *filp, unsigned long arg)
{
	struct inode *inode = file_inode(filp);
	struct fsxattr fa;

	f2fs_fill_fsxattr(inode, &fa);

	if (copy_to_user((struct fsxattr __user *)arg, &fa, sizeof(fa)))
		return -EFAULT;
	return 0;
}

static int f2fs_ioc_fssetxattr(struct file *filp, unsigned long arg)
{
	struct inode *inode = file_inode(filp);
	struct fsxattr fa, old_fa;
	u32 iflags;
	int err;

	if (copy_from_user(&fa, (struct fsxattr __user *)arg, sizeof(fa)))
		return -EFAULT;

	/* Make sure caller has proper permission */
	if (!inode_owner_or_capable(inode))
		return -EACCES;

	if (fa.fsx_xflags & ~F2FS_SUPPORTED_XFLAGS)
		return -EOPNOTSUPP;

	iflags = f2fs_xflags_to_iflags(fa.fsx_xflags);
	if (f2fs_mask_flags(inode->i_mode, iflags) != iflags)
		return -EOPNOTSUPP;

	err = mnt_want_write_file(filp);
	if (err)
		return err;

	inode_lock(inode);

	f2fs_fill_fsxattr(inode, &old_fa);
	err = vfs_ioc_fssetxattr_check(inode, &old_fa, &fa);
	if (err)
		goto out;

	err = f2fs_setflags_common(inode, iflags,
			f2fs_xflags_to_iflags(F2FS_SUPPORTED_XFLAGS));
	if (err)
		goto out;

	err = f2fs_ioc_setproject(filp, fa.fsx_projid);
out:
	inode_unlock(inode);
	mnt_drop_write_file(filp);
	return err;
}

int f2fs_pin_file_control(struct inode *inode, bool inc)
{
	struct f2fs_inode_info *fi = F2FS_I(inode);
	struct f2fs_sb_info *sbi = F2FS_I_SB(inode);

	/* Use i_gc_failures for normal file as a risk signal. */
	if (inc)
		f2fs_i_gc_failures_write(inode,
				fi->i_gc_failures[GC_FAILURE_PIN] + 1);

	if (fi->i_gc_failures[GC_FAILURE_PIN] > sbi->gc_pin_file_threshold) {
		f2fs_warn(sbi, "%s: Enable GC = ino %lx after %x GC trials",
			  __func__, inode->i_ino,
			  fi->i_gc_failures[GC_FAILURE_PIN]);
		clear_inode_flag(inode, FI_PIN_FILE);
		return -EAGAIN;
	}
	return 0;
}

static int f2fs_ioc_set_pin_file(struct file *filp, unsigned long arg)
{
	struct inode *inode = file_inode(filp);
	__u32 pin;
	int ret = 0;

	if (get_user(pin, (__u32 __user *)arg))
		return -EFAULT;

	if (!S_ISREG(inode->i_mode))
		return -EINVAL;

	if (f2fs_readonly(F2FS_I_SB(inode)->sb))
		return -EROFS;

	ret = mnt_want_write_file(filp);
	if (ret)
		return ret;

	inode_lock(inode);

	if (!pin) {
		clear_inode_flag(inode, FI_PIN_FILE);
		f2fs_i_gc_failures_write(inode, 0);
		goto done;
	}

	if (f2fs_should_update_outplace(inode, NULL)) {
		ret = -EINVAL;
		goto out;
	}

	if (f2fs_pin_file_control(inode, false)) {
		ret = -EAGAIN;
		goto out;
	}

	ret = f2fs_convert_inline_inode(inode);
	if (ret)
		goto out;

	if (!f2fs_disable_compressed_file(inode)) {
		ret = -EOPNOTSUPP;
		goto out;
	}

	set_inode_flag(inode, FI_PIN_FILE);
	ret = F2FS_I(inode)->i_gc_failures[GC_FAILURE_PIN];
done:
	f2fs_update_time(F2FS_I_SB(inode), REQ_TIME);
out:
	inode_unlock(inode);
	mnt_drop_write_file(filp);
	return ret;
}

static int f2fs_ioc_get_pin_file(struct file *filp, unsigned long arg)
{
	struct inode *inode = file_inode(filp);
	__u32 pin = 0;

	if (is_inode_flag_set(inode, FI_PIN_FILE))
		pin = F2FS_I(inode)->i_gc_failures[GC_FAILURE_PIN];
	return put_user(pin, (u32 __user *)arg);
}

int f2fs_precache_extents(struct inode *inode)
{
	struct f2fs_inode_info *fi = F2FS_I(inode);
	struct f2fs_map_blocks map;
	pgoff_t m_next_extent;
	loff_t end;
	int err;

	if (is_inode_flag_set(inode, FI_NO_EXTENT))
		return -EOPNOTSUPP;

	map.m_lblk = 0;
	map.m_next_pgofs = NULL;
	map.m_next_extent = &m_next_extent;
	map.m_seg_type = NO_CHECK_TYPE;
	map.m_may_create = false;
	end = max_file_blocks(inode);

	while (map.m_lblk < end) {
		map.m_len = end - map.m_lblk;

		f2fs_down_write(&fi->i_gc_rwsem[WRITE]);
		err = f2fs_map_blocks(inode, &map, 0, F2FS_GET_BLOCK_PRECACHE);
		f2fs_up_write(&fi->i_gc_rwsem[WRITE]);
		if (err)
			return err;

		map.m_lblk = m_next_extent;
	}

	return 0;
}

static int f2fs_ioc_precache_extents(struct file *filp, unsigned long arg)
{
	return f2fs_precache_extents(file_inode(filp));
}

static int f2fs_ioc_resize_fs(struct file *filp, unsigned long arg)
{
	struct f2fs_sb_info *sbi = F2FS_I_SB(file_inode(filp));
	__u64 block_count;

	if (!capable(CAP_SYS_ADMIN))
		return -EPERM;

	if (f2fs_readonly(sbi->sb))
		return -EROFS;

	if (copy_from_user(&block_count, (void __user *)arg,
			   sizeof(block_count)))
		return -EFAULT;

	return f2fs_resize_fs(sbi, block_count);
}

static int f2fs_ioc_enable_verity(struct file *filp, unsigned long arg)
{
	struct inode *inode = file_inode(filp);

	f2fs_update_time(F2FS_I_SB(inode), REQ_TIME);

	if (!f2fs_sb_has_verity(F2FS_I_SB(inode))) {
		f2fs_warn(F2FS_I_SB(inode),
			  "Can't enable fs-verity on inode %lu: the verity feature is not enabled on this filesystem",
			  inode->i_ino);
		return -EOPNOTSUPP;
	}

	return fsverity_ioctl_enable(filp, (const void __user *)arg);
}

static int f2fs_ioc_measure_verity(struct file *filp, unsigned long arg)
{
	if (!f2fs_sb_has_verity(F2FS_I_SB(file_inode(filp))))
		return -EOPNOTSUPP;

	return fsverity_ioctl_measure(filp, (void __user *)arg);
}

static int f2fs_ioc_read_verity_metadata(struct file *filp, unsigned long arg)
{
	if (!f2fs_sb_has_verity(F2FS_I_SB(file_inode(filp))))
		return -EOPNOTSUPP;

	return fsverity_ioctl_read_metadata(filp, (const void __user *)arg);
}

static int f2fs_ioc_getfslabel(struct file *filp, unsigned long arg)
{
	struct inode *inode = file_inode(filp);
	struct f2fs_sb_info *sbi = F2FS_I_SB(inode);
	char *vbuf;
	int count;
	int err = 0;

	vbuf = f2fs_kzalloc(sbi, MAX_VOLUME_NAME, GFP_KERNEL);
	if (!vbuf)
		return -ENOMEM;

	f2fs_down_read(&sbi->sb_lock);
	count = utf16s_to_utf8s(sbi->raw_super->volume_name,
			ARRAY_SIZE(sbi->raw_super->volume_name),
			UTF16_LITTLE_ENDIAN, vbuf, MAX_VOLUME_NAME);
	f2fs_up_read(&sbi->sb_lock);

	if (copy_to_user((char __user *)arg, vbuf,
				min(FSLABEL_MAX, count)))
		err = -EFAULT;

	kfree(vbuf);
	return err;
}

static int f2fs_ioc_setfslabel(struct file *filp, unsigned long arg)
{
	struct inode *inode = file_inode(filp);
	struct f2fs_sb_info *sbi = F2FS_I_SB(inode);
	char *vbuf;
	int err = 0;

	if (!capable(CAP_SYS_ADMIN))
		return -EPERM;

	vbuf = strndup_user((const char __user *)arg, FSLABEL_MAX);
	if (IS_ERR(vbuf))
		return PTR_ERR(vbuf);

	err = mnt_want_write_file(filp);
	if (err)
		goto out;

	f2fs_down_write(&sbi->sb_lock);

	memset(sbi->raw_super->volume_name, 0,
			sizeof(sbi->raw_super->volume_name));
	utf8s_to_utf16s(vbuf, strlen(vbuf), UTF16_LITTLE_ENDIAN,
			sbi->raw_super->volume_name,
			ARRAY_SIZE(sbi->raw_super->volume_name));

	err = f2fs_commit_super(sbi, false);

	f2fs_up_write(&sbi->sb_lock);

	mnt_drop_write_file(filp);
out:
	kfree(vbuf);
	return err;
}

static int f2fs_get_compress_blocks(struct file *filp, unsigned long arg)
{
	struct inode *inode = file_inode(filp);
	__u64 blocks;

	if (!f2fs_sb_has_compression(F2FS_I_SB(inode)))
		return -EOPNOTSUPP;

	if (!f2fs_compressed_file(inode))
		return -EINVAL;

	blocks = atomic_read(&F2FS_I(inode)->i_compr_blocks);
	return put_user(blocks, (u64 __user *)arg);
}

static int release_compress_blocks(struct dnode_of_data *dn, pgoff_t count)
{
	struct f2fs_sb_info *sbi = F2FS_I_SB(dn->inode);
	unsigned int released_blocks = 0;
	int cluster_size = F2FS_I(dn->inode)->i_cluster_size;
	block_t blkaddr;
	int i;

	for (i = 0; i < count; i++) {
		blkaddr = data_blkaddr(dn->inode, dn->node_page,
						dn->ofs_in_node + i);

		if (!__is_valid_data_blkaddr(blkaddr))
			continue;
		if (unlikely(!f2fs_is_valid_blkaddr(sbi, blkaddr,
					DATA_GENERIC_ENHANCE)))
			return -EFSCORRUPTED;
	}

	while (count) {
		int compr_blocks = 0;

		for (i = 0; i < cluster_size; i++, dn->ofs_in_node++) {
			blkaddr = f2fs_data_blkaddr(dn);

			if (i == 0) {
				if (blkaddr == COMPRESS_ADDR)
					continue;
				dn->ofs_in_node += cluster_size;
				goto next;
			}

			if (__is_valid_data_blkaddr(blkaddr))
				compr_blocks++;

			if (blkaddr != NEW_ADDR)
				continue;

			dn->data_blkaddr = NULL_ADDR;
			f2fs_set_data_blkaddr(dn);
		}

		f2fs_i_compr_blocks_update(dn->inode, compr_blocks, false);
		dec_valid_block_count(sbi, dn->inode,
					cluster_size - compr_blocks);

		released_blocks += cluster_size - compr_blocks;
next:
		count -= cluster_size;
	}

	return released_blocks;
}

static int f2fs_release_compress_blocks(struct file *filp, unsigned long arg)
{
	struct inode *inode = file_inode(filp);
	struct f2fs_sb_info *sbi = F2FS_I_SB(inode);
	pgoff_t page_idx = 0, last_idx;
	unsigned int released_blocks = 0;
	int ret;
	int writecount;

	if (!f2fs_sb_has_compression(F2FS_I_SB(inode)))
		return -EOPNOTSUPP;

	if (!f2fs_compressed_file(inode))
		return -EINVAL;

	if (f2fs_readonly(sbi->sb))
		return -EROFS;

	ret = mnt_want_write_file(filp);
	if (ret)
		return ret;

	f2fs_balance_fs(F2FS_I_SB(inode), true);

	inode_lock(inode);

	writecount = atomic_read(&inode->i_writecount);
	if ((filp->f_mode & FMODE_WRITE && writecount != 1) ||
			(!(filp->f_mode & FMODE_WRITE) && writecount)) {
		ret = -EBUSY;
		goto out;
	}

	if (is_inode_flag_set(inode, FI_COMPRESS_RELEASED)) {
		ret = -EINVAL;
		goto out;
	}

	ret = filemap_write_and_wait_range(inode->i_mapping, 0, LLONG_MAX);
	if (ret)
		goto out;

	set_inode_flag(inode, FI_COMPRESS_RELEASED);
	inode->i_ctime = current_time(inode);
	f2fs_mark_inode_dirty_sync(inode, true);

	if (!atomic_read(&F2FS_I(inode)->i_compr_blocks))
		goto out;

	f2fs_down_write(&F2FS_I(inode)->i_gc_rwsem[WRITE]);
	f2fs_down_write(&F2FS_I(inode)->i_mmap_sem);

	last_idx = DIV_ROUND_UP(i_size_read(inode), PAGE_SIZE);

	while (page_idx < last_idx) {
		struct dnode_of_data dn;
		pgoff_t end_offset, count;

		set_new_dnode(&dn, inode, NULL, NULL, 0);
		ret = f2fs_get_dnode_of_data(&dn, page_idx, LOOKUP_NODE);
		if (ret) {
			if (ret == -ENOENT) {
				page_idx = f2fs_get_next_page_offset(&dn,
								page_idx);
				ret = 0;
				continue;
			}
			break;
		}

		end_offset = ADDRS_PER_PAGE(dn.node_page, inode);
		count = min(end_offset - dn.ofs_in_node, last_idx - page_idx);
		count = round_up(count, F2FS_I(inode)->i_cluster_size);

		ret = release_compress_blocks(&dn, count);

		f2fs_put_dnode(&dn);

		if (ret < 0)
			break;

		page_idx += count;
		released_blocks += ret;
	}

	f2fs_up_write(&F2FS_I(inode)->i_mmap_sem);
	f2fs_up_write(&F2FS_I(inode)->i_gc_rwsem[WRITE]);
out:
	inode_unlock(inode);

	mnt_drop_write_file(filp);

	if (ret >= 0) {
		ret = put_user(released_blocks, (u64 __user *)arg);
	} else if (released_blocks &&
			atomic_read(&F2FS_I(inode)->i_compr_blocks)) {
		set_sbi_flag(sbi, SBI_NEED_FSCK);
		f2fs_warn(sbi, "%s: partial blocks were released i_ino=%lx "
			"iblocks=%llu, released=%u, compr_blocks=%u, "
			"run fsck to fix.",
			__func__, inode->i_ino, (u64)inode->i_blocks,
			released_blocks,
			atomic_read(&F2FS_I(inode)->i_compr_blocks));
	}

	return ret;
}

static int reserve_compress_blocks(struct dnode_of_data *dn, pgoff_t count)
{
	struct f2fs_sb_info *sbi = F2FS_I_SB(dn->inode);
	unsigned int reserved_blocks = 0;
	int cluster_size = F2FS_I(dn->inode)->i_cluster_size;
	block_t blkaddr;
	int i;

	for (i = 0; i < count; i++) {
		blkaddr = data_blkaddr(dn->inode, dn->node_page,
						dn->ofs_in_node + i);

		if (!__is_valid_data_blkaddr(blkaddr))
			continue;
		if (unlikely(!f2fs_is_valid_blkaddr(sbi, blkaddr,
					DATA_GENERIC_ENHANCE)))
			return -EFSCORRUPTED;
	}

	while (count) {
		int compr_blocks = 0;
		blkcnt_t reserved;
		int ret;

		for (i = 0; i < cluster_size; i++, dn->ofs_in_node++) {
			blkaddr = f2fs_data_blkaddr(dn);

			if (i == 0) {
				if (blkaddr == COMPRESS_ADDR)
					continue;
				dn->ofs_in_node += cluster_size;
				goto next;
			}

			if (__is_valid_data_blkaddr(blkaddr)) {
				compr_blocks++;
				continue;
			}

			dn->data_blkaddr = NEW_ADDR;
			f2fs_set_data_blkaddr(dn);
		}

		reserved = cluster_size - compr_blocks;
		ret = inc_valid_block_count(sbi, dn->inode, &reserved);
		if (ret)
			return ret;

		if (reserved != cluster_size - compr_blocks)
			return -ENOSPC;

		f2fs_i_compr_blocks_update(dn->inode, compr_blocks, true);

		reserved_blocks += reserved;
next:
		count -= cluster_size;
	}

	return reserved_blocks;
}

static int f2fs_reserve_compress_blocks(struct file *filp, unsigned long arg)
{
	struct inode *inode = file_inode(filp);
	struct f2fs_sb_info *sbi = F2FS_I_SB(inode);
	pgoff_t page_idx = 0, last_idx;
	unsigned int reserved_blocks = 0;
	int ret;

	if (!f2fs_sb_has_compression(F2FS_I_SB(inode)))
		return -EOPNOTSUPP;

	if (!f2fs_compressed_file(inode))
		return -EINVAL;

	if (f2fs_readonly(sbi->sb))
		return -EROFS;

	ret = mnt_want_write_file(filp);
	if (ret)
		return ret;

	if (atomic_read(&F2FS_I(inode)->i_compr_blocks))
		goto out;

	f2fs_balance_fs(F2FS_I_SB(inode), true);

	inode_lock(inode);

	if (!is_inode_flag_set(inode, FI_COMPRESS_RELEASED)) {
		ret = -EINVAL;
		goto unlock_inode;
	}

	f2fs_down_write(&F2FS_I(inode)->i_gc_rwsem[WRITE]);
	f2fs_down_write(&F2FS_I(inode)->i_mmap_sem);

	last_idx = DIV_ROUND_UP(i_size_read(inode), PAGE_SIZE);

	while (page_idx < last_idx) {
		struct dnode_of_data dn;
		pgoff_t end_offset, count;

		set_new_dnode(&dn, inode, NULL, NULL, 0);
		ret = f2fs_get_dnode_of_data(&dn, page_idx, LOOKUP_NODE);
		if (ret) {
			if (ret == -ENOENT) {
				page_idx = f2fs_get_next_page_offset(&dn,
								page_idx);
				ret = 0;
				continue;
			}
			break;
		}

		end_offset = ADDRS_PER_PAGE(dn.node_page, inode);
		count = min(end_offset - dn.ofs_in_node, last_idx - page_idx);
		count = round_up(count, F2FS_I(inode)->i_cluster_size);

		ret = reserve_compress_blocks(&dn, count);

		f2fs_put_dnode(&dn);

		if (ret < 0)
			break;

		page_idx += count;
		reserved_blocks += ret;
	}

	f2fs_up_write(&F2FS_I(inode)->i_mmap_sem);
	f2fs_up_write(&F2FS_I(inode)->i_gc_rwsem[WRITE]);

	if (ret >= 0) {
		clear_inode_flag(inode, FI_COMPRESS_RELEASED);
		inode->i_ctime = current_time(inode);
		f2fs_mark_inode_dirty_sync(inode, true);
	}
unlock_inode:
	inode_unlock(inode);
out:
	mnt_drop_write_file(filp);

	if (ret >= 0) {
		ret = put_user(reserved_blocks, (u64 __user *)arg);
	} else if (reserved_blocks &&
			atomic_read(&F2FS_I(inode)->i_compr_blocks)) {
		set_sbi_flag(sbi, SBI_NEED_FSCK);
		f2fs_warn(sbi, "%s: partial blocks were released i_ino=%lx "
			"iblocks=%llu, reserved=%u, compr_blocks=%u, "
			"run fsck to fix.",
			__func__, inode->i_ino, (u64)inode->i_blocks,
			reserved_blocks,
			atomic_read(&F2FS_I(inode)->i_compr_blocks));
	}

	return ret;
}

static int f2fs_secure_erase(struct block_device *bdev, struct inode *inode,
		pgoff_t off, block_t block, block_t len, u32 flags)
{
	struct request_queue *q = bdev_get_queue(bdev);
	sector_t sector = SECTOR_FROM_BLOCK(block);
	sector_t nr_sects = SECTOR_FROM_BLOCK(len);
	int ret = 0;

	if (!q)
		return -ENXIO;

	if (flags & F2FS_TRIM_FILE_DISCARD)
		ret = blkdev_issue_discard(bdev, sector, nr_sects, GFP_NOFS,
						blk_queue_secure_erase(q) ?
						BLKDEV_DISCARD_SECURE : 0);

	if (!ret && (flags & F2FS_TRIM_FILE_ZEROOUT)) {
		if (IS_ENCRYPTED(inode))
			ret = fscrypt_zeroout_range(inode, off, block, len);
		else
			ret = blkdev_issue_zeroout(bdev, sector, nr_sects,
					GFP_NOFS, 0);
	}

	return ret;
}

static int f2fs_sec_trim_file(struct file *filp, unsigned long arg)
{
	struct inode *inode = file_inode(filp);
	struct f2fs_sb_info *sbi = F2FS_I_SB(inode);
	struct address_space *mapping = inode->i_mapping;
	struct block_device *prev_bdev = NULL;
	struct f2fs_sectrim_range range;
	pgoff_t index, pg_end, prev_index = 0;
	block_t prev_block = 0, len = 0;
	loff_t end_addr;
	bool to_end = false;
	int ret = 0;

	if (!(filp->f_mode & FMODE_WRITE))
		return -EBADF;

	if (copy_from_user(&range, (struct f2fs_sectrim_range __user *)arg,
				sizeof(range)))
		return -EFAULT;

	if (range.flags == 0 || (range.flags & ~F2FS_TRIM_FILE_MASK) ||
			!S_ISREG(inode->i_mode))
		return -EINVAL;

	if (((range.flags & F2FS_TRIM_FILE_DISCARD) &&
			!f2fs_hw_support_discard(sbi)) ||
			((range.flags & F2FS_TRIM_FILE_ZEROOUT) &&
			 IS_ENCRYPTED(inode) && f2fs_is_multi_device(sbi)))
		return -EOPNOTSUPP;

	file_start_write(filp);
	inode_lock(inode);

	if (f2fs_is_atomic_file(inode) || f2fs_compressed_file(inode) ||
			range.start >= inode->i_size) {
		ret = -EINVAL;
		goto err;
	}

	if (range.len == 0)
		goto err;

	if (inode->i_size - range.start > range.len) {
		end_addr = range.start + range.len;
	} else {
		end_addr = range.len == (u64)-1 ?
			sbi->sb->s_maxbytes : inode->i_size;
		to_end = true;
	}

	if (!IS_ALIGNED(range.start, F2FS_BLKSIZE) ||
			(!to_end && !IS_ALIGNED(end_addr, F2FS_BLKSIZE))) {
		ret = -EINVAL;
		goto err;
	}

	index = F2FS_BYTES_TO_BLK(range.start);
	pg_end = DIV_ROUND_UP(end_addr, F2FS_BLKSIZE);

	ret = f2fs_convert_inline_inode(inode);
	if (ret)
		goto err;

	f2fs_down_write(&F2FS_I(inode)->i_gc_rwsem[WRITE]);
	f2fs_down_write(&F2FS_I(inode)->i_mmap_sem);

	ret = filemap_write_and_wait_range(mapping, range.start,
			to_end ? LLONG_MAX : end_addr - 1);
	if (ret)
		goto out;

	truncate_inode_pages_range(mapping, range.start,
			to_end ? -1 : end_addr - 1);

	while (index < pg_end) {
		struct dnode_of_data dn;
		pgoff_t end_offset, count;
		int i;

		set_new_dnode(&dn, inode, NULL, NULL, 0);
		ret = f2fs_get_dnode_of_data(&dn, index, LOOKUP_NODE);
		if (ret) {
			if (ret == -ENOENT) {
				index = f2fs_get_next_page_offset(&dn, index);
				continue;
			}
			goto out;
		}

		end_offset = ADDRS_PER_PAGE(dn.node_page, inode);
		count = min(end_offset - dn.ofs_in_node, pg_end - index);
		for (i = 0; i < count; i++, index++, dn.ofs_in_node++) {
			struct block_device *cur_bdev;
			block_t blkaddr = f2fs_data_blkaddr(&dn);

			if (!__is_valid_data_blkaddr(blkaddr))
				continue;

			if (!f2fs_is_valid_blkaddr(sbi, blkaddr,
						DATA_GENERIC_ENHANCE)) {
				ret = -EFSCORRUPTED;
				f2fs_put_dnode(&dn);
				goto out;
			}

			cur_bdev = f2fs_target_device(sbi, blkaddr, NULL);
			if (f2fs_is_multi_device(sbi)) {
				int di = f2fs_target_device_index(sbi, blkaddr);

				blkaddr -= FDEV(di).start_blk;
			}

			if (len) {
				if (prev_bdev == cur_bdev &&
						index == prev_index + len &&
						blkaddr == prev_block + len) {
					len++;
				} else {
					ret = f2fs_secure_erase(prev_bdev,
						inode, prev_index, prev_block,
						len, range.flags);
					if (ret) {
						f2fs_put_dnode(&dn);
						goto out;
					}

					len = 0;
				}
			}

			if (!len) {
				prev_bdev = cur_bdev;
				prev_index = index;
				prev_block = blkaddr;
				len = 1;
			}
		}

		f2fs_put_dnode(&dn);

		if (fatal_signal_pending(current)) {
			ret = -EINTR;
			goto out;
		}
		cond_resched();
	}

	if (len)
		ret = f2fs_secure_erase(prev_bdev, inode, prev_index,
				prev_block, len, range.flags);
out:
	f2fs_up_write(&F2FS_I(inode)->i_mmap_sem);
	f2fs_up_write(&F2FS_I(inode)->i_gc_rwsem[WRITE]);
err:
	inode_unlock(inode);
	file_end_write(filp);

	return ret;
}

static int f2fs_ioc_get_compress_option(struct file *filp, unsigned long arg)
{
	struct inode *inode = file_inode(filp);
	struct f2fs_comp_option option;

	if (!f2fs_sb_has_compression(F2FS_I_SB(inode)))
		return -EOPNOTSUPP;

	inode_lock_shared(inode);

	if (!f2fs_compressed_file(inode)) {
		inode_unlock_shared(inode);
		return -ENODATA;
	}

	option.algorithm = F2FS_I(inode)->i_compress_algorithm;
	option.log_cluster_size = F2FS_I(inode)->i_log_cluster_size;

	inode_unlock_shared(inode);

	if (copy_to_user((struct f2fs_comp_option __user *)arg, &option,
				sizeof(option)))
		return -EFAULT;

	return 0;
}

static int f2fs_ioc_set_compress_option(struct file *filp, unsigned long arg)
{
	struct inode *inode = file_inode(filp);
	struct f2fs_sb_info *sbi = F2FS_I_SB(inode);
	struct f2fs_comp_option option;
	int ret = 0;

	if (!f2fs_sb_has_compression(sbi))
		return -EOPNOTSUPP;

	if (!(filp->f_mode & FMODE_WRITE))
		return -EBADF;

	if (copy_from_user(&option, (struct f2fs_comp_option __user *)arg,
				sizeof(option)))
		return -EFAULT;

	if (!f2fs_compressed_file(inode) ||
			option.log_cluster_size < MIN_COMPRESS_LOG_SIZE ||
			option.log_cluster_size > MAX_COMPRESS_LOG_SIZE ||
			option.algorithm >= COMPRESS_MAX)
		return -EINVAL;

	file_start_write(filp);
	inode_lock(inode);

	if (f2fs_is_mmap_file(inode) || get_dirty_pages(inode)) {
		ret = -EBUSY;
		goto out;
	}

	if (inode->i_size != 0) {
		ret = -EFBIG;
		goto out;
	}

	F2FS_I(inode)->i_compress_algorithm = option.algorithm;
	F2FS_I(inode)->i_log_cluster_size = option.log_cluster_size;
	F2FS_I(inode)->i_cluster_size = 1 << option.log_cluster_size;
	f2fs_mark_inode_dirty_sync(inode, true);

	if (!f2fs_is_compress_backend_ready(inode))
		f2fs_warn(sbi, "compression algorithm is successfully set, "
			"but current kernel doesn't support this algorithm.");
out:
	inode_unlock(inode);
	file_end_write(filp);

	return ret;
}

static int redirty_blocks(struct inode *inode, pgoff_t page_idx, int len)
{
	struct address_space *mapping = inode->i_mapping;
	struct page *page;
	pgoff_t redirty_idx = page_idx;
	int i, page_len = 0, ret = 0;

	for (i = 0; i < len; i++, page_idx++) {
		page = read_cache_page(mapping, page_idx, NULL, NULL);
		if (IS_ERR(page)) {
			ret = PTR_ERR(page);
			break;
		}
		page_len++;
	}

	for (i = 0; i < page_len; i++, redirty_idx++) {
		page = find_lock_page(mapping, redirty_idx);

		/* It will never fail, when page has pinned above */
		f2fs_bug_on(F2FS_I_SB(inode), !page);

		set_page_dirty(page);
		f2fs_put_page(page, 1);
		f2fs_put_page(page, 0);
	}

	return ret;
}

static int f2fs_ioc_decompress_file(struct file *filp, unsigned long arg)
{
	struct inode *inode = file_inode(filp);
	struct f2fs_sb_info *sbi = F2FS_I_SB(inode);
	struct f2fs_inode_info *fi = F2FS_I(inode);
	pgoff_t page_idx = 0, last_idx;
	unsigned int blk_per_seg = sbi->blocks_per_seg;
	int cluster_size = fi->i_cluster_size;
	int count, ret;

	if (!f2fs_sb_has_compression(sbi) ||
			F2FS_OPTION(sbi).compress_mode != COMPR_MODE_USER)
		return -EOPNOTSUPP;

	if (!(filp->f_mode & FMODE_WRITE))
		return -EBADF;

	if (!f2fs_compressed_file(inode))
		return -EINVAL;

	f2fs_balance_fs(F2FS_I_SB(inode), true);

	file_start_write(filp);
	inode_lock(inode);

	if (!f2fs_is_compress_backend_ready(inode)) {
		ret = -EOPNOTSUPP;
		goto out;
	}

	ret = filemap_write_and_wait_range(inode->i_mapping, 0, LLONG_MAX);
	if (ret)
		goto out;

	if (!atomic_read(&fi->i_compr_blocks))
		goto out;

	last_idx = DIV_ROUND_UP(i_size_read(inode), PAGE_SIZE);

	count = last_idx - page_idx;
	while (count) {
		int len = min(cluster_size, count);

		ret = redirty_blocks(inode, page_idx, len);
		if (ret < 0)
			break;

		if (get_dirty_pages(inode) >= blk_per_seg)
			filemap_fdatawrite(inode->i_mapping);

		count -= len;
		page_idx += len;
	}

	if (!ret)
		ret = filemap_write_and_wait_range(inode->i_mapping, 0,
							LLONG_MAX);

	if (ret)
		f2fs_warn(sbi, "%s: The file might be partially decompressed (errno=%d). Please delete the file.",
			  __func__, ret);
out:
	inode_unlock(inode);
	file_end_write(filp);

	return ret;
}

static int f2fs_ioc_compress_file(struct file *filp, unsigned long arg)
{
	struct inode *inode = file_inode(filp);
	struct f2fs_sb_info *sbi = F2FS_I_SB(inode);
	pgoff_t page_idx = 0, last_idx;
	unsigned int blk_per_seg = sbi->blocks_per_seg;
	int cluster_size = F2FS_I(inode)->i_cluster_size;
	int count, ret;

	if (!f2fs_sb_has_compression(sbi) ||
			F2FS_OPTION(sbi).compress_mode != COMPR_MODE_USER)
		return -EOPNOTSUPP;

	if (!(filp->f_mode & FMODE_WRITE))
		return -EBADF;

	if (!f2fs_compressed_file(inode))
		return -EINVAL;

	f2fs_balance_fs(F2FS_I_SB(inode), true);

	file_start_write(filp);
	inode_lock(inode);

	if (!f2fs_is_compress_backend_ready(inode)) {
		ret = -EOPNOTSUPP;
		goto out;
	}

	ret = filemap_write_and_wait_range(inode->i_mapping, 0, LLONG_MAX);
	if (ret)
		goto out;

	set_inode_flag(inode, FI_ENABLE_COMPRESS);

	last_idx = DIV_ROUND_UP(i_size_read(inode), PAGE_SIZE);

	count = last_idx - page_idx;
	while (count) {
		int len = min(cluster_size, count);

		ret = redirty_blocks(inode, page_idx, len);
		if (ret < 0)
			break;

		if (get_dirty_pages(inode) >= blk_per_seg)
			filemap_fdatawrite(inode->i_mapping);

		count -= len;
		page_idx += len;
	}

	if (!ret)
		ret = filemap_write_and_wait_range(inode->i_mapping, 0,
							LLONG_MAX);

	clear_inode_flag(inode, FI_ENABLE_COMPRESS);

	if (ret)
		f2fs_warn(sbi, "%s: The file might be partially compressed (errno=%d). Please delete the file.",
			  __func__, ret);
out:
	inode_unlock(inode);
	file_end_write(filp);

	return ret;
}

static long __f2fs_ioctl(struct file *filp, unsigned int cmd, unsigned long arg)
{
	switch (cmd) {
	case FS_IOC_GETFLAGS:
		return f2fs_ioc_getflags(filp, arg);
	case FS_IOC_SETFLAGS:
		return f2fs_ioc_setflags(filp, arg);
	case FS_IOC_GETVERSION:
		return f2fs_ioc_getversion(filp, arg);
	case F2FS_IOC_START_ATOMIC_WRITE:
		return f2fs_ioc_start_atomic_write(filp);
	case F2FS_IOC_COMMIT_ATOMIC_WRITE:
		return f2fs_ioc_commit_atomic_write(filp);
	case F2FS_IOC_START_VOLATILE_WRITE:
	case F2FS_IOC_RELEASE_VOLATILE_WRITE:
	case F2FS_IOC_ABORT_VOLATILE_WRITE:
		return -EOPNOTSUPP;
	case F2FS_IOC_SHUTDOWN:
		return f2fs_ioc_shutdown(filp, arg);
	case FITRIM:
		return f2fs_ioc_fitrim(filp, arg);
	case FS_IOC_SET_ENCRYPTION_POLICY:
		return f2fs_ioc_set_encryption_policy(filp, arg);
	case FS_IOC_GET_ENCRYPTION_POLICY:
		return f2fs_ioc_get_encryption_policy(filp, arg);
	case FS_IOC_GET_ENCRYPTION_PWSALT:
		return f2fs_ioc_get_encryption_pwsalt(filp, arg);
	case FS_IOC_GET_ENCRYPTION_POLICY_EX:
		return f2fs_ioc_get_encryption_policy_ex(filp, arg);
	case FS_IOC_ADD_ENCRYPTION_KEY:
		return f2fs_ioc_add_encryption_key(filp, arg);
	case FS_IOC_REMOVE_ENCRYPTION_KEY:
		return f2fs_ioc_remove_encryption_key(filp, arg);
	case FS_IOC_REMOVE_ENCRYPTION_KEY_ALL_USERS:
		return f2fs_ioc_remove_encryption_key_all_users(filp, arg);
	case FS_IOC_GET_ENCRYPTION_KEY_STATUS:
		return f2fs_ioc_get_encryption_key_status(filp, arg);
	case FS_IOC_GET_ENCRYPTION_NONCE:
		return f2fs_ioc_get_encryption_nonce(filp, arg);
	case F2FS_IOC_GARBAGE_COLLECT:
		return f2fs_ioc_gc(filp, arg);
	case F2FS_IOC_GARBAGE_COLLECT_RANGE:
		return f2fs_ioc_gc_range(filp, arg);
	case F2FS_IOC_WRITE_CHECKPOINT:
		return f2fs_ioc_write_checkpoint(filp, arg);
	case F2FS_IOC_DEFRAGMENT:
		return f2fs_ioc_defragment(filp, arg);
	case F2FS_IOC_MOVE_RANGE:
		return f2fs_ioc_move_range(filp, arg);
	case F2FS_IOC_FLUSH_DEVICE:
		return f2fs_ioc_flush_device(filp, arg);
	case F2FS_IOC_GET_FEATURES:
		return f2fs_ioc_get_features(filp, arg);
	case FS_IOC_FSGETXATTR:
		return f2fs_ioc_fsgetxattr(filp, arg);
	case FS_IOC_FSSETXATTR:
		return f2fs_ioc_fssetxattr(filp, arg);
	case F2FS_IOC_GET_PIN_FILE:
		return f2fs_ioc_get_pin_file(filp, arg);
	case F2FS_IOC_SET_PIN_FILE:
		return f2fs_ioc_set_pin_file(filp, arg);
	case F2FS_IOC_PRECACHE_EXTENTS:
		return f2fs_ioc_precache_extents(filp, arg);
	case F2FS_IOC_RESIZE_FS:
		return f2fs_ioc_resize_fs(filp, arg);
	case FS_IOC_ENABLE_VERITY:
		return f2fs_ioc_enable_verity(filp, arg);
	case FS_IOC_MEASURE_VERITY:
		return f2fs_ioc_measure_verity(filp, arg);
	case FS_IOC_READ_VERITY_METADATA:
		return f2fs_ioc_read_verity_metadata(filp, arg);
	case FS_IOC_GETFSLABEL:
		return f2fs_ioc_getfslabel(filp, arg);
	case FS_IOC_SETFSLABEL:
		return f2fs_ioc_setfslabel(filp, arg);
	case F2FS_IOC_GET_COMPRESS_BLOCKS:
		return f2fs_get_compress_blocks(filp, arg);
	case F2FS_IOC_RELEASE_COMPRESS_BLOCKS:
		return f2fs_release_compress_blocks(filp, arg);
	case F2FS_IOC_RESERVE_COMPRESS_BLOCKS:
		return f2fs_reserve_compress_blocks(filp, arg);
	case F2FS_IOC_SEC_TRIM_FILE:
		return f2fs_sec_trim_file(filp, arg);
	case F2FS_IOC_GET_COMPRESS_OPTION:
		return f2fs_ioc_get_compress_option(filp, arg);
	case F2FS_IOC_SET_COMPRESS_OPTION:
		return f2fs_ioc_set_compress_option(filp, arg);
	case F2FS_IOC_DECOMPRESS_FILE:
		return f2fs_ioc_decompress_file(filp, arg);
	case F2FS_IOC_COMPRESS_FILE:
		return f2fs_ioc_compress_file(filp, arg);
	default:
		return -ENOTTY;
	}
}

long f2fs_ioctl(struct file *filp, unsigned int cmd, unsigned long arg)
{
	if (unlikely(f2fs_cp_error(F2FS_I_SB(file_inode(filp)))))
		return -EIO;
	if (!f2fs_is_checkpoint_ready(F2FS_I_SB(file_inode(filp))))
		return -ENOSPC;

	return __f2fs_ioctl(filp, cmd, arg);
}

static ssize_t f2fs_file_read_iter(struct kiocb *iocb, struct iov_iter *iter)
{
	struct file *file = iocb->ki_filp;
	struct inode *inode = file_inode(file);
	int ret;

	if (!f2fs_is_compress_backend_ready(inode))
		return -EOPNOTSUPP;

	if (trace_f2fs_dataread_start_enabled()) {
		char *p = f2fs_kmalloc(F2FS_I_SB(inode), PATH_MAX, GFP_KERNEL);
		char *path;

		if (!p)
			goto skip_read_trace;

		path = dentry_path_raw(file_dentry(iocb->ki_filp), p, PATH_MAX);
		if (IS_ERR(path)) {
			kfree(p);
			goto skip_read_trace;
		}

		trace_f2fs_dataread_start(inode, iocb->ki_pos,
					iov_iter_count(iter),
					current->pid, path, current->comm);
		kfree(p);
	}
skip_read_trace:
	ret = generic_file_read_iter(iocb, iter);

	if (ret > 0)
		f2fs_update_iostat(F2FS_I_SB(inode), APP_READ_IO, ret);

	if (trace_f2fs_dataread_end_enabled())
		trace_f2fs_dataread_end(inode, iocb->ki_pos, ret);
	return ret;
}

/*
 * Preallocate blocks for a write request, if it is possible and helpful to do
 * so.  Returns a positive number if blocks may have been preallocated, 0 if no
 * blocks were preallocated, or a negative errno value if something went
 * seriously wrong.  Also sets FI_PREALLOCATED_ALL on the inode if *all* the
 * requested blocks (not just some of them) have been allocated.
 */
static int f2fs_preallocate_blocks(struct kiocb *iocb, struct iov_iter *iter)
{
	struct inode *inode = file_inode(iocb->ki_filp);
	struct f2fs_sb_info *sbi = F2FS_I_SB(inode);
	const loff_t pos = iocb->ki_pos;
	const size_t count = iov_iter_count(iter);
	struct f2fs_map_blocks map = {};
	bool dio = (iocb->ki_flags & IOCB_DIRECT) &&
		   !f2fs_force_buffered_io(inode, iocb, iter);
	int flag;
	int ret;

	/* If it will be an out-of-place direct write, don't bother. */
	if (dio && f2fs_lfs_mode(sbi))
		return 0;
	/*
	 * Don't preallocate holes aligned to DIO_SKIP_HOLES which turns into
	 * buffered IO, if DIO meets any holes.
	 */
	if (dio && i_size_read(inode) &&
		(F2FS_BYTES_TO_BLK(pos) < F2FS_BLK_ALIGN(i_size_read(inode))))
		return 0;

	/* No-wait I/O can't allocate blocks. */
	if (iocb->ki_flags & IOCB_NOWAIT)
		return 0;

	/* If it will be a short write, don't bother. */
	if (iov_iter_fault_in_readable(iter, count))
		return 0;

	if (f2fs_has_inline_data(inode)) {
		/* If the data will fit inline, don't bother. */
		if (pos + count <= MAX_INLINE_DATA(inode))
			return 0;
		ret = f2fs_convert_inline_inode(inode);
		if (ret)
			return ret;
	}

	/* Do not preallocate blocks that will be written partially in 4KB. */
	map.m_lblk = F2FS_BLK_ALIGN(pos);
	map.m_len = F2FS_BYTES_TO_BLK(pos + count);
	if (map.m_len > map.m_lblk)
		map.m_len -= map.m_lblk;
	else
		map.m_len = 0;
	map.m_may_create = true;
	if (dio) {
		map.m_seg_type = f2fs_rw_hint_to_seg_type(inode->i_write_hint);
		flag = F2FS_GET_BLOCK_PRE_DIO;
	} else {
		map.m_seg_type = NO_CHECK_TYPE;
		flag = F2FS_GET_BLOCK_PRE_AIO;
	}

	ret = f2fs_map_blocks(inode, &map, 1, flag);
	/* -ENOSPC|-EDQUOT are fine to report the number of allocated blocks. */
	if (ret < 0 && !((ret == -ENOSPC || ret == -EDQUOT) && map.m_len > 0))
		return ret;
	if (ret == 0)
		set_inode_flag(inode, FI_PREALLOCATED_ALL);
	return map.m_len;
}

static ssize_t f2fs_file_write_iter(struct kiocb *iocb, struct iov_iter *from)
{
	struct file *file = iocb->ki_filp;
	struct inode *inode = file_inode(file);
	const loff_t orig_pos = iocb->ki_pos;
	const size_t orig_count = iov_iter_count(from);
	loff_t target_size;
	int preallocated;
	ssize_t ret;

	if (unlikely(f2fs_cp_error(F2FS_I_SB(inode)))) {
		ret = -EIO;
		goto out;
	}

	if (!f2fs_is_compress_backend_ready(inode)) {
		ret = -EOPNOTSUPP;
		goto out;
	}

	if (iocb->ki_flags & IOCB_NOWAIT) {
		if (!inode_trylock(inode)) {
			ret = -EAGAIN;
			goto out;
		}
	} else {
		inode_lock(inode);
	}

	if (unlikely(IS_IMMUTABLE(inode))) {
		ret = -EPERM;
		goto out_unlock;
	}

	if (is_inode_flag_set(inode, FI_COMPRESS_RELEASED)) {
		ret = -EPERM;
		goto out_unlock;
	}

	ret = generic_write_checks(iocb, from);
	if (ret <= 0)
		goto out_unlock;

	if (iocb->ki_flags & IOCB_NOWAIT) {
		if (!f2fs_overwrite_io(inode, iocb->ki_pos,
					iov_iter_count(from)) ||
				f2fs_has_inline_data(inode) ||
				f2fs_force_buffered_io(inode, iocb, from)) {
			ret = -EAGAIN;
			goto out_unlock;
		}
	}

	if (iocb->ki_flags & IOCB_DIRECT) {
		ret = f2fs_convert_inline_inode(inode);
		if (ret)
			goto out_unlock;
	}
	/* Possibly preallocate the blocks for the write. */
	target_size = iocb->ki_pos + iov_iter_count(from);
	preallocated = f2fs_preallocate_blocks(iocb, from);
	if (preallocated < 0) {
		ret = preallocated;
	} else {
		if (trace_f2fs_datawrite_start_enabled()) {
			char *p = f2fs_kmalloc(F2FS_I_SB(inode),
						PATH_MAX, GFP_KERNEL);
			char *path;

			if (!p)
				goto skip_write_trace;
			path = dentry_path_raw(file_dentry(iocb->ki_filp),
								p, PATH_MAX);
			if (IS_ERR(path)) {
				kfree(p);
				goto skip_write_trace;
			}
			trace_f2fs_datawrite_start(inode, orig_pos, orig_count,
					current->pid, path, current->comm);
			kfree(p);
		}
skip_write_trace:
		ret = __generic_file_write_iter(iocb, from);

		if (trace_f2fs_datawrite_end_enabled())
			trace_f2fs_datawrite_end(inode, orig_pos, ret);
	}

	/* Don't leave any preallocated blocks around past i_size. */
	if (preallocated && i_size_read(inode) < target_size) {
		f2fs_down_write(&F2FS_I(inode)->i_gc_rwsem[WRITE]);
		f2fs_down_write(&F2FS_I(inode)->i_mmap_sem);
		if (!f2fs_truncate(inode))
			file_dont_truncate(inode);
		f2fs_up_write(&F2FS_I(inode)->i_mmap_sem);
		f2fs_up_write(&F2FS_I(inode)->i_gc_rwsem[WRITE]);
	} else {
		file_dont_truncate(inode);
	}

	clear_inode_flag(inode, FI_PREALLOCATED_ALL);

	if (ret > 0)
		f2fs_update_iostat(F2FS_I_SB(inode), APP_WRITE_IO, ret);

out_unlock:
	inode_unlock(inode);
out:
	trace_f2fs_file_write_iter(inode, orig_pos, orig_count, ret);
	if (ret > 0)
		ret = generic_write_sync(iocb, ret);
	return ret;
}

#ifdef CONFIG_COMPAT
struct compat_f2fs_gc_range {
	u32 sync;
	compat_u64 start;
	compat_u64 len;
};
#define F2FS_IOC32_GARBAGE_COLLECT_RANGE	_IOW(F2FS_IOCTL_MAGIC, 11,\
						struct compat_f2fs_gc_range)

static int f2fs_compat_ioc_gc_range(struct file *file, unsigned long arg)
{
	struct compat_f2fs_gc_range __user *urange;
	struct f2fs_gc_range range;
	int err;

	urange = compat_ptr(arg);
	err = get_user(range.sync, &urange->sync);
	err |= get_user(range.start, &urange->start);
	err |= get_user(range.len, &urange->len);
	if (err)
		return -EFAULT;

	return __f2fs_ioc_gc_range(file, &range);
}

struct compat_f2fs_move_range {
	u32 dst_fd;
	compat_u64 pos_in;
	compat_u64 pos_out;
	compat_u64 len;
};
#define F2FS_IOC32_MOVE_RANGE		_IOWR(F2FS_IOCTL_MAGIC, 9,	\
					struct compat_f2fs_move_range)

static int f2fs_compat_ioc_move_range(struct file *file, unsigned long arg)
{
	struct compat_f2fs_move_range __user *urange;
	struct f2fs_move_range range;
	int err;

	urange = compat_ptr(arg);
	err = get_user(range.dst_fd, &urange->dst_fd);
	err |= get_user(range.pos_in, &urange->pos_in);
	err |= get_user(range.pos_out, &urange->pos_out);
	err |= get_user(range.len, &urange->len);
	if (err)
		return -EFAULT;

	return __f2fs_ioc_move_range(file, &range);
}

long f2fs_compat_ioctl(struct file *file, unsigned int cmd, unsigned long arg)
{
	if (unlikely(f2fs_cp_error(F2FS_I_SB(file_inode(file)))))
		return -EIO;
	if (!f2fs_is_checkpoint_ready(F2FS_I_SB(file_inode(file))))
		return -ENOSPC;

	switch (cmd) {
	case FS_IOC32_GETFLAGS:
		cmd = FS_IOC_GETFLAGS;
		break;
	case FS_IOC32_SETFLAGS:
		cmd = FS_IOC_SETFLAGS;
		break;
	case FS_IOC32_GETVERSION:
		cmd = FS_IOC_GETVERSION;
		break;
	case F2FS_IOC32_GARBAGE_COLLECT_RANGE:
		return f2fs_compat_ioc_gc_range(file, arg);
	case F2FS_IOC32_MOVE_RANGE:
		return f2fs_compat_ioc_move_range(file, arg);
	case F2FS_IOC_START_ATOMIC_WRITE:
	case F2FS_IOC_COMMIT_ATOMIC_WRITE:
	case F2FS_IOC_START_VOLATILE_WRITE:
	case F2FS_IOC_RELEASE_VOLATILE_WRITE:
	case F2FS_IOC_ABORT_VOLATILE_WRITE:
	case F2FS_IOC_SHUTDOWN:
	case FS_IOC_SET_ENCRYPTION_POLICY:
	case FS_IOC_GET_ENCRYPTION_PWSALT:
	case FS_IOC_GET_ENCRYPTION_POLICY:
	case FS_IOC_GET_ENCRYPTION_POLICY_EX:
	case FS_IOC_ADD_ENCRYPTION_KEY:
	case FS_IOC_REMOVE_ENCRYPTION_KEY:
	case FS_IOC_REMOVE_ENCRYPTION_KEY_ALL_USERS:
	case FS_IOC_GET_ENCRYPTION_KEY_STATUS:
	case FS_IOC_GET_ENCRYPTION_NONCE:
	case F2FS_IOC_GARBAGE_COLLECT:
	case F2FS_IOC_WRITE_CHECKPOINT:
	case F2FS_IOC_DEFRAGMENT:
	case F2FS_IOC_FLUSH_DEVICE:
	case F2FS_IOC_GET_FEATURES:
	case FS_IOC_FSGETXATTR:
	case FS_IOC_FSSETXATTR:
	case F2FS_IOC_GET_PIN_FILE:
	case F2FS_IOC_SET_PIN_FILE:
	case F2FS_IOC_PRECACHE_EXTENTS:
	case F2FS_IOC_RESIZE_FS:
	case FS_IOC_ENABLE_VERITY:
	case FS_IOC_MEASURE_VERITY:
	case FS_IOC_READ_VERITY_METADATA:
	case FS_IOC_GETFSLABEL:
	case FS_IOC_SETFSLABEL:
	case F2FS_IOC_GET_COMPRESS_BLOCKS:
	case F2FS_IOC_RELEASE_COMPRESS_BLOCKS:
	case F2FS_IOC_RESERVE_COMPRESS_BLOCKS:
	case F2FS_IOC_SEC_TRIM_FILE:
	case F2FS_IOC_GET_COMPRESS_OPTION:
	case F2FS_IOC_SET_COMPRESS_OPTION:
	case F2FS_IOC_DECOMPRESS_FILE:
	case F2FS_IOC_COMPRESS_FILE:
		break;
	default:
		return -ENOIOCTLCMD;
	}
	return __f2fs_ioctl(file, cmd, (unsigned long) compat_ptr(arg));
}
#endif

const struct file_operations f2fs_file_operations = {
	.llseek		= f2fs_llseek,
	.read_iter	= f2fs_file_read_iter,
	.write_iter	= f2fs_file_write_iter,
	.open		= f2fs_file_open,
	.release	= f2fs_release_file,
	.mmap		= f2fs_file_mmap,
	.flush		= f2fs_file_flush,
	.fsync		= f2fs_sync_file,
	.fallocate	= f2fs_fallocate,
	.unlocked_ioctl	= f2fs_ioctl,
#ifdef CONFIG_COMPAT
	.compat_ioctl	= f2fs_compat_ioctl,
#endif
	.splice_read	= generic_file_splice_read,
	.splice_write	= iter_file_splice_write,
};<|MERGE_RESOLUTION|>--- conflicted
+++ resolved
@@ -421,11 +421,7 @@
 	}
 
 	trace_f2fs_sync_file_exit(inode, cp_reason, datasync, ret);
-<<<<<<< HEAD
-	f2fs_trace_ios(NULL, 1);
 	stat_inc_sync_file_count(sbi);
-=======
->>>>>>> a371516d
 	trace_android_fs_fsync_end(inode, start, end - start);
 	return ret;
 }
