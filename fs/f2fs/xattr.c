--- conflicted
+++ resolved
@@ -27,12 +27,8 @@
 {
 	if (likely(size == sbi->inline_xattr_slab_size)) {
 		*is_inline = true;
-<<<<<<< HEAD
 		return f2fs_kmem_cache_alloc(sbi->inline_xattr_slab,
 					GFP_F2FS_ZERO, false, sbi);
-=======
-		return kmem_cache_zalloc(sbi->inline_xattr_slab, GFP_NOFS);
->>>>>>> cc833652
 	}
 	*is_inline = false;
 	return f2fs_kzalloc(sbi, size, GFP_NOFS);
@@ -44,11 +40,7 @@
 	if (is_inline)
 		kmem_cache_free(sbi->inline_xattr_slab, xattr_addr);
 	else
-<<<<<<< HEAD
 		kfree(xattr_addr);
-=======
-		kvfree(xattr_addr);
->>>>>>> cc833652
 }
 
 static int f2fs_xattr_generic_get(const struct xattr_handler *handler,
@@ -451,11 +443,7 @@
 	*base_addr = txattr_addr;
 	return 0;
 fail:
-<<<<<<< HEAD
 	kfree(txattr_addr);
-=======
-	kvfree(txattr_addr);
->>>>>>> cc833652
 	return err;
 }
 
@@ -562,11 +550,7 @@
 	f2fs_down_read(&F2FS_I(inode)->i_xattr_sem);
 	error = lookup_all_xattrs(inode, ipage, index, len, name,
 				&entry, &base_addr, &base_size, &is_inline);
-<<<<<<< HEAD
 	f2fs_up_read(&F2FS_I(inode)->i_xattr_sem);
-=======
-	up_read(&F2FS_I(inode)->i_xattr_sem);
->>>>>>> cc833652
 	if (error)
 		return error;
 
@@ -647,11 +631,7 @@
 	}
 	error = buffer_size - rest;
 cleanup:
-<<<<<<< HEAD
 	kfree(base_addr);
-=======
-	kvfree(base_addr);
->>>>>>> cc833652
 	return error;
 }
 
@@ -813,11 +793,7 @@
 	}
 
 exit:
-<<<<<<< HEAD
 	kfree(base_addr);
-=======
-	kvfree(base_addr);
->>>>>>> cc833652
 	return error;
 }
 
@@ -833,11 +809,7 @@
 	if (!f2fs_is_checkpoint_ready(sbi))
 		return -ENOSPC;
 
-<<<<<<< HEAD
 	err = f2fs_dquot_initialize(inode);
-=======
-	err = dquot_initialize(inode);
->>>>>>> cc833652
 	if (err)
 		return err;
 
@@ -848,15 +820,9 @@
 	f2fs_balance_fs(sbi, true);
 
 	f2fs_lock_op(sbi);
-<<<<<<< HEAD
 	f2fs_down_write(&F2FS_I(inode)->i_xattr_sem);
 	err = __f2fs_setxattr(inode, index, name, value, size, ipage, flags);
 	f2fs_up_write(&F2FS_I(inode)->i_xattr_sem);
-=======
-	down_write(&F2FS_I(inode)->i_xattr_sem);
-	err = __f2fs_setxattr(inode, index, name, value, size, ipage, flags);
-	up_write(&F2FS_I(inode)->i_xattr_sem);
->>>>>>> cc833652
 	f2fs_unlock_op(sbi);
 
 	f2fs_update_time(sbi, REQ_TIME);
@@ -884,7 +850,6 @@
 void f2fs_destroy_xattr_caches(struct f2fs_sb_info *sbi)
 {
 	kmem_cache_destroy(sbi->inline_xattr_slab);
-<<<<<<< HEAD
 }
 
 void f2fs_inode_xattr_set(struct inode *inode)
@@ -933,6 +898,4 @@
 	}
 
 	return ret;
-=======
->>>>>>> cc833652
 }