--- conflicted
+++ resolved
@@ -189,11 +189,7 @@
 }
 
 bool f2fs_check_rb_tree_consistence(struct f2fs_sb_info *sbi,
-<<<<<<< HEAD
 				struct rb_root_cached *root, bool check_key)
-=======
-						struct rb_root_cached *root)
->>>>>>> e543b332
 {
 #ifdef CONFIG_F2FS_CHECK_FS
 	struct rb_node *cur = rb_first_cached(root), *next;
