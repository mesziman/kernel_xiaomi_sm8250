--- conflicted
+++ resolved
@@ -154,7 +154,6 @@
 			}
 
 			if (!foreground)
-<<<<<<< HEAD
 				stat_inc_bggc_count(sbi->stat_info);
 
 			sync_mode = F2FS_OPTION(sbi).bggc_mode == BGGC_MODE_SYNC ||
@@ -174,19 +173,14 @@
 				/* don't bother wait_ms by foreground gc */
 				if (!foreground)
 					wait_ms = gc_th->no_gc_sleep_time;
-				break;
-			}
+	  	} else {
+			/* reset wait_ms to default sleep time */
+			if (wait_ms == gc_th->no_gc_sleep_time)
+        wait_ms = gc_th->min_sleep_time;
+	  	}
 
 			if (should_break_gc(sbi))
 				break;
-=======
-				wait_ms = gc_th->no_gc_sleep_time;
-		} else {
-			/* reset wait_ms to default sleep time */
-			if (wait_ms == gc_th->no_gc_sleep_time)
-				wait_ms = gc_th->min_sleep_time;
->>>>>>> b9aeb147
-		}
 
 		if (foreground)
 			wake_up_all(&gc_th->fggc_wq);
