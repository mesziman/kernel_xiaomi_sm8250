// SPDX-License-Identifier: GPL-2.0
/*
 * fs/f2fs/gc.c
 *
 * Copyright (c) 2012 Samsung Electronics Co., Ltd.
 *             http://www.samsung.com/
 */
#include <linux/fs.h>
#include <linux/module.h>
#include <linux/backing-dev.h>
#include <linux/init.h>
#include <linux/f2fs_fs.h>
#include <linux/kthread.h>
#include <linux/delay.h>
#include <linux/freezer.h>
#include <linux/sched/signal.h>
<<<<<<< HEAD
#include <linux/random.h>
=======
>>>>>>> cc833652

#include "f2fs.h"
#include "node.h"
#include "segment.h"
#include "gc.h"
#include "iostat.h"
#include <trace/events/f2fs.h>

static struct kmem_cache *victim_entry_slab;

static unsigned int count_bits(const unsigned long *addr,
				unsigned int offset, unsigned int len);

static inline bool should_break_gc(struct f2fs_sb_info *sbi)
{
	if (freezing(current) || kthread_should_stop())
		return true;

	if (sbi->gc_mode == GC_URGENT_HIGH)
		return false;

	return !is_idle(sbi, GC_TIME);
}

static int gc_thread_func(void *data)
{
	struct f2fs_sb_info *sbi = data;
	struct f2fs_gc_kthread *gc_th = sbi->gc_thread;
	wait_queue_head_t *wq = &sbi->gc_thread->gc_wait_queue_head;
	wait_queue_head_t *fggc_wq = &sbi->gc_thread->fggc_wq;
	unsigned int wait_ms, gc_count, i;
	bool boost;
	struct f2fs_gc_control gc_control = {
		.victim_segno = NULL_SEGNO,
		.should_migrate_blocks = false,
		.err_gc_skipped = false };

	wait_ms = gc_th->min_sleep_time;

	set_freezable();
	do {
<<<<<<< HEAD
		bool sync_mode, foreground = false;
=======
		bool sync_mode;
>>>>>>> cc833652

		wait_event_interruptible_timeout(*wq,
				kthread_should_stop() || freezing(current) ||
				waitqueue_active(fggc_wq) ||
				gc_th->gc_wake,
				msecs_to_jiffies(wait_ms));

		if (test_opt(sbi, GC_MERGE) && waitqueue_active(fggc_wq))
			foreground = true;

		/* give it a try one time */
		if (gc_th->gc_wake)
			gc_th->gc_wake = 0;

		if (try_to_freeze()) {
			stat_other_skip_bggc_count(sbi);
			continue;
		}
		if (kthread_should_stop())
			break;

		if (sbi->sb->s_writers.frozen >= SB_FREEZE_WRITE) {
			increase_sleep_time(gc_th, &wait_ms);
			stat_other_skip_bggc_count(sbi);
			continue;
		}

		if (time_to_inject(sbi, FAULT_CHECKPOINT)) {
			f2fs_show_injection_info(sbi, FAULT_CHECKPOINT);
<<<<<<< HEAD
			f2fs_stop_checkpoint(sbi, false,
					STOP_CP_REASON_FAULT_INJECT);
=======
			f2fs_stop_checkpoint(sbi, false);
>>>>>>> cc833652
		}

		if (!sb_start_write_trylock(sbi->sb)) {
			stat_other_skip_bggc_count(sbi);
			continue;
		}
<<<<<<< HEAD

		boost = sbi->gc_booster;
=======
>>>>>>> cc833652

		/*
		 * [GC triggering condition]
		 * 0. GC is not conducted currently.
		 * 1. There are enough dirty segments.
		 * 2. IO subsystem is idle by checking the # of writeback pages.
		 * 3. IO subsystem is idle by checking the # of requests in
		 *    bdev's request list.
		 *
		 * Note) We have to avoid triggering GCs frequently.
		 * Because it is possible that some segments can be
		 * invalidated soon after by user update or deletion.
		 * So, I'd like to wait some time to collect dirty segments.
		 */
		if (sbi->gc_mode == GC_URGENT_HIGH ||
				sbi->gc_mode == GC_URGENT_MID) {
			wait_ms = gc_th->urgent_sleep_time;
<<<<<<< HEAD
			f2fs_down_write(&sbi->gc_lock);
			goto do_gc;
		}

		if (foreground) {
			f2fs_down_write(&sbi->gc_lock);
			goto do_gc;
		} else if (!f2fs_down_write_trylock(&sbi->gc_lock)) {
=======
			down_write(&sbi->gc_lock);
			goto do_gc;
		}

		if (!down_write_trylock(&sbi->gc_lock)) {
>>>>>>> cc833652
			stat_other_skip_bggc_count(sbi);
			goto next;
		}

		if (!is_idle(sbi, GC_TIME)) {
			increase_sleep_time(gc_th, &wait_ms);
<<<<<<< HEAD
			f2fs_up_write(&sbi->gc_lock);
=======
			up_write(&sbi->gc_lock);
>>>>>>> cc833652
			stat_io_skip_bggc_count(sbi);
			goto next;
		}

		if (boost)
			calculate_sleep_time(sbi, gc_th, &wait_ms);
		else {
			if (has_enough_invalid_blocks(sbi))
				decrease_sleep_time(gc_th, &wait_ms);
			else
				increase_sleep_time(gc_th, &wait_ms);
		}
do_gc:
<<<<<<< HEAD
		gc_count = (boost && !foreground) ? get_gc_count(sbi) : 1;

		for (i = 0; i < gc_count; i++) {
			/*
			 * f2fs_gc will release gc_lock before return,
			 * so we need to relock it before calling f2fs_gc.
			 */
			if (i && !f2fs_down_write_trylock(&sbi->gc_lock)) {
				stat_other_skip_bggc_count(sbi);
				break;
			}

			if (!foreground)
				stat_inc_bggc_count(sbi->stat_info);

			sync_mode = F2FS_OPTION(sbi).bggc_mode == BGGC_MODE_SYNC ||
					sbi->gc_mode == GC_URGENT_HIGH ||
					sbi->gc_mode == GC_URGENT_MID;

			/* foreground GC was been triggered via f2fs_balance_fs() */
			if (foreground)
				sync_mode = false;

			gc_control.init_gc_type = sync_mode ? FG_GC : BG_GC;
			gc_control.no_bg_gc = foreground;
			gc_control.nr_free_secs = foreground ? 1 : 0;

			/* if return value is not zero, no victim was selected */
			if (f2fs_gc(sbi, &gc_control)) {
				/* don't bother wait_ms by foreground gc */
				if (!foreground)
					wait_ms = gc_th->no_gc_sleep_time;
	  	} else {
			/* reset wait_ms to default sleep time */
			if (wait_ms == gc_th->no_gc_sleep_time)
        wait_ms = gc_th->min_sleep_time;
	  	}

			if (should_break_gc(sbi))
				break;
    }
		if (foreground)
			wake_up_all(&gc_th->fggc_wq);
=======
		stat_inc_bggc_count(sbi->stat_info);

		sync_mode = F2FS_OPTION(sbi).bggc_mode == BGGC_MODE_SYNC;

		/* if return value is not zero, no victim was selected */
		if (f2fs_gc(sbi, sync_mode, true, NULL_SEGNO))
			wait_ms = gc_th->no_gc_sleep_time;
>>>>>>> cc833652

		trace_f2fs_background_gc(sbi->sb, wait_ms,
				prefree_segments(sbi), free_segments(sbi));

		/* balancing f2fs's metadata periodically */
		f2fs_balance_fs_bg(sbi, true);
next:
		if (sbi->gc_mode != GC_NORMAL) {
			spin_lock(&sbi->gc_remaining_trials_lock);
			if (sbi->gc_remaining_trials) {
				sbi->gc_remaining_trials--;
				if (!sbi->gc_remaining_trials)
					sbi->gc_mode = GC_NORMAL;
			}
			spin_unlock(&sbi->gc_remaining_trials_lock);
		}
		sb_end_write(sbi->sb);

	} while (!kthread_should_stop());
	return 0;
}

int f2fs_start_gc_thread(struct f2fs_sb_info *sbi)
{
	struct f2fs_gc_kthread *gc_th;
	dev_t dev = sbi->sb->s_bdev->bd_dev;

	gc_th = f2fs_kmalloc(sbi, sizeof(struct f2fs_gc_kthread), GFP_KERNEL);
	if (!gc_th)
		return -ENOMEM;

	gc_th->urgent_sleep_time = DEF_GC_THREAD_URGENT_SLEEP_TIME;
	gc_th->min_sleep_time = DEF_GC_THREAD_MIN_SLEEP_TIME;
	gc_th->max_sleep_time = DEF_GC_THREAD_MAX_SLEEP_TIME;
	gc_th->no_gc_sleep_time = DEF_GC_THREAD_NOGC_SLEEP_TIME;

	gc_th->gc_wake = 0;

	sbi->gc_thread = gc_th;
	init_waitqueue_head(&sbi->gc_thread->gc_wait_queue_head);
	init_waitqueue_head(&sbi->gc_thread->fggc_wq);
	sbi->gc_thread->f2fs_gc_task = kthread_run(gc_thread_func, sbi,
			"f2fs_gc-%u:%u", MAJOR(dev), MINOR(dev));
	if (IS_ERR(gc_th->f2fs_gc_task)) {
<<<<<<< HEAD
		int err = PTR_ERR(gc_th->f2fs_gc_task);

		kfree(gc_th);
=======
		err = PTR_ERR(gc_th->f2fs_gc_task);
		kvfree(gc_th);
>>>>>>> cc833652
		sbi->gc_thread = NULL;
		return err;
	}

	return 0;
}

void f2fs_stop_gc_thread(struct f2fs_sb_info *sbi)
{
	struct f2fs_gc_kthread *gc_th = sbi->gc_thread;

	if (!gc_th)
		return;
	kthread_stop(gc_th->f2fs_gc_task);
<<<<<<< HEAD
	wake_up_all(&gc_th->fggc_wq);
	kfree(gc_th);
=======
	kvfree(gc_th);
>>>>>>> cc833652
	sbi->gc_thread = NULL;
}

static int select_gc_type(struct f2fs_sb_info *sbi, int gc_type)
{
	int gc_mode;

	if (gc_type == BG_GC) {
		if (sbi->am.atgc_enabled)
			gc_mode = GC_AT;
		else
			gc_mode = GC_CB;
	} else {
		gc_mode = GC_GREEDY;
	}

	switch (sbi->gc_mode) {
	case GC_IDLE_CB:
		gc_mode = GC_CB;
		break;
	case GC_IDLE_GREEDY:
	case GC_URGENT_HIGH:
		gc_mode = GC_GREEDY;
		break;
	case GC_IDLE_AT:
		gc_mode = GC_AT;
		break;
	}

	return gc_mode;
}

static void select_policy(struct f2fs_sb_info *sbi, int gc_type,
			int type, struct victim_sel_policy *p)
{
	struct dirty_seglist_info *dirty_i = DIRTY_I(sbi);

	if (p->alloc_mode == SSR) {
		p->gc_mode = GC_GREEDY;
		p->dirty_bitmap = dirty_i->dirty_segmap[type];
		p->max_search = dirty_i->nr_dirty[type];
		p->ofs_unit = 1;
	} else if (p->alloc_mode == AT_SSR) {
		p->gc_mode = GC_GREEDY;
		p->dirty_bitmap = dirty_i->dirty_segmap[type];
		p->max_search = dirty_i->nr_dirty[type];
		p->ofs_unit = 1;
	} else {
		p->gc_mode = select_gc_type(sbi, gc_type);
		p->ofs_unit = sbi->segs_per_sec;
		if (__is_large_section(sbi)) {
			p->dirty_bitmap = dirty_i->dirty_secmap;
			p->max_search = count_bits(p->dirty_bitmap,
						0, MAIN_SECS(sbi));
		} else {
			p->dirty_bitmap = dirty_i->dirty_segmap[DIRTY];
			p->max_search = dirty_i->nr_dirty[DIRTY];
		}
	}

	/*
	 * adjust candidates range, should select all dirty segments for
	 * foreground GC and urgent GC cases.
	 */
	if (gc_type != FG_GC &&
			(sbi->gc_mode != GC_URGENT_HIGH) &&
			(p->gc_mode != GC_AT && p->alloc_mode != AT_SSR) &&
			p->max_search > sbi->max_victim_search)
		p->max_search = sbi->max_victim_search;

	/* let's select beginning hot/small space first in no_heap mode*/
	if (f2fs_need_rand_seg(sbi))
		p->offset = prandom_u32() % (MAIN_SECS(sbi) * sbi->segs_per_sec);
	else if (test_opt(sbi, NOHEAP) &&
		(type == CURSEG_HOT_DATA || IS_NODESEG(type)))
		p->offset = 0;
	else
		p->offset = SIT_I(sbi)->last_victim[p->gc_mode];
}

static unsigned int get_max_cost(struct f2fs_sb_info *sbi,
				struct victim_sel_policy *p)
{
	/* SSR allocates in a segment unit */
	if (p->alloc_mode == SSR)
		return sbi->blocks_per_seg;
	else if (p->alloc_mode == AT_SSR)
		return UINT_MAX;

	/* LFS */
	if (p->gc_mode == GC_GREEDY)
		return 2 * sbi->blocks_per_seg * p->ofs_unit;
	else if (p->gc_mode == GC_CB)
		return UINT_MAX;
	else if (p->gc_mode == GC_AT)
		return UINT_MAX;
	else /* No other gc_mode */
		return 0;
}

static unsigned int check_bg_victims(struct f2fs_sb_info *sbi)
{
	struct dirty_seglist_info *dirty_i = DIRTY_I(sbi);
	unsigned int secno;

	/*
	 * If the gc_type is FG_GC, we can select victim segments
	 * selected by background GC before.
	 * Those segments guarantee they have small valid blocks.
	 */
	for_each_set_bit(secno, dirty_i->victim_secmap, MAIN_SECS(sbi)) {
		if (sec_usage_check(sbi, secno))
			continue;
		clear_bit(secno, dirty_i->victim_secmap);
		return GET_SEG_FROM_SEC(sbi, secno);
	}
	return NULL_SEGNO;
}

static unsigned int get_cb_cost(struct f2fs_sb_info *sbi, unsigned int segno)
{
	struct sit_info *sit_i = SIT_I(sbi);
	unsigned int secno = GET_SEC_FROM_SEG(sbi, segno);
	unsigned int start = GET_SEG_FROM_SEC(sbi, secno);
	unsigned long long mtime = 0;
	unsigned int vblocks;
	unsigned char age = 0;
	unsigned char u;
	unsigned int i;
	unsigned int usable_segs_per_sec = f2fs_usable_segs_in_sec(sbi, segno);

	for (i = 0; i < usable_segs_per_sec; i++)
		mtime += get_seg_entry(sbi, start + i)->mtime;
	vblocks = get_valid_blocks(sbi, segno, true);

	mtime = div_u64(mtime, usable_segs_per_sec);
	vblocks = div_u64(vblocks, usable_segs_per_sec);

	u = (vblocks * 100) >> sbi->log_blocks_per_seg;

	/* Handle if the system time has changed by the user */
	if (mtime < sit_i->min_mtime)
		sit_i->min_mtime = mtime;
	if (mtime > sit_i->max_mtime)
		sit_i->max_mtime = mtime;
	if (sit_i->max_mtime != sit_i->min_mtime)
		age = 100 - div64_u64(100 * (mtime - sit_i->min_mtime),
				sit_i->max_mtime - sit_i->min_mtime);

	return UINT_MAX - ((100 * (100 - u) * age) / (100 + u));
}

static inline unsigned int get_gc_cost(struct f2fs_sb_info *sbi,
			unsigned int segno, struct victim_sel_policy *p)
{
	if (p->alloc_mode == SSR)
		return get_seg_entry(sbi, segno)->ckpt_valid_blocks;

	/* alloc_mode == LFS */
	if (p->gc_mode == GC_GREEDY)
		return get_valid_blocks(sbi, segno, true);
	else if (p->gc_mode == GC_CB)
		return get_cb_cost(sbi, segno);

	f2fs_bug_on(sbi, 1);
	return 0;
}

static unsigned int count_bits(const unsigned long *addr,
				unsigned int offset, unsigned int len)
{
	unsigned int end = offset + len, sum = 0;

	while (offset < end) {
		if (test_bit(offset++, addr))
			++sum;
	}
	return sum;
}

static struct victim_entry *attach_victim_entry(struct f2fs_sb_info *sbi,
				unsigned long long mtime, unsigned int segno,
				struct rb_node *parent, struct rb_node **p,
				bool left_most)
{
	struct atgc_management *am = &sbi->am;
	struct victim_entry *ve;

	ve =  f2fs_kmem_cache_alloc(victim_entry_slab,
				GFP_NOFS, true, NULL);

	ve->mtime = mtime;
	ve->segno = segno;

	rb_link_node(&ve->rb_node, parent, p);
	rb_insert_color_cached(&ve->rb_node, &am->root, left_most);

	list_add_tail(&ve->list, &am->victim_list);

	am->victim_count++;

	return ve;
}

static void insert_victim_entry(struct f2fs_sb_info *sbi,
				unsigned long long mtime, unsigned int segno)
{
	struct atgc_management *am = &sbi->am;
	struct rb_node **p;
	struct rb_node *parent = NULL;
	bool left_most = true;

	p = f2fs_lookup_rb_tree_ext(sbi, &am->root, &parent, mtime, &left_most);
	attach_victim_entry(sbi, mtime, segno, parent, p, left_most);
}

static void add_victim_entry(struct f2fs_sb_info *sbi,
				struct victim_sel_policy *p, unsigned int segno)
{
	struct sit_info *sit_i = SIT_I(sbi);
	unsigned int secno = GET_SEC_FROM_SEG(sbi, segno);
	unsigned int start = GET_SEG_FROM_SEC(sbi, secno);
	unsigned long long mtime = 0;
	unsigned int i;

	if (unlikely(is_sbi_flag_set(sbi, SBI_CP_DISABLED))) {
		if (p->gc_mode == GC_AT &&
			get_valid_blocks(sbi, segno, true) == 0)
			return;
	}

	for (i = 0; i < sbi->segs_per_sec; i++)
		mtime += get_seg_entry(sbi, start + i)->mtime;
	mtime = div_u64(mtime, sbi->segs_per_sec);

	/* Handle if the system time has changed by the user */
	if (mtime < sit_i->min_mtime)
		sit_i->min_mtime = mtime;
	if (mtime > sit_i->max_mtime)
		sit_i->max_mtime = mtime;
	if (mtime < sit_i->dirty_min_mtime)
		sit_i->dirty_min_mtime = mtime;
	if (mtime > sit_i->dirty_max_mtime)
		sit_i->dirty_max_mtime = mtime;

	/* don't choose young section as candidate */
	if (sit_i->dirty_max_mtime - mtime < p->age_threshold)
		return;

	insert_victim_entry(sbi, mtime, segno);
}

static struct rb_node *lookup_central_victim(struct f2fs_sb_info *sbi,
						struct victim_sel_policy *p)
{
	struct atgc_management *am = &sbi->am;
	struct rb_node *parent = NULL;
	bool left_most;

	f2fs_lookup_rb_tree_ext(sbi, &am->root, &parent, p->age, &left_most);

	return parent;
}

static void atgc_lookup_victim(struct f2fs_sb_info *sbi,
						struct victim_sel_policy *p)
{
	struct sit_info *sit_i = SIT_I(sbi);
	struct atgc_management *am = &sbi->am;
	struct rb_root_cached *root = &am->root;
	struct rb_node *node;
	struct rb_entry *re;
	struct victim_entry *ve;
	unsigned long long total_time;
	unsigned long long age, u, accu;
	unsigned long long max_mtime = sit_i->dirty_max_mtime;
	unsigned long long min_mtime = sit_i->dirty_min_mtime;
	unsigned int sec_blocks = CAP_BLKS_PER_SEC(sbi);
	unsigned int vblocks;
	unsigned int dirty_threshold = max(am->max_candidate_count,
					am->candidate_ratio *
					am->victim_count / 100);
	unsigned int age_weight = am->age_weight;
	unsigned int cost;
	unsigned int iter = 0;

	if (max_mtime < min_mtime)
		return;

	max_mtime += 1;
	total_time = max_mtime - min_mtime;

	accu = div64_u64(ULLONG_MAX, total_time);
	accu = min_t(unsigned long long, div_u64(accu, 100),
					DEFAULT_ACCURACY_CLASS);

	node = rb_first_cached(root);
next:
	re = rb_entry_safe(node, struct rb_entry, rb_node);
	if (!re)
		return;

	ve = (struct victim_entry *)re;

	if (ve->mtime >= max_mtime || ve->mtime < min_mtime)
		goto skip;

	/* age = 10000 * x% * 60 */
	age = div64_u64(accu * (max_mtime - ve->mtime), total_time) *
								age_weight;

	vblocks = get_valid_blocks(sbi, ve->segno, true);
	f2fs_bug_on(sbi, !vblocks || vblocks == sec_blocks);

	/* u = 10000 * x% * 40 */
	u = div64_u64(accu * (sec_blocks - vblocks), sec_blocks) *
							(100 - age_weight);

	f2fs_bug_on(sbi, age + u >= UINT_MAX);

	cost = UINT_MAX - (age + u);
	iter++;

	if (cost < p->min_cost ||
			(cost == p->min_cost && age > p->oldest_age)) {
		p->min_cost = cost;
		p->oldest_age = age;
		p->min_segno = ve->segno;
	}
skip:
	if (iter < dirty_threshold) {
		node = rb_next(node);
		goto next;
	}
}

/*
 * select candidates around source section in range of
 * [target - dirty_threshold, target + dirty_threshold]
 */
static void atssr_lookup_victim(struct f2fs_sb_info *sbi,
						struct victim_sel_policy *p)
{
	struct sit_info *sit_i = SIT_I(sbi);
	struct atgc_management *am = &sbi->am;
	struct rb_node *node;
	struct rb_entry *re;
	struct victim_entry *ve;
	unsigned long long age;
	unsigned long long max_mtime = sit_i->dirty_max_mtime;
	unsigned long long min_mtime = sit_i->dirty_min_mtime;
	unsigned int seg_blocks = sbi->blocks_per_seg;
	unsigned int vblocks;
	unsigned int dirty_threshold = max(am->max_candidate_count,
					am->candidate_ratio *
					am->victim_count / 100);
	unsigned int cost;
	unsigned int iter = 0;
	int stage = 0;

	if (max_mtime < min_mtime)
		return;
	max_mtime += 1;
next_stage:
	node = lookup_central_victim(sbi, p);
next_node:
	re = rb_entry_safe(node, struct rb_entry, rb_node);
	if (!re) {
		if (stage == 0)
			goto skip_stage;
		return;
	}

	ve = (struct victim_entry *)re;

	if (ve->mtime >= max_mtime || ve->mtime < min_mtime)
		goto skip_node;

	age = max_mtime - ve->mtime;

	vblocks = get_seg_entry(sbi, ve->segno)->ckpt_valid_blocks;
	f2fs_bug_on(sbi, !vblocks);

	/* rare case */
	if (vblocks == seg_blocks)
		goto skip_node;

	iter++;

	age = max_mtime - abs(p->age - age);
	cost = UINT_MAX - vblocks;

	if (cost < p->min_cost ||
			(cost == p->min_cost && age > p->oldest_age)) {
		p->min_cost = cost;
		p->oldest_age = age;
		p->min_segno = ve->segno;
	}
skip_node:
	if (iter < dirty_threshold) {
		if (stage == 0)
			node = rb_prev(node);
		else if (stage == 1)
			node = rb_next(node);
		goto next_node;
	}
skip_stage:
	if (stage < 1) {
		stage++;
		iter = 0;
		goto next_stage;
	}
}
static void lookup_victim_by_age(struct f2fs_sb_info *sbi,
						struct victim_sel_policy *p)
{
	f2fs_bug_on(sbi, !f2fs_check_rb_tree_consistence(sbi,
						&sbi->am.root, true));

	if (p->gc_mode == GC_AT)
		atgc_lookup_victim(sbi, p);
	else if (p->alloc_mode == AT_SSR)
		atssr_lookup_victim(sbi, p);
	else
		f2fs_bug_on(sbi, 1);
}

static void release_victim_entry(struct f2fs_sb_info *sbi)
{
	struct atgc_management *am = &sbi->am;
	struct victim_entry *ve, *tmp;

	list_for_each_entry_safe(ve, tmp, &am->victim_list, list) {
		list_del(&ve->list);
		kmem_cache_free(victim_entry_slab, ve);
		am->victim_count--;
	}

	am->root = RB_ROOT_CACHED;

	f2fs_bug_on(sbi, am->victim_count);
	f2fs_bug_on(sbi, !list_empty(&am->victim_list));
}

static bool f2fs_pin_section(struct f2fs_sb_info *sbi, unsigned int segno)
{
	struct dirty_seglist_info *dirty_i = DIRTY_I(sbi);
	unsigned int secno = GET_SEC_FROM_SEG(sbi, segno);

	if (!dirty_i->enable_pin_section)
		return false;
	if (!test_and_set_bit(secno, dirty_i->pinned_secmap))
		dirty_i->pinned_secmap_cnt++;
	return true;
}

static bool f2fs_pinned_section_exists(struct dirty_seglist_info *dirty_i)
{
	return dirty_i->pinned_secmap_cnt;
}

static bool f2fs_section_is_pinned(struct dirty_seglist_info *dirty_i,
						unsigned int secno)
{
	return dirty_i->enable_pin_section &&
		f2fs_pinned_section_exists(dirty_i) &&
		test_bit(secno, dirty_i->pinned_secmap);
}

static void f2fs_unpin_all_sections(struct f2fs_sb_info *sbi, bool enable)
{
	unsigned int bitmap_size = f2fs_bitmap_size(MAIN_SECS(sbi));

	if (f2fs_pinned_section_exists(DIRTY_I(sbi))) {
		memset(DIRTY_I(sbi)->pinned_secmap, 0, bitmap_size);
		DIRTY_I(sbi)->pinned_secmap_cnt = 0;
	}
	DIRTY_I(sbi)->enable_pin_section = enable;
}

static int f2fs_gc_pinned_control(struct inode *inode, int gc_type,
							unsigned int segno)
{
	if (!f2fs_is_pinned_file(inode))
		return 0;
	if (gc_type != FG_GC)
		return -EBUSY;
	if (!f2fs_pin_section(F2FS_I_SB(inode), segno))
		f2fs_pin_file_control(inode, true);
	return -EAGAIN;
}

/*
 * This function is called from two paths.
 * One is garbage collection and the other is SSR segment selection.
 * When it is called during GC, it just gets a victim segment
 * and it does not remove it from dirty seglist.
 * When it is called from SSR segment selection, it finds a segment
 * which has minimum valid blocks and removes it from dirty seglist.
 */
static int get_victim_by_default(struct f2fs_sb_info *sbi,
			unsigned int *result, int gc_type, int type,
			char alloc_mode, unsigned long long age)
{
	struct dirty_seglist_info *dirty_i = DIRTY_I(sbi);
	struct sit_info *sm = SIT_I(sbi);
	struct victim_sel_policy p;
	unsigned int secno, last_victim;
	unsigned int last_segment;
<<<<<<< HEAD
	unsigned int nsearched;
	bool is_atgc;
	int ret = 0;
=======
	unsigned int nsearched = 0;
>>>>>>> cc833652

	mutex_lock(&dirty_i->seglist_lock);
	last_segment = MAIN_SECS(sbi) * sbi->segs_per_sec;

	p.alloc_mode = alloc_mode;
	p.age = age;
	p.age_threshold = sbi->am.age_threshold;

retry:
	select_policy(sbi, gc_type, type, &p);
	p.min_segno = NULL_SEGNO;
	p.oldest_age = 0;
	p.min_cost = get_max_cost(sbi, &p);

	is_atgc = (p.gc_mode == GC_AT || p.alloc_mode == AT_SSR);
	nsearched = 0;

	if (is_atgc)
		SIT_I(sbi)->dirty_min_mtime = ULLONG_MAX;

	if (*result != NULL_SEGNO) {
		if (!get_valid_blocks(sbi, *result, false)) {
			ret = -ENODATA;
			goto out;
		}

		if (sec_usage_check(sbi, GET_SEC_FROM_SEG(sbi, *result)))
			ret = -EBUSY;
		else
			p.min_segno = *result;
		goto out;
	}

	ret = -ENODATA;
	if (p.max_search == 0)
		goto out;

	if (__is_large_section(sbi) && p.alloc_mode == LFS) {
		if (sbi->next_victim_seg[BG_GC] != NULL_SEGNO) {
			p.min_segno = sbi->next_victim_seg[BG_GC];
			*result = p.min_segno;
			sbi->next_victim_seg[BG_GC] = NULL_SEGNO;
			goto got_result;
		}
		if (gc_type == FG_GC &&
				sbi->next_victim_seg[FG_GC] != NULL_SEGNO) {
			p.min_segno = sbi->next_victim_seg[FG_GC];
			*result = p.min_segno;
			sbi->next_victim_seg[FG_GC] = NULL_SEGNO;
			goto got_result;
		}
	}

	last_victim = sm->last_victim[p.gc_mode];
	if (p.alloc_mode == LFS && gc_type == FG_GC) {
		p.min_segno = check_bg_victims(sbi);
		if (p.min_segno != NULL_SEGNO)
			goto got_it;
	}

	while (1) {
		unsigned long cost, *dirty_bitmap;
		unsigned int unit_no, segno;

		dirty_bitmap = p.dirty_bitmap;
		unit_no = find_next_bit(dirty_bitmap,
				last_segment / p.ofs_unit,
				p.offset / p.ofs_unit);
		segno = unit_no * p.ofs_unit;
		if (segno >= last_segment) {
			if (sm->last_victim[p.gc_mode]) {
				last_segment =
					sm->last_victim[p.gc_mode];
				sm->last_victim[p.gc_mode] = 0;
				p.offset = 0;
				continue;
			}
			break;
		}

		p.offset = segno + p.ofs_unit;
		nsearched++;

#ifdef CONFIG_F2FS_CHECK_FS
		/*
		 * skip selecting the invalid segno (that is failed due to block
		 * validity check failure during GC) to avoid endless GC loop in
		 * such cases.
		 */
		if (test_bit(segno, sm->invalid_segmap))
			goto next;
#endif

#ifdef CONFIG_F2FS_CHECK_FS
		/*
		 * skip selecting the invalid segno (that is failed due to block
		 * validity check failure during GC) to avoid endless GC loop in
		 * such cases.
		 */
		if (test_bit(segno, sm->invalid_segmap))
			goto next;
#endif

		secno = GET_SEC_FROM_SEG(sbi, segno);

		if (sec_usage_check(sbi, secno))
			goto next;
<<<<<<< HEAD

		/* Don't touch checkpointed data */
		if (unlikely(is_sbi_flag_set(sbi, SBI_CP_DISABLED))) {
			if (p.alloc_mode == LFS) {
				/*
				 * LFS is set to find source section during GC.
				 * The victim should have no checkpointed data.
				 */
				if (get_ckpt_valid_blocks(sbi, segno, true))
					goto next;
			} else {
				/*
				 * SSR | AT_SSR are set to find target segment
				 * for writes which can be full by checkpointed
				 * and newly written blocks.
				 */
				if (!f2fs_segment_has_free_slot(sbi, segno))
					goto next;
			}
		}

=======
		/* Don't touch checkpointed data */
		if (unlikely(is_sbi_flag_set(sbi, SBI_CP_DISABLED) &&
					get_ckpt_valid_blocks(sbi, segno) &&
					p.alloc_mode != SSR))
			goto next;
>>>>>>> cc833652
		if (gc_type == BG_GC && test_bit(secno, dirty_i->victim_secmap))
			goto next;

		if (gc_type == FG_GC && f2fs_section_is_pinned(dirty_i, secno))
			goto next;

		if (is_atgc) {
			add_victim_entry(sbi, &p, segno);
			goto next;
		}

		cost = get_gc_cost(sbi, segno, &p);

		if (p.min_cost > cost) {
			p.min_segno = segno;
			p.min_cost = cost;
		}
next:
		if (nsearched >= p.max_search) {
			if (!sm->last_victim[p.gc_mode] && segno <= last_victim)
				sm->last_victim[p.gc_mode] =
					last_victim + p.ofs_unit;
			else
<<<<<<< HEAD
				sm->last_victim[p.gc_mode] = segno + p.ofs_unit;
=======
				sm->last_victim[p.gc_mode] = segno + 1;
>>>>>>> cc833652
			sm->last_victim[p.gc_mode] %=
				(MAIN_SECS(sbi) * sbi->segs_per_sec);
			break;
		}
	}

	/* get victim for GC_AT/AT_SSR */
	if (is_atgc) {
		lookup_victim_by_age(sbi, &p);
		release_victim_entry(sbi);
	}

	if (is_atgc && p.min_segno == NULL_SEGNO &&
			sm->elapsed_time < p.age_threshold) {
		p.age_threshold = 0;
		goto retry;
	}

	if (p.min_segno != NULL_SEGNO) {
got_it:
		*result = (p.min_segno / p.ofs_unit) * p.ofs_unit;
got_result:
		if (p.alloc_mode == LFS) {
			secno = GET_SEC_FROM_SEG(sbi, p.min_segno);
			if (gc_type == FG_GC)
				sbi->cur_victim_sec = secno;
			else
				set_bit(secno, dirty_i->victim_secmap);
		}
<<<<<<< HEAD
		ret = 0;
=======
>>>>>>> cc833652

	}
out:
	if (p.min_segno != NULL_SEGNO)
		trace_f2fs_get_victim(sbi->sb, type, gc_type, &p,
				sbi->cur_victim_sec,
				prefree_segments(sbi), free_segments(sbi));
	mutex_unlock(&dirty_i->seglist_lock);

	return ret;
}

static const struct victim_selection default_v_ops = {
	.get_victim = get_victim_by_default,
};

static struct inode *find_gc_inode(struct gc_inode_list *gc_list, nid_t ino)
{
	struct inode_entry *ie;

	ie = radix_tree_lookup(&gc_list->iroot, ino);
	if (ie)
		return ie->inode;
	return NULL;
}

static void add_gc_inode(struct gc_inode_list *gc_list, struct inode *inode)
{
	struct inode_entry *new_ie;

	if (inode == find_gc_inode(gc_list, inode->i_ino)) {
		iput(inode);
		return;
	}
	new_ie = f2fs_kmem_cache_alloc(f2fs_inode_entry_slab,
					GFP_NOFS, true, NULL);
	new_ie->inode = inode;

	f2fs_radix_tree_insert(&gc_list->iroot, inode->i_ino, new_ie);
	list_add_tail(&new_ie->list, &gc_list->ilist);
}

static void put_gc_inode(struct gc_inode_list *gc_list)
{
	struct inode_entry *ie, *next_ie;

	list_for_each_entry_safe(ie, next_ie, &gc_list->ilist, list) {
		radix_tree_delete(&gc_list->iroot, ie->inode->i_ino);
		iput(ie->inode);
		list_del(&ie->list);
		kmem_cache_free(f2fs_inode_entry_slab, ie);
	}
}

static int check_valid_map(struct f2fs_sb_info *sbi,
				unsigned int segno, int offset)
{
	struct sit_info *sit_i = SIT_I(sbi);
	struct seg_entry *sentry;
	int ret;

	down_read(&sit_i->sentry_lock);
	sentry = get_seg_entry(sbi, segno);
	ret = f2fs_test_bit(offset, sentry->cur_valid_map);
	up_read(&sit_i->sentry_lock);
	return ret;
}

/*
 * This function compares node address got in summary with that in NAT.
 * On validity, copy that node with cold status, otherwise (invalid node)
 * ignore that.
 */
static int gc_node_segment(struct f2fs_sb_info *sbi,
		struct f2fs_summary *sum, unsigned int segno, int gc_type)
{
	struct f2fs_summary *entry;
	block_t start_addr;
	int off;
	int phase = 0;
	bool fggc = (gc_type == FG_GC);
	int submitted = 0;
<<<<<<< HEAD
	unsigned int usable_blks_in_seg = f2fs_usable_blks_in_seg(sbi, segno);
=======
>>>>>>> cc833652

	start_addr = START_BLOCK(sbi, segno);

next_step:
	entry = sum;

	if (fggc && phase == 2)
		atomic_inc(&sbi->wb_sync_req[NODE]);

	for (off = 0; off < usable_blks_in_seg; off++, entry++) {
		nid_t nid = le32_to_cpu(entry->nid);
		struct page *node_page;
		struct node_info ni;
		int err;

		/* stop BG_GC if there is not enough free sections. */
		if (gc_type == BG_GC && has_not_enough_free_secs(sbi, 0, 0))
			return submitted;

		if (check_valid_map(sbi, segno, off) == 0)
			continue;

		if (phase == 0) {
			f2fs_ra_meta_pages(sbi, NAT_BLOCK_OFFSET(nid), 1,
							META_NAT, true);
			continue;
		}

		if (phase == 1) {
			f2fs_ra_node_page(sbi, nid);
			continue;
		}

		/* phase == 2 */
		node_page = f2fs_get_node_page(sbi, nid);
		if (IS_ERR(node_page))
			continue;

		/* block may become invalid during f2fs_get_node_page */
		if (check_valid_map(sbi, segno, off) == 0) {
			f2fs_put_page(node_page, 1);
			continue;
		}

		if (f2fs_get_node_info(sbi, nid, &ni, false)) {
			f2fs_put_page(node_page, 1);
			continue;
		}

		if (ni.blk_addr != start_addr + off) {
			f2fs_put_page(node_page, 1);
			continue;
		}

		err = f2fs_move_node_page(node_page, gc_type);
		if (!err && gc_type == FG_GC)
			submitted++;
		stat_inc_node_blk_count(sbi, 1, gc_type);
	}

	if (++phase < 3)
		goto next_step;

	if (fggc)
		atomic_dec(&sbi->wb_sync_req[NODE]);
	return submitted;
}

/*
 * Calculate start block index indicating the given node offset.
 * Be careful, caller should give this node offset only indicating direct node
 * blocks. If any node offsets, which point the other types of node blocks such
 * as indirect or double indirect node blocks, are given, it must be a caller's
 * bug.
 */
block_t f2fs_start_bidx_of_node(unsigned int node_ofs, struct inode *inode)
{
	unsigned int indirect_blks = 2 * NIDS_PER_BLOCK + 4;
	unsigned int bidx;

	if (node_ofs == 0)
		return 0;

	if (node_ofs <= 2) {
		bidx = node_ofs - 1;
	} else if (node_ofs <= indirect_blks) {
		int dec = (node_ofs - 4) / (NIDS_PER_BLOCK + 1);

		bidx = node_ofs - 2 - dec;
	} else {
		int dec = (node_ofs - indirect_blks - 3) / (NIDS_PER_BLOCK + 1);

		bidx = node_ofs - 5 - dec;
	}
	return bidx * ADDRS_PER_BLOCK(inode) + ADDRS_PER_INODE(inode);
}

static bool is_alive(struct f2fs_sb_info *sbi, struct f2fs_summary *sum,
		struct node_info *dni, block_t blkaddr, unsigned int *nofs)
{
	struct page *node_page;
	nid_t nid;
	unsigned int ofs_in_node, max_addrs, base;
	block_t source_blkaddr;

	nid = le32_to_cpu(sum->nid);
	ofs_in_node = le16_to_cpu(sum->ofs_in_node);

	node_page = f2fs_get_node_page(sbi, nid);
	if (IS_ERR(node_page))
		return false;

	if (f2fs_get_node_info(sbi, nid, dni, false)) {
		f2fs_put_page(node_page, 1);
		return false;
	}

	if (sum->version != dni->version) {
		f2fs_warn(sbi, "%s: valid data with mismatched node version.",
			  __func__);
		set_sbi_flag(sbi, SBI_NEED_FSCK);
	}

	if (f2fs_check_nid_range(sbi, dni->ino)) {
		f2fs_put_page(node_page, 1);
		return false;
	}

	if (IS_INODE(node_page)) {
		base = offset_in_addr(F2FS_INODE(node_page));
		max_addrs = DEF_ADDRS_PER_INODE;
	} else {
		base = 0;
		max_addrs = DEF_ADDRS_PER_BLOCK;
	}

	if (base + ofs_in_node >= max_addrs) {
		f2fs_err(sbi, "Inconsistent blkaddr offset: base:%u, ofs_in_node:%u, max:%u, ino:%u, nid:%u",
			base, ofs_in_node, max_addrs, dni->ino, dni->nid);
		f2fs_put_page(node_page, 1);
		return false;
	}

	*nofs = ofs_of_node(node_page);
	source_blkaddr = data_blkaddr(NULL, node_page, ofs_in_node);
	f2fs_put_page(node_page, 1);

	if (source_blkaddr != blkaddr) {
#ifdef CONFIG_F2FS_CHECK_FS
		unsigned int segno = GET_SEGNO(sbi, blkaddr);
		unsigned long offset = GET_BLKOFF_FROM_SEG0(sbi, blkaddr);

		if (unlikely(check_valid_map(sbi, segno, offset))) {
			if (!test_and_set_bit(segno, SIT_I(sbi)->invalid_segmap)) {
<<<<<<< HEAD
				f2fs_err(sbi, "mismatched blkaddr %u (source_blkaddr %u) in seg %u",
					 blkaddr, source_blkaddr, segno);
				set_sbi_flag(sbi, SBI_NEED_FSCK);
=======
				f2fs_err(sbi, "mismatched blkaddr %u (source_blkaddr %u) in seg %u\n",
						blkaddr, source_blkaddr, segno);
				f2fs_bug_on(sbi, 1);
>>>>>>> cc833652
			}
		}
#endif
		return false;
	}
	return true;
}

static int ra_data_block(struct inode *inode, pgoff_t index)
{
	struct f2fs_sb_info *sbi = F2FS_I_SB(inode);
	struct address_space *mapping = inode->i_mapping;
	struct dnode_of_data dn;
	struct page *page;
	struct extent_info ei = {0, };
	struct f2fs_io_info fio = {
		.sbi = sbi,
		.ino = inode->i_ino,
		.type = DATA,
		.temp = COLD,
		.op = REQ_OP_READ,
		.op_flags = 0,
		.encrypted_page = NULL,
		.in_list = false,
		.retry = false,
	};
	int err;

	page = f2fs_grab_cache_page(mapping, index, true);
	if (!page)
		return -ENOMEM;

	if (f2fs_lookup_read_extent_cache(inode, index, &ei)) {
		dn.data_blkaddr = ei.blk + index - ei.fofs;
		if (unlikely(!f2fs_is_valid_blkaddr(sbi, dn.data_blkaddr,
						DATA_GENERIC_ENHANCE_READ))) {
			err = -EFSCORRUPTED;
<<<<<<< HEAD
			f2fs_handle_error(sbi, ERROR_INVALID_BLKADDR);
=======
>>>>>>> cc833652
			goto put_page;
		}
		goto got_it;
	}

	set_new_dnode(&dn, inode, NULL, NULL, 0);
	err = f2fs_get_dnode_of_data(&dn, index, LOOKUP_NODE);
	if (err)
		goto put_page;
	f2fs_put_dnode(&dn);

	if (!__is_valid_data_blkaddr(dn.data_blkaddr)) {
		err = -ENOENT;
		goto put_page;
	}
	if (unlikely(!f2fs_is_valid_blkaddr(sbi, dn.data_blkaddr,
						DATA_GENERIC_ENHANCE))) {
		err = -EFSCORRUPTED;
		f2fs_handle_error(sbi, ERROR_INVALID_BLKADDR);
		goto put_page;
	}
got_it:
	/* read page */
	fio.page = page;
	fio.new_blkaddr = fio.old_blkaddr = dn.data_blkaddr;

	/*
	 * don't cache encrypted data into meta inode until previous dirty
	 * data were writebacked to avoid racing between GC and flush.
	 */
	f2fs_wait_on_page_writeback(page, DATA, true, true);

	f2fs_wait_on_block_writeback(inode, dn.data_blkaddr);

	fio.encrypted_page = f2fs_pagecache_get_page(META_MAPPING(sbi),
					dn.data_blkaddr,
					FGP_LOCK | FGP_CREAT, GFP_NOFS);
	if (!fio.encrypted_page) {
		err = -ENOMEM;
		goto put_page;
	}

	err = f2fs_submit_page_bio(&fio);
	if (err)
		goto put_encrypted_page;
	f2fs_put_page(fio.encrypted_page, 0);
	f2fs_put_page(page, 1);

	f2fs_update_iostat(sbi, FS_DATA_READ_IO, F2FS_BLKSIZE);
	f2fs_update_iostat(sbi, FS_GDATA_READ_IO, F2FS_BLKSIZE);

	return 0;
put_encrypted_page:
	f2fs_put_page(fio.encrypted_page, 1);
put_page:
	f2fs_put_page(page, 1);
	return err;
}

/*
 * Move data block via META_MAPPING while keeping locked data page.
 * This can be used to move blocks, aka LBAs, directly on disk.
 */
static int move_data_block(struct inode *inode, block_t bidx,
				int gc_type, unsigned int segno, int off)
{
	struct f2fs_io_info fio = {
		.sbi = F2FS_I_SB(inode),
		.ino = inode->i_ino,
		.type = DATA,
		.temp = COLD,
		.op = REQ_OP_READ,
		.op_flags = 0,
		.encrypted_page = NULL,
		.in_list = false,
		.retry = false,
	};
	struct dnode_of_data dn;
	struct f2fs_summary sum;
	struct node_info ni;
	struct page *page, *mpage;
	block_t newaddr;
	int err = 0;
	bool lfs_mode = f2fs_lfs_mode(fio.sbi);
<<<<<<< HEAD
	int type = fio.sbi->am.atgc_enabled && (gc_type == BG_GC) &&
				(fio.sbi->gc_mode != GC_URGENT_HIGH) ?
				CURSEG_ALL_DATA_ATGC : CURSEG_COLD_DATA;
=======
>>>>>>> cc833652

	/* do not read out */
	page = f2fs_grab_cache_page(inode->i_mapping, bidx, false);
	if (!page)
		return -ENOMEM;
<<<<<<< HEAD

	if (!check_valid_map(F2FS_I_SB(inode), segno, off)) {
		err = -ENOENT;
		goto out;
	}

	err = f2fs_gc_pinned_control(inode, gc_type, segno);
	if (err)
=======

	if (!check_valid_map(F2FS_I_SB(inode), segno, off)) {
		err = -ENOENT;
		goto out;
	}

	if (f2fs_is_atomic_file(inode)) {
		F2FS_I(inode)->i_gc_failures[GC_FAILURE_ATOMIC]++;
		F2FS_I_SB(inode)->skipped_atomic_files[gc_type]++;
		err = -EAGAIN;
		goto out;
	}

	if (f2fs_is_pinned_file(inode)) {
		f2fs_pin_file_control(inode, true);
		err = -EAGAIN;
>>>>>>> cc833652
		goto out;

	set_new_dnode(&dn, inode, NULL, NULL, 0);
	err = f2fs_get_dnode_of_data(&dn, bidx, LOOKUP_NODE);
	if (err)
		goto out;

	if (unlikely(dn.data_blkaddr == NULL_ADDR)) {
		ClearPageUptodate(page);
		err = -ENOENT;
		goto put_out;
	}

	/*
	 * don't cache encrypted data into meta inode until previous dirty
	 * data were writebacked to avoid racing between GC and flush.
	 */
	f2fs_wait_on_page_writeback(page, DATA, true, true);

	f2fs_wait_on_block_writeback(inode, dn.data_blkaddr);

	err = f2fs_get_node_info(fio.sbi, dn.nid, &ni, false);
	if (err)
		goto put_out;

	/* read page */
	fio.page = page;
	fio.new_blkaddr = fio.old_blkaddr = dn.data_blkaddr;

	if (lfs_mode)
		f2fs_down_write(&fio.sbi->io_order_lock);

	mpage = f2fs_grab_cache_page(META_MAPPING(fio.sbi),
					fio.old_blkaddr, false);
<<<<<<< HEAD
	if (!mpage) {
		err = -ENOMEM;
		goto up_out;
	}

	fio.encrypted_page = mpage;

	/* read source block in mpage */
	if (!PageUptodate(mpage)) {
		err = f2fs_submit_page_bio(&fio);
		if (err) {
			f2fs_put_page(mpage, 1);
			goto up_out;
		}

		f2fs_update_iostat(fio.sbi, FS_DATA_READ_IO, F2FS_BLKSIZE);
		f2fs_update_iostat(fio.sbi, FS_GDATA_READ_IO, F2FS_BLKSIZE);

		lock_page(mpage);
		if (unlikely(mpage->mapping != META_MAPPING(fio.sbi) ||
						!PageUptodate(mpage))) {
			err = -EIO;
			f2fs_put_page(mpage, 1);
			goto up_out;
		}
	}

	set_summary(&sum, dn.nid, dn.ofs_in_node, ni.version);

	/* allocate block address */
	f2fs_allocate_data_block(fio.sbi, NULL, fio.old_blkaddr, &newaddr,
				&sum, type, NULL);

	fio.encrypted_page = f2fs_pagecache_get_page(META_MAPPING(fio.sbi),
				newaddr, FGP_LOCK | FGP_CREAT, GFP_NOFS);
	if (!fio.encrypted_page) {
		err = -ENOMEM;
		f2fs_put_page(mpage, 1);
		goto recover_block;
	}

	/* write target block */
	f2fs_wait_on_page_writeback(fio.encrypted_page, DATA, true, true);
	memcpy(page_address(fio.encrypted_page),
				page_address(mpage), PAGE_SIZE);
	f2fs_put_page(mpage, 1);
	invalidate_mapping_pages(META_MAPPING(fio.sbi),
				fio.old_blkaddr, fio.old_blkaddr);
	f2fs_invalidate_compress_page(fio.sbi, fio.old_blkaddr);

=======
	if (!mpage)
		goto up_out;

	fio.encrypted_page = mpage;

	/* read source block in mpage */
	if (!PageUptodate(mpage)) {
		err = f2fs_submit_page_bio(&fio);
		if (err) {
			f2fs_put_page(mpage, 1);
			goto up_out;
		}

		f2fs_update_iostat(fio.sbi, FS_DATA_READ_IO, F2FS_BLKSIZE);
		f2fs_update_iostat(fio.sbi, FS_GDATA_READ_IO, F2FS_BLKSIZE);

		lock_page(mpage);
		if (unlikely(mpage->mapping != META_MAPPING(fio.sbi) ||
						!PageUptodate(mpage))) {
			err = -EIO;
			f2fs_put_page(mpage, 1);
			goto up_out;
		}
	}

	f2fs_allocate_data_block(fio.sbi, NULL, fio.old_blkaddr, &newaddr,
					&sum, CURSEG_COLD_DATA, NULL, false);

	fio.encrypted_page = f2fs_pagecache_get_page(META_MAPPING(fio.sbi),
				newaddr, FGP_LOCK | FGP_CREAT, GFP_NOFS);
	if (!fio.encrypted_page) {
		err = -ENOMEM;
		f2fs_put_page(mpage, 1);
		goto recover_block;
	}

	/* write target block */
	f2fs_wait_on_page_writeback(fio.encrypted_page, DATA, true, true);
	memcpy(page_address(fio.encrypted_page),
				page_address(mpage), PAGE_SIZE);
	f2fs_put_page(mpage, 1);
	invalidate_mapping_pages(META_MAPPING(fio.sbi),
				fio.old_blkaddr, fio.old_blkaddr);

>>>>>>> cc833652
	set_page_dirty(fio.encrypted_page);
	if (clear_page_dirty_for_io(fio.encrypted_page))
		dec_page_count(fio.sbi, F2FS_DIRTY_META);

	set_page_writeback(fio.encrypted_page);
	ClearPageError(page);

<<<<<<< HEAD
=======
	/* allocate block address */
	f2fs_wait_on_page_writeback(dn.node_page, NODE, true, true);

>>>>>>> cc833652
	fio.op = REQ_OP_WRITE;
	fio.op_flags = REQ_SYNC;
	fio.new_blkaddr = newaddr;
	f2fs_submit_page_write(&fio);
	if (fio.retry) {
		err = -EAGAIN;
		if (PageWriteback(fio.encrypted_page))
			end_page_writeback(fio.encrypted_page);
		goto put_page_out;
	}

	f2fs_update_iostat(fio.sbi, FS_GC_DATA_IO, F2FS_BLKSIZE);

	f2fs_update_data_blkaddr(&dn, newaddr);
	set_inode_flag(inode, FI_APPEND_WRITE);
	if (page->index == 0)
		set_inode_flag(inode, FI_FIRST_BLOCK_WRITTEN);
put_page_out:
	f2fs_put_page(fio.encrypted_page, 1);
recover_block:
	if (err)
		f2fs_do_replace_block(fio.sbi, &sum, newaddr, fio.old_blkaddr,
<<<<<<< HEAD
							true, true, true);
up_out:
	if (lfs_mode)
		f2fs_up_write(&fio.sbi->io_order_lock);
=======
								true, true);
up_out:
	if (lfs_mode)
		up_write(&fio.sbi->io_order_lock);
>>>>>>> cc833652
put_out:
	f2fs_put_dnode(&dn);
out:
	f2fs_put_page(page, 1);
	return err;
}

static int move_data_page(struct inode *inode, block_t bidx, int gc_type,
							unsigned int segno, int off)
{
	struct page *page;
	int err = 0;

	page = f2fs_get_lock_data_page(inode, bidx, true);
	if (IS_ERR(page))
		return PTR_ERR(page);
<<<<<<< HEAD

	if (!check_valid_map(F2FS_I_SB(inode), segno, off)) {
		err = -ENOENT;
		goto out;
	}

	err = f2fs_gc_pinned_control(inode, gc_type, segno);
	if (err)
=======

	if (!check_valid_map(F2FS_I_SB(inode), segno, off)) {
		err = -ENOENT;
		goto out;
	}

	if (f2fs_is_atomic_file(inode)) {
		F2FS_I(inode)->i_gc_failures[GC_FAILURE_ATOMIC]++;
		F2FS_I_SB(inode)->skipped_atomic_files[gc_type]++;
		err = -EAGAIN;
		goto out;
	}
	if (f2fs_is_pinned_file(inode)) {
		if (gc_type == FG_GC)
			f2fs_pin_file_control(inode, true);
		err = -EAGAIN;
>>>>>>> cc833652
		goto out;

	if (gc_type == BG_GC) {
		if (PageWriteback(page)) {
			err = -EAGAIN;
			goto out;
		}
		set_page_dirty(page);
		set_page_private_gcing(page);
	} else {
		struct f2fs_io_info fio = {
			.sbi = F2FS_I_SB(inode),
			.ino = inode->i_ino,
			.type = DATA,
			.temp = COLD,
			.op = REQ_OP_WRITE,
			.op_flags = REQ_SYNC,
			.old_blkaddr = NULL_ADDR,
			.page = page,
			.encrypted_page = NULL,
			.need_lock = LOCK_REQ,
			.io_type = FS_GC_DATA_IO,
		};
		bool is_dirty = PageDirty(page);

retry:
		f2fs_wait_on_page_writeback(page, DATA, true, true);

		set_page_dirty(page);
		if (clear_page_dirty_for_io(page)) {
			inode_dec_dirty_pages(inode);
			f2fs_remove_dirty_inode(inode);
		}

		set_page_private_gcing(page);

		err = f2fs_do_write_data_page(&fio);
		if (err) {
			clear_page_private_gcing(page);
			if (err == -ENOMEM) {
				congestion_wait(BLK_RW_ASYNC,
						DEFAULT_IO_TIMEOUT);
				goto retry;
			}
			if (is_dirty)
				set_page_dirty(page);
		}
	}
out:
	f2fs_put_page(page, 1);
	return err;
}

/*
 * This function tries to get parent node of victim data block, and identifies
 * data block validity. If the block is valid, copy that with cold status and
 * modify parent node.
 * If the parent node is not valid or the data block address is different,
 * the victim data block is ignored.
 */
static int gc_data_segment(struct f2fs_sb_info *sbi, struct f2fs_summary *sum,
<<<<<<< HEAD
		struct gc_inode_list *gc_list, unsigned int segno, int gc_type,
		bool force_migrate)
=======
		struct gc_inode_list *gc_list, unsigned int segno, int gc_type)
>>>>>>> cc833652
{
	struct super_block *sb = sbi->sb;
	struct f2fs_summary *entry;
	block_t start_addr;
	int off;
	int phase = 0;
	int submitted = 0;
<<<<<<< HEAD
	unsigned int usable_blks_in_seg = f2fs_usable_blks_in_seg(sbi, segno);
=======
>>>>>>> cc833652

	start_addr = START_BLOCK(sbi, segno);

next_step:
	entry = sum;

	for (off = 0; off < usable_blks_in_seg; off++, entry++) {
		struct page *data_page;
		struct inode *inode;
		struct node_info dni; /* dnode info for the data */
		unsigned int ofs_in_node, nofs;
		block_t start_bidx;
		nid_t nid = le32_to_cpu(entry->nid);

		/*
		 * stop BG_GC if there is not enough free sections.
		 * Or, stop GC if the segment becomes fully valid caused by
		 * race condition along with SSR block allocation.
		 */
		if ((gc_type == BG_GC && has_not_enough_free_secs(sbi, 0, 0)) ||
<<<<<<< HEAD
			(!force_migrate && get_valid_blocks(sbi, segno, true) ==
							CAP_BLKS_PER_SEC(sbi)))
=======
				get_valid_blocks(sbi, segno, true) ==
							BLKS_PER_SEC(sbi))
>>>>>>> cc833652
			return submitted;

		if (check_valid_map(sbi, segno, off) == 0)
			continue;

		if (phase == 0) {
			f2fs_ra_meta_pages(sbi, NAT_BLOCK_OFFSET(nid), 1,
							META_NAT, true);
			continue;
		}

		if (phase == 1) {
			f2fs_ra_node_page(sbi, nid);
			continue;
		}

		/* Get an inode by ino with checking validity */
		if (!is_alive(sbi, entry, &dni, start_addr + off, &nofs))
			continue;

		if (phase == 2) {
			f2fs_ra_node_page(sbi, dni.ino);
			continue;
		}

		ofs_in_node = le16_to_cpu(entry->ofs_in_node);

		if (phase == 3) {
			int err;

			inode = f2fs_iget(sb, dni.ino);
			if (IS_ERR(inode) || is_bad_inode(inode) ||
					special_file(inode->i_mode)) {
				set_sbi_flag(sbi, SBI_NEED_FSCK);
				continue;
			}

			err = f2fs_gc_pinned_control(inode, gc_type, segno);
			if (err == -EAGAIN) {
				iput(inode);
				return submitted;
			}

			if (!f2fs_down_write_trylock(
				&F2FS_I(inode)->i_gc_rwsem[WRITE])) {
				iput(inode);
				sbi->skipped_gc_rwsem++;
				continue;
			}

			start_bidx = f2fs_start_bidx_of_node(nofs, inode) +
								ofs_in_node;

			if (f2fs_post_read_required(inode)) {
				int err = ra_data_block(inode, start_bidx);

				f2fs_up_write(&F2FS_I(inode)->i_gc_rwsem[WRITE]);
				if (err) {
					iput(inode);
					continue;
				}
				add_gc_inode(gc_list, inode);
				continue;
			}

			data_page = f2fs_get_read_data_page(inode, start_bidx,
							REQ_RAHEAD, true, NULL);
			f2fs_up_write(&F2FS_I(inode)->i_gc_rwsem[WRITE]);
			if (IS_ERR(data_page)) {
				iput(inode);
				continue;
			}

			f2fs_put_page(data_page, 0);
			add_gc_inode(gc_list, inode);
			continue;
		}

		/* phase 4 */
		inode = find_gc_inode(gc_list, dni.ino);
		if (inode) {
			struct f2fs_inode_info *fi = F2FS_I(inode);
			bool locked = false;
			int err;

			if (S_ISREG(inode->i_mode)) {
				if (!f2fs_down_write_trylock(&fi->i_gc_rwsem[READ])) {
					sbi->skipped_gc_rwsem++;
					continue;
				}
				if (!f2fs_down_write_trylock(
						&fi->i_gc_rwsem[WRITE])) {
					sbi->skipped_gc_rwsem++;
					f2fs_up_write(&fi->i_gc_rwsem[READ]);
					continue;
				}
				locked = true;

				/* wait for all inflight aio data */
				inode_dio_wait(inode);
			}

			start_bidx = f2fs_start_bidx_of_node(nofs, inode)
								+ ofs_in_node;
			if (f2fs_post_read_required(inode))
				err = move_data_block(inode, start_bidx,
							gc_type, segno, off);
			else
				err = move_data_page(inode, start_bidx, gc_type,
								segno, off);

			if (!err && (gc_type == FG_GC ||
					f2fs_post_read_required(inode)))
				submitted++;

			if (locked) {
				f2fs_up_write(&fi->i_gc_rwsem[WRITE]);
				f2fs_up_write(&fi->i_gc_rwsem[READ]);
			}

			stat_inc_data_blk_count(sbi, 1, gc_type);
		}
	}

	if (++phase < 5)
		goto next_step;

	return submitted;
}

static int __get_victim(struct f2fs_sb_info *sbi, unsigned int *victim,
			int gc_type)
{
	struct sit_info *sit_i = SIT_I(sbi);
	int ret;

	down_write(&sit_i->sentry_lock);
	ret = DIRTY_I(sbi)->v_ops->get_victim(sbi, victim, gc_type,
					      NO_CHECK_TYPE, LFS, 0);
	up_write(&sit_i->sentry_lock);
	return ret;
}

static int do_garbage_collect(struct f2fs_sb_info *sbi,
				unsigned int start_segno,
				struct gc_inode_list *gc_list, int gc_type,
				bool force_migrate)
{
	struct page *sum_page;
	struct f2fs_summary_block *sum;
	struct blk_plug plug;
	unsigned int segno = start_segno;
	unsigned int end_segno = start_segno + sbi->segs_per_sec;
	int seg_freed = 0, migrated = 0;
	unsigned char type = IS_DATASEG(get_seg_entry(sbi, segno)->type) ?
						SUM_TYPE_DATA : SUM_TYPE_NODE;
	int submitted = 0;

	if (__is_large_section(sbi))
		end_segno = rounddown(end_segno, sbi->segs_per_sec);
<<<<<<< HEAD

	/*
	 * zone-capacity can be less than zone-size in zoned devices,
	 * resulting in less than expected usable segments in the zone,
	 * calculate the end segno in the zone which can be garbage collected
	 */
	if (f2fs_sb_has_blkzoned(sbi))
		end_segno -= sbi->segs_per_sec -
					f2fs_usable_segs_in_sec(sbi, segno);

	sanity_check_seg_type(sbi, get_seg_entry(sbi, segno)->type);
=======
>>>>>>> cc833652

	/* readahead multi ssa blocks those have contiguous address */
	if (__is_large_section(sbi))
		f2fs_ra_meta_pages(sbi, GET_SUM_BLOCK(sbi, segno),
					end_segno - segno, META_SSA, true);

	/* reference all summary page */
	while (segno < end_segno) {
		sum_page = f2fs_get_sum_page(sbi, segno++);
		if (IS_ERR(sum_page)) {
			int err = PTR_ERR(sum_page);

			end_segno = segno - 1;
			for (segno = start_segno; segno < end_segno; segno++) {
				sum_page = find_get_page(META_MAPPING(sbi),
						GET_SUM_BLOCK(sbi, segno));
				f2fs_put_page(sum_page, 0);
				f2fs_put_page(sum_page, 0);
			}
			return err;
		}
		unlock_page(sum_page);
	}

	blk_start_plug(&plug);

	for (segno = start_segno; segno < end_segno; segno++) {

		/* find segment summary of victim */
		sum_page = find_get_page(META_MAPPING(sbi),
					GET_SUM_BLOCK(sbi, segno));
		f2fs_put_page(sum_page, 0);

		if (get_valid_blocks(sbi, segno, false) == 0)
			goto freed;
		if (gc_type == BG_GC && __is_large_section(sbi) &&
				migrated >= sbi->migration_granularity)
			goto skip;
		if (!PageUptodate(sum_page) || unlikely(f2fs_cp_error(sbi)))
			goto skip;

		sum = page_address(sum_page);
		if (type != GET_SUM_TYPE((&sum->footer))) {
			f2fs_err(sbi, "Inconsistent segment (%u) type [%d, %d] in SSA and SIT",
				 segno, type, GET_SUM_TYPE((&sum->footer)));
			set_sbi_flag(sbi, SBI_NEED_FSCK);
<<<<<<< HEAD
			f2fs_stop_checkpoint(sbi, false,
				STOP_CP_REASON_CORRUPTED_SUMMARY);
=======
			f2fs_stop_checkpoint(sbi, false);
>>>>>>> cc833652
			goto skip;
		}

		/*
		 * this is to avoid deadlock:
		 * - lock_page(sum_page)         - f2fs_replace_block
		 *  - check_valid_map()            - down_write(sentry_lock)
		 *   - down_read(sentry_lock)     - change_curseg()
		 *                                  - lock_page(sum_page)
		 */
		if (type == SUM_TYPE_NODE)
			submitted += gc_node_segment(sbi, sum->entries, segno,
								gc_type);
		else
			submitted += gc_data_segment(sbi, sum->entries, gc_list,
<<<<<<< HEAD
							segno, gc_type,
							force_migrate);

		stat_inc_seg_count(sbi, type, gc_type);
		sbi->gc_reclaimed_segs[sbi->gc_mode]++;
=======
							segno, gc_type);

		stat_inc_seg_count(sbi, type, gc_type);
>>>>>>> cc833652
		migrated++;

freed:
		if (gc_type == FG_GC &&
				get_valid_blocks(sbi, segno, false) == 0)
			seg_freed++;

<<<<<<< HEAD
		if (__is_large_section(sbi))
			sbi->next_victim_seg[gc_type] =
				(segno + 1 < end_segno) ? segno + 1 : NULL_SEGNO;
=======
		if (__is_large_section(sbi) && segno + 1 < end_segno)
			sbi->next_victim_seg[gc_type] = segno + 1;
>>>>>>> cc833652
skip:
		f2fs_put_page(sum_page, 0);
	}

	if (submitted)
		f2fs_submit_merged_write(sbi,
				(type == SUM_TYPE_NODE) ? NODE : DATA);

	blk_finish_plug(&plug);

	stat_inc_call_count(sbi->stat_info);

	return seg_freed;
}

int f2fs_gc(struct f2fs_sb_info *sbi, struct f2fs_gc_control *gc_control)
{
	int gc_type = gc_control->init_gc_type;
	unsigned int segno = gc_control->victim_segno;
	int sec_freed = 0, seg_freed = 0, total_freed = 0;
	int ret = 0;
	struct cp_control cpc;
	struct gc_inode_list gc_list = {
		.ilist = LIST_HEAD_INIT(gc_list.ilist),
		.iroot = RADIX_TREE_INIT(gc_list.iroot, GFP_NOFS),
	};
	unsigned int skipped_round = 0, round = 0;

	trace_f2fs_gc_begin(sbi->sb, gc_type, gc_control->no_bg_gc,
				gc_control->nr_free_secs,
				get_pages(sbi, F2FS_DIRTY_NODES),
				get_pages(sbi, F2FS_DIRTY_DENTS),
				get_pages(sbi, F2FS_DIRTY_IMETA),
				free_sections(sbi),
				free_segments(sbi),
				reserved_segments(sbi),
				prefree_segments(sbi));

	cpc.reason = __get_cp_reason(sbi);
	sbi->skipped_gc_rwsem = 0;
gc_more:
	if (unlikely(!(sbi->sb->s_flags & SB_ACTIVE))) {
		ret = -EINVAL;
		goto stop;
	}
	if (unlikely(f2fs_cp_error(sbi))) {
		ret = -EIO;
		goto stop;
	}

	if (gc_type == BG_GC && has_not_enough_free_secs(sbi, 0, 0)) {
		/*
		 * For example, if there are many prefree_segments below given
		 * threshold, we can make them free by checkpoint. Then, we
		 * secure free segments which doesn't need fggc any more.
		 */
		if (prefree_segments(sbi) &&
				!is_sbi_flag_set(sbi, SBI_CP_DISABLED)) {
			ret = f2fs_write_checkpoint(sbi, &cpc);
			if (ret)
				goto stop;
		}
		if (has_not_enough_free_secs(sbi, 0, 0))
			gc_type = FG_GC;
	}

	/* f2fs_balance_fs doesn't need to do BG_GC in critical path. */
	if (gc_type == BG_GC && gc_control->no_bg_gc) {
		ret = -EINVAL;
		goto stop;
	}
retry:
	ret = __get_victim(sbi, &segno, gc_type);
	if (ret) {
		/* allow to search victim from sections has pinned data */
		if (ret == -ENODATA && gc_type == FG_GC &&
				f2fs_pinned_section_exists(DIRTY_I(sbi))) {
			f2fs_unpin_all_sections(sbi, false);
			goto retry;
		}
		goto stop;
	}

	seg_freed = do_garbage_collect(sbi, segno, &gc_list, gc_type,
				gc_control->should_migrate_blocks);
	total_freed += seg_freed;

	if (seg_freed == f2fs_usable_segs_in_sec(sbi, segno))
		sec_freed++;

	if (gc_type == FG_GC && seg_freed)
		sbi->cur_victim_sec = NULL_SEGNO;

	if (gc_control->init_gc_type == FG_GC ||
	    !has_not_enough_free_secs(sbi,
				(gc_type == FG_GC) ? sec_freed : 0, 0)) {
		if (gc_type == FG_GC && sec_freed < gc_control->nr_free_secs)
			goto go_gc_more;
		goto stop;
	}

	/* FG_GC stops GC by skip_count */
	if (gc_type == FG_GC) {
		if (sbi->skipped_gc_rwsem)
			skipped_round++;
		round++;
		if (skipped_round > MAX_SKIP_GC_COUNT &&
				skipped_round * 2 >= round) {
			ret = f2fs_write_checkpoint(sbi, &cpc);
			goto stop;
		}
	}

<<<<<<< HEAD
	/* Write checkpoint to reclaim prefree segments */
	if (free_sections(sbi) < NR_CURSEG_PERSIST_TYPE &&
				prefree_segments(sbi)) {
		ret = f2fs_write_checkpoint(sbi, &cpc);
		if (ret)
			goto stop;
=======
		if (first_skipped < last_skipped &&
				(last_skipped - first_skipped) >
						sbi->skipped_gc_rwsem) {
			f2fs_drop_inmem_pages_all(sbi, true);
			segno = NULL_SEGNO;
			goto gc_more;
		}
		if (gc_type == FG_GC && !is_sbi_flag_set(sbi, SBI_CP_DISABLED))
			ret = f2fs_write_checkpoint(sbi, &cpc);
>>>>>>> cc833652
	}
go_gc_more:
	segno = NULL_SEGNO;
	goto gc_more;

stop:
	SIT_I(sbi)->last_victim[ALLOC_NEXT] = 0;
	SIT_I(sbi)->last_victim[FLUSH_DEVICE] = gc_control->victim_segno;

	if (gc_type == FG_GC)
		f2fs_unpin_all_sections(sbi, true);

	trace_f2fs_gc_end(sbi->sb, ret, total_freed, sec_freed,
				get_pages(sbi, F2FS_DIRTY_NODES),
				get_pages(sbi, F2FS_DIRTY_DENTS),
				get_pages(sbi, F2FS_DIRTY_IMETA),
				free_sections(sbi),
				free_segments(sbi),
				reserved_segments(sbi),
				prefree_segments(sbi));

<<<<<<< HEAD
	f2fs_up_write(&sbi->gc_lock);
=======
	up_write(&sbi->gc_lock);
>>>>>>> cc833652

	put_gc_inode(&gc_list);

	if (gc_control->err_gc_skipped && !ret)
		ret = sec_freed ? 0 : -EAGAIN;
	return ret;
}

int __init f2fs_create_garbage_collection_cache(void)
{
	victim_entry_slab = f2fs_kmem_cache_create("f2fs_victim_entry",
					sizeof(struct victim_entry));
	return victim_entry_slab ? 0 : -ENOMEM;
}

void f2fs_destroy_garbage_collection_cache(void)
{
	kmem_cache_destroy(victim_entry_slab);
}

static void init_atgc_management(struct f2fs_sb_info *sbi)
{
	struct atgc_management *am = &sbi->am;

	if (test_opt(sbi, ATGC) &&
		SIT_I(sbi)->elapsed_time >= DEF_GC_THREAD_AGE_THRESHOLD)
		am->atgc_enabled = true;

	am->root = RB_ROOT_CACHED;
	INIT_LIST_HEAD(&am->victim_list);
	am->victim_count = 0;

	am->candidate_ratio = DEF_GC_THREAD_CANDIDATE_RATIO;
	am->max_candidate_count = DEF_GC_THREAD_MAX_CANDIDATE_COUNT;
	am->age_weight = DEF_GC_THREAD_AGE_WEIGHT;
	am->age_threshold = DEF_GC_THREAD_AGE_THRESHOLD;
}

void f2fs_build_gc_manager(struct f2fs_sb_info *sbi)
{
	DIRTY_I(sbi)->v_ops = &default_v_ops;

	sbi->gc_pin_file_threshold = DEF_GC_FAILED_PINNED_FILES;

	/* give warm/cold data area from slower device */
	if (f2fs_is_multi_device(sbi) && !__is_large_section(sbi))
		SIT_I(sbi)->last_victim[ALLOC_NEXT] =
				GET_SEGNO(sbi, FDEV(0).end_blk) + 1;
<<<<<<< HEAD

	init_atgc_management(sbi);
=======
>>>>>>> cc833652
}

static int free_segment_range(struct f2fs_sb_info *sbi,
				unsigned int secs, bool gc_only)
{
	unsigned int segno, next_inuse, start, end;
	struct cp_control cpc = { CP_RESIZE, 0, 0, 0 };
	int gc_mode, gc_type;
	int err = 0;
	int type;

	/* Force block allocation for GC */
	MAIN_SECS(sbi) -= secs;
	start = MAIN_SECS(sbi) * sbi->segs_per_sec;
	end = MAIN_SEGS(sbi) - 1;

	mutex_lock(&DIRTY_I(sbi)->seglist_lock);
	for (gc_mode = 0; gc_mode < MAX_GC_POLICY; gc_mode++)
		if (SIT_I(sbi)->last_victim[gc_mode] >= start)
			SIT_I(sbi)->last_victim[gc_mode] = 0;

	for (gc_type = BG_GC; gc_type <= FG_GC; gc_type++)
		if (sbi->next_victim_seg[gc_type] >= start)
			sbi->next_victim_seg[gc_type] = NULL_SEGNO;
	mutex_unlock(&DIRTY_I(sbi)->seglist_lock);

	/* Move out cursegs from the target range */
<<<<<<< HEAD
	for (type = CURSEG_HOT_DATA; type < NR_CURSEG_PERSIST_TYPE; type++)
		f2fs_allocate_segment_for_resize(sbi, type, start, end);
=======
	for (type = CURSEG_HOT_DATA; type < NR_CURSEG_TYPE; type++)
		allocate_segment_for_resize(sbi, type, start, end);
>>>>>>> cc833652

	/* do GC to move out valid blocks in the range */
	for (segno = start; segno <= end; segno += sbi->segs_per_sec) {
		struct gc_inode_list gc_list = {
			.ilist = LIST_HEAD_INIT(gc_list.ilist),
			.iroot = RADIX_TREE_INIT(gc_list.iroot, GFP_NOFS),
		};

<<<<<<< HEAD
		do_garbage_collect(sbi, segno, &gc_list, FG_GC, true);
=======
		do_garbage_collect(sbi, segno, &gc_list, FG_GC);
>>>>>>> cc833652
		put_gc_inode(&gc_list);

		if (!gc_only && get_valid_blocks(sbi, segno, true)) {
			err = -EAGAIN;
			goto out;
		}
		if (fatal_signal_pending(current)) {
			err = -ERESTARTSYS;
			goto out;
		}
	}
	if (gc_only)
		goto out;

	err = f2fs_write_checkpoint(sbi, &cpc);
	if (err)
		goto out;

	next_inuse = find_next_inuse(FREE_I(sbi), end + 1, start);
	if (next_inuse <= end) {
		f2fs_err(sbi, "segno %u should be free but still inuse!",
			 next_inuse);
		f2fs_bug_on(sbi, 1);
	}
out:
	MAIN_SECS(sbi) += secs;
	return err;
}

static void update_sb_metadata(struct f2fs_sb_info *sbi, int secs)
{
	struct f2fs_super_block *raw_sb = F2FS_RAW_SUPER(sbi);
	int section_count;
	int segment_count;
	int segment_count_main;
	long long block_count;
	int segs = secs * sbi->segs_per_sec;

<<<<<<< HEAD
	f2fs_down_write(&sbi->sb_lock);
=======
	down_write(&sbi->sb_lock);
>>>>>>> cc833652

	section_count = le32_to_cpu(raw_sb->section_count);
	segment_count = le32_to_cpu(raw_sb->segment_count);
	segment_count_main = le32_to_cpu(raw_sb->segment_count_main);
	block_count = le64_to_cpu(raw_sb->block_count);

	raw_sb->section_count = cpu_to_le32(section_count + secs);
	raw_sb->segment_count = cpu_to_le32(segment_count + segs);
	raw_sb->segment_count_main = cpu_to_le32(segment_count_main + segs);
	raw_sb->block_count = cpu_to_le64(block_count +
					(long long)segs * sbi->blocks_per_seg);
	if (f2fs_is_multi_device(sbi)) {
		int last_dev = sbi->s_ndevs - 1;
		int dev_segs =
			le32_to_cpu(raw_sb->devs[last_dev].total_segments);

		raw_sb->devs[last_dev].total_segments =
						cpu_to_le32(dev_segs + segs);
	}

<<<<<<< HEAD
	f2fs_up_write(&sbi->sb_lock);
=======
	up_write(&sbi->sb_lock);
>>>>>>> cc833652
}

static void update_fs_metadata(struct f2fs_sb_info *sbi, int secs)
{
	int segs = secs * sbi->segs_per_sec;
	long long blks = (long long)segs * sbi->blocks_per_seg;
	long long user_block_count =
				le64_to_cpu(F2FS_CKPT(sbi)->user_block_count);

	SM_I(sbi)->segment_count = (int)SM_I(sbi)->segment_count + segs;
	MAIN_SEGS(sbi) = (int)MAIN_SEGS(sbi) + segs;
	MAIN_SECS(sbi) += secs;
	FREE_I(sbi)->free_sections = (int)FREE_I(sbi)->free_sections + secs;
	FREE_I(sbi)->free_segments = (int)FREE_I(sbi)->free_segments + segs;
	F2FS_CKPT(sbi)->user_block_count = cpu_to_le64(user_block_count + blks);

	if (f2fs_is_multi_device(sbi)) {
		int last_dev = sbi->s_ndevs - 1;

		FDEV(last_dev).total_segments =
				(int)FDEV(last_dev).total_segments + segs;
		FDEV(last_dev).end_blk =
				(long long)FDEV(last_dev).end_blk + blks;
#ifdef CONFIG_BLK_DEV_ZONED
		FDEV(last_dev).nr_blkz = (int)FDEV(last_dev).nr_blkz +
					(int)(blks >> sbi->log_blocks_per_blkz);
#endif
	}
}

int f2fs_resize_fs(struct f2fs_sb_info *sbi, __u64 block_count)
{
	__u64 old_block_count, shrunk_blocks;
	struct cp_control cpc = { CP_RESIZE, 0, 0, 0 };
	unsigned int secs;
	int err = 0;
	__u32 rem;

	old_block_count = le64_to_cpu(F2FS_RAW_SUPER(sbi)->block_count);
	if (block_count > old_block_count)
		return -EINVAL;

	if (f2fs_is_multi_device(sbi)) {
		int last_dev = sbi->s_ndevs - 1;
		__u64 last_segs = FDEV(last_dev).total_segments;

		if (block_count + last_segs * sbi->blocks_per_seg <=
								old_block_count)
			return -EINVAL;
	}

	/* new fs size should align to section size */
	div_u64_rem(block_count, BLKS_PER_SEC(sbi), &rem);
	if (rem)
		return -EINVAL;

	if (block_count == old_block_count)
		return 0;

	if (is_sbi_flag_set(sbi, SBI_NEED_FSCK)) {
		f2fs_err(sbi, "Should run fsck to repair first.");
		return -EFSCORRUPTED;
	}

	if (test_opt(sbi, DISABLE_CHECKPOINT)) {
		f2fs_err(sbi, "Checkpoint should be enabled.");
		return -EINVAL;
	}

	shrunk_blocks = old_block_count - block_count;
	secs = div_u64(shrunk_blocks, BLKS_PER_SEC(sbi));

	/* stop other GC */
<<<<<<< HEAD
	if (!f2fs_down_write_trylock(&sbi->gc_lock))
=======
	if (!down_write_trylock(&sbi->gc_lock))
>>>>>>> cc833652
		return -EAGAIN;

	/* stop CP to protect MAIN_SEC in free_segment_range */
	f2fs_lock_op(sbi);
<<<<<<< HEAD

	spin_lock(&sbi->stat_lock);
	if (shrunk_blocks + valid_user_blocks(sbi) +
		sbi->current_reserved_blocks + sbi->unusable_block_count +
		F2FS_OPTION(sbi).root_reserved_blocks > sbi->user_block_count)
		err = -ENOSPC;
	spin_unlock(&sbi->stat_lock);

	if (err)
		goto out_unlock;

	err = free_segment_range(sbi, secs, true);

out_unlock:
	f2fs_unlock_op(sbi);
	f2fs_up_write(&sbi->gc_lock);
	if (err)
		return err;

	freeze_super(sbi->sb);
	f2fs_down_write(&sbi->gc_lock);
	f2fs_down_write(&sbi->cp_global_sem);
=======
	err = free_segment_range(sbi, secs, true);
	f2fs_unlock_op(sbi);
	up_write(&sbi->gc_lock);
	if (err)
		return err;

	set_sbi_flag(sbi, SBI_IS_RESIZEFS);

	freeze_super(sbi->sb);
	down_write(&sbi->gc_lock);
	mutex_lock(&sbi->cp_mutex);
>>>>>>> cc833652

	spin_lock(&sbi->stat_lock);
	if (shrunk_blocks + valid_user_blocks(sbi) +
		sbi->current_reserved_blocks + sbi->unusable_block_count +
		F2FS_OPTION(sbi).root_reserved_blocks > sbi->user_block_count)
		err = -ENOSPC;
	else
		sbi->user_block_count -= shrunk_blocks;
	spin_unlock(&sbi->stat_lock);
	if (err)
		goto out_err;

<<<<<<< HEAD
	set_sbi_flag(sbi, SBI_IS_RESIZEFS);
=======
>>>>>>> cc833652
	err = free_segment_range(sbi, secs, false);
	if (err)
		goto recover_out;

	update_sb_metadata(sbi, -secs);

	err = f2fs_commit_super(sbi, false);
	if (err) {
		update_sb_metadata(sbi, secs);
		goto recover_out;
	}

	update_fs_metadata(sbi, -secs);
	clear_sbi_flag(sbi, SBI_IS_RESIZEFS);
	set_sbi_flag(sbi, SBI_IS_DIRTY);

	err = f2fs_write_checkpoint(sbi, &cpc);
	if (err) {
		update_fs_metadata(sbi, secs);
		update_sb_metadata(sbi, secs);
		f2fs_commit_super(sbi, false);
	}
recover_out:
<<<<<<< HEAD
	clear_sbi_flag(sbi, SBI_IS_RESIZEFS);
=======
>>>>>>> cc833652
	if (err) {
		set_sbi_flag(sbi, SBI_NEED_FSCK);
		f2fs_err(sbi, "resize_fs failed, should run fsck to repair!");

		spin_lock(&sbi->stat_lock);
		sbi->user_block_count += shrunk_blocks;
		spin_unlock(&sbi->stat_lock);
	}
out_err:
<<<<<<< HEAD
	f2fs_up_write(&sbi->cp_global_sem);
	f2fs_up_write(&sbi->gc_lock);
	thaw_super(sbi->sb);
=======
	mutex_unlock(&sbi->cp_mutex);
	up_write(&sbi->gc_lock);
	thaw_super(sbi->sb);
	clear_sbi_flag(sbi, SBI_IS_RESIZEFS);
>>>>>>> cc833652
	return err;
}<|MERGE_RESOLUTION|>--- conflicted
+++ resolved
@@ -14,10 +14,7 @@
 #include <linux/delay.h>
 #include <linux/freezer.h>
 #include <linux/sched/signal.h>
-<<<<<<< HEAD
 #include <linux/random.h>
-=======
->>>>>>> cc833652
 
 #include "f2fs.h"
 #include "node.h"
@@ -59,11 +56,7 @@
 
 	set_freezable();
 	do {
-<<<<<<< HEAD
 		bool sync_mode, foreground = false;
-=======
-		bool sync_mode;
->>>>>>> cc833652
 
 		wait_event_interruptible_timeout(*wq,
 				kthread_should_stop() || freezing(current) ||
@@ -93,23 +86,16 @@
 
 		if (time_to_inject(sbi, FAULT_CHECKPOINT)) {
 			f2fs_show_injection_info(sbi, FAULT_CHECKPOINT);
-<<<<<<< HEAD
 			f2fs_stop_checkpoint(sbi, false,
 					STOP_CP_REASON_FAULT_INJECT);
-=======
-			f2fs_stop_checkpoint(sbi, false);
->>>>>>> cc833652
 		}
 
 		if (!sb_start_write_trylock(sbi->sb)) {
 			stat_other_skip_bggc_count(sbi);
 			continue;
 		}
-<<<<<<< HEAD
 
 		boost = sbi->gc_booster;
-=======
->>>>>>> cc833652
 
 		/*
 		 * [GC triggering condition]
@@ -127,7 +113,6 @@
 		if (sbi->gc_mode == GC_URGENT_HIGH ||
 				sbi->gc_mode == GC_URGENT_MID) {
 			wait_ms = gc_th->urgent_sleep_time;
-<<<<<<< HEAD
 			f2fs_down_write(&sbi->gc_lock);
 			goto do_gc;
 		}
@@ -136,24 +121,13 @@
 			f2fs_down_write(&sbi->gc_lock);
 			goto do_gc;
 		} else if (!f2fs_down_write_trylock(&sbi->gc_lock)) {
-=======
-			down_write(&sbi->gc_lock);
-			goto do_gc;
-		}
-
-		if (!down_write_trylock(&sbi->gc_lock)) {
->>>>>>> cc833652
 			stat_other_skip_bggc_count(sbi);
 			goto next;
 		}
 
 		if (!is_idle(sbi, GC_TIME)) {
 			increase_sleep_time(gc_th, &wait_ms);
-<<<<<<< HEAD
 			f2fs_up_write(&sbi->gc_lock);
-=======
-			up_write(&sbi->gc_lock);
->>>>>>> cc833652
 			stat_io_skip_bggc_count(sbi);
 			goto next;
 		}
@@ -167,7 +141,6 @@
 				increase_sleep_time(gc_th, &wait_ms);
 		}
 do_gc:
-<<<<<<< HEAD
 		gc_count = (boost && !foreground) ? get_gc_count(sbi) : 1;
 
 		for (i = 0; i < gc_count; i++) {
@@ -211,15 +184,6 @@
     }
 		if (foreground)
 			wake_up_all(&gc_th->fggc_wq);
-=======
-		stat_inc_bggc_count(sbi->stat_info);
-
-		sync_mode = F2FS_OPTION(sbi).bggc_mode == BGGC_MODE_SYNC;
-
-		/* if return value is not zero, no victim was selected */
-		if (f2fs_gc(sbi, sync_mode, true, NULL_SEGNO))
-			wait_ms = gc_th->no_gc_sleep_time;
->>>>>>> cc833652
 
 		trace_f2fs_background_gc(sbi->sb, wait_ms,
 				prefree_segments(sbi), free_segments(sbi));
@@ -264,14 +228,9 @@
 	sbi->gc_thread->f2fs_gc_task = kthread_run(gc_thread_func, sbi,
 			"f2fs_gc-%u:%u", MAJOR(dev), MINOR(dev));
 	if (IS_ERR(gc_th->f2fs_gc_task)) {
-<<<<<<< HEAD
 		int err = PTR_ERR(gc_th->f2fs_gc_task);
 
 		kfree(gc_th);
-=======
-		err = PTR_ERR(gc_th->f2fs_gc_task);
-		kvfree(gc_th);
->>>>>>> cc833652
 		sbi->gc_thread = NULL;
 		return err;
 	}
@@ -286,12 +245,8 @@
 	if (!gc_th)
 		return;
 	kthread_stop(gc_th->f2fs_gc_task);
-<<<<<<< HEAD
 	wake_up_all(&gc_th->fggc_wq);
 	kfree(gc_th);
-=======
-	kvfree(gc_th);
->>>>>>> cc833652
 	sbi->gc_thread = NULL;
 }
 
@@ -801,13 +756,9 @@
 	struct victim_sel_policy p;
 	unsigned int secno, last_victim;
 	unsigned int last_segment;
-<<<<<<< HEAD
 	unsigned int nsearched;
 	bool is_atgc;
 	int ret = 0;
-=======
-	unsigned int nsearched = 0;
->>>>>>> cc833652
 
 	mutex_lock(&dirty_i->seglist_lock);
 	last_segment = MAIN_SECS(sbi) * sbi->segs_per_sec;
@@ -901,21 +852,10 @@
 			goto next;
 #endif
 
-#ifdef CONFIG_F2FS_CHECK_FS
-		/*
-		 * skip selecting the invalid segno (that is failed due to block
-		 * validity check failure during GC) to avoid endless GC loop in
-		 * such cases.
-		 */
-		if (test_bit(segno, sm->invalid_segmap))
-			goto next;
-#endif
-
 		secno = GET_SEC_FROM_SEG(sbi, segno);
 
 		if (sec_usage_check(sbi, secno))
 			goto next;
-<<<<<<< HEAD
 
 		/* Don't touch checkpointed data */
 		if (unlikely(is_sbi_flag_set(sbi, SBI_CP_DISABLED))) {
@@ -937,13 +877,6 @@
 			}
 		}
 
-=======
-		/* Don't touch checkpointed data */
-		if (unlikely(is_sbi_flag_set(sbi, SBI_CP_DISABLED) &&
-					get_ckpt_valid_blocks(sbi, segno) &&
-					p.alloc_mode != SSR))
-			goto next;
->>>>>>> cc833652
 		if (gc_type == BG_GC && test_bit(secno, dirty_i->victim_secmap))
 			goto next;
 
@@ -967,11 +900,7 @@
 				sm->last_victim[p.gc_mode] =
 					last_victim + p.ofs_unit;
 			else
-<<<<<<< HEAD
 				sm->last_victim[p.gc_mode] = segno + p.ofs_unit;
-=======
-				sm->last_victim[p.gc_mode] = segno + 1;
->>>>>>> cc833652
 			sm->last_victim[p.gc_mode] %=
 				(MAIN_SECS(sbi) * sbi->segs_per_sec);
 			break;
@@ -1001,10 +930,7 @@
 			else
 				set_bit(secno, dirty_i->victim_secmap);
 		}
-<<<<<<< HEAD
 		ret = 0;
-=======
->>>>>>> cc833652
 
 	}
 out:
@@ -1087,10 +1013,7 @@
 	int phase = 0;
 	bool fggc = (gc_type == FG_GC);
 	int submitted = 0;
-<<<<<<< HEAD
 	unsigned int usable_blks_in_seg = f2fs_usable_blks_in_seg(sbi, segno);
-=======
->>>>>>> cc833652
 
 	start_addr = START_BLOCK(sbi, segno);
 
@@ -1245,15 +1168,9 @@
 
 		if (unlikely(check_valid_map(sbi, segno, offset))) {
 			if (!test_and_set_bit(segno, SIT_I(sbi)->invalid_segmap)) {
-<<<<<<< HEAD
 				f2fs_err(sbi, "mismatched blkaddr %u (source_blkaddr %u) in seg %u",
 					 blkaddr, source_blkaddr, segno);
 				set_sbi_flag(sbi, SBI_NEED_FSCK);
-=======
-				f2fs_err(sbi, "mismatched blkaddr %u (source_blkaddr %u) in seg %u\n",
-						blkaddr, source_blkaddr, segno);
-				f2fs_bug_on(sbi, 1);
->>>>>>> cc833652
 			}
 		}
 #endif
@@ -1291,10 +1208,7 @@
 		if (unlikely(!f2fs_is_valid_blkaddr(sbi, dn.data_blkaddr,
 						DATA_GENERIC_ENHANCE_READ))) {
 			err = -EFSCORRUPTED;
-<<<<<<< HEAD
 			f2fs_handle_error(sbi, ERROR_INVALID_BLKADDR);
-=======
->>>>>>> cc833652
 			goto put_page;
 		}
 		goto got_it;
@@ -1379,18 +1293,14 @@
 	block_t newaddr;
 	int err = 0;
 	bool lfs_mode = f2fs_lfs_mode(fio.sbi);
-<<<<<<< HEAD
 	int type = fio.sbi->am.atgc_enabled && (gc_type == BG_GC) &&
 				(fio.sbi->gc_mode != GC_URGENT_HIGH) ?
 				CURSEG_ALL_DATA_ATGC : CURSEG_COLD_DATA;
-=======
->>>>>>> cc833652
 
 	/* do not read out */
 	page = f2fs_grab_cache_page(inode->i_mapping, bidx, false);
 	if (!page)
 		return -ENOMEM;
-<<<<<<< HEAD
 
 	if (!check_valid_map(F2FS_I_SB(inode), segno, off)) {
 		err = -ENOENT;
@@ -1399,24 +1309,6 @@
 
 	err = f2fs_gc_pinned_control(inode, gc_type, segno);
 	if (err)
-=======
-
-	if (!check_valid_map(F2FS_I_SB(inode), segno, off)) {
-		err = -ENOENT;
-		goto out;
-	}
-
-	if (f2fs_is_atomic_file(inode)) {
-		F2FS_I(inode)->i_gc_failures[GC_FAILURE_ATOMIC]++;
-		F2FS_I_SB(inode)->skipped_atomic_files[gc_type]++;
-		err = -EAGAIN;
-		goto out;
-	}
-
-	if (f2fs_is_pinned_file(inode)) {
-		f2fs_pin_file_control(inode, true);
-		err = -EAGAIN;
->>>>>>> cc833652
 		goto out;
 
 	set_new_dnode(&dn, inode, NULL, NULL, 0);
@@ -1451,7 +1343,6 @@
 
 	mpage = f2fs_grab_cache_page(META_MAPPING(fio.sbi),
 					fio.old_blkaddr, false);
-<<<<<<< HEAD
 	if (!mpage) {
 		err = -ENOMEM;
 		goto up_out;
@@ -1502,52 +1393,6 @@
 				fio.old_blkaddr, fio.old_blkaddr);
 	f2fs_invalidate_compress_page(fio.sbi, fio.old_blkaddr);
 
-=======
-	if (!mpage)
-		goto up_out;
-
-	fio.encrypted_page = mpage;
-
-	/* read source block in mpage */
-	if (!PageUptodate(mpage)) {
-		err = f2fs_submit_page_bio(&fio);
-		if (err) {
-			f2fs_put_page(mpage, 1);
-			goto up_out;
-		}
-
-		f2fs_update_iostat(fio.sbi, FS_DATA_READ_IO, F2FS_BLKSIZE);
-		f2fs_update_iostat(fio.sbi, FS_GDATA_READ_IO, F2FS_BLKSIZE);
-
-		lock_page(mpage);
-		if (unlikely(mpage->mapping != META_MAPPING(fio.sbi) ||
-						!PageUptodate(mpage))) {
-			err = -EIO;
-			f2fs_put_page(mpage, 1);
-			goto up_out;
-		}
-	}
-
-	f2fs_allocate_data_block(fio.sbi, NULL, fio.old_blkaddr, &newaddr,
-					&sum, CURSEG_COLD_DATA, NULL, false);
-
-	fio.encrypted_page = f2fs_pagecache_get_page(META_MAPPING(fio.sbi),
-				newaddr, FGP_LOCK | FGP_CREAT, GFP_NOFS);
-	if (!fio.encrypted_page) {
-		err = -ENOMEM;
-		f2fs_put_page(mpage, 1);
-		goto recover_block;
-	}
-
-	/* write target block */
-	f2fs_wait_on_page_writeback(fio.encrypted_page, DATA, true, true);
-	memcpy(page_address(fio.encrypted_page),
-				page_address(mpage), PAGE_SIZE);
-	f2fs_put_page(mpage, 1);
-	invalidate_mapping_pages(META_MAPPING(fio.sbi),
-				fio.old_blkaddr, fio.old_blkaddr);
-
->>>>>>> cc833652
 	set_page_dirty(fio.encrypted_page);
 	if (clear_page_dirty_for_io(fio.encrypted_page))
 		dec_page_count(fio.sbi, F2FS_DIRTY_META);
@@ -1555,12 +1400,6 @@
 	set_page_writeback(fio.encrypted_page);
 	ClearPageError(page);
 
-<<<<<<< HEAD
-=======
-	/* allocate block address */
-	f2fs_wait_on_page_writeback(dn.node_page, NODE, true, true);
-
->>>>>>> cc833652
 	fio.op = REQ_OP_WRITE;
 	fio.op_flags = REQ_SYNC;
 	fio.new_blkaddr = newaddr;
@@ -1583,17 +1422,10 @@
 recover_block:
 	if (err)
 		f2fs_do_replace_block(fio.sbi, &sum, newaddr, fio.old_blkaddr,
-<<<<<<< HEAD
 							true, true, true);
 up_out:
 	if (lfs_mode)
 		f2fs_up_write(&fio.sbi->io_order_lock);
-=======
-								true, true);
-up_out:
-	if (lfs_mode)
-		up_write(&fio.sbi->io_order_lock);
->>>>>>> cc833652
 put_out:
 	f2fs_put_dnode(&dn);
 out:
@@ -1610,7 +1442,6 @@
 	page = f2fs_get_lock_data_page(inode, bidx, true);
 	if (IS_ERR(page))
 		return PTR_ERR(page);
-<<<<<<< HEAD
 
 	if (!check_valid_map(F2FS_I_SB(inode), segno, off)) {
 		err = -ENOENT;
@@ -1619,24 +1450,6 @@
 
 	err = f2fs_gc_pinned_control(inode, gc_type, segno);
 	if (err)
-=======
-
-	if (!check_valid_map(F2FS_I_SB(inode), segno, off)) {
-		err = -ENOENT;
-		goto out;
-	}
-
-	if (f2fs_is_atomic_file(inode)) {
-		F2FS_I(inode)->i_gc_failures[GC_FAILURE_ATOMIC]++;
-		F2FS_I_SB(inode)->skipped_atomic_files[gc_type]++;
-		err = -EAGAIN;
-		goto out;
-	}
-	if (f2fs_is_pinned_file(inode)) {
-		if (gc_type == FG_GC)
-			f2fs_pin_file_control(inode, true);
-		err = -EAGAIN;
->>>>>>> cc833652
 		goto out;
 
 	if (gc_type == BG_GC) {
@@ -1698,12 +1511,8 @@
  * the victim data block is ignored.
  */
 static int gc_data_segment(struct f2fs_sb_info *sbi, struct f2fs_summary *sum,
-<<<<<<< HEAD
 		struct gc_inode_list *gc_list, unsigned int segno, int gc_type,
 		bool force_migrate)
-=======
-		struct gc_inode_list *gc_list, unsigned int segno, int gc_type)
->>>>>>> cc833652
 {
 	struct super_block *sb = sbi->sb;
 	struct f2fs_summary *entry;
@@ -1711,10 +1520,7 @@
 	int off;
 	int phase = 0;
 	int submitted = 0;
-<<<<<<< HEAD
 	unsigned int usable_blks_in_seg = f2fs_usable_blks_in_seg(sbi, segno);
-=======
->>>>>>> cc833652
 
 	start_addr = START_BLOCK(sbi, segno);
 
@@ -1735,13 +1541,8 @@
 		 * race condition along with SSR block allocation.
 		 */
 		if ((gc_type == BG_GC && has_not_enough_free_secs(sbi, 0, 0)) ||
-<<<<<<< HEAD
 			(!force_migrate && get_valid_blocks(sbi, segno, true) ==
 							CAP_BLKS_PER_SEC(sbi)))
-=======
-				get_valid_blocks(sbi, segno, true) ==
-							BLKS_PER_SEC(sbi))
->>>>>>> cc833652
 			return submitted;
 
 		if (check_valid_map(sbi, segno, off) == 0)
@@ -1777,8 +1578,7 @@
 					special_file(inode->i_mode)) {
 				set_sbi_flag(sbi, SBI_NEED_FSCK);
 				continue;
-			}
-
+      }
 			err = f2fs_gc_pinned_control(inode, gc_type, segno);
 			if (err == -EAGAIN) {
 				iput(inode);
@@ -1902,7 +1702,6 @@
 
 	if (__is_large_section(sbi))
 		end_segno = rounddown(end_segno, sbi->segs_per_sec);
-<<<<<<< HEAD
 
 	/*
 	 * zone-capacity can be less than zone-size in zoned devices,
@@ -1914,8 +1713,6 @@
 					f2fs_usable_segs_in_sec(sbi, segno);
 
 	sanity_check_seg_type(sbi, get_seg_entry(sbi, segno)->type);
-=======
->>>>>>> cc833652
 
 	/* readahead multi ssa blocks those have contiguous address */
 	if (__is_large_section(sbi))
@@ -1962,12 +1759,8 @@
 			f2fs_err(sbi, "Inconsistent segment (%u) type [%d, %d] in SSA and SIT",
 				 segno, type, GET_SUM_TYPE((&sum->footer)));
 			set_sbi_flag(sbi, SBI_NEED_FSCK);
-<<<<<<< HEAD
 			f2fs_stop_checkpoint(sbi, false,
 				STOP_CP_REASON_CORRUPTED_SUMMARY);
-=======
-			f2fs_stop_checkpoint(sbi, false);
->>>>>>> cc833652
 			goto skip;
 		}
 
@@ -1983,17 +1776,11 @@
 								gc_type);
 		else
 			submitted += gc_data_segment(sbi, sum->entries, gc_list,
-<<<<<<< HEAD
 							segno, gc_type,
 							force_migrate);
 
 		stat_inc_seg_count(sbi, type, gc_type);
 		sbi->gc_reclaimed_segs[sbi->gc_mode]++;
-=======
-							segno, gc_type);
-
-		stat_inc_seg_count(sbi, type, gc_type);
->>>>>>> cc833652
 		migrated++;
 
 freed:
@@ -2001,14 +1788,9 @@
 				get_valid_blocks(sbi, segno, false) == 0)
 			seg_freed++;
 
-<<<<<<< HEAD
 		if (__is_large_section(sbi))
 			sbi->next_victim_seg[gc_type] =
 				(segno + 1 < end_segno) ? segno + 1 : NULL_SEGNO;
-=======
-		if (__is_large_section(sbi) && segno + 1 < end_segno)
-			sbi->next_victim_seg[gc_type] = segno + 1;
->>>>>>> cc833652
 skip:
 		f2fs_put_page(sum_page, 0);
 	}
@@ -2065,8 +1847,7 @@
 		 * threshold, we can make them free by checkpoint. Then, we
 		 * secure free segments which doesn't need fggc any more.
 		 */
-		if (prefree_segments(sbi) &&
-				!is_sbi_flag_set(sbi, SBI_CP_DISABLED)) {
+		if (prefree_segments(sbi)) {
 			ret = f2fs_write_checkpoint(sbi, &cpc);
 			if (ret)
 				goto stop;
@@ -2099,7 +1880,7 @@
 	if (seg_freed == f2fs_usable_segs_in_sec(sbi, segno))
 		sec_freed++;
 
-	if (gc_type == FG_GC && seg_freed)
+	if (gc_type == FG_GC)
 		sbi->cur_victim_sec = NULL_SEGNO;
 
 	if (gc_control->init_gc_type == FG_GC ||
@@ -2122,24 +1903,12 @@
 		}
 	}
 
-<<<<<<< HEAD
 	/* Write checkpoint to reclaim prefree segments */
 	if (free_sections(sbi) < NR_CURSEG_PERSIST_TYPE &&
 				prefree_segments(sbi)) {
 		ret = f2fs_write_checkpoint(sbi, &cpc);
 		if (ret)
 			goto stop;
-=======
-		if (first_skipped < last_skipped &&
-				(last_skipped - first_skipped) >
-						sbi->skipped_gc_rwsem) {
-			f2fs_drop_inmem_pages_all(sbi, true);
-			segno = NULL_SEGNO;
-			goto gc_more;
-		}
-		if (gc_type == FG_GC && !is_sbi_flag_set(sbi, SBI_CP_DISABLED))
-			ret = f2fs_write_checkpoint(sbi, &cpc);
->>>>>>> cc833652
 	}
 go_gc_more:
 	segno = NULL_SEGNO;
@@ -2161,11 +1930,7 @@
 				reserved_segments(sbi),
 				prefree_segments(sbi));
 
-<<<<<<< HEAD
 	f2fs_up_write(&sbi->gc_lock);
-=======
-	up_write(&sbi->gc_lock);
->>>>>>> cc833652
 
 	put_gc_inode(&gc_list);
 
@@ -2214,11 +1979,8 @@
 	if (f2fs_is_multi_device(sbi) && !__is_large_section(sbi))
 		SIT_I(sbi)->last_victim[ALLOC_NEXT] =
 				GET_SEGNO(sbi, FDEV(0).end_blk) + 1;
-<<<<<<< HEAD
 
 	init_atgc_management(sbi);
-=======
->>>>>>> cc833652
 }
 
 static int free_segment_range(struct f2fs_sb_info *sbi,
@@ -2246,13 +2008,8 @@
 	mutex_unlock(&DIRTY_I(sbi)->seglist_lock);
 
 	/* Move out cursegs from the target range */
-<<<<<<< HEAD
 	for (type = CURSEG_HOT_DATA; type < NR_CURSEG_PERSIST_TYPE; type++)
 		f2fs_allocate_segment_for_resize(sbi, type, start, end);
-=======
-	for (type = CURSEG_HOT_DATA; type < NR_CURSEG_TYPE; type++)
-		allocate_segment_for_resize(sbi, type, start, end);
->>>>>>> cc833652
 
 	/* do GC to move out valid blocks in the range */
 	for (segno = start; segno <= end; segno += sbi->segs_per_sec) {
@@ -2261,11 +2018,7 @@
 			.iroot = RADIX_TREE_INIT(gc_list.iroot, GFP_NOFS),
 		};
 
-<<<<<<< HEAD
 		do_garbage_collect(sbi, segno, &gc_list, FG_GC, true);
-=======
-		do_garbage_collect(sbi, segno, &gc_list, FG_GC);
->>>>>>> cc833652
 		put_gc_inode(&gc_list);
 
 		if (!gc_only && get_valid_blocks(sbi, segno, true)) {
@@ -2304,11 +2057,7 @@
 	long long block_count;
 	int segs = secs * sbi->segs_per_sec;
 
-<<<<<<< HEAD
 	f2fs_down_write(&sbi->sb_lock);
-=======
-	down_write(&sbi->sb_lock);
->>>>>>> cc833652
 
 	section_count = le32_to_cpu(raw_sb->section_count);
 	segment_count = le32_to_cpu(raw_sb->segment_count);
@@ -2329,11 +2078,7 @@
 						cpu_to_le32(dev_segs + segs);
 	}
 
-<<<<<<< HEAD
 	f2fs_up_write(&sbi->sb_lock);
-=======
-	up_write(&sbi->sb_lock);
->>>>>>> cc833652
 }
 
 static void update_fs_metadata(struct f2fs_sb_info *sbi, int secs)
@@ -2407,16 +2152,11 @@
 	secs = div_u64(shrunk_blocks, BLKS_PER_SEC(sbi));
 
 	/* stop other GC */
-<<<<<<< HEAD
 	if (!f2fs_down_write_trylock(&sbi->gc_lock))
-=======
-	if (!down_write_trylock(&sbi->gc_lock))
->>>>>>> cc833652
 		return -EAGAIN;
 
 	/* stop CP to protect MAIN_SEC in free_segment_range */
 	f2fs_lock_op(sbi);
-<<<<<<< HEAD
 
 	spin_lock(&sbi->stat_lock);
 	if (shrunk_blocks + valid_user_blocks(sbi) +
@@ -2439,19 +2179,6 @@
 	freeze_super(sbi->sb);
 	f2fs_down_write(&sbi->gc_lock);
 	f2fs_down_write(&sbi->cp_global_sem);
-=======
-	err = free_segment_range(sbi, secs, true);
-	f2fs_unlock_op(sbi);
-	up_write(&sbi->gc_lock);
-	if (err)
-		return err;
-
-	set_sbi_flag(sbi, SBI_IS_RESIZEFS);
-
-	freeze_super(sbi->sb);
-	down_write(&sbi->gc_lock);
-	mutex_lock(&sbi->cp_mutex);
->>>>>>> cc833652
 
 	spin_lock(&sbi->stat_lock);
 	if (shrunk_blocks + valid_user_blocks(sbi) +
@@ -2464,10 +2191,7 @@
 	if (err)
 		goto out_err;
 
-<<<<<<< HEAD
 	set_sbi_flag(sbi, SBI_IS_RESIZEFS);
-=======
->>>>>>> cc833652
 	err = free_segment_range(sbi, secs, false);
 	if (err)
 		goto recover_out;
@@ -2491,10 +2215,7 @@
 		f2fs_commit_super(sbi, false);
 	}
 recover_out:
-<<<<<<< HEAD
 	clear_sbi_flag(sbi, SBI_IS_RESIZEFS);
-=======
->>>>>>> cc833652
 	if (err) {
 		set_sbi_flag(sbi, SBI_NEED_FSCK);
 		f2fs_err(sbi, "resize_fs failed, should run fsck to repair!");
@@ -2504,15 +2225,8 @@
 		spin_unlock(&sbi->stat_lock);
 	}
 out_err:
-<<<<<<< HEAD
 	f2fs_up_write(&sbi->cp_global_sem);
 	f2fs_up_write(&sbi->gc_lock);
 	thaw_super(sbi->sb);
-=======
-	mutex_unlock(&sbi->cp_mutex);
-	up_write(&sbi->gc_lock);
-	thaw_super(sbi->sb);
-	clear_sbi_flag(sbi, SBI_IS_RESIZEFS);
->>>>>>> cc833652
 	return err;
 }