--- conflicted
+++ resolved
@@ -36,10 +36,7 @@
 		set_sbi_flag(sbi, SBI_NEED_FSCK);
 		f2fs_warn(sbi, "%s: out-of-range nid=%x, run fsck to fix.",
 			  __func__, nid);
-<<<<<<< HEAD
 		f2fs_handle_error(sbi, ERROR_CORRUPTED_INODE);
-=======
->>>>>>> bbc4834e
 		return -EFSCORRUPTED;
 	}
 	return 0;
@@ -850,7 +847,6 @@
 	dn->ofs_in_node = offset[level];
 	dn->node_page = npage[level];
 	dn->data_blkaddr = f2fs_data_blkaddr(dn);
-<<<<<<< HEAD
 
 	if (is_inode_flag_set(dn->inode, FI_COMPRESSED_FILE) &&
 					f2fs_sb_has_readonly(sbi)) {
@@ -871,8 +867,6 @@
 					c_len);
 	}
 out:
-=======
->>>>>>> bbc4834e
 	return 0;
 
 release_pages:
@@ -1455,7 +1449,6 @@
 		goto out_err;
 	}
 page_hit:
-<<<<<<< HEAD
 	if (likely(nid == nid_of_node(page)))
 		return page;
 
@@ -1465,14 +1458,6 @@
 			  next_blkaddr_of_node(page));
 	set_sbi_flag(sbi, SBI_NEED_FSCK);
 	err = -EINVAL;
-=======
-	if(unlikely(nid != nid_of_node(page))) {
-		f2fs_warn(sbi, "inconsistent node block, nid:%lu, node_footer[nid:%u,ino:%u,ofs:%u,cpver:%llu,blkaddr:%u]",
-			  nid, nid_of_node(page), ino_of_node(page),
-			  ofs_of_node(page), cpver_of_node(page),
-			  next_blkaddr_of_node(page));
-		err = -EINVAL;
->>>>>>> bbc4834e
 out_err:
 	ClearPageUptodate(page);
 out_put_err:
@@ -1612,20 +1597,10 @@
 	trace_f2fs_writepage(page, NODE);
 
 	if (unlikely(f2fs_cp_error(sbi))) {
-<<<<<<< HEAD
 		ClearPageUptodate(page);
 		dec_page_count(sbi, F2FS_DIRTY_NODES);
 		unlock_page(page);
 		return 0;
-=======
-		if (is_sbi_flag_set(sbi, SBI_IS_CLOSE)) {
-			ClearPageUptodate(page);
-			dec_page_count(sbi, F2FS_DIRTY_NODES);
-			unlock_page(page);
-			return 0;
-		}
-		goto redirty_out;
->>>>>>> bbc4834e
 	}
 
 	if (unlikely(is_sbi_flag_set(sbi, SBI_POR_DOING)))
@@ -1662,11 +1637,7 @@
 	if (__is_valid_data_blkaddr(ni.blk_addr) &&
 		!f2fs_is_valid_blkaddr(sbi, ni.blk_addr,
 					DATA_GENERIC_ENHANCE)) {
-<<<<<<< HEAD
 		f2fs_up_read(&sbi->node_write);
-=======
-		up_read(&sbi->node_write);
->>>>>>> bbc4834e
 		goto redirty_out;
 	}
 
@@ -1873,7 +1844,6 @@
 out:
 	if (nwritten)
 		f2fs_submit_merged_write_cond(sbi, NULL, NULL, ino, NODE);
-<<<<<<< HEAD
 	return ret ? -EIO : 0;
 }
 
@@ -1961,97 +1931,6 @@
 		pagevec_release(&pvec);
 		cond_resched();
 	}
-=======
-	return ret ? -EIO: 0;
->>>>>>> bbc4834e
-}
-
-static int f2fs_match_ino(struct inode *inode, unsigned long ino, void *data)
-{
-	struct f2fs_sb_info *sbi = F2FS_I_SB(inode);
-	bool clean;
-
-	if (inode->i_ino != ino)
-		return 0;
-
-	if (!is_inode_flag_set(inode, FI_DIRTY_INODE))
-		return 0;
-
-	spin_lock(&sbi->inode_lock[DIRTY_META]);
-	clean = list_empty(&F2FS_I(inode)->gdirty_list);
-	spin_unlock(&sbi->inode_lock[DIRTY_META]);
-
-	if (clean)
-		return 0;
-
-	inode = igrab(inode);
-	if (!inode)
-		return 0;
-	return 1;
-}
-
-static bool flush_dirty_inode(struct page *page)
-{
-	struct f2fs_sb_info *sbi = F2FS_P_SB(page);
-	struct inode *inode;
-	nid_t ino = ino_of_node(page);
-
-	inode = find_inode_nowait(sbi->sb, ino, f2fs_match_ino, NULL);
-	if (!inode)
-		return false;
-
-	f2fs_update_inode(inode, page);
-	unlock_page(page);
-
-	iput(inode);
-	return true;
-}
-
-int f2fs_flush_inline_data(struct f2fs_sb_info *sbi)
-{
-	pgoff_t index = 0;
-	struct pagevec pvec;
-	int nr_pages;
-	int ret = 0;
-
-	pagevec_init(&pvec);
-
-	while ((nr_pages = pagevec_lookup_tag(&pvec,
-			NODE_MAPPING(sbi), &index, PAGECACHE_TAG_DIRTY))) {
-		int i;
-
-		for (i = 0; i < nr_pages; i++) {
-			struct page *page = pvec.pages[i];
-
-			if (!IS_DNODE(page))
-				continue;
-
-			lock_page(page);
-
-			if (unlikely(page->mapping != NODE_MAPPING(sbi))) {
-continue_unlock:
-				unlock_page(page);
-				continue;
-			}
-
-			if (!PageDirty(page)) {
-				/* someone wrote it for us */
-				goto continue_unlock;
-			}
-
-			/* flush inline_data, if it's async context. */
-			if (is_inline_node(page)) {
-				clear_inline_node(page);
-				unlock_page(page);
-				flush_inline_data(sbi, ino_of_node(page));
-				continue;
-			}
-			unlock_page(page);
-		}
-		pagevec_release(&pvec);
-		cond_resched();
-	}
-	return ret;
 }
 
 int f2fs_sync_node_pages(struct f2fs_sb_info *sbi,
@@ -2077,7 +1956,6 @@
 		for (i = 0; i < nr_pages; i++) {
 			struct page *page = pvec.pages[i];
 			bool submitted = false;
-			bool may_dirty = true;
 
 			/* give a priority to WB_SYNC threads */
 			if (atomic_read(&sbi->wb_sync_req[NODE]) &&
@@ -2117,7 +1995,6 @@
 				goto continue_unlock;
 			}
 
-<<<<<<< HEAD
 			/* flush inline_data/inode, if it's async context. */
 			if (!do_balance)
 				goto write_node;
@@ -2125,29 +2002,15 @@
 			/* flush inline_data */
 			if (page_private_inline(page)) {
 				clear_page_private_inline(page);
-=======
-			/* flush inline_data, if it's async context. */
-			if (do_balance && is_inline_node(page)) {
-				clear_inline_node(page);
->>>>>>> bbc4834e
 				unlock_page(page);
 				flush_inline_data(sbi, ino_of_node(page));
 				goto lock_node;
 			}
 
 			/* flush dirty inode */
-<<<<<<< HEAD
 			if (IS_INODE(page) && flush_dirty_inode(page))
 				goto lock_node;
 write_node:
-=======
-			if (IS_INODE(page) && may_dirty) {
-				may_dirty = false;
-				if (flush_dirty_inode(page))
-					goto lock_node;
-			}
-
->>>>>>> bbc4834e
 			f2fs_wait_on_page_writeback(page, NODE, true, true);
 
 			if (!clear_page_dirty_for_io(page))
@@ -2292,12 +2155,7 @@
 #endif
 	if (__set_page_dirty_nobuffers(page)) {
 		inc_page_count(F2FS_P_SB(page), F2FS_DIRTY_NODES);
-<<<<<<< HEAD
 		set_page_private_reference(page);
-=======
-		f2fs_set_page_private(page, 0);
-		f2fs_trace_pid(page);
->>>>>>> bbc4834e
 		return 1;
 	}
 	return 0;
@@ -2640,11 +2498,7 @@
 			}
 
 			if (ret) {
-<<<<<<< HEAD
 				f2fs_up_read(&nm_i->nat_tree_lock);
-=======
-				up_read(&nm_i->nat_tree_lock);
->>>>>>> bbc4834e
 				f2fs_err(sbi, "NAT is corrupt, run fsck to fix it");
 				return ret;
 			}
@@ -3232,11 +3086,7 @@
 		f2fs_up_write(&nm_i->nat_tree_lock);
 	}
 
-<<<<<<< HEAD
 	if (!nm_i->nat_cnt[DIRTY_NAT])
-=======
-	if (!nm_i->dirty_nat_cnt)
->>>>>>> bbc4834e
 		return 0;
 
 	f2fs_down_write(&nm_i->nat_tree_lock);
@@ -3317,12 +3167,6 @@
 		return 0;
 	}
 
-<<<<<<< HEAD
-=======
-	nm_i->full_nat_bits = nm_i->nat_bits + 8;
-	nm_i->empty_nat_bits = nm_i->full_nat_bits + nat_bits_bytes;
-
->>>>>>> bbc4834e
 	f2fs_notice(sbi, "Found nat_bits in checkpoint");
 	return 0;
 }
@@ -3549,7 +3393,7 @@
 	kvfree(nm_i->nat_bitmap_mir);
 #endif
 	sbi->nm_info = NULL;
-	kvfree(nm_i);
+	kfree(nm_i);
 }
 
 int __init f2fs_create_node_manager_caches(void)
