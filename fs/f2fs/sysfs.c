// SPDX-License-Identifier: GPL-2.0
/*
 * f2fs sysfs interface
 *
 * Copyright (c) 2012 Samsung Electronics Co., Ltd.
 *             http://www.samsung.com/
 * Copyright (c) 2017 Chao Yu <chao@kernel.org>
 */
#include <linux/compiler.h>
#include <linux/proc_fs.h>
#include <linux/f2fs_fs.h>
#include <linux/seq_file.h>
#include <linux/unicode.h>
#include <linux/ioprio.h>
#include <linux/sysfs.h>

#include "f2fs.h"
#include "segment.h"
#include "gc.h"
#include "iostat.h"
#include <trace/events/f2fs.h>

struct proc_dir_entry *f2fs_proc_root;

/* Sysfs support for f2fs */
enum {
	GC_THREAD,	/* struct f2fs_gc_thread */
	SM_INFO,	/* struct f2fs_sm_info */
	DCC_INFO,	/* struct discard_cmd_control */
	NM_INFO,	/* struct f2fs_nm_info */
	F2FS_SBI,	/* struct f2fs_sb_info */
#ifdef CONFIG_F2FS_STAT_FS
	STAT_INFO,	/* struct f2fs_stat_info */
#endif
#ifdef CONFIG_F2FS_FAULT_INJECTION
	FAULT_INFO_RATE,	/* struct f2fs_fault_info */
	FAULT_INFO_TYPE,	/* struct f2fs_fault_info */
#endif
	RESERVED_BLOCKS,	/* struct f2fs_sb_info */
	CPRC_INFO,	/* struct ckpt_req_control */
	ATGC_INFO,	/* struct atgc_management */
};

static const char *gc_mode_names[MAX_GC_MODE] = {
	"GC_NORMAL",
	"GC_IDLE_CB",
	"GC_IDLE_GREEDY",
	"GC_IDLE_AT",
	"GC_URGENT_HIGH",
	"GC_URGENT_LOW",
	"GC_URGENT_MID"
};

struct f2fs_attr {
	struct attribute attr;
	ssize_t (*show)(struct f2fs_attr *a, struct f2fs_sb_info *sbi, char *buf);
	ssize_t (*store)(struct f2fs_attr *a, struct f2fs_sb_info *sbi,
			 const char *buf, size_t len);
	int struct_type;
	int offset;
	int id;
};

static ssize_t f2fs_sbi_show(struct f2fs_attr *a,
			     struct f2fs_sb_info *sbi, char *buf);

static unsigned char *__struct_ptr(struct f2fs_sb_info *sbi, int struct_type)
{
	if (struct_type == GC_THREAD)
		return (unsigned char *)sbi->gc_thread;
	else if (struct_type == SM_INFO)
		return (unsigned char *)SM_I(sbi);
	else if (struct_type == DCC_INFO)
		return (unsigned char *)SM_I(sbi)->dcc_info;
	else if (struct_type == NM_INFO)
		return (unsigned char *)NM_I(sbi);
	else if (struct_type == F2FS_SBI || struct_type == RESERVED_BLOCKS)
		return (unsigned char *)sbi;
#ifdef CONFIG_F2FS_FAULT_INJECTION
	else if (struct_type == FAULT_INFO_RATE ||
					struct_type == FAULT_INFO_TYPE)
		return (unsigned char *)&F2FS_OPTION(sbi).fault_info;
#endif
#ifdef CONFIG_F2FS_STAT_FS
	else if (struct_type == STAT_INFO)
		return (unsigned char *)F2FS_STAT(sbi);
#endif
	else if (struct_type == CPRC_INFO)
		return (unsigned char *)&sbi->cprc_info;
	else if (struct_type == ATGC_INFO)
		return (unsigned char *)&sbi->am;
	return NULL;
}

static ssize_t dirty_segments_show(struct f2fs_attr *a,
		struct f2fs_sb_info *sbi, char *buf)
{
	return sprintf(buf, "%llu\n",
			(unsigned long long)(dirty_segments(sbi)));
}

static ssize_t free_segments_show(struct f2fs_attr *a,
		struct f2fs_sb_info *sbi, char *buf)
{
	return sprintf(buf, "%llu\n",
			(unsigned long long)(free_segments(sbi)));
}

static ssize_t ovp_segments_show(struct f2fs_attr *a,
		struct f2fs_sb_info *sbi, char *buf)
{
	return sprintf(buf, "%llu\n",
			(unsigned long long)(overprovision_segments(sbi)));
}

static ssize_t lifetime_write_kbytes_show(struct f2fs_attr *a,
		struct f2fs_sb_info *sbi, char *buf)
{
	return sprintf(buf, "%llu\n",
			(unsigned long long)(sbi->kbytes_written +
			((f2fs_get_sectors_written(sbi) -
				sbi->sectors_written_start) >> 1)));
}

static ssize_t sb_status_show(struct f2fs_attr *a,
		struct f2fs_sb_info *sbi, char *buf)
{
	return sprintf(buf, "%lx\n", sbi->s_flag);
}

static ssize_t cp_status_show(struct f2fs_attr *a,
		struct f2fs_sb_info *sbi, char *buf)
{
	return sprintf(buf, "%x\n", le32_to_cpu(F2FS_CKPT(sbi)->ckpt_flags));
}

static ssize_t pending_discard_show(struct f2fs_attr *a,
		struct f2fs_sb_info *sbi, char *buf)
{
	if (!SM_I(sbi)->dcc_info)
		return -EINVAL;
	return sprintf(buf, "%llu\n", (unsigned long long)atomic_read(
				&SM_I(sbi)->dcc_info->discard_cmd_cnt));
}

static ssize_t gc_mode_show(struct f2fs_attr *a,
		struct f2fs_sb_info *sbi, char *buf)
{
	return sprintf(buf, "%s\n", gc_mode_names[sbi->gc_mode]);
}

static ssize_t features_show(struct f2fs_attr *a,
		struct f2fs_sb_info *sbi, char *buf)
{
	int len = 0;

	if (f2fs_sb_has_encrypt(sbi))
		len += scnprintf(buf, PAGE_SIZE - len, "%s",
						"encryption");
	if (f2fs_sb_has_blkzoned(sbi))
		len += scnprintf(buf + len, PAGE_SIZE - len, "%s%s",
				len ? ", " : "", "blkzoned");
	if (f2fs_sb_has_extra_attr(sbi))
		len += scnprintf(buf + len, PAGE_SIZE - len, "%s%s",
				len ? ", " : "", "extra_attr");
	if (f2fs_sb_has_project_quota(sbi))
		len += scnprintf(buf + len, PAGE_SIZE - len, "%s%s",
				len ? ", " : "", "projquota");
	if (f2fs_sb_has_inode_chksum(sbi))
		len += scnprintf(buf + len, PAGE_SIZE - len, "%s%s",
				len ? ", " : "", "inode_checksum");
	if (f2fs_sb_has_flexible_inline_xattr(sbi))
		len += scnprintf(buf + len, PAGE_SIZE - len, "%s%s",
				len ? ", " : "", "flexible_inline_xattr");
	if (f2fs_sb_has_quota_ino(sbi))
		len += scnprintf(buf + len, PAGE_SIZE - len, "%s%s",
				len ? ", " : "", "quota_ino");
	if (f2fs_sb_has_inode_crtime(sbi))
		len += scnprintf(buf + len, PAGE_SIZE - len, "%s%s",
				len ? ", " : "", "inode_crtime");
	if (f2fs_sb_has_lost_found(sbi))
		len += scnprintf(buf + len, PAGE_SIZE - len, "%s%s",
				len ? ", " : "", "lost_found");
	if (f2fs_sb_has_verity(sbi))
		len += scnprintf(buf + len, PAGE_SIZE - len, "%s%s",
				len ? ", " : "", "verity");
	if (f2fs_sb_has_sb_chksum(sbi))
		len += scnprintf(buf + len, PAGE_SIZE - len, "%s%s",
				len ? ", " : "", "sb_checksum");
	if (f2fs_sb_has_casefold(sbi))
		len += scnprintf(buf + len, PAGE_SIZE - len, "%s%s",
				len ? ", " : "", "casefold");
	if (f2fs_sb_has_readonly(sbi))
		len += scnprintf(buf + len, PAGE_SIZE - len, "%s%s",
				len ? ", " : "", "readonly");
	if (f2fs_sb_has_compression(sbi))
		len += scnprintf(buf + len, PAGE_SIZE - len, "%s%s",
				len ? ", " : "", "compression");
	len += scnprintf(buf + len, PAGE_SIZE - len, "%s%s",
				len ? ", " : "", "pin_file");
	len += scnprintf(buf + len, PAGE_SIZE - len, "\n");
	return len;
}

static ssize_t current_reserved_blocks_show(struct f2fs_attr *a,
					struct f2fs_sb_info *sbi, char *buf)
{
	return sprintf(buf, "%u\n", sbi->current_reserved_blocks);
}

static ssize_t unusable_show(struct f2fs_attr *a,
		struct f2fs_sb_info *sbi, char *buf)
{
	block_t unusable;

	if (test_opt(sbi, DISABLE_CHECKPOINT))
		unusable = sbi->unusable_block_count;
	else
		unusable = f2fs_get_unusable_blocks(sbi);
	return sprintf(buf, "%llu\n", (unsigned long long)unusable);
}

static ssize_t encoding_show(struct f2fs_attr *a,
		struct f2fs_sb_info *sbi, char *buf)
{
#ifdef CONFIG_UNICODE
	struct super_block *sb = sbi->sb;

	if (f2fs_sb_has_casefold(sbi))
		return snprintf(buf, PAGE_SIZE, "%s (%d.%d.%d)\n",
			sb->s_encoding->charset,
			(sb->s_encoding->version >> 16) & 0xff,
			(sb->s_encoding->version >> 8) & 0xff,
			sb->s_encoding->version & 0xff);
#endif
	return sprintf(buf, "(none)\n");
}

static ssize_t mounted_time_sec_show(struct f2fs_attr *a,
		struct f2fs_sb_info *sbi, char *buf)
{
	return sprintf(buf, "%llu\n", SIT_I(sbi)->mounted_time);
}

#ifdef CONFIG_F2FS_STAT_FS
static ssize_t moved_blocks_foreground_show(struct f2fs_attr *a,
				struct f2fs_sb_info *sbi, char *buf)
{
	struct f2fs_stat_info *si = F2FS_STAT(sbi);

	return sprintf(buf, "%llu\n",
		(unsigned long long)(si->tot_blks -
			(si->bg_data_blks + si->bg_node_blks)));
}

static ssize_t moved_blocks_background_show(struct f2fs_attr *a,
				struct f2fs_sb_info *sbi, char *buf)
{
	struct f2fs_stat_info *si = F2FS_STAT(sbi);

	return sprintf(buf, "%llu\n",
		(unsigned long long)(si->bg_data_blks + si->bg_node_blks));
}

static ssize_t avg_vblocks_show(struct f2fs_attr *a,
		struct f2fs_sb_info *sbi, char *buf)
{
	struct f2fs_stat_info *si = F2FS_STAT(sbi);

	si->dirty_count = dirty_segments(sbi);
	f2fs_update_sit_info(sbi);
	return sprintf(buf, "%llu\n", (unsigned long long)(si->avg_vblocks));
}
#endif

static ssize_t main_blkaddr_show(struct f2fs_attr *a,
				struct f2fs_sb_info *sbi, char *buf)
{
	return snprintf(buf, PAGE_SIZE, "%llu\n",
			(unsigned long long)MAIN_BLKADDR(sbi));
}

static ssize_t f2fs_sbi_show(struct f2fs_attr *a,
			struct f2fs_sb_info *sbi, char *buf)
{
	unsigned char *ptr = NULL;
	unsigned int *ui;

	ptr = __struct_ptr(sbi, a->struct_type);
	if (!ptr)
		return -EINVAL;

	if (!strcmp(a->attr.name, "extension_list")) {
		__u8 (*extlist)[F2FS_EXTENSION_LEN] =
					sbi->raw_super->extension_list;
		int cold_count = le32_to_cpu(sbi->raw_super->extension_count);
		int hot_count = sbi->raw_super->hot_ext_count;
		int len = 0, i;

		len += scnprintf(buf + len, PAGE_SIZE - len,
						"cold file extension:\n");
		for (i = 0; i < cold_count; i++)
			len += scnprintf(buf + len, PAGE_SIZE - len, "%s\n",
								extlist[i]);

		len += scnprintf(buf + len, PAGE_SIZE - len,
						"hot file extension:\n");
		for (i = cold_count; i < cold_count + hot_count; i++)
			len += scnprintf(buf + len, PAGE_SIZE - len, "%s\n",
								extlist[i]);
		return len;
	}

	if (!strcmp(a->attr.name, "ckpt_thread_ioprio")) {
		struct ckpt_req_control *cprc = &sbi->cprc_info;
		int len = 0;
		int class = IOPRIO_PRIO_CLASS(cprc->ckpt_thread_ioprio);
		int data = IOPRIO_PRIO_DATA(cprc->ckpt_thread_ioprio);

		if (class == IOPRIO_CLASS_RT)
			len += scnprintf(buf + len, PAGE_SIZE - len, "rt,");
		else if (class == IOPRIO_CLASS_BE)
			len += scnprintf(buf + len, PAGE_SIZE - len, "be,");
		else
			return -EINVAL;

		len += scnprintf(buf + len, PAGE_SIZE - len, "%d\n", data);
		return len;
	}

#ifdef CONFIG_F2FS_FS_COMPRESSION
	if (!strcmp(a->attr.name, "compr_written_block"))
		return snprintf(buf, PAGE_SIZE, "%llu\n",
						sbi->compr_written_block);

	if (!strcmp(a->attr.name, "compr_saved_block"))
		return snprintf(buf, PAGE_SIZE, "%llu\n",
						sbi->compr_saved_block);

	if (!strcmp(a->attr.name, "compr_new_inode"))
		return snprintf(buf, PAGE_SIZE, "%u\n",
						sbi->compr_new_inode);
#endif

	if (!strcmp(a->attr.name, "gc_urgent"))
		return snprintf(buf, PAGE_SIZE, "%s\n",
				gc_mode_names[sbi->gc_mode]);

	if (!strcmp(a->attr.name, "gc_reclaimed_segments")) {
		return snprintf(buf, PAGE_SIZE, "%u\n",
			sbi->gc_reclaimed_segs[sbi->gc_segment_mode]);
	}

	if (!strcmp(a->attr.name, "current_atomic_write")) {
		s64 current_write = atomic64_read(&sbi->current_atomic_write);

		return snprintf(buf, PAGE_SIZE, "%lld\n",
			current_write);
	}

	if (!strcmp(a->attr.name, "peak_atomic_write"))
		return snprintf(buf, PAGE_SIZE, "%lld\n",
			sbi->peak_atomic_write);

	if (!strcmp(a->attr.name, "committed_atomic_block"))
		return snprintf(buf, PAGE_SIZE, "%llu\n",
			sbi->committed_atomic_block);

	if (!strcmp(a->attr.name, "revoked_atomic_block"))
		return snprintf(buf, PAGE_SIZE, "%llu\n",
			sbi->revoked_atomic_block);

	ui = (unsigned int *)(ptr + a->offset);

	return sprintf(buf, "%u\n", *ui);
}

static ssize_t __sbi_store(struct f2fs_attr *a,
			struct f2fs_sb_info *sbi,
			const char *buf, size_t count)
{
	unsigned char *ptr;
	unsigned long t;
	unsigned int *ui;
	ssize_t ret;

	ptr = __struct_ptr(sbi, a->struct_type);
	if (!ptr)
		return -EINVAL;

	if (!strcmp(a->attr.name, "extension_list")) {
		const char *name = strim((char *)buf);
		bool set = true, hot;

		if (!strncmp(name, "[h]", 3))
			hot = true;
		else if (!strncmp(name, "[c]", 3))
			hot = false;
		else
			return -EINVAL;

		name += 3;

		if (*name == '!') {
			name++;
			set = false;
		}

		if (!strlen(name) || strlen(name) >= F2FS_EXTENSION_LEN)
			return -EINVAL;

		f2fs_down_write(&sbi->sb_lock);

		ret = f2fs_update_extension_list(sbi, name, hot, set);
		if (ret)
			goto out;

		ret = f2fs_commit_super(sbi, false);
		if (ret)
			f2fs_update_extension_list(sbi, name, hot, !set);
out:
		f2fs_up_write(&sbi->sb_lock);
		return ret ? ret : count;
	}

	if (!strcmp(a->attr.name, "ckpt_thread_ioprio")) {
		const char *name = strim((char *)buf);
		struct ckpt_req_control *cprc = &sbi->cprc_info;
		int class;
		long data;
		int ret;

		if (!strncmp(name, "rt,", 3))
			class = IOPRIO_CLASS_RT;
		else if (!strncmp(name, "be,", 3))
			class = IOPRIO_CLASS_BE;
		else
			return -EINVAL;

		name += 3;
		ret = kstrtol(name, 10, &data);
		if (ret)
			return ret;
		if (data >= IOPRIO_BE_NR || data < 0)
			return -EINVAL;

		cprc->ckpt_thread_ioprio = IOPRIO_PRIO_VALUE(class, data);
		if (test_opt(sbi, MERGE_CHECKPOINT)) {
			ret = set_task_ioprio(cprc->f2fs_issue_ckpt,
					cprc->ckpt_thread_ioprio);
			if (ret)
				return ret;
		}

		return count;
	}

	ui = (unsigned int *)(ptr + a->offset);

	ret = kstrtoul(skip_spaces(buf), 0, &t);
	if (ret < 0)
		return ret;
#ifdef CONFIG_F2FS_FAULT_INJECTION
	if (a->struct_type == FAULT_INFO_TYPE && t >= (1 << FAULT_MAX))
		return -EINVAL;
	if (a->struct_type == FAULT_INFO_RATE && t >= UINT_MAX)
		return -EINVAL;
#endif
	if (a->struct_type == RESERVED_BLOCKS) {
		spin_lock(&sbi->stat_lock);
		if (t > (unsigned long)(sbi->user_block_count -
				F2FS_OPTION(sbi).root_reserved_blocks -
				sbi->blocks_per_seg *
				SM_I(sbi)->additional_reserved_segments)) {
			spin_unlock(&sbi->stat_lock);
			return -EINVAL;
		}
		*ui = t;
		sbi->current_reserved_blocks = min(sbi->reserved_blocks,
				sbi->user_block_count - valid_user_blocks(sbi));
		spin_unlock(&sbi->stat_lock);
		return count;
	}

	if (!strcmp(a->attr.name, "discard_granularity")) {
		if (t == 0 || t > MAX_PLIST_NUM)
			return -EINVAL;
		if (!f2fs_block_unit_discard(sbi))
			return -EINVAL;
		if (t == *ui)
			return count;
		*ui = t;
		return count;
	}

	if (!strcmp(a->attr.name, "max_ordered_discard")) {
		if (t == 0 || t > MAX_PLIST_NUM)
			return -EINVAL;
		if (!f2fs_block_unit_discard(sbi))
			return -EINVAL;
		*ui = t;
		return count;
	}

	if (!strcmp(a->attr.name, "discard_urgent_util")) {
		if (t > 100)
			return -EINVAL;
		*ui = t;
		return count;
	}

	if (!strcmp(a->attr.name, "migration_granularity")) {
		if (t == 0 || t > sbi->segs_per_sec)
			return -EINVAL;
	}

	if (!strcmp(a->attr.name, "gc_urgent")) {
		if (t == 0) {
			sbi->gc_mode = GC_NORMAL;
		} else if (t == 1) {
			sbi->gc_mode = GC_URGENT_HIGH;
			if (sbi->gc_thread) {
				sbi->gc_thread->gc_wake = 1;
				wake_up_interruptible_all(
					&sbi->gc_thread->gc_wait_queue_head);
				wake_up_discard_thread(sbi, true);
			}
		} else if (t == 2) {
			sbi->gc_mode = GC_URGENT_LOW;
		} else if (t == 3) {
			sbi->gc_mode = GC_URGENT_MID;
			if (sbi->gc_thread) {
				sbi->gc_thread->gc_wake = 1;
				wake_up_interruptible_all(
					&sbi->gc_thread->gc_wait_queue_head);
			}
		} else {
			return -EINVAL;
		}
		return count;
	}
	if (!strcmp(a->attr.name, "gc_idle")) {
		if (t == GC_IDLE_CB) {
			sbi->gc_mode = GC_IDLE_CB;
		} else if (t == GC_IDLE_GREEDY) {
			sbi->gc_mode = GC_IDLE_GREEDY;
		} else if (t == GC_IDLE_AT) {
			if (!sbi->am.atgc_enabled)
				return -EINVAL;
			sbi->gc_mode = GC_IDLE_AT;
		} else {
			sbi->gc_mode = GC_NORMAL;
		}
		return count;
	}

<<<<<<< HEAD
	if (!strcmp(a->attr.name, "gc_booster")) {
		sbi->gc_booster = !!t;
		return count;
	}

	if (!strcmp(a->attr.name, "gc_urgent_high_remaining")) {
		spin_lock(&sbi->gc_urgent_high_lock);
		sbi->gc_urgent_high_remaining = t;
		spin_unlock(&sbi->gc_urgent_high_lock);
=======
	if (!strcmp(a->attr.name, "gc_remaining_trials")) {
		spin_lock(&sbi->gc_remaining_trials_lock);
		sbi->gc_remaining_trials = t;
		spin_unlock(&sbi->gc_remaining_trials_lock);
>>>>>>> b9aeb147

		return count;
	}

#ifdef CONFIG_F2FS_IOSTAT
	if (!strcmp(a->attr.name, "iostat_enable")) {
		sbi->iostat_enable = !!t;
		if (!sbi->iostat_enable)
			f2fs_reset_iostat(sbi);
		return count;
	}

	if (!strcmp(a->attr.name, "iostat_period_ms")) {
		if (t < MIN_IOSTAT_PERIOD_MS || t > MAX_IOSTAT_PERIOD_MS)
			return -EINVAL;
		spin_lock(&sbi->iostat_lock);
		sbi->iostat_period_ms = (unsigned int)t;
		spin_unlock(&sbi->iostat_lock);
		return count;
	}
#endif

#ifdef CONFIG_F2FS_FS_COMPRESSION
	if (!strcmp(a->attr.name, "compr_written_block") ||
		!strcmp(a->attr.name, "compr_saved_block")) {
		if (t != 0)
			return -EINVAL;
		sbi->compr_written_block = 0;
		sbi->compr_saved_block = 0;
		return count;
	}

	if (!strcmp(a->attr.name, "compr_new_inode")) {
		if (t != 0)
			return -EINVAL;
		sbi->compr_new_inode = 0;
		return count;
	}
#endif

	if (!strcmp(a->attr.name, "atgc_candidate_ratio")) {
		if (t > 100)
			return -EINVAL;
		sbi->am.candidate_ratio = t;
		return count;
	}

	if (!strcmp(a->attr.name, "atgc_age_weight")) {
		if (t > 100)
			return -EINVAL;
		sbi->am.age_weight = t;
		return count;
	}

	if (!strcmp(a->attr.name, "gc_segment_mode")) {
		if (t < MAX_GC_MODE)
			sbi->gc_segment_mode = t;
		else
			return -EINVAL;
		return count;
	}

	if (!strcmp(a->attr.name, "gc_reclaimed_segments")) {
		if (t != 0)
			return -EINVAL;
		sbi->gc_reclaimed_segs[sbi->gc_segment_mode] = 0;
		return count;
	}

	if (!strcmp(a->attr.name, "max_fragment_chunk")) {
		if (t >= MIN_FRAGMENT_SIZE && t <= MAX_FRAGMENT_SIZE)
			sbi->max_fragment_chunk = t;
		else
			return -EINVAL;
		return count;
	}

	if (!strcmp(a->attr.name, "max_fragment_hole")) {
		if (t >= MIN_FRAGMENT_SIZE && t <= MAX_FRAGMENT_SIZE)
			sbi->max_fragment_hole = t;
		else
			return -EINVAL;
		return count;
	}

	if (!strcmp(a->attr.name, "peak_atomic_write")) {
		if (t != 0)
			return -EINVAL;
		sbi->peak_atomic_write = 0;
		return count;
	}

	if (!strcmp(a->attr.name, "committed_atomic_block")) {
		if (t != 0)
			return -EINVAL;
		sbi->committed_atomic_block = 0;
		return count;
	}

	if (!strcmp(a->attr.name, "revoked_atomic_block")) {
		if (t != 0)
			return -EINVAL;
		sbi->revoked_atomic_block = 0;
		return count;
	}

	if (!strcmp(a->attr.name, "readdir_ra")) {
		sbi->readdir_ra = !!t;
		return count;
	}

	if (!strcmp(a->attr.name, "hot_data_age_threshold")) {
		if (t == 0 || t >= sbi->warm_data_age_threshold)
			return -EINVAL;
		if (t == *ui)
			return count;
		*ui = (unsigned int)t;
		return count;
	}

	if (!strcmp(a->attr.name, "warm_data_age_threshold")) {
		if (t == 0 || t <= sbi->hot_data_age_threshold)
			return -EINVAL;
		if (t == *ui)
			return count;
		*ui = (unsigned int)t;
		return count;
	}

	*ui = (unsigned int)t;

	return count;
}

static ssize_t f2fs_sbi_store(struct f2fs_attr *a,
			struct f2fs_sb_info *sbi,
			const char *buf, size_t count)
{
	ssize_t ret;
	bool gc_entry = (!strcmp(a->attr.name, "gc_urgent") ||
					a->struct_type == GC_THREAD);

	if (gc_entry) {
		if (!down_read_trylock(&sbi->sb->s_umount))
			return -EAGAIN;
	}
	ret = __sbi_store(a, sbi, buf, count);
	if (gc_entry)
		up_read(&sbi->sb->s_umount);

	return ret;
}

static ssize_t f2fs_attr_show(struct kobject *kobj,
				struct attribute *attr, char *buf)
{
	struct f2fs_sb_info *sbi = container_of(kobj, struct f2fs_sb_info,
								s_kobj);
	struct f2fs_attr *a = container_of(attr, struct f2fs_attr, attr);

	return a->show ? a->show(a, sbi, buf) : 0;
}

static ssize_t f2fs_attr_store(struct kobject *kobj, struct attribute *attr,
						const char *buf, size_t len)
{
	struct f2fs_sb_info *sbi = container_of(kobj, struct f2fs_sb_info,
									s_kobj);
	struct f2fs_attr *a = container_of(attr, struct f2fs_attr, attr);

	return a->store ? a->store(a, sbi, buf, len) : 0;
}

static void f2fs_sb_release(struct kobject *kobj)
{
	struct f2fs_sb_info *sbi = container_of(kobj, struct f2fs_sb_info,
								s_kobj);
	complete(&sbi->s_kobj_unregister);
}

/*
 * Note that there are three feature list entries:
 * 1) /sys/fs/f2fs/features
 *   : shows runtime features supported by in-kernel f2fs along with Kconfig.
 *     - ref. F2FS_FEATURE_RO_ATTR()
 *
 * 2) /sys/fs/f2fs/$s_id/features <deprecated>
 *   : shows on-disk features enabled by mkfs.f2fs, used for old kernels. This
 *     won't add new feature anymore, and thus, users should check entries in 3)
 *     instead of this 2).
 *
 * 3) /sys/fs/f2fs/$s_id/feature_list
 *   : shows on-disk features enabled by mkfs.f2fs per instance, which follows
 *     sysfs entry rule where each entry should expose single value.
 *     This list covers old feature list provided by 2) and beyond. Therefore,
 *     please add new on-disk feature in this list only.
 *     - ref. F2FS_SB_FEATURE_RO_ATTR()
 */
static ssize_t f2fs_feature_show(struct f2fs_attr *a,
		struct f2fs_sb_info *sbi, char *buf)
{
	return sprintf(buf, "supported\n");
}

#define F2FS_FEATURE_RO_ATTR(_name)				\
static struct f2fs_attr f2fs_attr_##_name = {			\
	.attr = {.name = __stringify(_name), .mode = 0444 },	\
	.show	= f2fs_feature_show,				\
}

static ssize_t f2fs_sb_feature_show(struct f2fs_attr *a,
		struct f2fs_sb_info *sbi, char *buf)
{
	if (F2FS_HAS_FEATURE(sbi, a->id))
		return sprintf(buf, "supported\n");
	return sprintf(buf, "unsupported\n");
}

#define F2FS_SB_FEATURE_RO_ATTR(_name, _feat)			\
static struct f2fs_attr f2fs_attr_sb_##_name = {		\
	.attr = {.name = __stringify(_name), .mode = 0444 },	\
	.show	= f2fs_sb_feature_show,				\
	.id	= F2FS_FEATURE_##_feat,				\
}

#define F2FS_ATTR_OFFSET(_struct_type, _name, _mode, _show, _store, _offset) \
static struct f2fs_attr f2fs_attr_##_name = {			\
	.attr = {.name = __stringify(_name), .mode = _mode },	\
	.show	= _show,					\
	.store	= _store,					\
	.struct_type = _struct_type,				\
	.offset = _offset					\
}

#define F2FS_RO_ATTR(struct_type, struct_name, name, elname)	\
	F2FS_ATTR_OFFSET(struct_type, name, 0444,		\
		f2fs_sbi_show, NULL,				\
		offsetof(struct struct_name, elname))

#define F2FS_RW_ATTR(struct_type, struct_name, name, elname)	\
	F2FS_ATTR_OFFSET(struct_type, name, 0644,		\
		f2fs_sbi_show, f2fs_sbi_store,			\
		offsetof(struct struct_name, elname))

#define F2FS_GENERAL_RO_ATTR(name) \
static struct f2fs_attr f2fs_attr_##name = __ATTR(name, 0444, name##_show, NULL)

#define F2FS_STAT_ATTR(_struct_type, _struct_name, _name, _elname)	\
static struct f2fs_attr f2fs_attr_##_name = {			\
	.attr = {.name = __stringify(_name), .mode = 0444 },	\
	.show = f2fs_sbi_show,					\
	.struct_type = _struct_type,				\
	.offset = offsetof(struct _struct_name, _elname),       \
}

F2FS_RW_ATTR(GC_THREAD, f2fs_gc_kthread, gc_urgent_sleep_time,
							urgent_sleep_time);
F2FS_RW_ATTR(GC_THREAD, f2fs_gc_kthread, gc_min_sleep_time, min_sleep_time);
F2FS_RW_ATTR(GC_THREAD, f2fs_gc_kthread, gc_max_sleep_time, max_sleep_time);
F2FS_RW_ATTR(GC_THREAD, f2fs_gc_kthread, gc_no_gc_sleep_time, no_gc_sleep_time);
F2FS_RW_ATTR(F2FS_SBI, f2fs_sb_info, gc_idle, gc_mode);
F2FS_RW_ATTR(F2FS_SBI, f2fs_sb_info, gc_urgent, gc_mode);
F2FS_RW_ATTR(F2FS_SBI, f2fs_sb_info, gc_booster, gc_booster);
F2FS_RW_ATTR(SM_INFO, f2fs_sm_info, reclaim_segments, rec_prefree_segments);
F2FS_RW_ATTR(DCC_INFO, discard_cmd_control, max_small_discards, max_discards);
F2FS_RW_ATTR(DCC_INFO, discard_cmd_control, max_discard_request, max_discard_request);
F2FS_RW_ATTR(DCC_INFO, discard_cmd_control, min_discard_issue_time, min_discard_issue_time);
F2FS_RW_ATTR(DCC_INFO, discard_cmd_control, mid_discard_issue_time, mid_discard_issue_time);
F2FS_RW_ATTR(DCC_INFO, discard_cmd_control, max_discard_issue_time, max_discard_issue_time);
F2FS_RW_ATTR(DCC_INFO, discard_cmd_control, discard_urgent_util, discard_urgent_util);
F2FS_RW_ATTR(DCC_INFO, discard_cmd_control, discard_granularity, discard_granularity);
F2FS_RW_ATTR(DCC_INFO, discard_cmd_control, max_ordered_discard, max_ordered_discard);
F2FS_RW_ATTR(RESERVED_BLOCKS, f2fs_sb_info, reserved_blocks, reserved_blocks);
F2FS_RW_ATTR(SM_INFO, f2fs_sm_info, ipu_policy, ipu_policy);
F2FS_RW_ATTR(SM_INFO, f2fs_sm_info, min_ipu_util, min_ipu_util);
F2FS_RW_ATTR(SM_INFO, f2fs_sm_info, min_fsync_blocks, min_fsync_blocks);
F2FS_RW_ATTR(SM_INFO, f2fs_sm_info, min_seq_blocks, min_seq_blocks);
F2FS_RW_ATTR(SM_INFO, f2fs_sm_info, min_hot_blocks, min_hot_blocks);
F2FS_RW_ATTR(SM_INFO, f2fs_sm_info, min_ssr_sections, min_ssr_sections);
F2FS_RW_ATTR(NM_INFO, f2fs_nm_info, ram_thresh, ram_thresh);
F2FS_RW_ATTR(NM_INFO, f2fs_nm_info, ra_nid_pages, ra_nid_pages);
F2FS_RW_ATTR(NM_INFO, f2fs_nm_info, dirty_nats_ratio, dirty_nats_ratio);
F2FS_RW_ATTR(NM_INFO, f2fs_nm_info, max_roll_forward_node_blocks, max_rf_node_blocks);
F2FS_RW_ATTR(F2FS_SBI, f2fs_sb_info, max_victim_search, max_victim_search);
F2FS_RW_ATTR(F2FS_SBI, f2fs_sb_info, migration_granularity, migration_granularity);
F2FS_RW_ATTR(F2FS_SBI, f2fs_sb_info, dir_level, dir_level);
F2FS_RW_ATTR(F2FS_SBI, f2fs_sb_info, cp_interval, interval_time[CP_TIME]);
F2FS_RW_ATTR(F2FS_SBI, f2fs_sb_info, idle_interval, interval_time[REQ_TIME]);
F2FS_RW_ATTR(F2FS_SBI, f2fs_sb_info, discard_idle_interval,
					interval_time[DISCARD_TIME]);
F2FS_RW_ATTR(F2FS_SBI, f2fs_sb_info, gc_idle_interval, interval_time[GC_TIME]);
F2FS_RW_ATTR(F2FS_SBI, f2fs_sb_info,
		umount_discard_timeout, interval_time[UMOUNT_DISCARD_TIMEOUT]);
#ifdef CONFIG_F2FS_IOSTAT
F2FS_RW_ATTR(F2FS_SBI, f2fs_sb_info, iostat_enable, iostat_enable);
F2FS_RW_ATTR(F2FS_SBI, f2fs_sb_info, iostat_period_ms, iostat_period_ms);
#endif
F2FS_RW_ATTR(F2FS_SBI, f2fs_sb_info, readdir_ra, readdir_ra);
F2FS_RW_ATTR(F2FS_SBI, f2fs_sb_info, max_io_bytes, max_io_bytes);
F2FS_RW_ATTR(F2FS_SBI, f2fs_sb_info, gc_pin_file_thresh, gc_pin_file_threshold);
F2FS_RW_ATTR(F2FS_SBI, f2fs_super_block, extension_list, extension_list);
#ifdef CONFIG_F2FS_FAULT_INJECTION
F2FS_RW_ATTR(FAULT_INFO_RATE, f2fs_fault_info, inject_rate, inject_rate);
F2FS_RW_ATTR(FAULT_INFO_TYPE, f2fs_fault_info, inject_type, inject_type);
#endif
F2FS_RW_ATTR(F2FS_SBI, f2fs_sb_info, data_io_flag, data_io_flag);
F2FS_RW_ATTR(F2FS_SBI, f2fs_sb_info, node_io_flag, node_io_flag);
F2FS_RW_ATTR(F2FS_SBI, f2fs_sb_info, gc_remaining_trials, gc_remaining_trials);
F2FS_RW_ATTR(CPRC_INFO, ckpt_req_control, ckpt_thread_ioprio, ckpt_thread_ioprio);
F2FS_GENERAL_RO_ATTR(dirty_segments);
F2FS_GENERAL_RO_ATTR(free_segments);
F2FS_GENERAL_RO_ATTR(ovp_segments);
F2FS_GENERAL_RO_ATTR(lifetime_write_kbytes);
F2FS_GENERAL_RO_ATTR(features);
F2FS_GENERAL_RO_ATTR(current_reserved_blocks);
F2FS_GENERAL_RO_ATTR(unusable);
F2FS_GENERAL_RO_ATTR(encoding);
F2FS_GENERAL_RO_ATTR(mounted_time_sec);
F2FS_GENERAL_RO_ATTR(main_blkaddr);
F2FS_GENERAL_RO_ATTR(pending_discard);
F2FS_GENERAL_RO_ATTR(gc_mode);
#ifdef CONFIG_F2FS_STAT_FS
F2FS_STAT_ATTR(STAT_INFO, f2fs_stat_info, cp_foreground_calls, cp_count);
F2FS_STAT_ATTR(STAT_INFO, f2fs_stat_info, cp_background_calls, bg_cp_count);
F2FS_STAT_ATTR(STAT_INFO, f2fs_stat_info, gc_foreground_calls, call_count);
F2FS_STAT_ATTR(STAT_INFO, f2fs_stat_info, gc_background_calls, bg_gc);
F2FS_GENERAL_RO_ATTR(moved_blocks_background);
F2FS_GENERAL_RO_ATTR(moved_blocks_foreground);
F2FS_GENERAL_RO_ATTR(avg_vblocks);
#endif

#ifdef CONFIG_FS_ENCRYPTION
F2FS_FEATURE_RO_ATTR(encryption);
F2FS_FEATURE_RO_ATTR(test_dummy_encryption_v2);
#ifdef CONFIG_UNICODE
F2FS_FEATURE_RO_ATTR(encrypted_casefold);
#endif
#endif /* CONFIG_FS_ENCRYPTION */
#ifdef CONFIG_BLK_DEV_ZONED
F2FS_FEATURE_RO_ATTR(block_zoned);
#endif
F2FS_FEATURE_RO_ATTR(atomic_write);
F2FS_FEATURE_RO_ATTR(extra_attr);
F2FS_FEATURE_RO_ATTR(project_quota);
F2FS_FEATURE_RO_ATTR(inode_checksum);
F2FS_FEATURE_RO_ATTR(flexible_inline_xattr);
F2FS_FEATURE_RO_ATTR(quota_ino);
F2FS_FEATURE_RO_ATTR(inode_crtime);
F2FS_FEATURE_RO_ATTR(lost_found);
#ifdef CONFIG_FS_VERITY
F2FS_FEATURE_RO_ATTR(verity);
#endif
F2FS_FEATURE_RO_ATTR(sb_checksum);
#ifdef CONFIG_UNICODE
F2FS_FEATURE_RO_ATTR(casefold);
#endif
F2FS_FEATURE_RO_ATTR(readonly);
#ifdef CONFIG_F2FS_FS_COMPRESSION
F2FS_FEATURE_RO_ATTR(compression);
F2FS_RW_ATTR(F2FS_SBI, f2fs_sb_info, compr_written_block, compr_written_block);
F2FS_RW_ATTR(F2FS_SBI, f2fs_sb_info, compr_saved_block, compr_saved_block);
F2FS_RW_ATTR(F2FS_SBI, f2fs_sb_info, compr_new_inode, compr_new_inode);
#endif
F2FS_FEATURE_RO_ATTR(pin_file);

/* For ATGC */
F2FS_RW_ATTR(ATGC_INFO, atgc_management, atgc_candidate_ratio, candidate_ratio);
F2FS_RW_ATTR(ATGC_INFO, atgc_management, atgc_candidate_count, max_candidate_count);
F2FS_RW_ATTR(ATGC_INFO, atgc_management, atgc_age_weight, age_weight);
F2FS_RW_ATTR(ATGC_INFO, atgc_management, atgc_age_threshold, age_threshold);

F2FS_RW_ATTR(F2FS_SBI, f2fs_sb_info, gc_segment_mode, gc_segment_mode);
F2FS_RW_ATTR(F2FS_SBI, f2fs_sb_info, gc_reclaimed_segments, gc_reclaimed_segs);
F2FS_RW_ATTR(F2FS_SBI, f2fs_sb_info, max_fragment_chunk, max_fragment_chunk);
F2FS_RW_ATTR(F2FS_SBI, f2fs_sb_info, max_fragment_hole, max_fragment_hole);

/* For atomic write */
F2FS_RO_ATTR(F2FS_SBI, f2fs_sb_info, current_atomic_write, current_atomic_write);
F2FS_RW_ATTR(F2FS_SBI, f2fs_sb_info, peak_atomic_write, peak_atomic_write);
F2FS_RW_ATTR(F2FS_SBI, f2fs_sb_info, committed_atomic_block, committed_atomic_block);
F2FS_RW_ATTR(F2FS_SBI, f2fs_sb_info, revoked_atomic_block, revoked_atomic_block);

/* For block age extent cache */
F2FS_RW_ATTR(F2FS_SBI, f2fs_sb_info, hot_data_age_threshold, hot_data_age_threshold);
F2FS_RW_ATTR(F2FS_SBI, f2fs_sb_info, warm_data_age_threshold, warm_data_age_threshold);

#define ATTR_LIST(name) (&f2fs_attr_##name.attr)
static struct attribute *f2fs_attrs[] = {
	ATTR_LIST(gc_urgent_sleep_time),
	ATTR_LIST(gc_min_sleep_time),
	ATTR_LIST(gc_max_sleep_time),
	ATTR_LIST(gc_no_gc_sleep_time),
	ATTR_LIST(gc_idle),
	ATTR_LIST(gc_urgent),
	ATTR_LIST(gc_booster),
	ATTR_LIST(reclaim_segments),
	ATTR_LIST(main_blkaddr),
	ATTR_LIST(max_small_discards),
	ATTR_LIST(max_discard_request),
	ATTR_LIST(min_discard_issue_time),
	ATTR_LIST(mid_discard_issue_time),
	ATTR_LIST(max_discard_issue_time),
	ATTR_LIST(discard_urgent_util),
	ATTR_LIST(discard_granularity),
	ATTR_LIST(max_ordered_discard),
	ATTR_LIST(pending_discard),
	ATTR_LIST(gc_mode),
	ATTR_LIST(ipu_policy),
	ATTR_LIST(min_ipu_util),
	ATTR_LIST(min_fsync_blocks),
	ATTR_LIST(min_seq_blocks),
	ATTR_LIST(min_hot_blocks),
	ATTR_LIST(min_ssr_sections),
	ATTR_LIST(max_victim_search),
	ATTR_LIST(migration_granularity),
	ATTR_LIST(dir_level),
	ATTR_LIST(ram_thresh),
	ATTR_LIST(ra_nid_pages),
	ATTR_LIST(dirty_nats_ratio),
	ATTR_LIST(max_roll_forward_node_blocks),
	ATTR_LIST(cp_interval),
	ATTR_LIST(idle_interval),
	ATTR_LIST(discard_idle_interval),
	ATTR_LIST(gc_idle_interval),
	ATTR_LIST(umount_discard_timeout),
#ifdef CONFIG_F2FS_IOSTAT
	ATTR_LIST(iostat_enable),
	ATTR_LIST(iostat_period_ms),
#endif
	ATTR_LIST(readdir_ra),
	ATTR_LIST(max_io_bytes),
	ATTR_LIST(gc_pin_file_thresh),
	ATTR_LIST(extension_list),
#ifdef CONFIG_F2FS_FAULT_INJECTION
	ATTR_LIST(inject_rate),
	ATTR_LIST(inject_type),
#endif
	ATTR_LIST(data_io_flag),
	ATTR_LIST(node_io_flag),
	ATTR_LIST(gc_remaining_trials),
	ATTR_LIST(ckpt_thread_ioprio),
	ATTR_LIST(dirty_segments),
	ATTR_LIST(free_segments),
	ATTR_LIST(ovp_segments),
	ATTR_LIST(unusable),
	ATTR_LIST(lifetime_write_kbytes),
	ATTR_LIST(features),
	ATTR_LIST(reserved_blocks),
	ATTR_LIST(current_reserved_blocks),
	ATTR_LIST(encoding),
	ATTR_LIST(mounted_time_sec),
#ifdef CONFIG_F2FS_STAT_FS
	ATTR_LIST(cp_foreground_calls),
	ATTR_LIST(cp_background_calls),
	ATTR_LIST(gc_foreground_calls),
	ATTR_LIST(gc_background_calls),
	ATTR_LIST(moved_blocks_foreground),
	ATTR_LIST(moved_blocks_background),
	ATTR_LIST(avg_vblocks),
#endif
#ifdef CONFIG_F2FS_FS_COMPRESSION
	ATTR_LIST(compr_written_block),
	ATTR_LIST(compr_saved_block),
	ATTR_LIST(compr_new_inode),
#endif
	/* For ATGC */
	ATTR_LIST(atgc_candidate_ratio),
	ATTR_LIST(atgc_candidate_count),
	ATTR_LIST(atgc_age_weight),
	ATTR_LIST(atgc_age_threshold),
	ATTR_LIST(gc_segment_mode),
	ATTR_LIST(gc_reclaimed_segments),
	ATTR_LIST(max_fragment_chunk),
	ATTR_LIST(max_fragment_hole),
	ATTR_LIST(current_atomic_write),
	ATTR_LIST(peak_atomic_write),
	ATTR_LIST(committed_atomic_block),
	ATTR_LIST(revoked_atomic_block),
	ATTR_LIST(hot_data_age_threshold),
	ATTR_LIST(warm_data_age_threshold),
	NULL,
};

static struct attribute *f2fs_feat_attrs[] = {
#ifdef CONFIG_FS_ENCRYPTION
	ATTR_LIST(encryption),
	ATTR_LIST(test_dummy_encryption_v2),
#ifdef CONFIG_UNICODE
	ATTR_LIST(encrypted_casefold),
#endif
#endif /* CONFIG_FS_ENCRYPTION */
#ifdef CONFIG_BLK_DEV_ZONED
	ATTR_LIST(block_zoned),
#endif
	ATTR_LIST(atomic_write),
	ATTR_LIST(extra_attr),
	ATTR_LIST(project_quota),
	ATTR_LIST(inode_checksum),
	ATTR_LIST(flexible_inline_xattr),
	ATTR_LIST(quota_ino),
	ATTR_LIST(inode_crtime),
	ATTR_LIST(lost_found),
#ifdef CONFIG_FS_VERITY
	ATTR_LIST(verity),
#endif
	ATTR_LIST(sb_checksum),
#ifdef CONFIG_UNICODE
	ATTR_LIST(casefold),
#endif
	ATTR_LIST(readonly),
#ifdef CONFIG_F2FS_FS_COMPRESSION
	ATTR_LIST(compression),
#endif
	ATTR_LIST(pin_file),
	NULL,
};

F2FS_GENERAL_RO_ATTR(sb_status);
F2FS_GENERAL_RO_ATTR(cp_status);
static struct attribute *f2fs_stat_attrs[] = {
	ATTR_LIST(sb_status),
	ATTR_LIST(cp_status),
	NULL,
};

F2FS_SB_FEATURE_RO_ATTR(encryption, ENCRYPT);
F2FS_SB_FEATURE_RO_ATTR(block_zoned, BLKZONED);
F2FS_SB_FEATURE_RO_ATTR(extra_attr, EXTRA_ATTR);
F2FS_SB_FEATURE_RO_ATTR(project_quota, PRJQUOTA);
F2FS_SB_FEATURE_RO_ATTR(inode_checksum, INODE_CHKSUM);
F2FS_SB_FEATURE_RO_ATTR(flexible_inline_xattr, FLEXIBLE_INLINE_XATTR);
F2FS_SB_FEATURE_RO_ATTR(quota_ino, QUOTA_INO);
F2FS_SB_FEATURE_RO_ATTR(inode_crtime, INODE_CRTIME);
F2FS_SB_FEATURE_RO_ATTR(lost_found, LOST_FOUND);
F2FS_SB_FEATURE_RO_ATTR(verity, VERITY);
F2FS_SB_FEATURE_RO_ATTR(sb_checksum, SB_CHKSUM);
F2FS_SB_FEATURE_RO_ATTR(casefold, CASEFOLD);
F2FS_SB_FEATURE_RO_ATTR(compression, COMPRESSION);
F2FS_SB_FEATURE_RO_ATTR(readonly, RO);

static struct attribute *f2fs_sb_feat_attrs[] = {
	ATTR_LIST(sb_encryption),
	ATTR_LIST(sb_block_zoned),
	ATTR_LIST(sb_extra_attr),
	ATTR_LIST(sb_project_quota),
	ATTR_LIST(sb_inode_checksum),
	ATTR_LIST(sb_flexible_inline_xattr),
	ATTR_LIST(sb_quota_ino),
	ATTR_LIST(sb_inode_crtime),
	ATTR_LIST(sb_lost_found),
	ATTR_LIST(sb_verity),
	ATTR_LIST(sb_sb_checksum),
	ATTR_LIST(sb_casefold),
	ATTR_LIST(sb_compression),
	ATTR_LIST(sb_readonly),
	NULL,
};

static const struct sysfs_ops f2fs_attr_ops = {
	.show	= f2fs_attr_show,
	.store	= f2fs_attr_store,
};

static struct kobj_type f2fs_sb_ktype = {
	.default_attrs	= f2fs_attrs,
	.sysfs_ops	= &f2fs_attr_ops,
	.release	= f2fs_sb_release,
};

static struct kobj_type f2fs_ktype = {
	.sysfs_ops	= &f2fs_attr_ops,
};

static struct kset f2fs_kset = {
	.kobj	= {.ktype = &f2fs_ktype},
};

static struct kobj_type f2fs_feat_ktype = {
	.default_attrs	= f2fs_feat_attrs,
	.sysfs_ops	= &f2fs_attr_ops,
};

static struct kobject f2fs_feat = {
	.kset	= &f2fs_kset,
};

static ssize_t f2fs_stat_attr_show(struct kobject *kobj,
				struct attribute *attr, char *buf)
{
	struct f2fs_sb_info *sbi = container_of(kobj, struct f2fs_sb_info,
								s_stat_kobj);
	struct f2fs_attr *a = container_of(attr, struct f2fs_attr, attr);

	return a->show ? a->show(a, sbi, buf) : 0;
}

static ssize_t f2fs_stat_attr_store(struct kobject *kobj, struct attribute *attr,
						const char *buf, size_t len)
{
	struct f2fs_sb_info *sbi = container_of(kobj, struct f2fs_sb_info,
								s_stat_kobj);
	struct f2fs_attr *a = container_of(attr, struct f2fs_attr, attr);

	return a->store ? a->store(a, sbi, buf, len) : 0;
}

static void f2fs_stat_kobj_release(struct kobject *kobj)
{
	struct f2fs_sb_info *sbi = container_of(kobj, struct f2fs_sb_info,
								s_stat_kobj);
	complete(&sbi->s_stat_kobj_unregister);
}

static const struct sysfs_ops f2fs_stat_attr_ops = {
	.show	= f2fs_stat_attr_show,
	.store	= f2fs_stat_attr_store,
};

static struct kobj_type f2fs_stat_ktype = {
	.default_attrs	= f2fs_stat_attrs,
	.sysfs_ops	= &f2fs_stat_attr_ops,
	.release	= f2fs_stat_kobj_release,
};

static ssize_t f2fs_sb_feat_attr_show(struct kobject *kobj,
				struct attribute *attr, char *buf)
{
	struct f2fs_sb_info *sbi = container_of(kobj, struct f2fs_sb_info,
							s_feature_list_kobj);
	struct f2fs_attr *a = container_of(attr, struct f2fs_attr, attr);

	return a->show ? a->show(a, sbi, buf) : 0;
}

static void f2fs_feature_list_kobj_release(struct kobject *kobj)
{
	struct f2fs_sb_info *sbi = container_of(kobj, struct f2fs_sb_info,
							s_feature_list_kobj);
	complete(&sbi->s_feature_list_kobj_unregister);
}

static const struct sysfs_ops f2fs_feature_list_attr_ops = {
	.show	= f2fs_sb_feat_attr_show,
};

static struct kobj_type f2fs_feature_list_ktype = {
	.default_attrs = f2fs_sb_feat_attrs,
	.sysfs_ops	= &f2fs_feature_list_attr_ops,
	.release	= f2fs_feature_list_kobj_release,
};

static int __maybe_unused segment_info_seq_show(struct seq_file *seq,
						void *offset)
{
	struct super_block *sb = seq->private;
	struct f2fs_sb_info *sbi = F2FS_SB(sb);
	unsigned int total_segs =
			le32_to_cpu(sbi->raw_super->segment_count_main);
	int i;

	seq_puts(seq, "format: segment_type|valid_blocks\n"
		"segment_type(0:HD, 1:WD, 2:CD, 3:HN, 4:WN, 5:CN)\n");

	for (i = 0; i < total_segs; i++) {
		struct seg_entry *se = get_seg_entry(sbi, i);

		if ((i % 10) == 0)
			seq_printf(seq, "%-10d", i);
		seq_printf(seq, "%d|%-3u", se->type, se->valid_blocks);
		if ((i % 10) == 9 || i == (total_segs - 1))
			seq_putc(seq, '\n');
		else
			seq_putc(seq, ' ');
	}

	return 0;
}

static int __maybe_unused segment_bits_seq_show(struct seq_file *seq,
						void *offset)
{
	struct super_block *sb = seq->private;
	struct f2fs_sb_info *sbi = F2FS_SB(sb);
	unsigned int total_segs =
			le32_to_cpu(sbi->raw_super->segment_count_main);
	int i, j;

	seq_puts(seq, "format: segment_type|valid_blocks|bitmaps\n"
		"segment_type(0:HD, 1:WD, 2:CD, 3:HN, 4:WN, 5:CN)\n");

	for (i = 0; i < total_segs; i++) {
		struct seg_entry *se = get_seg_entry(sbi, i);

		seq_printf(seq, "%-10d", i);
		seq_printf(seq, "%d|%-3u|", se->type, se->valid_blocks);
		for (j = 0; j < SIT_VBLOCK_MAP_SIZE; j++)
			seq_printf(seq, " %.2x", se->cur_valid_map[j]);
		seq_putc(seq, '\n');
	}
	return 0;
}

static int __maybe_unused victim_bits_seq_show(struct seq_file *seq,
						void *offset)
{
	struct super_block *sb = seq->private;
	struct f2fs_sb_info *sbi = F2FS_SB(sb);
	struct dirty_seglist_info *dirty_i = DIRTY_I(sbi);
	int i;

	seq_puts(seq, "format: victim_secmap bitmaps\n");

	for (i = 0; i < MAIN_SECS(sbi); i++) {
		if ((i % 10) == 0)
			seq_printf(seq, "%-10d", i);
		seq_printf(seq, "%d", test_bit(i, dirty_i->victim_secmap) ? 1 : 0);
		if ((i % 10) == 9 || i == (MAIN_SECS(sbi) - 1))
			seq_putc(seq, '\n');
		else
			seq_putc(seq, ' ');
	}
	return 0;
}

static int __maybe_unused discard_plist_seq_show(struct seq_file *seq,
						void *offset)
{
	struct super_block *sb = seq->private;
	struct f2fs_sb_info *sbi = F2FS_SB(sb);
	struct discard_cmd_control *dcc = SM_I(sbi)->dcc_info;
	int i, count;

	seq_puts(seq, "Discard pend list(Show diacrd_cmd count on each entry, .:not exist):\n");
	if (!f2fs_realtime_discard_enable(sbi))
		return 0;

	if (dcc) {
		mutex_lock(&dcc->cmd_lock);
		for (i = 0; i < MAX_PLIST_NUM; i++) {
			struct list_head *pend_list;
			struct discard_cmd *dc, *tmp;

			if (i % 8 == 0)
				seq_printf(seq, "  %-3d", i);
			count = 0;
			pend_list = &dcc->pend_list[i];
			list_for_each_entry_safe(dc, tmp, pend_list, list)
				count++;
			if (count)
				seq_printf(seq, " %7d", count);
			else
				seq_puts(seq, "       .");
			if (i % 8 == 7)
				seq_putc(seq, '\n');
		}
		seq_putc(seq, '\n');
		mutex_unlock(&dcc->cmd_lock);
	}

	return 0;
}

int __init f2fs_init_sysfs(void)
{
	int ret;

	kobject_set_name(&f2fs_kset.kobj, "f2fs");
	f2fs_kset.kobj.parent = fs_kobj;
	ret = kset_register(&f2fs_kset);
	if (ret)
		return ret;

	ret = kobject_init_and_add(&f2fs_feat, &f2fs_feat_ktype,
				   NULL, "features");
	if (ret) {
		kobject_put(&f2fs_feat);
		kset_unregister(&f2fs_kset);
	} else {
		f2fs_proc_root = proc_mkdir("fs/f2fs", NULL);
	}
	return ret;
}

void f2fs_exit_sysfs(void)
{
	kobject_put(&f2fs_feat);
	kset_unregister(&f2fs_kset);
	remove_proc_entry("fs/f2fs", NULL);
	f2fs_proc_root = NULL;
}

int f2fs_register_sysfs(struct f2fs_sb_info *sbi)
{
	struct super_block *sb = sbi->sb;
	int err;

	sbi->s_kobj.kset = &f2fs_kset;
	init_completion(&sbi->s_kobj_unregister);
	err = kobject_init_and_add(&sbi->s_kobj, &f2fs_sb_ktype, NULL,
				"%s", sb->s_id);
	if (err)
		goto put_sb_kobj;

	sbi->s_stat_kobj.kset = &f2fs_kset;
	init_completion(&sbi->s_stat_kobj_unregister);
	err = kobject_init_and_add(&sbi->s_stat_kobj, &f2fs_stat_ktype,
						&sbi->s_kobj, "stat");
	if (err)
		goto put_stat_kobj;

	sbi->s_feature_list_kobj.kset = &f2fs_kset;
	init_completion(&sbi->s_feature_list_kobj_unregister);
	err = kobject_init_and_add(&sbi->s_feature_list_kobj,
					&f2fs_feature_list_ktype,
					&sbi->s_kobj, "feature_list");
	if (err)
		goto put_feature_list_kobj;

	if (f2fs_proc_root)
		sbi->s_proc = proc_mkdir(sb->s_id, f2fs_proc_root);

	if (sbi->s_proc) {
		proc_create_single_data("segment_info", 0444, sbi->s_proc,
				segment_info_seq_show, sb);
		proc_create_single_data("segment_bits", 0444, sbi->s_proc,
				segment_bits_seq_show, sb);
#ifdef CONFIG_F2FS_IOSTAT
		proc_create_single_data("iostat_info", 0444, sbi->s_proc,
				iostat_info_seq_show, sb);
#endif
		proc_create_single_data("victim_bits", 0444, sbi->s_proc,
				victim_bits_seq_show, sb);
		proc_create_single_data("discard_plist_info", 0444, sbi->s_proc,
				discard_plist_seq_show, sb);
	}
	return 0;
put_feature_list_kobj:
	kobject_put(&sbi->s_feature_list_kobj);
	wait_for_completion(&sbi->s_feature_list_kobj_unregister);
put_stat_kobj:
	kobject_put(&sbi->s_stat_kobj);
	wait_for_completion(&sbi->s_stat_kobj_unregister);
put_sb_kobj:
	kobject_put(&sbi->s_kobj);
	wait_for_completion(&sbi->s_kobj_unregister);
	return err;
}

void f2fs_unregister_sysfs(struct f2fs_sb_info *sbi)
{
	if (sbi->s_proc) {
#ifdef CONFIG_F2FS_IOSTAT
		remove_proc_entry("iostat_info", sbi->s_proc);
#endif
		remove_proc_entry("segment_info", sbi->s_proc);
		remove_proc_entry("segment_bits", sbi->s_proc);
		remove_proc_entry("victim_bits", sbi->s_proc);
		remove_proc_entry("discard_plist_info", sbi->s_proc);
		remove_proc_entry(sbi->sb->s_id, f2fs_proc_root);
	}

	kobject_del(&sbi->s_stat_kobj);
	kobject_put(&sbi->s_stat_kobj);
	wait_for_completion(&sbi->s_stat_kobj_unregister);
	kobject_del(&sbi->s_feature_list_kobj);
	kobject_put(&sbi->s_feature_list_kobj);
	wait_for_completion(&sbi->s_feature_list_kobj_unregister);

	kobject_del(&sbi->s_kobj);
	kobject_put(&sbi->s_kobj);
	wait_for_completion(&sbi->s_kobj_unregister);
}<|MERGE_RESOLUTION|>--- conflicted
+++ resolved
@@ -554,22 +554,15 @@
 		return count;
 	}
 
-<<<<<<< HEAD
 	if (!strcmp(a->attr.name, "gc_booster")) {
 		sbi->gc_booster = !!t;
 		return count;
 	}
 
-	if (!strcmp(a->attr.name, "gc_urgent_high_remaining")) {
-		spin_lock(&sbi->gc_urgent_high_lock);
-		sbi->gc_urgent_high_remaining = t;
-		spin_unlock(&sbi->gc_urgent_high_lock);
-=======
 	if (!strcmp(a->attr.name, "gc_remaining_trials")) {
 		spin_lock(&sbi->gc_remaining_trials_lock);
 		sbi->gc_remaining_trials = t;
 		spin_unlock(&sbi->gc_remaining_trials_lock);
->>>>>>> b9aeb147
 
 		return count;
 	}
