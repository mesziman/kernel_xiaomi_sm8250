// SPDX-License-Identifier: GPL-2.0
/*
 * Copyright 2018 Google LLC
 */
#include <linux/fs.h>
#include <linux/file.h>
#include <linux/types.h>
#include <linux/mutex.h>
#include <linux/mm.h>
#include <linux/falloc.h>
#include <linux/slab.h>
#include <linux/crc32.h>
#include <linux/kernel.h>

#include "format.h"
#include "data_mgmt.h"

struct backing_file_context *incfs_alloc_bfc(struct mount_info *mi,
					     struct file *backing_file)
{
	struct backing_file_context *result = NULL;

	result = kzalloc(sizeof(*result), GFP_NOFS);
	if (!result)
		return ERR_PTR(-ENOMEM);

	result->bc_file = get_file(backing_file);
	result->bc_cred = mi->mi_owner;
	mutex_init(&result->bc_mutex);
	return result;
}

void incfs_free_bfc(struct backing_file_context *bfc)
{
	if (!bfc)
		return;

	if (bfc->bc_file)
		fput(bfc->bc_file);

	mutex_destroy(&bfc->bc_mutex);
	kfree(bfc);
}

static loff_t incfs_get_end_offset(struct file *f)
{
	/*
	 * This function assumes that file size and the end-offset
	 * are the same. This is not always true.
	 */
	return i_size_read(file_inode(f));
}

/*
 * Truncate the tail of the file to the given length.
 * Used to rollback partially successful multistep writes.
 */
static int truncate_backing_file(struct backing_file_context *bfc,
				loff_t new_end)
{
	struct inode *inode = NULL;
	struct dentry *dentry = NULL;
	loff_t old_end = 0;
	struct iattr attr;
	int result = 0;

	if (!bfc)
		return -EFAULT;

	LOCK_REQUIRED(bfc->bc_mutex);

	if (!bfc->bc_file)
		return -EFAULT;

	old_end = incfs_get_end_offset(bfc->bc_file);
	if (old_end == new_end)
		return 0;
	if (old_end < new_end)
		return -EINVAL;

	inode = bfc->bc_file->f_inode;
	dentry = bfc->bc_file->f_path.dentry;

	attr.ia_size = new_end;
	attr.ia_valid = ATTR_SIZE;

	inode_lock(inode);
	result = notify_change(dentry, &attr, NULL);
	inode_unlock(inode);

	return result;
}

static int write_to_bf(struct backing_file_context *bfc, const void *buf,
			size_t count, loff_t pos)
{
	ssize_t res = incfs_kwrite(bfc, buf, count, pos);

	if (res < 0)
		return res;
	if (res != count)
		return -EIO;
	return 0;
}

static int append_zeros_no_fallocate(struct backing_file_context *bfc,
				     size_t file_size, size_t len)
{
	u8 buffer[256] = {};
	size_t i;

	for (i = 0; i < len; i += sizeof(buffer)) {
		int to_write = len - i > sizeof(buffer)
			? sizeof(buffer) : len - i;
		int err = write_to_bf(bfc, buffer, to_write, file_size + i);

		if (err)
			return err;
	}

	return 0;
}

/* Append a given number of zero bytes to the end of the backing file. */
static int append_zeros(struct backing_file_context *bfc, size_t len)
{
	loff_t file_size = 0;
	loff_t new_last_byte_offset = 0;
	int result;

	if (!bfc)
		return -EFAULT;

	if (len == 0)
		return 0;

	LOCK_REQUIRED(bfc->bc_mutex);

	/*
	 * Allocate only one byte at the new desired end of the file.
	 * It will increase file size and create a zeroed area of
	 * a given size.
	 */
	file_size = incfs_get_end_offset(bfc->bc_file);
	new_last_byte_offset = file_size + len - 1;
<<<<<<< HEAD
	return vfs_fallocate(bfc->bc_file, 0, new_last_byte_offset, 1);
}

static int write_to_bf(struct backing_file_context *bfc, const void *buf,
			size_t count, loff_t pos)
{
	ssize_t res = incfs_kwrite(bfc, buf, count, pos);

	if (res < 0)
		return res;
	if (res != count)
		return -EIO;
	return 0;
}

static u32 calc_md_crc(struct incfs_md_header *record)
{
	u32 result = 0;
	__le32 saved_crc = record->h_record_crc;
	__le64 saved_md_offset = record->h_next_md_offset;
	size_t record_size = min_t(size_t, le16_to_cpu(record->h_record_size),
				INCFS_MAX_METADATA_RECORD_SIZE);

	/* Zero fields which needs to be excluded from CRC calculation. */
	record->h_record_crc = 0;
	record->h_next_md_offset = 0;
	result = crc32(0, record, record_size);

	/* Restore excluded fields. */
	record->h_record_crc = saved_crc;
	record->h_next_md_offset = saved_md_offset;
=======
	result = vfs_fallocate(bfc->bc_file, 0, new_last_byte_offset, 1);
	if (result != -EOPNOTSUPP)
		return result;
>>>>>>> d7151442

	return append_zeros_no_fallocate(bfc, file_size, len);
}

/*
 * Append a given metadata record to the backing file and update a previous
 * record to add the new record the the metadata list.
 */
static int append_md_to_backing_file(struct backing_file_context *bfc,
			      struct incfs_md_header *record)
{
	int result = 0;
	loff_t record_offset;
	loff_t file_pos;
	__le64 new_md_offset;
	size_t record_size;

	if (!bfc || !record)
		return -EFAULT;

	if (bfc->bc_last_md_record_offset < 0)
		return -EINVAL;

	LOCK_REQUIRED(bfc->bc_mutex);

	record_size = le16_to_cpu(record->h_record_size);
	file_pos = incfs_get_end_offset(bfc->bc_file);
	record->h_next_md_offset = 0;

	/* Write the metadata record to the end of the backing file */
	record_offset = file_pos;
	new_md_offset = cpu_to_le64(record_offset);
	result = write_to_bf(bfc, record, record_size, file_pos);
	if (result)
		return result;

	/* Update next metadata offset in a previous record or a superblock. */
	if (bfc->bc_last_md_record_offset) {
		/*
		 * Find a place in the previous md record where new record's
		 * offset needs to be saved.
		 */
		file_pos = bfc->bc_last_md_record_offset +
			offsetof(struct incfs_md_header, h_next_md_offset);
	} else {
		/*
		 * No metadata yet, file a place to update in the
		 * file_header.
		 */
		file_pos = offsetof(struct incfs_file_header,
				    fh_first_md_offset);
	}
	result = write_to_bf(bfc, &new_md_offset, sizeof(new_md_offset),
			     file_pos);
	if (result)
		return result;

	bfc->bc_last_md_record_offset = record_offset;
	return result;
}

/*
 * Reserve 0-filled space for the blockmap body, and append
 * incfs_blockmap metadata record pointing to it.
 */
int incfs_write_blockmap_to_backing_file(struct backing_file_context *bfc,
					 u32 block_count)
{
	struct incfs_blockmap blockmap = {};
	int result = 0;
	loff_t file_end = 0;
	size_t map_size = block_count * sizeof(struct incfs_blockmap_entry);

	if (!bfc)
		return -EFAULT;

	blockmap.m_header.h_md_entry_type = INCFS_MD_BLOCK_MAP;
	blockmap.m_header.h_record_size = cpu_to_le16(sizeof(blockmap));
	blockmap.m_header.h_next_md_offset = cpu_to_le64(0);
	blockmap.m_block_count = cpu_to_le32(block_count);

	LOCK_REQUIRED(bfc->bc_mutex);

	/* Reserve 0-filled space for the blockmap body in the backing file. */
	file_end = incfs_get_end_offset(bfc->bc_file);
	result = append_zeros(bfc, map_size);
	if (result)
		return result;

	/* Write blockmap metadata record pointing to the body written above. */
	blockmap.m_base_offset = cpu_to_le64(file_end);
	result = append_md_to_backing_file(bfc, &blockmap.m_header);
	if (result)
		/* Error, rollback file changes */
		truncate_backing_file(bfc, file_end);

	return result;
}

int incfs_write_signature_to_backing_file(struct backing_file_context *bfc,
					  struct mem_range sig, u32 tree_size)
{
	struct incfs_file_signature sg = {};
	int result = 0;
	loff_t rollback_pos = 0;
	loff_t tree_area_pos = 0;
	size_t alignment = 0;

	if (!bfc)
		return -EFAULT;

	LOCK_REQUIRED(bfc->bc_mutex);

	rollback_pos = incfs_get_end_offset(bfc->bc_file);

	sg.sg_header.h_md_entry_type = INCFS_MD_SIGNATURE;
	sg.sg_header.h_record_size = cpu_to_le16(sizeof(sg));
	sg.sg_header.h_next_md_offset = cpu_to_le64(0);
	if (sig.data != NULL && sig.len > 0) {
		loff_t pos = incfs_get_end_offset(bfc->bc_file);

		sg.sg_sig_size = cpu_to_le32(sig.len);
		sg.sg_sig_offset = cpu_to_le64(pos);

		result = write_to_bf(bfc, sig.data, sig.len, pos);
		if (result)
			goto err;
	}

	tree_area_pos = incfs_get_end_offset(bfc->bc_file);
	if (tree_size > 0) {
		if (tree_size > 5 * INCFS_DATA_FILE_BLOCK_SIZE) {
			/*
			 * If hash tree is big enough, it makes sense to
			 * align in the backing file for faster access.
			 */
			loff_t offset = round_up(tree_area_pos, PAGE_SIZE);

			alignment = offset - tree_area_pos;
			tree_area_pos = offset;
		}

		/*
		 * If root hash is not the only hash in the tree.
		 * reserve 0-filled space for the tree.
		 */
		result = append_zeros(bfc, tree_size + alignment);
		if (result)
			goto err;

		sg.sg_hash_tree_size = cpu_to_le32(tree_size);
		sg.sg_hash_tree_offset = cpu_to_le64(tree_area_pos);
	}

	/* Write a hash tree metadata record pointing to the hash tree above. */
	result = append_md_to_backing_file(bfc, &sg.sg_header);
err:
	if (result)
		/* Error, rollback file changes */
		truncate_backing_file(bfc, rollback_pos);
	return result;
}

static int write_new_status_to_backing_file(struct backing_file_context *bfc,
				       u32 data_blocks_written,
				       u32 hash_blocks_written)
{
	int result;
	loff_t rollback_pos;
	struct incfs_status is = {
		.is_header = {
			.h_md_entry_type = INCFS_MD_STATUS,
			.h_record_size = cpu_to_le16(sizeof(is)),
		},
		.is_data_blocks_written = cpu_to_le32(data_blocks_written),
		.is_hash_blocks_written = cpu_to_le32(hash_blocks_written),
	};

	if (!bfc)
		return -EFAULT;

	LOCK_REQUIRED(bfc->bc_mutex);
	rollback_pos = incfs_get_end_offset(bfc->bc_file);
	result = append_md_to_backing_file(bfc, &is.is_header);
	if (result)
		truncate_backing_file(bfc, rollback_pos);

	return result;
}

int incfs_write_status_to_backing_file(struct backing_file_context *bfc,
				       loff_t status_offset,
				       u32 data_blocks_written,
				       u32 hash_blocks_written)
{
	struct incfs_status is;
	int result;

	if (status_offset == 0)
		return write_new_status_to_backing_file(bfc,
				data_blocks_written, hash_blocks_written);

	result = incfs_kread(bfc, &is, sizeof(is), status_offset);
	if (result != sizeof(is))
		return -EIO;

	is.is_data_blocks_written = cpu_to_le32(data_blocks_written);
	is.is_hash_blocks_written = cpu_to_le32(hash_blocks_written);
	result = incfs_kwrite(bfc, &is, sizeof(is), status_offset);
	if (result != sizeof(is))
		return -EIO;

	return 0;
}

/*
 * Write a backing file header
 * It should always be called only on empty file.
 * fh.fh_first_md_offset is 0 for now, but will be updated
 * once first metadata record is added.
 */
int incfs_write_fh_to_backing_file(struct backing_file_context *bfc,
				   incfs_uuid_t *uuid, u64 file_size)
{
	struct incfs_file_header fh = {};
	loff_t file_pos = 0;

	if (!bfc)
		return -EFAULT;

	fh.fh_magic = cpu_to_le64(INCFS_MAGIC_NUMBER);
	fh.fh_version = cpu_to_le64(INCFS_FORMAT_CURRENT_VER);
	fh.fh_header_size = cpu_to_le16(sizeof(fh));
	fh.fh_first_md_offset = cpu_to_le64(0);
	fh.fh_data_block_size = cpu_to_le16(INCFS_DATA_FILE_BLOCK_SIZE);

	fh.fh_file_size = cpu_to_le64(file_size);
	fh.fh_uuid = *uuid;

	LOCK_REQUIRED(bfc->bc_mutex);

	file_pos = incfs_get_end_offset(bfc->bc_file);
	if (file_pos != 0)
		return -EEXIST;

	return write_to_bf(bfc, &fh, sizeof(fh), file_pos);
}

/*
 * Write a backing file header for a mapping file
 * It should always be called only on empty file.
 */
int incfs_write_mapping_fh_to_backing_file(struct backing_file_context *bfc,
				incfs_uuid_t *uuid, u64 file_size, u64 offset)
{
	struct incfs_file_header fh = {};
	loff_t file_pos = 0;

	if (!bfc)
		return -EFAULT;

	fh.fh_magic = cpu_to_le64(INCFS_MAGIC_NUMBER);
	fh.fh_version = cpu_to_le64(INCFS_FORMAT_CURRENT_VER);
	fh.fh_header_size = cpu_to_le16(sizeof(fh));
	fh.fh_original_offset = cpu_to_le64(offset);
	fh.fh_data_block_size = cpu_to_le16(INCFS_DATA_FILE_BLOCK_SIZE);

	fh.fh_mapped_file_size = cpu_to_le64(file_size);
	fh.fh_original_uuid = *uuid;
	fh.fh_flags = cpu_to_le32(INCFS_FILE_MAPPED);

	LOCK_REQUIRED(bfc->bc_mutex);

	file_pos = incfs_get_end_offset(bfc->bc_file);
	if (file_pos != 0)
		return -EEXIST;

	return write_to_bf(bfc, &fh, sizeof(fh), file_pos);
}

/* Write a given data block and update file's blockmap to point it. */
int incfs_write_data_block_to_backing_file(struct backing_file_context *bfc,
				     struct mem_range block, int block_index,
				     loff_t bm_base_off, u16 flags)
{
	struct incfs_blockmap_entry bm_entry = {};
	int result = 0;
	loff_t data_offset = 0;
	loff_t bm_entry_off =
		bm_base_off + sizeof(struct incfs_blockmap_entry) * block_index;

	if (!bfc)
		return -EFAULT;

	if (block.len >= (1 << 16) || block_index < 0)
		return -EINVAL;

	LOCK_REQUIRED(bfc->bc_mutex);

	data_offset = incfs_get_end_offset(bfc->bc_file);
	if (data_offset <= bm_entry_off) {
		/* Blockmap entry is beyond the file's end. It is not normal. */
		return -EINVAL;
	}

	/* Write the block data at the end of the backing file. */
	result = write_to_bf(bfc, block.data, block.len, data_offset);
	if (result)
		return result;

	/* Update the blockmap to point to the newly written data. */
	bm_entry.me_data_offset_lo = cpu_to_le32((u32)data_offset);
	bm_entry.me_data_offset_hi = cpu_to_le16((u16)(data_offset >> 32));
	bm_entry.me_data_size = cpu_to_le16((u16)block.len);
	bm_entry.me_flags = cpu_to_le16(flags);

	return write_to_bf(bfc, &bm_entry, sizeof(bm_entry),
				bm_entry_off);
}

int incfs_write_hash_block_to_backing_file(struct backing_file_context *bfc,
					   struct mem_range block,
					   int block_index,
					   loff_t hash_area_off,
					   loff_t bm_base_off,
					   loff_t file_size)
{
	struct incfs_blockmap_entry bm_entry = {};
	int result;
	loff_t data_offset = 0;
	loff_t file_end = 0;
	loff_t bm_entry_off =
		bm_base_off +
		sizeof(struct incfs_blockmap_entry) *
			(block_index + get_blocks_count_for_size(file_size));

	if (!bfc)
		return -EFAULT;

	LOCK_REQUIRED(bfc->bc_mutex);

	data_offset = hash_area_off + block_index * INCFS_DATA_FILE_BLOCK_SIZE;
	file_end = incfs_get_end_offset(bfc->bc_file);
	if (data_offset + block.len > file_end) {
		/* Block is located beyond the file's end. It is not normal. */
		return -EINVAL;
	}

	result = write_to_bf(bfc, block.data, block.len, data_offset);
	if (result)
		return result;

	bm_entry.me_data_offset_lo = cpu_to_le32((u32)data_offset);
	bm_entry.me_data_offset_hi = cpu_to_le16((u16)(data_offset >> 32));
	bm_entry.me_data_size = cpu_to_le16(INCFS_DATA_FILE_BLOCK_SIZE);

	return write_to_bf(bfc, &bm_entry, sizeof(bm_entry), bm_entry_off);
}

int incfs_read_blockmap_entry(struct backing_file_context *bfc, int block_index,
			loff_t bm_base_off,
			struct incfs_blockmap_entry *bm_entry)
{
	int error = incfs_read_blockmap_entries(bfc, bm_entry, block_index, 1,
						bm_base_off);

	if (error < 0)
		return error;

	if (error == 0)
		return -EIO;

	if (error != 1)
		return -EFAULT;

	return 0;
}

int incfs_read_blockmap_entries(struct backing_file_context *bfc,
		struct incfs_blockmap_entry *entries,
		int start_index, int blocks_number,
		loff_t bm_base_off)
{
	loff_t bm_entry_off =
		bm_base_off + sizeof(struct incfs_blockmap_entry) * start_index;
	const size_t bytes_to_read = sizeof(struct incfs_blockmap_entry)
					* blocks_number;
	int result = 0;

	if (!bfc || !entries)
		return -EFAULT;

	if (start_index < 0 || bm_base_off <= 0)
		return -ENODATA;

	result = incfs_kread(bfc, entries, bytes_to_read, bm_entry_off);
	if (result < 0)
		return result;
	return result / sizeof(*entries);
}

int incfs_read_file_header(struct backing_file_context *bfc,
			   loff_t *first_md_off, incfs_uuid_t *uuid,
			   u64 *file_size, u32 *flags)
{
	ssize_t bytes_read = 0;
	struct incfs_file_header fh = {};

	if (!bfc || !first_md_off)
		return -EFAULT;

	bytes_read = incfs_kread(bfc, &fh, sizeof(fh), 0);
	if (bytes_read < 0)
		return bytes_read;

	if (bytes_read < sizeof(fh))
		return -EBADMSG;

	if (le64_to_cpu(fh.fh_magic) != INCFS_MAGIC_NUMBER)
		return -EILSEQ;

	if (le64_to_cpu(fh.fh_version) > INCFS_FORMAT_CURRENT_VER)
		return -EILSEQ;

	if (le16_to_cpu(fh.fh_data_block_size) != INCFS_DATA_FILE_BLOCK_SIZE)
		return -EILSEQ;

	if (le16_to_cpu(fh.fh_header_size) != sizeof(fh))
		return -EILSEQ;

	if (first_md_off)
		*first_md_off = le64_to_cpu(fh.fh_first_md_offset);
	if (uuid)
		*uuid = fh.fh_uuid;
	if (file_size)
		*file_size = le64_to_cpu(fh.fh_file_size);
	if (flags)
		*flags = le32_to_cpu(fh.fh_flags);
	return 0;
}

/*
 * Read through metadata records from the backing file one by one
 * and call provided metadata handlers.
 */
int incfs_read_next_metadata_record(struct backing_file_context *bfc,
			      struct metadata_handler *handler)
{
	const ssize_t max_md_size = INCFS_MAX_METADATA_RECORD_SIZE;
	ssize_t bytes_read = 0;
	size_t md_record_size = 0;
	loff_t next_record = 0;
	int res = 0;
	struct incfs_md_header *md_hdr = NULL;

	if (!bfc || !handler)
		return -EFAULT;

	if (handler->md_record_offset == 0)
		return -EPERM;

	memset(&handler->md_buffer, 0, max_md_size);
	bytes_read = incfs_kread(bfc, &handler->md_buffer, max_md_size,
				 handler->md_record_offset);
	if (bytes_read < 0)
		return bytes_read;
	if (bytes_read < sizeof(*md_hdr))
		return -EBADMSG;

	md_hdr = &handler->md_buffer.md_header;
	next_record = le64_to_cpu(md_hdr->h_next_md_offset);
	md_record_size = le16_to_cpu(md_hdr->h_record_size);

	if (md_record_size > max_md_size) {
		pr_warn("incfs: The record is too large. Size: %ld",
				md_record_size);
		return -EBADMSG;
	}

	if (bytes_read < md_record_size) {
		pr_warn("incfs: The record hasn't been fully read.");
		return -EBADMSG;
	}

	if (next_record <= handler->md_record_offset && next_record != 0) {
		pr_warn("incfs: Next record (%lld) points back in file.",
			next_record);
		return -EBADMSG;
	}

	switch (md_hdr->h_md_entry_type) {
	case INCFS_MD_NONE:
		break;
	case INCFS_MD_BLOCK_MAP:
		if (handler->handle_blockmap)
			res = handler->handle_blockmap(
				&handler->md_buffer.blockmap, handler);
		break;
	case INCFS_MD_FILE_ATTR:
		/*
		 * File attrs no longer supported, ignore section for
		 * compatibility
		 */
		break;
	case INCFS_MD_SIGNATURE:
		if (handler->handle_signature)
			res = handler->handle_signature(
				&handler->md_buffer.signature, handler);
		break;
	case INCFS_MD_STATUS:
		if (handler->handle_status)
			res = handler->handle_status(
				&handler->md_buffer.status, handler);
		break;
	default:
		res = -ENOTSUPP;
		break;
	}

	if (!res) {
		if (next_record == 0) {
			/*
			 * Zero offset for the next record means that the last
			 * metadata record has just been processed.
			 */
			bfc->bc_last_md_record_offset =
				handler->md_record_offset;
		}
		handler->md_prev_record_offset = handler->md_record_offset;
		handler->md_record_offset = next_record;
	}
	return res;
}

ssize_t incfs_kread(struct backing_file_context *bfc, void *buf, size_t size,
		    loff_t pos)
{
	const struct cred *old_cred = override_creds(bfc->bc_cred);
	int ret = kernel_read(bfc->bc_file, buf, size, &pos);

	revert_creds(old_cred);
	return ret;
}

ssize_t incfs_kwrite(struct backing_file_context *bfc, const void *buf,
		     size_t size, loff_t pos)
{
	const struct cred *old_cred = override_creds(bfc->bc_cred);
	int ret = kernel_write(bfc->bc_file, buf, size, &pos);

	revert_creds(old_cred);
	return ret;
}<|MERGE_RESOLUTION|>--- conflicted
+++ resolved
@@ -143,7 +143,6 @@
 	 */
 	file_size = incfs_get_end_offset(bfc->bc_file);
 	new_last_byte_offset = file_size + len - 1;
-<<<<<<< HEAD
 	return vfs_fallocate(bfc->bc_file, 0, new_last_byte_offset, 1);
 }
 
@@ -175,11 +174,6 @@
 	/* Restore excluded fields. */
 	record->h_record_crc = saved_crc;
 	record->h_next_md_offset = saved_md_offset;
-=======
-	result = vfs_fallocate(bfc->bc_file, 0, new_last_byte_offset, 1);
-	if (result != -EOPNOTSUPP)
-		return result;
->>>>>>> d7151442
 
 	return append_zeros_no_fallocate(bfc, file_size, len);
 }
