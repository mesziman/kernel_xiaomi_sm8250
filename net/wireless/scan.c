--- conflicted
+++ resolved
@@ -323,7 +323,6 @@
 	}
 
 	rcu_read_unlock();
-<<<<<<< HEAD
 	/* This is a bit weird - it's not on the list, but already on another
 	 * one! The only way that could happen is if there's some BSSID/SSID
 	 * shared by multiple APs in their multi-BSSID profiles, potentially
@@ -331,8 +330,6 @@
 	 */
 	if (!list_empty(&nontrans_bss->nontrans_list))
 		return -EINVAL;
-=======
->>>>>>> bbc4834e
 
 	/*
 	 * This is a bit weird - it's not on the list, but already on another
@@ -703,15 +700,9 @@
 	if (!elem || elem->datalen < 4)
 		return NULL;
 
-<<<<<<< HEAD
 	return elem;
 }
 EXPORT_SYMBOL(cfg80211_find_vendor_elem);
-=======
-	return ie;
-}
-EXPORT_SYMBOL(cfg80211_find_vendor_ie);
->>>>>>> bbc4834e
 
 /**
  * enum bss_compare_mode - BSS compare mode
