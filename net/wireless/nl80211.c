--- conflicted
+++ resolved
@@ -2201,13 +2201,10 @@
 				goto nla_put_failure;
 		}
 
-<<<<<<< HEAD
 		state->split_start++;
 		break;
 	case 14:
 
-=======
->>>>>>> bbc4834e
 		if (nl80211_put_iftype_akm_suites(rdev, msg))
 			goto nla_put_failure;
 
@@ -2496,12 +2493,8 @@
 		chandef->edmg.channels = 0;
 	}
 
-<<<<<<< HEAD
 	if (!cfg80211_chandef_valid(chandef)) {
 		NL_SET_ERR_MSG(extack, "invalid channel definition");
-=======
-	if (!cfg80211_chandef_valid(chandef))
->>>>>>> bbc4834e
 		return -EINVAL;
 	}
 
