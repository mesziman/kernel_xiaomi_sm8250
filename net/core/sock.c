--- conflicted
+++ resolved
@@ -409,7 +409,6 @@
 	unsigned long flags;
 	struct sk_buff_head *list = &sk->sk_receive_queue;
 
-<<<<<<< HEAD
 	if (atomic_read(&sk->sk_rmem_alloc) >= sk->sk_rcvbuf) {
 		if (sk->sk_rcvbuf < sysctl_rmem_max) {
 			/* increase sk_rcvbuf twice */
@@ -420,12 +419,6 @@
 			trace_sock_rcvqueue_full(sk, skb);
 			return -ENOMEM;
 		}
-=======
-	if (atomic_read(&sk->sk_rmem_alloc) >= READ_ONCE(sk->sk_rcvbuf)) {
-		atomic_inc(&sk->sk_drops);
-		trace_sock_rcvqueue_full(sk, skb);
-		return -ENOMEM;
->>>>>>> bbc4834e
 	}
 
 	if (!sk_rmem_schedule(sk, skb, skb->truesize)) {
@@ -1514,15 +1507,12 @@
 		if (!sk)
 			return sk;
 		if (want_init_on_alloc(priority))
-<<<<<<< HEAD
 #ifdef CONFIG_MPTCP
 		{
 		if (prot->clear_sk)
 			prot->clear_sk(sk, prot->obj_size);
 		else
 #endif
-=======
->>>>>>> bbc4834e
 			sk_prot_clear_nulls(sk, prot->obj_size);
 #ifdef CONFIG_MPTCP
 	}
@@ -2854,9 +2844,6 @@
 }
 EXPORT_SYMBOL(sk_stop_timer);
 
-<<<<<<< HEAD
-void sock_init_data_uid(struct socket *sock, struct sock *sk, kuid_t uid)
-=======
 void sk_stop_timer_sync(struct sock *sk, struct timer_list *timer)
 {
 	if (del_timer_sync(timer))
@@ -2864,8 +2851,7 @@
 }
 EXPORT_SYMBOL(sk_stop_timer_sync);
 
-void sock_init_data(struct socket *sock, struct sock *sk)
->>>>>>> bbc4834e
+void sock_init_data_uid(struct socket *sock, struct sock *sk, kuid_t uid)
 {
 	sk_init_common(sk);
 	sk->sk_send_head	=	NULL;
