/*
 * INET		An implementation of the TCP/IP protocol suite for the LINUX
 *		operating system.  INET is implemented using the  BSD Socket
 *		interface as the means of communication with the user level.
 *
 *		Implementation of the Transmission Control Protocol(TCP).
 *
 * Authors:	Ross Biro
 *		Fred N. van Kempen, <waltje@uWalt.NL.Mugnet.ORG>
 *		Mark Evans, <evansmp@uhura.aston.ac.uk>
 *		Corey Minyard <wf-rch!minyard@relay.EU.net>
 *		Florian La Roche, <flla@stud.uni-sb.de>
 *		Charles Hedrick, <hedrick@klinzhai.rutgers.edu>
 *		Linus Torvalds, <torvalds@cs.helsinki.fi>
 *		Alan Cox, <gw4pts@gw4pts.ampr.org>
 *		Matthew Dillon, <dillon@apollo.west.oic.com>
 *		Arnt Gulbrandsen, <agulbra@nvg.unit.no>
 *		Jorge Cwik, <jorge@laser.satlink.net>
 *
 * Fixes:
 *		Alan Cox	:	Numerous verify_area() calls
 *		Alan Cox	:	Set the ACK bit on a reset
 *		Alan Cox	:	Stopped it crashing if it closed while
 *					sk->inuse=1 and was trying to connect
 *					(tcp_err()).
 *		Alan Cox	:	All icmp error handling was broken
 *					pointers passed where wrong and the
 *					socket was looked up backwards. Nobody
 *					tested any icmp error code obviously.
 *		Alan Cox	:	tcp_err() now handled properly. It
 *					wakes people on errors. poll
 *					behaves and the icmp error race
 *					has gone by moving it into sock.c
 *		Alan Cox	:	tcp_send_reset() fixed to work for
 *					everything not just packets for
 *					unknown sockets.
 *		Alan Cox	:	tcp option processing.
 *		Alan Cox	:	Reset tweaked (still not 100%) [Had
 *					syn rule wrong]
 *		Herp Rosmanith  :	More reset fixes
 *		Alan Cox	:	No longer acks invalid rst frames.
 *					Acking any kind of RST is right out.
 *		Alan Cox	:	Sets an ignore me flag on an rst
 *					receive otherwise odd bits of prattle
 *					escape still
 *		Alan Cox	:	Fixed another acking RST frame bug.
 *					Should stop LAN workplace lockups.
 *		Alan Cox	: 	Some tidyups using the new skb list
 *					facilities
 *		Alan Cox	:	sk->keepopen now seems to work
 *		Alan Cox	:	Pulls options out correctly on accepts
 *		Alan Cox	:	Fixed assorted sk->rqueue->next errors
 *		Alan Cox	:	PSH doesn't end a TCP read. Switched a
 *					bit to skb ops.
 *		Alan Cox	:	Tidied tcp_data to avoid a potential
 *					nasty.
 *		Alan Cox	:	Added some better commenting, as the
 *					tcp is hard to follow
 *		Alan Cox	:	Removed incorrect check for 20 * psh
 *	Michael O'Reilly	:	ack < copied bug fix.
 *	Johannes Stille		:	Misc tcp fixes (not all in yet).
 *		Alan Cox	:	FIN with no memory -> CRASH
 *		Alan Cox	:	Added socket option proto entries.
 *					Also added awareness of them to accept.
 *		Alan Cox	:	Added TCP options (SOL_TCP)
 *		Alan Cox	:	Switched wakeup calls to callbacks,
 *					so the kernel can layer network
 *					sockets.
 *		Alan Cox	:	Use ip_tos/ip_ttl settings.
 *		Alan Cox	:	Handle FIN (more) properly (we hope).
 *		Alan Cox	:	RST frames sent on unsynchronised
 *					state ack error.
 *		Alan Cox	:	Put in missing check for SYN bit.
 *		Alan Cox	:	Added tcp_select_window() aka NET2E
 *					window non shrink trick.
 *		Alan Cox	:	Added a couple of small NET2E timer
 *					fixes
 *		Charles Hedrick :	TCP fixes
 *		Toomas Tamm	:	TCP window fixes
 *		Alan Cox	:	Small URG fix to rlogin ^C ack fight
 *		Charles Hedrick	:	Rewrote most of it to actually work
 *		Linus		:	Rewrote tcp_read() and URG handling
 *					completely
 *		Gerhard Koerting:	Fixed some missing timer handling
 *		Matthew Dillon  :	Reworked TCP machine states as per RFC
 *		Gerhard Koerting:	PC/TCP workarounds
 *		Adam Caldwell	:	Assorted timer/timing errors
 *		Matthew Dillon	:	Fixed another RST bug
 *		Alan Cox	:	Move to kernel side addressing changes.
 *		Alan Cox	:	Beginning work on TCP fastpathing
 *					(not yet usable)
 *		Arnt Gulbrandsen:	Turbocharged tcp_check() routine.
 *		Alan Cox	:	TCP fast path debugging
 *		Alan Cox	:	Window clamping
 *		Michael Riepe	:	Bug in tcp_check()
 *		Matt Dillon	:	More TCP improvements and RST bug fixes
 *		Matt Dillon	:	Yet more small nasties remove from the
 *					TCP code (Be very nice to this man if
 *					tcp finally works 100%) 8)
 *		Alan Cox	:	BSD accept semantics.
 *		Alan Cox	:	Reset on closedown bug.
 *	Peter De Schrijver	:	ENOTCONN check missing in tcp_sendto().
 *		Michael Pall	:	Handle poll() after URG properly in
 *					all cases.
 *		Michael Pall	:	Undo the last fix in tcp_read_urg()
 *					(multi URG PUSH broke rlogin).
 *		Michael Pall	:	Fix the multi URG PUSH problem in
 *					tcp_readable(), poll() after URG
 *					works now.
 *		Michael Pall	:	recv(...,MSG_OOB) never blocks in the
 *					BSD api.
 *		Alan Cox	:	Changed the semantics of sk->socket to
 *					fix a race and a signal problem with
 *					accept() and async I/O.
 *		Alan Cox	:	Relaxed the rules on tcp_sendto().
 *		Yury Shevchuk	:	Really fixed accept() blocking problem.
 *		Craig I. Hagan  :	Allow for BSD compatible TIME_WAIT for
 *					clients/servers which listen in on
 *					fixed ports.
 *		Alan Cox	:	Cleaned the above up and shrank it to
 *					a sensible code size.
 *		Alan Cox	:	Self connect lockup fix.
 *		Alan Cox	:	No connect to multicast.
 *		Ross Biro	:	Close unaccepted children on master
 *					socket close.
 *		Alan Cox	:	Reset tracing code.
 *		Alan Cox	:	Spurious resets on shutdown.
 *		Alan Cox	:	Giant 15 minute/60 second timer error
 *		Alan Cox	:	Small whoops in polling before an
 *					accept.
 *		Alan Cox	:	Kept the state trace facility since
 *					it's handy for debugging.
 *		Alan Cox	:	More reset handler fixes.
 *		Alan Cox	:	Started rewriting the code based on
 *					the RFC's for other useful protocol
 *					references see: Comer, KA9Q NOS, and
 *					for a reference on the difference
 *					between specifications and how BSD
 *					works see the 4.4lite source.
 *		A.N.Kuznetsov	:	Don't time wait on completion of tidy
 *					close.
 *		Linus Torvalds	:	Fin/Shutdown & copied_seq changes.
 *		Linus Torvalds	:	Fixed BSD port reuse to work first syn
 *		Alan Cox	:	Reimplemented timers as per the RFC
 *					and using multiple timers for sanity.
 *		Alan Cox	:	Small bug fixes, and a lot of new
 *					comments.
 *		Alan Cox	:	Fixed dual reader crash by locking
 *					the buffers (much like datagram.c)
 *		Alan Cox	:	Fixed stuck sockets in probe. A probe
 *					now gets fed up of retrying without
 *					(even a no space) answer.
 *		Alan Cox	:	Extracted closing code better
 *		Alan Cox	:	Fixed the closing state machine to
 *					resemble the RFC.
 *		Alan Cox	:	More 'per spec' fixes.
 *		Jorge Cwik	:	Even faster checksumming.
 *		Alan Cox	:	tcp_data() doesn't ack illegal PSH
 *					only frames. At least one pc tcp stack
 *					generates them.
 *		Alan Cox	:	Cache last socket.
 *		Alan Cox	:	Per route irtt.
 *		Matt Day	:	poll()->select() match BSD precisely on error
 *		Alan Cox	:	New buffers
 *		Marc Tamsky	:	Various sk->prot->retransmits and
 *					sk->retransmits misupdating fixed.
 *					Fixed tcp_write_timeout: stuck close,
 *					and TCP syn retries gets used now.
 *		Mark Yarvis	:	In tcp_read_wakeup(), don't send an
 *					ack if state is TCP_CLOSED.
 *		Alan Cox	:	Look up device on a retransmit - routes may
 *					change. Doesn't yet cope with MSS shrink right
 *					but it's a start!
 *		Marc Tamsky	:	Closing in closing fixes.
 *		Mike Shaver	:	RFC1122 verifications.
 *		Alan Cox	:	rcv_saddr errors.
 *		Alan Cox	:	Block double connect().
 *		Alan Cox	:	Small hooks for enSKIP.
 *		Alexey Kuznetsov:	Path MTU discovery.
 *		Alan Cox	:	Support soft errors.
 *		Alan Cox	:	Fix MTU discovery pathological case
 *					when the remote claims no mtu!
 *		Marc Tamsky	:	TCP_CLOSE fix.
 *		Colin (G3TNE)	:	Send a reset on syn ack replies in
 *					window but wrong (fixes NT lpd problems)
 *		Pedro Roque	:	Better TCP window handling, delayed ack.
 *		Joerg Reuter	:	No modification of locked buffers in
 *					tcp_do_retransmit()
 *		Eric Schenk	:	Changed receiver side silly window
 *					avoidance algorithm to BSD style
 *					algorithm. This doubles throughput
 *					against machines running Solaris,
 *					and seems to result in general
 *					improvement.
 *	Stefan Magdalinski	:	adjusted tcp_readable() to fix FIONREAD
 *	Willy Konynenberg	:	Transparent proxying support.
 *	Mike McLagan		:	Routing by source
 *		Keith Owens	:	Do proper merging with partial SKB's in
 *					tcp_do_sendmsg to avoid burstiness.
 *		Eric Schenk	:	Fix fast close down bug with
 *					shutdown() followed by close().
 *		Andi Kleen 	:	Make poll agree with SIGIO
 *	Salvatore Sanfilippo	:	Support SO_LINGER with linger == 1 and
 *					lingertime == 0 (RFC 793 ABORT Call)
 *	Hirokazu Takahashi	:	Use copy_from_user() instead of
 *					csum_and_copy_from_user() if possible.
 *
 *		This program is free software; you can redistribute it and/or
 *		modify it under the terms of the GNU General Public License
 *		as published by the Free Software Foundation; either version
 *		2 of the License, or(at your option) any later version.
 *
 * Description of States:
 *
 *	TCP_SYN_SENT		sent a connection request, waiting for ack
 *
 *	TCP_SYN_RECV		received a connection request, sent ack,
 *				waiting for final ack in three-way handshake.
 *
 *	TCP_ESTABLISHED		connection established
 *
 *	TCP_FIN_WAIT1		our side has shutdown, waiting to complete
 *				transmission of remaining buffered data
 *
 *	TCP_FIN_WAIT2		all buffered data sent, waiting for remote
 *				to shutdown
 *
 *	TCP_CLOSING		both sides have shutdown but we still have
 *				data we have to finish sending
 *
 *	TCP_TIME_WAIT		timeout to catch resent junk before entering
 *				closed, can only be entered from FIN_WAIT2
 *				or CLOSING.  Required because the other end
 *				may not have gotten our last ACK causing it
 *				to retransmit the data packet (which we ignore)
 *
 *	TCP_CLOSE_WAIT		remote side has shutdown and is waiting for
 *				us to finish writing our data and to shutdown
 *				(we have to close() to move on to LAST_ACK)
 *
 *	TCP_LAST_ACK		out side has shutdown after remote has
 *				shutdown.  There may still be data in our
 *				buffer that we have to finish sending
 *
 *	TCP_CLOSE		socket is finished
 */

#define pr_fmt(fmt) "TCP: " fmt

#include <crypto/hash.h>
#include <linux/kernel.h>
#include <linux/module.h>
#include <linux/types.h>
#include <linux/fcntl.h>
#include <linux/poll.h>
#include <linux/inet_diag.h>
#include <linux/init.h>
#include <linux/fs.h>
#include <linux/skbuff.h>
#include <linux/scatterlist.h>
#include <linux/splice.h>
#include <linux/net.h>
#include <linux/socket.h>
#include <linux/random.h>
#include <linux/bootmem.h>
#include <linux/highmem.h>
#include <linux/swap.h>
#include <linux/cache.h>
#include <linux/err.h>
#include <linux/time.h>
#include <linux/slab.h>
#include <linux/errqueue.h>
#include <linux/static_key.h>

#include <net/icmp.h>
#include <net/inet_common.h>
#ifdef CONFIG_MPTCP
#include <net/mptcp.h>
#endif
#include <net/tcp.h>
#include <net/xfrm.h>
#include <net/ip.h>
#include <net/sock.h>

#include <linux/uaccess.h>
#include <asm/ioctls.h>
#include <net/busy_poll.h>

struct percpu_counter tcp_orphan_count;
EXPORT_SYMBOL_GPL(tcp_orphan_count);

long sysctl_tcp_mem[3] __read_mostly;
EXPORT_SYMBOL(sysctl_tcp_mem);

atomic_long_t tcp_memory_allocated;	/* Current allocated memory. */
EXPORT_SYMBOL(tcp_memory_allocated);

#if IS_ENABLED(CONFIG_SMC)
DEFINE_STATIC_KEY_FALSE(tcp_have_smc);
EXPORT_SYMBOL(tcp_have_smc);
#endif
int sysctl_tcp_delack_seg __read_mostly = TCP_DELACK_SEG;
EXPORT_SYMBOL(sysctl_tcp_delack_seg);

int sysctl_tcp_use_userconfig __read_mostly;
EXPORT_SYMBOL(sysctl_tcp_use_userconfig);

/*
 * Current number of TCP sockets.
 */
struct percpu_counter tcp_sockets_allocated;
EXPORT_SYMBOL(tcp_sockets_allocated);

/*
 * TCP splice context
 */
struct tcp_splice_state {
	struct pipe_inode_info *pipe;
	size_t len;
	unsigned int flags;
};

/*
 * Pressure flag: try to collapse.
 * Technical note: it is used by multiple contexts non atomically.
 * All the __sk_mem_schedule() is of this nature: accounting
 * is strict, actions are advisory and have some latency.
 */
unsigned long tcp_memory_pressure __read_mostly;
EXPORT_SYMBOL_GPL(tcp_memory_pressure);

void tcp_enter_memory_pressure(struct sock *sk)
{
	unsigned long val;

	if (READ_ONCE(tcp_memory_pressure))
		return;
	val = jiffies;

	if (!val)
		val--;
	if (!cmpxchg(&tcp_memory_pressure, 0, val))
		NET_INC_STATS(sock_net(sk), LINUX_MIB_TCPMEMORYPRESSURES);
}
EXPORT_SYMBOL_GPL(tcp_enter_memory_pressure);

void tcp_leave_memory_pressure(struct sock *sk)
{
	unsigned long val;

	if (!READ_ONCE(tcp_memory_pressure))
		return;
	val = xchg(&tcp_memory_pressure, 0);
	if (val)
		NET_ADD_STATS(sock_net(sk), LINUX_MIB_TCPMEMORYPRESSURESCHRONO,
			      jiffies_to_msecs(jiffies - val));
}
EXPORT_SYMBOL_GPL(tcp_leave_memory_pressure);

/* Convert seconds to retransmits based on initial and max timeout */
static u8 secs_to_retrans(int seconds, int timeout, int rto_max)
{
	u8 res = 0;

	if (seconds > 0) {
		int period = timeout;

		res = 1;
		while (seconds > period && res < 255) {
			res++;
			timeout <<= 1;
			if (timeout > rto_max)
				timeout = rto_max;
			period += timeout;
		}
	}
	return res;
}

/* Convert retransmits to seconds based on initial and max timeout */
static int retrans_to_secs(u8 retrans, int timeout, int rto_max)
{
	int period = 0;

	if (retrans > 0) {
		period = timeout;
		while (--retrans) {
			timeout <<= 1;
			if (timeout > rto_max)
				timeout = rto_max;
			period += timeout;
		}
	}
	return period;
}

static u64 tcp_compute_delivery_rate(const struct tcp_sock *tp)
{
	u32 rate = READ_ONCE(tp->rate_delivered);
	u32 intv = READ_ONCE(tp->rate_interval_us);
	u64 rate64 = 0;

	if (rate && intv) {
		rate64 = (u64)rate * tp->mss_cache * USEC_PER_SEC;
		do_div(rate64, intv);
	}
	return rate64;
}

#ifdef CONFIG_MPTCP
	static int select_size(const struct sock *sk, bool first_skb, bool zc);
#endif

#ifdef CONFIG_MPTCP
const struct tcp_sock_ops tcp_specific = {
	.__select_window		= __tcp_select_window,
	.select_window			= tcp_select_window,
	.select_initial_window		= tcp_select_initial_window,
	.select_size			= select_size,
	.init_buffer_space		= tcp_init_buffer_space,
	.set_rto			= tcp_set_rto,
	.should_expand_sndbuf		= tcp_should_expand_sndbuf,
	.send_fin			= tcp_send_fin,
	.write_xmit			= tcp_write_xmit,
	.send_active_reset		= tcp_send_active_reset,
	.write_wakeup			= tcp_write_wakeup,
	.retransmit_timer		= tcp_retransmit_timer,
	.time_wait			= tcp_time_wait,
	.cleanup_rbuf			= tcp_cleanup_rbuf,
	.cwnd_validate			= tcp_cwnd_validate,
};
#endif

/* Address-family independent initialization for a tcp_sock.
 *
 * NOTE: A lot of things set to zero explicitly by call to
 *       sk_alloc() so need not be done here.
 */
void tcp_init_sock(struct sock *sk)
{
	struct inet_connection_sock *icsk = inet_csk(sk);
	struct tcp_sock *tp = tcp_sk(sk);

	tp->out_of_order_queue = RB_ROOT;
	sk->tcp_rtx_queue = RB_ROOT;
	tcp_init_xmit_timers(sk);
	INIT_LIST_HEAD(&tp->tsq_node);
	INIT_LIST_HEAD(&tp->tsorted_sent_queue);

	icsk->icsk_rto = TCP_TIMEOUT_INIT;
	tp->mdev_us = jiffies_to_usecs(TCP_TIMEOUT_INIT);
	minmax_reset(&tp->rtt_min, tcp_jiffies32, ~0U);

	/* So many TCP implementations out there (incorrectly) count the
	 * initial SYN frame in their delayed-ACK and congestion control
	 * algorithms that we must have the following bandaid to talk
	 * efficiently to them.  -DaveM
	 */
	tp->snd_cwnd = TCP_INIT_CWND;

	/* There's a bubble in the pipe until at least the first ACK. */
	tp->app_limited = ~0U;

	/* See draft-stevens-tcpca-spec-01 for discussion of the
	 * initialization of these values.
	 */
	tp->snd_ssthresh = TCP_INFINITE_SSTHRESH;
	tp->snd_cwnd_clamp = ~0;
	tp->mss_cache = TCP_MSS_DEFAULT;

	tp->reordering = READ_ONCE(sock_net(sk)->ipv4.sysctl_tcp_reordering);
	tcp_assign_congestion_control(sk);

	tp->tsoffset = 0;
	tp->rack.reo_wnd_steps = 1;

	sk->sk_state = TCP_CLOSE;

	sk->sk_write_space = sk_stream_write_space;
	sock_set_flag(sk, SOCK_USE_WRITE_QUEUE);

	icsk->icsk_sync_mss = tcp_sync_mss;

	sk->sk_sndbuf = sock_net(sk)->ipv4.sysctl_tcp_wmem[1];
	sk->sk_rcvbuf = sock_net(sk)->ipv4.sysctl_tcp_rmem[1];

#ifdef CONFIG_MPTCP
	tp->ops = &tcp_specific;

	/* Initialize MPTCP-specific stuff and function-pointers */
	mptcp_init_tcp_sock(sk);
#endif
	sk_sockets_allocated_inc(sk);
	sk->sk_route_forced_caps = NETIF_F_GSO;
}
EXPORT_SYMBOL(tcp_init_sock);

void tcp_init_transfer(struct sock *sk, int bpf_op)
{
	struct inet_connection_sock *icsk = inet_csk(sk);

	tcp_mtup_init(sk);
	icsk->icsk_af_ops->rebuild_header(sk);
	tcp_init_metrics(sk);
	tcp_call_bpf(sk, bpf_op, 0, NULL);
	tcp_init_congestion_control(sk);
#ifdef CONFIG_MPTCP
	tcp_sk(sk)->ops->init_buffer_space(sk);
#else
	tcp_init_buffer_space(sk);
#endif
}

static void tcp_tx_timestamp(struct sock *sk, u16 tsflags)
{
	struct sk_buff *skb = tcp_write_queue_tail(sk);

	if (tsflags && skb) {
		struct skb_shared_info *shinfo = skb_shinfo(skb);
		struct tcp_skb_cb *tcb = TCP_SKB_CB(skb);

		sock_tx_timestamp(sk, tsflags, &shinfo->tx_flags);
		if (tsflags & SOF_TIMESTAMPING_TX_ACK)
			tcb->txstamp_ack = 1;
		if (tsflags & SOF_TIMESTAMPING_TX_RECORD_MASK)
			shinfo->tskey = TCP_SKB_CB(skb)->seq + skb->len - 1;
	}
}

static inline bool tcp_stream_is_readable(const struct tcp_sock *tp,
					  int target, struct sock *sk)
{
	int avail = READ_ONCE(tp->rcv_nxt) - READ_ONCE(tp->copied_seq);

	if (avail > 0) {
		if (avail >= target)
			return true;
		if (tcp_rmem_pressure(sk))
			return true;
		if (tcp_receive_window(tp) <= inet_csk(sk)->icsk_ack.rcv_mss)
			return true;
	}
	if (sk->sk_prot->stream_memory_read)
		return sk->sk_prot->stream_memory_read(sk);
	return false;
}

/*
 *	Wait for a TCP event.
 *
 *	Note that we don't need to lock the socket, as the upper poll layers
 *	take care of normal races (between the test and the event) and we don't
 *	go look at any of the socket buffers directly.
 */
__poll_t tcp_poll(struct file *file, struct socket *sock, poll_table *wait)
{
	__poll_t mask;
	struct sock *sk = sock->sk;
	const struct tcp_sock *tp = tcp_sk(sk);
	u8 shutdown;
	int state;

	sock_poll_wait(file, sock, wait);

	state = inet_sk_state_load(sk);
	if (state == TCP_LISTEN)
		return inet_csk_listen_poll(sk);

	/* Socket is not locked. We are protected from async events
	 * by poll logic and correct handling of state changes
	 * made by other threads is impossible in any case.
	 */

	mask = 0;

	/*
	 * EPOLLHUP is certainly not done right. But poll() doesn't
	 * have a notion of HUP in just one direction, and for a
	 * socket the read side is more interesting.
	 *
	 * Some poll() documentation says that EPOLLHUP is incompatible
	 * with the EPOLLOUT/POLLWR flags, so somebody should check this
	 * all. But careful, it tends to be safer to return too many
	 * bits than too few, and you can easily break real applications
	 * if you don't tell them that something has hung up!
	 *
	 * Check-me.
	 *
	 * Check number 1. EPOLLHUP is _UNMASKABLE_ event (see UNIX98 and
	 * our fs/select.c). It means that after we received EOF,
	 * poll always returns immediately, making impossible poll() on write()
	 * in state CLOSE_WAIT. One solution is evident --- to set EPOLLHUP
	 * if and only if shutdown has been made in both directions.
	 * Actually, it is interesting to look how Solaris and DUX
	 * solve this dilemma. I would prefer, if EPOLLHUP were maskable,
	 * then we could set it on SND_SHUTDOWN. BTW examples given
	 * in Stevens' books assume exactly this behaviour, it explains
	 * why EPOLLHUP is incompatible with EPOLLOUT.	--ANK
	 *
	 * NOTE. Check for TCP_CLOSE is added. The goal is to prevent
	 * blocking on fresh not-connected or disconnected socket. --ANK
	 */
	shutdown = READ_ONCE(sk->sk_shutdown);
	if (shutdown == SHUTDOWN_MASK || state == TCP_CLOSE)
		mask |= EPOLLHUP;
	if (shutdown & RCV_SHUTDOWN)
		mask |= EPOLLIN | EPOLLRDNORM | EPOLLRDHUP;

	/* Connected or passive Fast Open socket? */
	if (state != TCP_SYN_SENT &&
	    (state != TCP_SYN_RECV || tp->fastopen_rsk)) {
		int target = sock_rcvlowat(sk, 0, INT_MAX);

		if (tp->urg_seq == READ_ONCE(tp->copied_seq) &&
		    !sock_flag(sk, SOCK_URGINLINE) &&
		    tp->urg_data)
			target++;

		if (tcp_stream_is_readable(tp, target, sk))
			mask |= EPOLLIN | EPOLLRDNORM;

		if (!(shutdown & SEND_SHUTDOWN)) {
			if (__sk_stream_is_writeable(sk, 1)) {
				mask |= EPOLLOUT | EPOLLWRNORM;
			} else {  /* send SIGIO later */
				sk_set_bit(SOCKWQ_ASYNC_NOSPACE, sk);
				set_bit(SOCK_NOSPACE, &sk->sk_socket->flags);

				/* Race breaker. If space is freed after
				 * wspace test but before the flags are set,
				 * IO signal will be lost. Memory barrier
				 * pairs with the input side.
				 */
				smp_mb__after_atomic();
				if (__sk_stream_is_writeable(sk, 1))
					mask |= EPOLLOUT | EPOLLWRNORM;
			}
		} else
			mask |= EPOLLOUT | EPOLLWRNORM;

		if (tp->urg_data & TCP_URG_VALID)
			mask |= EPOLLPRI;
	} else if (state == TCP_SYN_SENT && inet_sk(sk)->defer_connect) {
		/* Active TCP fastopen socket with defer_connect
		 * Return EPOLLOUT so application can call write()
		 * in order for kernel to generate SYN+data
		 */
		mask |= EPOLLOUT | EPOLLWRNORM;
	}
	/* This barrier is coupled with smp_wmb() in tcp_reset() */
	smp_rmb();
	if (sk->sk_err || !skb_queue_empty_lockless(&sk->sk_error_queue))
		mask |= EPOLLERR;

	return mask;
}
EXPORT_SYMBOL(tcp_poll);

int tcp_ioctl(struct sock *sk, int cmd, unsigned long arg)
{
	struct tcp_sock *tp = tcp_sk(sk);
	int answ;
	bool slow;

	switch (cmd) {
	case SIOCINQ:
		if (sk->sk_state == TCP_LISTEN)
			return -EINVAL;

		slow = lock_sock_fast(sk);
		answ = tcp_inq(sk);
		unlock_sock_fast(sk, slow);
		break;
	case SIOCATMARK:
		answ = tp->urg_data && tp->urg_seq == READ_ONCE(tp->copied_seq);
		break;
	case SIOCOUTQ:
		if (sk->sk_state == TCP_LISTEN)
			return -EINVAL;

		if ((1 << sk->sk_state) & (TCPF_SYN_SENT | TCPF_SYN_RECV))
			answ = 0;
		else
			answ = READ_ONCE(tp->write_seq) - tp->snd_una;
		break;
	case SIOCOUTQNSD:
		if (sk->sk_state == TCP_LISTEN)
			return -EINVAL;

		if ((1 << sk->sk_state) & (TCPF_SYN_SENT | TCPF_SYN_RECV))
			answ = 0;
		else
			answ = READ_ONCE(tp->write_seq) - tp->snd_nxt;
		break;
	default:
		return -ENOIOCTLCMD;
	}

	return put_user(answ, (int __user *)arg);
}
EXPORT_SYMBOL(tcp_ioctl);

static inline void tcp_mark_push(struct tcp_sock *tp, struct sk_buff *skb)
{
	TCP_SKB_CB(skb)->tcp_flags |= TCPHDR_PSH;
	tp->pushed_seq = tp->write_seq;
}

static inline bool forced_push(const struct tcp_sock *tp)
{
	return after(tp->write_seq, tp->pushed_seq + (tp->max_window >> 1));
}

static void skb_entail(struct sock *sk, struct sk_buff *skb)
{
	struct tcp_sock *tp = tcp_sk(sk);
	struct tcp_skb_cb *tcb = TCP_SKB_CB(skb);

	skb->csum    = 0;
	tcb->seq     = tcb->end_seq = tp->write_seq;
	tcb->tcp_flags = TCPHDR_ACK;
	tcb->sacked  = 0;
	__skb_header_release(skb);
	tcp_add_write_queue_tail(sk, skb);
	sk->sk_wmem_queued += skb->truesize;
	sk_mem_charge(sk, skb->truesize);
	if (tp->nonagle & TCP_NAGLE_PUSH)
		tp->nonagle &= ~TCP_NAGLE_PUSH;

	tcp_slow_start_after_idle_check(sk);
}

static inline void tcp_mark_urg(struct tcp_sock *tp, int flags)
{
	if (flags & MSG_OOB)
		tp->snd_up = tp->write_seq;
}

/* If a not yet filled skb is pushed, do not send it if
 * we have data packets in Qdisc or NIC queues :
 * Because TX completion will happen shortly, it gives a chance
 * to coalesce future sendmsg() payload into this skb, without
 * need for a timer, and with no latency trade off.
 * As packets containing data payload have a bigger truesize
 * than pure acks (dataless) packets, the last checks prevent
 * autocorking if we only have an ACK in Qdisc/NIC queues,
 * or if TX completion was delayed after we processed ACK packet.
 */
static bool tcp_should_autocork(struct sock *sk, struct sk_buff *skb,
				int size_goal)
{
	return skb->len < size_goal &&
	       READ_ONCE(sock_net(sk)->ipv4.sysctl_tcp_autocorking) &&
	       !tcp_rtx_queue_empty(sk) &&
	       refcount_read(&sk->sk_wmem_alloc) > skb->truesize;
}

static void tcp_push(struct sock *sk, int flags, int mss_now,
		     int nonagle, int size_goal)
{
	struct tcp_sock *tp = tcp_sk(sk);
	struct sk_buff *skb;

	skb = tcp_write_queue_tail(sk);
	if (!skb)
		return;
	if (!(flags & MSG_MORE) || forced_push(tp))
		tcp_mark_push(tp, skb);

	tcp_mark_urg(tp, flags);

	if (tcp_should_autocork(sk, skb, size_goal)) {

		/* avoid atomic op if TSQ_THROTTLED bit is already set */
		if (!test_bit(TSQ_THROTTLED, &sk->sk_tsq_flags)) {
			NET_INC_STATS(sock_net(sk), LINUX_MIB_TCPAUTOCORKING);
			set_bit(TSQ_THROTTLED, &sk->sk_tsq_flags);
		}
		/* It is possible TX completion already happened
		 * before we set TSQ_THROTTLED.
		 */
		if (refcount_read(&sk->sk_wmem_alloc) > skb->truesize)
			return;
	}

	if (flags & MSG_MORE)
		nonagle = TCP_NAGLE_CORK;

	__tcp_push_pending_frames(sk, mss_now, nonagle);
}

static int tcp_splice_data_recv(read_descriptor_t *rd_desc, struct sk_buff *skb,
				unsigned int offset, size_t len)
{
	struct tcp_splice_state *tss = rd_desc->arg.data;
	int ret;

	ret = skb_splice_bits(skb, skb->sk, offset, tss->pipe,
			      min(rd_desc->count, len), tss->flags);
	if (ret > 0)
		rd_desc->count -= ret;
	return ret;
}

static int __tcp_splice_read(struct sock *sk, struct tcp_splice_state *tss)
{
	/* Store TCP splice context information in read_descriptor_t. */
	read_descriptor_t rd_desc = {
		.arg.data = tss,
		.count	  = tss->len,
	};

	return tcp_read_sock(sk, &rd_desc, tcp_splice_data_recv);
}

/**
 *  tcp_splice_read - splice data from TCP socket to a pipe
 * @sock:	socket to splice from
 * @ppos:	position (not valid)
 * @pipe:	pipe to splice to
 * @len:	number of bytes to splice
 * @flags:	splice modifier flags
 *
 * Description:
 *    Will read pages from given socket and fill them into a pipe.
 *
 **/
ssize_t tcp_splice_read(struct socket *sock, loff_t *ppos,
			struct pipe_inode_info *pipe, size_t len,
			unsigned int flags)
{
	struct sock *sk = sock->sk;
	struct tcp_splice_state tss = {
		.pipe = pipe,
		.len = len,
		.flags = flags,
	};
	long timeo;
	ssize_t spliced;
	int ret;

	sock_rps_record_flow(sk);
	/*
	 * We can't seek on a socket input
	 */
	if (unlikely(*ppos))
		return -ESPIPE;

	ret = spliced = 0;

	lock_sock(sk);

#ifdef CONFIG_MPTCP
	if (mptcp(tcp_sk(sk))) {
		struct mptcp_tcp_sock *mptcp;

		mptcp_for_each_sub(tcp_sk(sk)->mpcb, mptcp) {
			sock_rps_record_flow(mptcp_to_sock(mptcp));
		}
	}
#endif

	timeo = sock_rcvtimeo(sk, sock->file->f_flags & O_NONBLOCK);
	while (tss.len) {
		ret = __tcp_splice_read(sk, &tss);
		if (ret < 0)
			break;
		else if (!ret) {
			if (spliced)
				break;
			if (sock_flag(sk, SOCK_DONE))
				break;
			if (sk->sk_err) {
				ret = sock_error(sk);
				break;
			}
			if (sk->sk_shutdown & RCV_SHUTDOWN)
				break;
			if (sk->sk_state == TCP_CLOSE) {
				/*
				 * This occurs when user tries to read
				 * from never connected socket.
				 */
				ret = -ENOTCONN;
				break;
			}
			if (!timeo) {
				ret = -EAGAIN;
				break;
			}
			/* if __tcp_splice_read() got nothing while we have
			 * an skb in receive queue, we do not want to loop.
			 * This might happen with URG data.
			 */
			if (!skb_queue_empty(&sk->sk_receive_queue))
				break;
			sk_wait_data(sk, &timeo, NULL);
			if (signal_pending(current)) {
				ret = sock_intr_errno(timeo);
				break;
			}
			continue;
		}
		tss.len -= ret;
		spliced += ret;

		if (!timeo)
			break;
		release_sock(sk);
		lock_sock(sk);

		if (sk->sk_err || sk->sk_state == TCP_CLOSE ||
		    (sk->sk_shutdown & RCV_SHUTDOWN) ||
		    signal_pending(current))
			break;
	}

	release_sock(sk);

	if (spliced)
		return spliced;

	return ret;
}
EXPORT_SYMBOL(tcp_splice_read);

struct sk_buff *sk_stream_alloc_skb(struct sock *sk, int size, gfp_t gfp,
				    bool force_schedule)
{
	struct sk_buff *skb;

	/* The TCP header must be at least 32-bit aligned.  */
	size = ALIGN(size, 4);

	if (unlikely(tcp_under_memory_pressure(sk)))
		sk_mem_reclaim_partial(sk);

	skb = alloc_skb_fclone(size + sk->sk_prot->max_header, gfp);
	if (likely(skb)) {
		bool mem_scheduled;

		if (force_schedule) {
			mem_scheduled = true;
			sk_forced_mem_schedule(sk, skb->truesize);
		} else {
			mem_scheduled = sk_wmem_schedule(sk, skb->truesize);
		}
		if (likely(mem_scheduled)) {
			skb_reserve(skb, sk->sk_prot->max_header);
			/*
			 * Make sure that we have exactly size bytes
			 * available to the caller, no more, no less.
			 */
			skb->reserved_tailroom = skb->end - skb->tail - size;
			INIT_LIST_HEAD(&skb->tcp_tsorted_anchor);
			return skb;
		}
		__kfree_skb(skb);
	} else {
		sk->sk_prot->enter_memory_pressure(sk);
		sk_stream_moderate_sndbuf(sk);
	}
	return NULL;
}

#ifndef CONFIG_MPTCP
static
#endif
unsigned int tcp_xmit_size_goal(struct sock *sk, u32 mss_now,
				int large_allowed)
{
	struct tcp_sock *tp = tcp_sk(sk);
	u32 new_size_goal, size_goal;

	if (!large_allowed)
		return mss_now;

	/* Note : tcp_tso_autosize() will eventually split this later */
	new_size_goal = sk->sk_gso_max_size - 1 - MAX_TCP_HEADER;
	new_size_goal = tcp_bound_to_half_wnd(tp, new_size_goal);

	/* We try hard to avoid divides here */
	size_goal = tp->gso_segs * mss_now;
	if (unlikely(new_size_goal < size_goal ||
		     new_size_goal >= size_goal + mss_now)) {
		tp->gso_segs = min_t(u16, new_size_goal / mss_now,
				     sk->sk_gso_max_segs);
		size_goal = tp->gso_segs * mss_now;
	}

	return max(size_goal, mss_now);
}

static int tcp_send_mss(struct sock *sk, int *size_goal, int flags)
{
	int mss_now;

#ifdef CONFIG_MPTCP
	if (mptcp(tcp_sk(sk))) {
		mss_now = mptcp_current_mss(sk);
		*size_goal = mptcp_xmit_size_goal(sk, mss_now, !(flags & MSG_OOB));
	} else {
#endif
		mss_now = tcp_current_mss(sk);
		*size_goal = tcp_xmit_size_goal(sk, mss_now, !(flags & MSG_OOB));
#ifdef CONFIG_MPTCP
	}
#endif

	return mss_now;
}

/* In some cases, both sendpage() and sendmsg() could have added
 * an skb to the write queue, but failed adding payload on it.
 * We need to remove it to consume less memory, but more
 * importantly be able to generate EPOLLOUT for Edge Trigger epoll()
 * users.
 */
static void tcp_remove_empty_skb(struct sock *sk, struct sk_buff *skb)
{
	if (skb && TCP_SKB_CB(skb)->seq == TCP_SKB_CB(skb)->end_seq) {
		tcp_unlink_write_queue(skb, sk);
		if (tcp_write_queue_empty(sk))
			tcp_chrono_stop(sk, TCP_CHRONO_BUSY);
		sk_wmem_free_skb(sk, skb);
	}
}

ssize_t do_tcp_sendpages(struct sock *sk, struct page *page, int offset,
			 size_t size, int flags)
{
	struct tcp_sock *tp = tcp_sk(sk);
	int mss_now, size_goal;
	int err;
	ssize_t copied;
	long timeo = sock_sndtimeo(sk, flags & MSG_DONTWAIT);

	/* Wait for a connection to finish. One exception is TCP Fast Open
	 * (passive side) where data is allowed to be sent before a connection
	 * is fully established.
	 */
	if (((1 << sk->sk_state) & ~(TCPF_ESTABLISHED | TCPF_CLOSE_WAIT)) &&
#ifdef CONFIG_MPTCP
	    !tcp_passive_fastopen(mptcp(tp) && tp->mpcb->master_sk ?
				  tp->mpcb->master_sk : sk)) {
#else
	    !tcp_passive_fastopen(sk)) {
#endif
		err = sk_stream_wait_connect(sk, &timeo);
		if (err != 0)
			goto out_err;
	}

#ifdef CONFIG_MPTCP
	if (mptcp(tp)) {
		struct mptcp_tcp_sock *mptcp;

		/* We must check this with socket-lock hold because we iterate
		 * over the subflows.
		 */
		if (!mptcp_can_sendpage(sk)) {
			ssize_t ret;

			release_sock(sk);
			ret = sock_no_sendpage(sk->sk_socket, page, offset,
					       size, flags);
			lock_sock(sk);
			return ret;
		}

		mptcp_for_each_sub(tp->mpcb, mptcp) {
			sock_rps_record_flow(mptcp_to_sock(mptcp));
		}
	}
#endif
	sk_clear_bit(SOCKWQ_ASYNC_NOSPACE, sk);

	mss_now = tcp_send_mss(sk, &size_goal, flags);
	copied = 0;

	err = -EPIPE;
	if (sk->sk_err || (sk->sk_shutdown & SEND_SHUTDOWN))
		goto out_err;

	while (size > 0) {
		struct sk_buff *skb = tcp_write_queue_tail(sk);
		int copy, i;
		bool can_coalesce;

		if (!skb || (copy = size_goal - skb->len) <= 0 ||
		    !tcp_skb_can_collapse_to(skb)) {
new_segment:
			if (!sk_stream_memory_free(sk))
				goto wait_for_sndbuf;

			skb = sk_stream_alloc_skb(sk, 0, sk->sk_allocation,
					tcp_rtx_and_write_queues_empty(sk));
			if (!skb)
				goto wait_for_memory;

			skb_entail(sk, skb);
			copy = size_goal;
		}

		if (copy > size)
			copy = size;

		i = skb_shinfo(skb)->nr_frags;
		can_coalesce = skb_can_coalesce(skb, i, page, offset);
		if (!can_coalesce && i >= sysctl_max_skb_frags) {
			tcp_mark_push(tp, skb);
			goto new_segment;
		}
		if (!sk_wmem_schedule(sk, copy))
			goto wait_for_memory;

		if (can_coalesce) {
			skb_frag_size_add(&skb_shinfo(skb)->frags[i - 1], copy);
		} else {
			get_page(page);
			skb_fill_page_desc(skb, i, page, offset, copy);
		}

		if (!(flags & MSG_NO_SHARED_FRAGS))
			skb_shinfo(skb)->tx_flags |= SKBTX_SHARED_FRAG;

		skb->len += copy;
		skb->data_len += copy;
		skb->truesize += copy;
		sk->sk_wmem_queued += copy;
		sk_mem_charge(sk, copy);
		skb->ip_summed = CHECKSUM_PARTIAL;
		WRITE_ONCE(tp->write_seq, tp->write_seq + copy);
		TCP_SKB_CB(skb)->end_seq += copy;
		tcp_skb_pcount_set(skb, 0);

		if (!copied)
			TCP_SKB_CB(skb)->tcp_flags &= ~TCPHDR_PSH;

		copied += copy;
		offset += copy;
		size -= copy;
		if (!size)
			goto out;

		if (skb->len < size_goal || (flags & MSG_OOB))
			continue;

		if (forced_push(tp)) {
			tcp_mark_push(tp, skb);
			__tcp_push_pending_frames(sk, mss_now, TCP_NAGLE_PUSH);
		} else if (skb == tcp_send_head(sk))
			tcp_push_one(sk, mss_now);
		continue;

wait_for_sndbuf:
		set_bit(SOCK_NOSPACE, &sk->sk_socket->flags);
wait_for_memory:
		tcp_push(sk, flags & ~MSG_MORE, mss_now,
			 TCP_NAGLE_PUSH, size_goal);

		err = sk_stream_wait_memory(sk, &timeo);
		if (err != 0)
			goto do_error;

		mss_now = tcp_send_mss(sk, &size_goal, flags);
	}

out:
	if (copied) {
		tcp_tx_timestamp(sk, sk->sk_tsflags);
		if (!(flags & MSG_SENDPAGE_NOTLAST))
			tcp_push(sk, flags, mss_now, tp->nonagle, size_goal);
	}
	return copied;

do_error:
	tcp_remove_empty_skb(sk, tcp_write_queue_tail(sk));
	if (copied)
		goto out;
out_err:
	/* make sure we wake any epoll edge trigger waiter */
	if (unlikely(tcp_rtx_and_write_queues_empty(sk) && err == -EAGAIN)) {
		sk->sk_write_space(sk);
		tcp_chrono_stop(sk, TCP_CHRONO_SNDBUF_LIMITED);
	}
	return sk_stream_error(sk, flags, err);
}
EXPORT_SYMBOL_GPL(do_tcp_sendpages);

int tcp_sendpage_locked(struct sock *sk, struct page *page, int offset,
			size_t size, int flags)
{
	/* If MPTCP is enabled, we check it later after establishment */
#ifdef CONFIG_MPTCP
	if (!mptcp(tcp_sk(sk)) && !(sk->sk_route_caps & NETIF_F_SG))
#else
	if (!(sk->sk_route_caps & NETIF_F_SG))
#endif
		return sock_no_sendpage_locked(sk, page, offset, size, flags);

	tcp_rate_check_app_limited(sk);  /* is sending application-limited? */

	return do_tcp_sendpages(sk, page, offset, size, flags);
}
EXPORT_SYMBOL_GPL(tcp_sendpage_locked);

int tcp_sendpage(struct sock *sk, struct page *page, int offset,
		 size_t size, int flags)
{
	int ret;

	lock_sock(sk);
	ret = tcp_sendpage_locked(sk, page, offset, size, flags);
	release_sock(sk);

	return ret;
}
EXPORT_SYMBOL(tcp_sendpage);

/* Do not bother using a page frag for very small frames.
 * But use this heuristic only for the first skb in write queue.
 *
 * Having no payload in skb->head allows better SACK shifting
 * in tcp_shift_skb_data(), reducing sack/rack overhead, because
 * write queue has less skbs.
 * Each skb can hold up to MAX_SKB_FRAGS * 32Kbytes, or ~0.5 MB.
 * This also speeds up tso_fragment(), since it wont fallback
 * to tcp_fragment().
 */
#ifndef CONFIG_MPTCP
static
#endif
int linear_payload_sz(bool first_skb)
{
	if (first_skb)
		return SKB_WITH_OVERHEAD(2048 - MAX_TCP_HEADER);
	return 0;
}

#ifdef CONFIG_MPTCP
static int select_size(const struct sock *sk, bool first_skb, bool zc)
#else
int select_size(bool first_skb, bool zc)
#endif
{
	if (zc)
		return 0;
	return linear_payload_sz(first_skb);
}

void tcp_free_fastopen_req(struct tcp_sock *tp)
{
	if (tp->fastopen_req) {
		kfree(tp->fastopen_req);
		tp->fastopen_req = NULL;
	}
}

static int tcp_sendmsg_fastopen(struct sock *sk, struct msghdr *msg,
				int *copied, size_t size)
{
	struct tcp_sock *tp = tcp_sk(sk);
	struct inet_sock *inet = inet_sk(sk);
	struct sockaddr *uaddr = msg->msg_name;
	int err, flags;

	if (!(READ_ONCE(sock_net(sk)->ipv4.sysctl_tcp_fastopen) &
	      TFO_CLIENT_ENABLE) ||
	    (uaddr && msg->msg_namelen >= sizeof(uaddr->sa_family) &&
	     uaddr->sa_family == AF_UNSPEC))
		return -EOPNOTSUPP;
	if (tp->fastopen_req)
		return -EALREADY; /* Another Fast Open is in progress */

	tp->fastopen_req = kzalloc(sizeof(struct tcp_fastopen_request),
				   sk->sk_allocation);
	if (unlikely(!tp->fastopen_req))
		return -ENOBUFS;
	tp->fastopen_req->data = msg;
	tp->fastopen_req->size = size;

	if (inet->defer_connect) {
		err = tcp_connect(sk);
		/* Same failure procedure as in tcp_v4/6_connect */
		if (err) {
			tcp_set_state(sk, TCP_CLOSE);
			inet->inet_dport = 0;
			sk->sk_route_caps = 0;
		}
	}
	flags = (msg->msg_flags & MSG_DONTWAIT) ? O_NONBLOCK : 0;
	err = __inet_stream_connect(sk->sk_socket, uaddr,
				    msg->msg_namelen, flags, 1);
	/* fastopen_req could already be freed in __inet_stream_connect
	 * if the connection times out or gets rst
	 */
	if (tp->fastopen_req) {
		*copied = tp->fastopen_req->copied;
		tcp_free_fastopen_req(tp);
		inet->defer_connect = 0;
	}
	return err;
}

int tcp_sendmsg_locked(struct sock *sk, struct msghdr *msg, size_t size)
{
	struct tcp_sock *tp = tcp_sk(sk);
	struct ubuf_info *uarg = NULL;
	struct sk_buff *skb;
	struct sockcm_cookie sockc;
	int flags, err, copied = 0;
	int mss_now = 0, size_goal, copied_syn = 0;
	bool process_backlog = false;
	bool zc = false;
	long timeo;

	flags = msg->msg_flags;

	if (flags & MSG_ZEROCOPY && size && sock_flag(sk, SOCK_ZEROCOPY)) {
		if ((1 << sk->sk_state) & ~(TCPF_ESTABLISHED | TCPF_CLOSE_WAIT)) {
			err = -EINVAL;
			goto out_err;
		}

		skb = tcp_write_queue_tail(sk);
		uarg = sock_zerocopy_realloc(sk, size, skb_zcopy(skb));
		if (!uarg) {
			err = -ENOBUFS;
			goto out_err;
		}

		zc = sk->sk_route_caps & NETIF_F_SG;
		if (!zc)
			uarg->zerocopy = 0;
	}

	if (unlikely(flags & MSG_FASTOPEN || inet_sk(sk)->defer_connect) &&
	    !tp->repair) {
		err = tcp_sendmsg_fastopen(sk, msg, &copied_syn, size);
		if (err == -EINPROGRESS && copied_syn > 0)
			goto out;
		else if (err)
			goto out_err;
	}

	timeo = sock_sndtimeo(sk, flags & MSG_DONTWAIT);

	tcp_rate_check_app_limited(sk);  /* is sending application-limited? */

	/* Wait for a connection to finish. One exception is TCP Fast Open
	 * (passive side) where data is allowed to be sent before a connection
	 * is fully established.
	 */
	if (((1 << sk->sk_state) & ~(TCPF_ESTABLISHED | TCPF_CLOSE_WAIT)) &&
#ifdef CONFIG_MPTCP
	    !tcp_passive_fastopen(mptcp(tp) && tp->mpcb->master_sk ?
				  tp->mpcb->master_sk : sk)) {
#else
	    !tcp_passive_fastopen(sk)) {
#endif
		err = sk_stream_wait_connect(sk, &timeo);
		if (err != 0)
			goto do_error;
	}

#ifdef CONFIG_MPTCP
	if (mptcp(tp)) {
		struct mptcp_tcp_sock *mptcp;

		mptcp_for_each_sub(tp->mpcb, mptcp) {
			sock_rps_record_flow(mptcp_to_sock(mptcp));
		}
	}
#endif

	if (unlikely(tp->repair)) {
		if (tp->repair_queue == TCP_RECV_QUEUE) {
			copied = tcp_send_rcvq(sk, msg, size);
			goto out_nopush;
		}

		err = -EINVAL;
		if (tp->repair_queue == TCP_NO_QUEUE)
			goto out_err;

		/* 'common' sending to sendq */
	}

	sockcm_init(&sockc, sk);
	if (msg->msg_controllen) {
		err = sock_cmsg_send(sk, msg, &sockc);
		if (unlikely(err)) {
			err = -EINVAL;
			goto out_err;
		}
	}

	/* This should be in poll */
	sk_clear_bit(SOCKWQ_ASYNC_NOSPACE, sk);

	/* Ok commence sending. */
	copied = 0;

restart:
	mss_now = tcp_send_mss(sk, &size_goal, flags);

	err = -EPIPE;
	if (sk->sk_err || (sk->sk_shutdown & SEND_SHUTDOWN))
		goto do_error;

	while (msg_data_left(msg)) {
		int copy = 0;

		skb = tcp_write_queue_tail(sk);
		if (skb)
			copy = size_goal - skb->len;

		if (copy <= 0 || !tcp_skb_can_collapse_to(skb)) {
			bool first_skb;
			int linear;

new_segment:
			if (!sk_stream_memory_free(sk))
				goto wait_for_sndbuf;

			if (process_backlog && sk_flush_backlog(sk)) {
				process_backlog = false;
				goto restart;
			}
			first_skb = tcp_rtx_and_write_queues_empty(sk);
#ifdef CONFIG_MPTCP
			linear = tp->ops->select_size(sk, first_skb, zc);
#else
			linear = select_size(first_skb, zc);
#endif
			skb = sk_stream_alloc_skb(sk, linear, sk->sk_allocation,
						  first_skb);
			if (!skb)
				goto wait_for_memory;

			process_backlog = true;
			skb->ip_summed = CHECKSUM_PARTIAL;

			skb_entail(sk, skb);
			copy = size_goal;

			/* All packets are restored as if they have
			 * already been sent. skb_mstamp isn't set to
			 * avoid wrong rtt estimation.
			 */
			if (tp->repair)
				TCP_SKB_CB(skb)->sacked |= TCPCB_REPAIRED;
		}

		/* Try to append data to the end of skb. */
		if (copy > msg_data_left(msg))
			copy = msg_data_left(msg);

		/* Where to copy to? */
		if (skb_availroom(skb) > 0 && !zc) {
			/* We have some space in skb head. Superb! */
			copy = min_t(int, copy, skb_availroom(skb));
			err = skb_add_data_nocache(sk, skb, &msg->msg_iter, copy);
			if (err)
				goto do_fault;
		} else if (!zc) {
			bool merge = true;
			int i = skb_shinfo(skb)->nr_frags;
			struct page_frag *pfrag = sk_page_frag(sk);

			if (!sk_page_frag_refill(sk, pfrag))
				goto wait_for_memory;

			if (!skb_can_coalesce(skb, i, pfrag->page,
					      pfrag->offset)) {
				if (i >= sysctl_max_skb_frags) {
					tcp_mark_push(tp, skb);
					goto new_segment;
				}
				merge = false;
			}

			copy = min_t(int, copy, pfrag->size - pfrag->offset);

			if (!sk_wmem_schedule(sk, copy))
				goto wait_for_memory;

			err = skb_copy_to_page_nocache(sk, &msg->msg_iter, skb,
						       pfrag->page,
						       pfrag->offset,
						       copy);
			if (err)
				goto do_error;

			/* Update the skb. */
			if (merge) {
				skb_frag_size_add(&skb_shinfo(skb)->frags[i - 1], copy);
			} else {
				skb_fill_page_desc(skb, i, pfrag->page,
						   pfrag->offset, copy);
				page_ref_inc(pfrag->page);
			}
			pfrag->offset += copy;
		} else {
			err = skb_zerocopy_iter_stream(sk, skb, msg, copy, uarg);
			if (err == -EMSGSIZE || err == -EEXIST) {
				tcp_mark_push(tp, skb);
				goto new_segment;
			}
			if (err < 0)
				goto do_error;
			copy = err;
		}

		if (!copied)
			TCP_SKB_CB(skb)->tcp_flags &= ~TCPHDR_PSH;

		WRITE_ONCE(tp->write_seq, tp->write_seq + copy);
		TCP_SKB_CB(skb)->end_seq += copy;
		tcp_skb_pcount_set(skb, 0);

		copied += copy;
		if (!msg_data_left(msg)) {
			if (unlikely(flags & MSG_EOR))
				TCP_SKB_CB(skb)->eor = 1;
			goto out;
		}

		if (skb->len < size_goal || (flags & MSG_OOB) || unlikely(tp->repair))
			continue;

		if (forced_push(tp)) {
			tcp_mark_push(tp, skb);
			__tcp_push_pending_frames(sk, mss_now, TCP_NAGLE_PUSH);
		} else if (skb == tcp_send_head(sk))
			tcp_push_one(sk, mss_now);
		continue;

wait_for_sndbuf:
		set_bit(SOCK_NOSPACE, &sk->sk_socket->flags);
wait_for_memory:
		if (copied)
			tcp_push(sk, flags & ~MSG_MORE, mss_now,
				 TCP_NAGLE_PUSH, size_goal);

		err = sk_stream_wait_memory(sk, &timeo);
		if (err != 0)
			goto do_error;

		mss_now = tcp_send_mss(sk, &size_goal, flags);
	}

out:
	if (copied) {
		tcp_tx_timestamp(sk, sockc.tsflags);
		tcp_push(sk, flags, mss_now, tp->nonagle, size_goal);
	}
out_nopush:
	sock_zerocopy_put(uarg);
	return copied + copied_syn;

do_error:
	skb = tcp_write_queue_tail(sk);
do_fault:
	tcp_remove_empty_skb(sk, skb);

	if (copied + copied_syn)
		goto out;
out_err:
	sock_zerocopy_put_abort(uarg);
	err = sk_stream_error(sk, flags, err);
	/* make sure we wake any epoll edge trigger waiter */
	if (unlikely(tcp_rtx_and_write_queues_empty(sk) && err == -EAGAIN)) {
		sk->sk_write_space(sk);
		tcp_chrono_stop(sk, TCP_CHRONO_SNDBUF_LIMITED);
	}
	return err;
}
EXPORT_SYMBOL_GPL(tcp_sendmsg_locked);

int tcp_sendmsg(struct sock *sk, struct msghdr *msg, size_t size)
{
	int ret;

	lock_sock(sk);
	ret = tcp_sendmsg_locked(sk, msg, size);
	release_sock(sk);

	return ret;
}
EXPORT_SYMBOL(tcp_sendmsg);

/*
 *	Handle reading urgent data. BSD has very simple semantics for
 *	this, no blocking and very strange errors 8)
 */

static int tcp_recv_urg(struct sock *sk, struct msghdr *msg, int len, int flags)
{
	struct tcp_sock *tp = tcp_sk(sk);

	/* No URG data to read. */
	if (sock_flag(sk, SOCK_URGINLINE) || !tp->urg_data ||
	    tp->urg_data == TCP_URG_READ)
		return -EINVAL;	/* Yes this is right ! */

	if (sk->sk_state == TCP_CLOSE && !sock_flag(sk, SOCK_DONE))
		return -ENOTCONN;

	if (tp->urg_data & TCP_URG_VALID) {
		int err = 0;
		char c = tp->urg_data;

		if (!(flags & MSG_PEEK))
			tp->urg_data = TCP_URG_READ;

		/* Read urgent data. */
		msg->msg_flags |= MSG_OOB;

		if (len > 0) {
			if (!(flags & MSG_TRUNC))
				err = memcpy_to_msg(msg, &c, 1);
			len = 1;
		} else
			msg->msg_flags |= MSG_TRUNC;

		return err ? -EFAULT : len;
	}

	if (sk->sk_state == TCP_CLOSE || (sk->sk_shutdown & RCV_SHUTDOWN))
		return 0;

	/* Fixed the recv(..., MSG_OOB) behaviour.  BSD docs and
	 * the available implementations agree in this case:
	 * this call should never block, independent of the
	 * blocking state of the socket.
	 * Mike <pall@rz.uni-karlsruhe.de>
	 */
	return -EAGAIN;
}

static int tcp_peek_sndq(struct sock *sk, struct msghdr *msg, int len)
{
	struct sk_buff *skb;
	int copied = 0, err = 0;

	/* XXX -- need to support SO_PEEK_OFF */

	skb_rbtree_walk(skb, &sk->tcp_rtx_queue) {
		err = skb_copy_datagram_msg(skb, 0, msg, skb->len);
		if (err)
			return err;
		copied += skb->len;
	}

	skb_queue_walk(&sk->sk_write_queue, skb) {
		err = skb_copy_datagram_msg(skb, 0, msg, skb->len);
		if (err)
			break;

		copied += skb->len;
	}

	return err ?: copied;
}

/* Clean up the receive buffer for full frames taken by the user,
 * then send an ACK if necessary.  COPIED is the number of bytes
 * tcp_recvmsg has given to the user so far, it speeds up the
 * calculation of whether or not we must ACK for the sake of
 * a window update.
 */
#ifndef CONFIG_MPTCP
static
#endif
void tcp_cleanup_rbuf(struct sock *sk, int copied)
{
	struct tcp_sock *tp = tcp_sk(sk);
	bool time_to_ack = false;

	struct sk_buff *skb = skb_peek(&sk->sk_receive_queue);

	WARN(skb && !before(tp->copied_seq, TCP_SKB_CB(skb)->end_seq),
	     "cleanup rbuf bug: copied %X seq %X rcvnxt %X\n",
	     tp->copied_seq, TCP_SKB_CB(skb)->end_seq, tp->rcv_nxt);

	if (inet_csk_ack_scheduled(sk)) {
		const struct inet_connection_sock *icsk = inet_csk(sk);
		   /* Delayed ACKs frequently hit locked sockets during bulk
		    * receive. */
		if (icsk->icsk_ack.blocked ||
		/* Once-per-sysctl_tcp_delack_seg segments
		 * ACK was not sent by tcp_input.c
		 */
		    tp->rcv_nxt - tp->rcv_wup > (icsk->icsk_ack.rcv_mss) *
						sysctl_tcp_delack_seg ||
		    /*
		     * If this read emptied read buffer, we send ACK, if
		     * connection is not bidirectional, user drained
		     * receive buffer and there was a small segment
		     * in queue.
		     */
		    (copied > 0 &&
		     ((icsk->icsk_ack.pending & ICSK_ACK_PUSHED2) ||
		      ((icsk->icsk_ack.pending & ICSK_ACK_PUSHED) &&
		       !icsk->icsk_ack.pingpong)) &&
		      !atomic_read(&sk->sk_rmem_alloc)))
			time_to_ack = true;
	}

	/* We send an ACK if we can now advertise a non-zero window
	 * which has been raised "significantly".
	 *
	 * Even if window raised up to infinity, do not send window open ACK
	 * in states, where we will not receive more. It is useless.
	 */
	if (copied > 0 && !time_to_ack && !(sk->sk_shutdown & RCV_SHUTDOWN)) {
		__u32 rcv_window_now = tcp_receive_window(tp);

		/* Optimize, __tcp_select_window() is not cheap. */
		if (2*rcv_window_now <= tp->window_clamp) {
#ifdef CONFIG_MPTCP
			__u32 new_window = tp->ops->__select_window(sk);
#else
			__u32 new_window = __tcp_select_window(sk);
#endif

			/* Send ACK now, if this read freed lots of space
			 * in our buffer. Certainly, new_window is new window.
			 * We can advertise it now, if it is not less than current one.
			 * "Lots" means "at least twice" here.
			 */
			if (new_window && new_window >= 2 * rcv_window_now)
				time_to_ack = true;
		}
	}
	if (time_to_ack)
		tcp_send_ack(sk);
}

static struct sk_buff *tcp_recv_skb(struct sock *sk, u32 seq, u32 *off)
{
	struct sk_buff *skb;
	u32 offset;

	while ((skb = skb_peek(&sk->sk_receive_queue)) != NULL) {
		offset = seq - TCP_SKB_CB(skb)->seq;
		if (unlikely(TCP_SKB_CB(skb)->tcp_flags & TCPHDR_SYN)) {
			pr_err_once("%s: found a SYN, please report !\n", __func__);
			offset--;
		}
		if (offset < skb->len || (TCP_SKB_CB(skb)->tcp_flags & TCPHDR_FIN)) {
			*off = offset;
			return skb;
		}
		/* This looks weird, but this can happen if TCP collapsing
		 * splitted a fat GRO packet, while we released socket lock
		 * in skb_splice_bits()
		 */
		sk_eat_skb(sk, skb);
	}
	return NULL;
}

/*
 * This routine provides an alternative to tcp_recvmsg() for routines
 * that would like to handle copying from skbuffs directly in 'sendfile'
 * fashion.
 * Note:
 *	- It is assumed that the socket was locked by the caller.
 *	- The routine does not block.
 *	- At present, there is no support for reading OOB data
 *	  or for 'peeking' the socket using this routine
 *	  (although both would be easy to implement).
 */
int tcp_read_sock(struct sock *sk, read_descriptor_t *desc,
		  sk_read_actor_t recv_actor)
{
	struct sk_buff *skb;
	struct tcp_sock *tp = tcp_sk(sk);
	u32 seq = tp->copied_seq;
	u32 offset;
	int copied = 0;

	if (sk->sk_state == TCP_LISTEN)
		return -ENOTCONN;
	while ((skb = tcp_recv_skb(sk, seq, &offset)) != NULL) {
		if (offset < skb->len) {
			int used;
			size_t len;

			len = skb->len - offset;
			/* Stop reading if we hit a patch of urgent data */
			if (tp->urg_data) {
				u32 urg_offset = tp->urg_seq - seq;
				if (urg_offset < len)
					len = urg_offset;
				if (!len)
					break;
			}
			used = recv_actor(desc, skb, offset, len);
			if (used <= 0) {
				if (!copied)
					copied = used;
				break;
			}
			if (WARN_ON_ONCE(used > len))
				used = len;
			seq += used;
			copied += used;
			offset += used;

			/* If recv_actor drops the lock (e.g. TCP splice
			 * receive) the skb pointer might be invalid when
			 * getting here: tcp_collapse might have deleted it
			 * while aggregating skbs from the socket queue.
			 */
			skb = tcp_recv_skb(sk, seq - 1, &offset);
			if (!skb)
				break;
			/* TCP coalescing might have appended data to the skb.
			 * Try to splice more frags
			 */
			if (offset + 1 != skb->len)
				continue;
		}
		if (TCP_SKB_CB(skb)->tcp_flags & TCPHDR_FIN) {
			sk_eat_skb(sk, skb);
			++seq;
			break;
		}
		sk_eat_skb(sk, skb);
		if (!desc->count)
			break;
		WRITE_ONCE(tp->copied_seq, seq);
	}
	WRITE_ONCE(tp->copied_seq, seq);

	tcp_rcv_space_adjust(sk);

	/* Clean up data we have read: This will do ACK frames. */
	if (copied > 0) {
		tcp_recv_skb(sk, seq, &offset);
#ifdef CONFIG_MPTCP
		tp->ops->cleanup_rbuf(sk, copied);
#else
		tcp_cleanup_rbuf(sk, copied);
#endif
	}
	return copied;
}
EXPORT_SYMBOL(tcp_read_sock);

int tcp_peek_len(struct socket *sock)
{
	return tcp_inq(sock->sk);
}
EXPORT_SYMBOL(tcp_peek_len);

/* Make sure sk_rcvbuf is big enough to satisfy SO_RCVLOWAT hint */
int tcp_set_rcvlowat(struct sock *sk, int val)
{
	int cap;

	if (sk->sk_userlocks & SOCK_RCVBUF_LOCK)
		cap = sk->sk_rcvbuf >> 1;
	else
		cap = sock_net(sk)->ipv4.sysctl_tcp_rmem[2] >> 1;
	val = min(val, cap);
	sk->sk_rcvlowat = val ? : 1;

	/* Check if we need to signal EPOLLIN right now */
	tcp_data_ready(sk);

	if (sk->sk_userlocks & SOCK_RCVBUF_LOCK)
		return 0;

	val <<= 1;
	if (val > sk->sk_rcvbuf) {
		sk->sk_rcvbuf = val;
		tcp_sk(sk)->window_clamp = tcp_win_from_space(sk, val);
	}
	return 0;
}
EXPORT_SYMBOL(tcp_set_rcvlowat);

#ifdef CONFIG_MMU
static const struct vm_operations_struct tcp_vm_ops = {
};

int tcp_mmap(struct file *file, struct socket *sock,
	     struct vm_area_struct *vma)
{
	if (vma->vm_flags & (VM_WRITE | VM_EXEC))
		return -EPERM;
	vma->vm_flags &= ~(VM_MAYWRITE | VM_MAYEXEC);

	/* Instruct vm_insert_page() to not down_read(mmap_sem) */
	vma->vm_flags |= VM_MIXEDMAP;

	vma->vm_ops = &tcp_vm_ops;
	return 0;
}
EXPORT_SYMBOL(tcp_mmap);

static int tcp_zerocopy_receive(struct sock *sk,
				struct tcp_zerocopy_receive *zc)
{
	unsigned long address = (unsigned long)zc->address;
	const skb_frag_t *frags = NULL;
	u32 length = 0, seq, offset;
	struct vm_area_struct *vma;
	struct sk_buff *skb = NULL;
	struct tcp_sock *tp;
	int ret;

	if (address & (PAGE_SIZE - 1) || address != zc->address)
		return -EINVAL;

	if (sk->sk_state == TCP_LISTEN)
		return -ENOTCONN;

	sock_rps_record_flow(sk);

	down_read(&current->mm->mmap_sem);

	vma = find_vma(current->mm, address);
	if (!vma || vma->vm_start > address || vma->vm_ops != &tcp_vm_ops) {
		up_read(&current->mm->mmap_sem);
		return -EINVAL;
	}
	zc->length = min_t(unsigned long, zc->length, vma->vm_end - address);

	tp = tcp_sk(sk);
	seq = tp->copied_seq;
	zc->length = min_t(u32, zc->length, tcp_inq(sk));
	zc->length &= ~(PAGE_SIZE - 1);

	zap_page_range(vma, address, zc->length);

	zc->recv_skip_hint = 0;
	ret = 0;
	while (length + PAGE_SIZE <= zc->length) {
		if (zc->recv_skip_hint < PAGE_SIZE) {
			if (skb) {
				skb = skb->next;
				offset = seq - TCP_SKB_CB(skb)->seq;
			} else {
				skb = tcp_recv_skb(sk, seq, &offset);
			}

			zc->recv_skip_hint = skb->len - offset;
			offset -= skb_headlen(skb);
			if ((int)offset < 0 || skb_has_frag_list(skb))
				break;
			frags = skb_shinfo(skb)->frags;
			while (offset) {
				if (frags->size > offset)
					goto out;
				offset -= frags->size;
				frags++;
			}
		}
		if (frags->size != PAGE_SIZE || frags->page_offset)
			break;
		ret = vm_insert_page(vma, address + length,
				     skb_frag_page(frags));
		if (ret)
			break;
		length += PAGE_SIZE;
		seq += PAGE_SIZE;
		zc->recv_skip_hint -= PAGE_SIZE;
		frags++;
	}
out:
	up_read(&current->mm->mmap_sem);
	if (length) {
		WRITE_ONCE(tp->copied_seq, seq);
		tcp_rcv_space_adjust(sk);

		/* Clean up data we have read: This will do ACK frames. */
		tcp_recv_skb(sk, seq, &offset);
		tcp_cleanup_rbuf(sk, length);
		ret = 0;
		if (length == zc->length)
			zc->recv_skip_hint = 0;
	} else {
		if (!zc->recv_skip_hint && sock_flag(sk, SOCK_DONE))
			ret = -EIO;
	}
	zc->length = length;
	return ret;
}
#endif

static void tcp_update_recv_tstamps(struct sk_buff *skb,
				    struct scm_timestamping *tss)
{
	if (skb->tstamp)
		tss->ts[0] = ktime_to_timespec(skb->tstamp);
	else
		tss->ts[0] = (struct timespec) {0};

	if (skb_hwtstamps(skb)->hwtstamp)
		tss->ts[2] = ktime_to_timespec(skb_hwtstamps(skb)->hwtstamp);
	else
		tss->ts[2] = (struct timespec) {0};
}

/* Similar to __sock_recv_timestamp, but does not require an skb */
static void tcp_recv_timestamp(struct msghdr *msg, const struct sock *sk,
			       struct scm_timestamping *tss)
{
	struct timeval tv;
	bool has_timestamping = false;

	if (tss->ts[0].tv_sec || tss->ts[0].tv_nsec) {
		if (sock_flag(sk, SOCK_RCVTSTAMP)) {
			if (sock_flag(sk, SOCK_RCVTSTAMPNS)) {
				put_cmsg(msg, SOL_SOCKET, SCM_TIMESTAMPNS,
					 sizeof(tss->ts[0]), &tss->ts[0]);
			} else {
				tv.tv_sec = tss->ts[0].tv_sec;
				tv.tv_usec = tss->ts[0].tv_nsec / 1000;

				put_cmsg(msg, SOL_SOCKET, SCM_TIMESTAMP,
					 sizeof(tv), &tv);
			}
		}

		if (sk->sk_tsflags & SOF_TIMESTAMPING_SOFTWARE)
			has_timestamping = true;
		else
			tss->ts[0] = (struct timespec) {0};
	}

	if (tss->ts[2].tv_sec || tss->ts[2].tv_nsec) {
		if (sk->sk_tsflags & SOF_TIMESTAMPING_RAW_HARDWARE)
			has_timestamping = true;
		else
			tss->ts[2] = (struct timespec) {0};
	}

	if (has_timestamping) {
		tss->ts[1] = (struct timespec) {0};
		put_cmsg(msg, SOL_SOCKET, SCM_TIMESTAMPING,
			 sizeof(*tss), tss);
	}
}

static int tcp_inq_hint(struct sock *sk)
{
	const struct tcp_sock *tp = tcp_sk(sk);
	u32 copied_seq = READ_ONCE(tp->copied_seq);
	u32 rcv_nxt = READ_ONCE(tp->rcv_nxt);
	int inq;

	inq = rcv_nxt - copied_seq;
	if (unlikely(inq < 0 || copied_seq != READ_ONCE(tp->copied_seq))) {
		lock_sock(sk);
		inq = tp->rcv_nxt - tp->copied_seq;
		release_sock(sk);
	}
	/* After receiving a FIN, tell the user-space to continue reading
	 * by returning a non-zero inq.
	 */
	if (inq == 0 && sock_flag(sk, SOCK_DONE))
		inq = 1;
	return inq;
}

/*
 *	This routine copies from a sock struct into the user buffer.
 *
 *	Technical note: in 2.3 we work on _locked_ socket, so that
 *	tricks with *seq access order and skb->users are not required.
 *	Probably, code can be easily improved even more.
 */

int tcp_recvmsg(struct sock *sk, struct msghdr *msg, size_t len, int nonblock,
		int flags, int *addr_len)
{
	struct tcp_sock *tp = tcp_sk(sk);
	int copied = 0;
	u32 peek_seq;
	u32 *seq;
	unsigned long used;
	int err, inq;
	int target;		/* Read at least this many bytes */
	long timeo;
	struct sk_buff *skb, *last;
	u32 urg_hole = 0;
	struct scm_timestamping tss;
	bool has_tss = false;
	bool has_cmsg;

	if (unlikely(flags & MSG_ERRQUEUE))
		return inet_recv_error(sk, msg, len, addr_len);

	if (sk_can_busy_loop(sk) && skb_queue_empty_lockless(&sk->sk_receive_queue) &&
	    (sk->sk_state == TCP_ESTABLISHED))
		sk_busy_loop(sk, nonblock);

	lock_sock(sk);

#ifdef CONFIG_MPTCP
	if (mptcp(tp)) {
		struct mptcp_tcp_sock *mptcp;

		mptcp_for_each_sub(tp->mpcb, mptcp) {
			sock_rps_record_flow(mptcp_to_sock(mptcp));
		}
	}
#endif

	err = -ENOTCONN;
	if (sk->sk_state == TCP_LISTEN)
		goto out;

	has_cmsg = tp->recvmsg_inq;
	timeo = sock_rcvtimeo(sk, nonblock);

	/* Urgent data needs to be handled specially. */
	if (flags & MSG_OOB)
		goto recv_urg;

	if (unlikely(tp->repair)) {
		err = -EPERM;
		if (!(flags & MSG_PEEK))
			goto out;

		if (tp->repair_queue == TCP_SEND_QUEUE)
			goto recv_sndq;

		err = -EINVAL;
		if (tp->repair_queue == TCP_NO_QUEUE)
			goto out;

		/* 'common' recv queue MSG_PEEK-ing */
	}

	seq = &tp->copied_seq;
	if (flags & MSG_PEEK) {
		peek_seq = tp->copied_seq;
		seq = &peek_seq;
	}

	target = sock_rcvlowat(sk, flags & MSG_WAITALL, len);

	do {
		u32 offset;

		/* Are we at urgent data? Stop if we have read anything or have SIGURG pending. */
		if (tp->urg_data && tp->urg_seq == *seq) {
			if (copied)
				break;
			if (signal_pending(current)) {
				copied = timeo ? sock_intr_errno(timeo) : -EAGAIN;
				break;
			}
		}

		/* Next get a buffer. */

		last = skb_peek_tail(&sk->sk_receive_queue);
		skb_queue_walk(&sk->sk_receive_queue, skb) {
			last = skb;
			/* Now that we have two receive queues this
			 * shouldn't happen.
			 */
			if (WARN(before(*seq, TCP_SKB_CB(skb)->seq),
				 "TCP recvmsg seq # bug: copied %X, seq %X, rcvnxt %X, fl %X\n",
				 *seq, TCP_SKB_CB(skb)->seq, tp->rcv_nxt,
				 flags))
				break;

			offset = *seq - TCP_SKB_CB(skb)->seq;
			if (unlikely(TCP_SKB_CB(skb)->tcp_flags & TCPHDR_SYN)) {
				pr_err_once("%s: found a SYN, please report !\n", __func__);
				offset--;
			}
			if (offset < skb->len)
				goto found_ok_skb;
			if (TCP_SKB_CB(skb)->tcp_flags & TCPHDR_FIN)
				goto found_fin_ok;
			WARN(!(flags & MSG_PEEK),
			     "TCP recvmsg seq # bug 2: copied %X, seq %X, rcvnxt %X, fl %X\n",
			     *seq, TCP_SKB_CB(skb)->seq, tp->rcv_nxt, flags);
		}

		/* Well, if we have backlog, try to process it now yet. */

		if (copied >= target && !READ_ONCE(sk->sk_backlog.tail))
			break;

		if (copied) {
			if (sk->sk_err ||
			    sk->sk_state == TCP_CLOSE ||
			    (sk->sk_shutdown & RCV_SHUTDOWN) ||
			    !timeo ||
			    signal_pending(current))
				break;
		} else {
			if (sock_flag(sk, SOCK_DONE))
				break;

			if (sk->sk_err) {
				copied = sock_error(sk);
				break;
			}

			if (sk->sk_shutdown & RCV_SHUTDOWN)
				break;

			if (sk->sk_state == TCP_CLOSE) {
				/* This occurs when user tries to read
				 * from never connected socket.
				 */
				copied = -ENOTCONN;
				break;
			}

			if (!timeo) {
				copied = -EAGAIN;
				break;
			}

			if (signal_pending(current)) {
				copied = sock_intr_errno(timeo);
				break;
			}
		}

#ifdef CONFIG_MPTCP
		tp->ops->cleanup_rbuf(sk, copied);
#else
		tcp_cleanup_rbuf(sk, copied);
#endif

		if (copied >= target) {
			/* Do not sleep, just process backlog. */
			release_sock(sk);
			lock_sock(sk);
		} else {
			sk_wait_data(sk, &timeo, last);
		}

		if ((flags & MSG_PEEK) &&
		    (peek_seq - copied - urg_hole != tp->copied_seq)) {
			net_dbg_ratelimited("TCP(%s:%d): Application bug, race in MSG_PEEK\n",
					    current->comm,
					    task_pid_nr(current));
			peek_seq = tp->copied_seq;
		}
		continue;

	found_ok_skb:
		/* Ok so how much can we use? */
		used = skb->len - offset;
		if (len < used)
			used = len;

		/* Do we have urgent data here? */
		if (tp->urg_data) {
			u32 urg_offset = tp->urg_seq - *seq;
			if (urg_offset < used) {
				if (!urg_offset) {
					if (!sock_flag(sk, SOCK_URGINLINE)) {
						WRITE_ONCE(*seq, *seq + 1);
						urg_hole++;
						offset++;
						used--;
						if (!used)
							goto skip_copy;
					}
				} else
					used = urg_offset;
			}
		}

		if (!(flags & MSG_TRUNC)) {
			err = skb_copy_datagram_msg(skb, offset, msg, used);
			if (err) {
				/* Exception. Bailout! */
				if (!copied)
					copied = -EFAULT;
				break;
			}
		}

		WRITE_ONCE(*seq, *seq + used);
		copied += used;
		len -= used;

		tcp_rcv_space_adjust(sk);

skip_copy:
		if (tp->urg_data && after(tp->copied_seq, tp->urg_seq)) {
			tp->urg_data = 0;
			tcp_fast_path_check(sk);
		}

		if (TCP_SKB_CB(skb)->has_rxtstamp) {
			tcp_update_recv_tstamps(skb, &tss);
			has_tss = true;
			has_cmsg = true;
		}

		if (used + offset < skb->len)
			continue;

		if (TCP_SKB_CB(skb)->tcp_flags & TCPHDR_FIN)
			goto found_fin_ok;
		if (!(flags & MSG_PEEK))
			sk_eat_skb(sk, skb);
		continue;

	found_fin_ok:
		/* Process the FIN. */
		WRITE_ONCE(*seq, *seq + 1);
		if (!(flags & MSG_PEEK))
			sk_eat_skb(sk, skb);
		break;
	} while (len > 0);

	/* According to UNIX98, msg_name/msg_namelen are ignored
	 * on connected socket. I was just happy when found this 8) --ANK
	 */

	/* Clean up data we have read: This will do ACK frames. */
#ifdef CONFIG_MPTCP
	tp->ops->cleanup_rbuf(sk, copied);
#else
	tcp_cleanup_rbuf(sk, copied);
#endif

	release_sock(sk);

	if (has_cmsg) {
		if (has_tss)
			tcp_recv_timestamp(msg, sk, &tss);
		if (tp->recvmsg_inq) {
			inq = tcp_inq_hint(sk);
			put_cmsg(msg, SOL_TCP, TCP_CM_INQ, sizeof(inq), &inq);
		}
	}

	return copied;

out:
	release_sock(sk);
	return err;

recv_urg:
	err = tcp_recv_urg(sk, msg, len, flags);
	goto out;

recv_sndq:
	err = tcp_peek_sndq(sk, msg, len);
	goto out;
}
EXPORT_SYMBOL(tcp_recvmsg);

void tcp_set_state(struct sock *sk, int state)
{
	int oldstate = sk->sk_state;

	/* We defined a new enum for TCP states that are exported in BPF
	 * so as not force the internal TCP states to be frozen. The
	 * following checks will detect if an internal state value ever
	 * differs from the BPF value. If this ever happens, then we will
	 * need to remap the internal value to the BPF value before calling
	 * tcp_call_bpf_2arg.
	 */
	BUILD_BUG_ON((int)BPF_TCP_ESTABLISHED != (int)TCP_ESTABLISHED);
	BUILD_BUG_ON((int)BPF_TCP_SYN_SENT != (int)TCP_SYN_SENT);
	BUILD_BUG_ON((int)BPF_TCP_SYN_RECV != (int)TCP_SYN_RECV);
	BUILD_BUG_ON((int)BPF_TCP_FIN_WAIT1 != (int)TCP_FIN_WAIT1);
	BUILD_BUG_ON((int)BPF_TCP_FIN_WAIT2 != (int)TCP_FIN_WAIT2);
	BUILD_BUG_ON((int)BPF_TCP_TIME_WAIT != (int)TCP_TIME_WAIT);
	BUILD_BUG_ON((int)BPF_TCP_CLOSE != (int)TCP_CLOSE);
	BUILD_BUG_ON((int)BPF_TCP_CLOSE_WAIT != (int)TCP_CLOSE_WAIT);
	BUILD_BUG_ON((int)BPF_TCP_LAST_ACK != (int)TCP_LAST_ACK);
	BUILD_BUG_ON((int)BPF_TCP_LISTEN != (int)TCP_LISTEN);
	BUILD_BUG_ON((int)BPF_TCP_CLOSING != (int)TCP_CLOSING);
	BUILD_BUG_ON((int)BPF_TCP_NEW_SYN_RECV != (int)TCP_NEW_SYN_RECV);
	BUILD_BUG_ON((int)BPF_TCP_MAX_STATES != (int)TCP_MAX_STATES);

	if (BPF_SOCK_OPS_TEST_FLAG(tcp_sk(sk), BPF_SOCK_OPS_STATE_CB_FLAG))
		tcp_call_bpf_2arg(sk, BPF_SOCK_OPS_STATE_CB, oldstate, state);

	switch (state) {
	case TCP_ESTABLISHED:
		if (oldstate != TCP_ESTABLISHED)
			TCP_INC_STATS(sock_net(sk), TCP_MIB_CURRESTAB);
		break;

	case TCP_CLOSE:
		if (oldstate == TCP_CLOSE_WAIT || oldstate == TCP_ESTABLISHED)
			TCP_INC_STATS(sock_net(sk), TCP_MIB_ESTABRESETS);

		sk->sk_prot->unhash(sk);
		if (inet_csk(sk)->icsk_bind_hash &&
		    !(sk->sk_userlocks & SOCK_BINDPORT_LOCK))
			inet_put_port(sk);
		/* fall through */
	default:
		if (oldstate == TCP_ESTABLISHED)
			TCP_DEC_STATS(sock_net(sk), TCP_MIB_CURRESTAB);
	}

	/* Change state AFTER socket is unhashed to avoid closed
	 * socket sitting in hash tables.
	 */
	inet_sk_state_store(sk, state);

#ifdef STATE_TRACE
	SOCK_DEBUG(sk, "TCP sk=%p, State %s -> %s\n", sk, statename[oldstate], statename[state]);
#endif
}
EXPORT_SYMBOL_GPL(tcp_set_state);

/*
 *	State processing on a close. This implements the state shift for
 *	sending our FIN frame. Note that we only send a FIN for some
 *	states. A shutdown() may have already sent the FIN, or we may be
 *	closed.
 */

static const unsigned char new_state[16] = {
  /* current state:        new state:      action:	*/
  [0 /* (Invalid) */]	= TCP_CLOSE,
  [TCP_ESTABLISHED]	= TCP_FIN_WAIT1 | TCP_ACTION_FIN,
  [TCP_SYN_SENT]	= TCP_CLOSE,
  [TCP_SYN_RECV]	= TCP_FIN_WAIT1 | TCP_ACTION_FIN,
  [TCP_FIN_WAIT1]	= TCP_FIN_WAIT1,
  [TCP_FIN_WAIT2]	= TCP_FIN_WAIT2,
  [TCP_TIME_WAIT]	= TCP_CLOSE,
  [TCP_CLOSE]		= TCP_CLOSE,
  [TCP_CLOSE_WAIT]	= TCP_LAST_ACK  | TCP_ACTION_FIN,
  [TCP_LAST_ACK]	= TCP_LAST_ACK,
  [TCP_LISTEN]		= TCP_CLOSE,
  [TCP_CLOSING]		= TCP_CLOSING,
  [TCP_NEW_SYN_RECV]	= TCP_CLOSE,	/* should not happen ! */
};

#ifndef CONFIG_MPTCP
static
#endif
int tcp_close_state(struct sock *sk)
{
	int next = (int)new_state[sk->sk_state];
	int ns = next & TCP_STATE_MASK;

	tcp_set_state(sk, ns);

	return next & TCP_ACTION_FIN;
}

/*
 *	Shutdown the sending side of a connection. Much like close except
 *	that we don't receive shut down or sock_set_flag(sk, SOCK_DEAD).
 */

void tcp_shutdown(struct sock *sk, int how)
{
	/*	We need to grab some memory, and put together a FIN,
	 *	and then put it into the queue to be sent.
	 *		Tim MacKenzie(tym@dibbler.cs.monash.edu.au) 4 Dec '92.
	 */
	if (!(how & SEND_SHUTDOWN))
		return;

	/* If we've already sent a FIN, or it's a closed state, skip this. */
	if ((1 << sk->sk_state) &
	    (TCPF_ESTABLISHED | TCPF_SYN_SENT |
	     TCPF_SYN_RECV | TCPF_CLOSE_WAIT)) {
		/* Clear out any half completed packets.  FIN if needed. */
		if (tcp_close_state(sk))
#ifdef CONFIG_MPTCP
			tcp_sk(sk)->ops->send_fin(sk);
#else
			tcp_send_fin(sk);
#endif
	}
}
EXPORT_SYMBOL(tcp_shutdown);

bool tcp_check_oom(struct sock *sk, int shift)
{
	bool too_many_orphans, out_of_socket_memory;

	too_many_orphans = tcp_too_many_orphans(sk, shift);
	out_of_socket_memory = tcp_out_of_memory(sk);

	if (too_many_orphans)
		net_info_ratelimited("too many orphaned sockets\n");
	if (out_of_socket_memory)
		net_info_ratelimited("out of memory -- consider tuning tcp_mem\n");
	return too_many_orphans || out_of_socket_memory;
}

void __tcp_close(struct sock *sk, long timeout)
{
	struct sk_buff *skb;
	int data_was_unread = 0;
	int state;
#ifdef CONFIG_MPTCP
	if (is_meta_sk(sk)) {
		/* TODO: Currently forcing timeout to 0 because
		 * sk_stream_wait_close will complain during lockdep because
		 * of the mpcb_mutex (circular lock dependency through
		 * inet_csk_listen_stop()).
		 * We should find a way to get rid of the mpcb_mutex.
		 */
		mptcp_close(sk, 0);
		return;
	}
#endif

	WRITE_ONCE(sk->sk_shutdown, SHUTDOWN_MASK);

	if (sk->sk_state == TCP_LISTEN) {
		tcp_set_state(sk, TCP_CLOSE);

		/* Special case. */
		inet_csk_listen_stop(sk);

		goto adjudge_to_death;
	}

	/*  We need to flush the recv. buffs.  We do this only on the
	 *  descriptor close, not protocol-sourced closes, because the
	 *  reader process may not have drained the data yet!
	 */
	while ((skb = __skb_dequeue(&sk->sk_receive_queue)) != NULL) {
		u32 len = TCP_SKB_CB(skb)->end_seq - TCP_SKB_CB(skb)->seq;

		if (TCP_SKB_CB(skb)->tcp_flags & TCPHDR_FIN)
			len--;
		data_was_unread += len;
		__kfree_skb(skb);
	}

	sk_mem_reclaim(sk);

	/* If socket has been already reset (e.g. in tcp_reset()) - kill it. */
	if (sk->sk_state == TCP_CLOSE)
		goto adjudge_to_death;

	/* As outlined in RFC 2525, section 2.17, we send a RST here because
	 * data was lost. To witness the awful effects of the old behavior of
	 * always doing a FIN, run an older 2.1.x kernel or 2.0.x, start a bulk
	 * GET in an FTP client, suspend the process, wait for the client to
	 * advertise a zero window, then kill -9 the FTP client, wheee...
	 * Note: timeout is always zero in such a case.
	 */
	if (unlikely(tcp_sk(sk)->repair)) {
		sk->sk_prot->disconnect(sk, 0);
	} else if (data_was_unread) {
		/* Unread data was tossed, zap the connection. */
		NET_INC_STATS(sock_net(sk), LINUX_MIB_TCPABORTONCLOSE);
		tcp_set_state(sk, TCP_CLOSE);
#ifdef CONFIG_MPTCP
		tcp_sk(sk)->ops->send_active_reset(sk, sk->sk_allocation);
#else
		tcp_send_active_reset(sk, sk->sk_allocation);
#endif
	} else if (sock_flag(sk, SOCK_LINGER) && !sk->sk_lingertime) {
		/* Check zero linger _after_ checking for unread data. */
		sk->sk_prot->disconnect(sk, 0);
		NET_INC_STATS(sock_net(sk), LINUX_MIB_TCPABORTONDATA);
	} else if (tcp_close_state(sk)) {
		/* We FIN if the application ate all the data before
		 * zapping the connection.
		 */

		/* RED-PEN. Formally speaking, we have broken TCP state
		 * machine. State transitions:
		 *
		 * TCP_ESTABLISHED -> TCP_FIN_WAIT1
		 * TCP_SYN_RECV	-> TCP_FIN_WAIT1 (forget it, it's impossible)
		 * TCP_CLOSE_WAIT -> TCP_LAST_ACK
		 *
		 * are legal only when FIN has been sent (i.e. in window),
		 * rather than queued out of window. Purists blame.
		 *
		 * F.e. "RFC state" is ESTABLISHED,
		 * if Linux state is FIN-WAIT-1, but FIN is still not sent.
		 *
		 * The visible declinations are that sometimes
		 * we enter time-wait state, when it is not required really
		 * (harmless), do not send active resets, when they are
		 * required by specs (TCP_ESTABLISHED, TCP_CLOSE_WAIT, when
		 * they look as CLOSING or LAST_ACK for Linux)
		 * Probably, I missed some more holelets.
		 * 						--ANK
		 * XXX (TFO) - To start off we don't support SYN+ACK+FIN
		 * in a single packet! (May consider it later but will
		 * probably need API support or TCP_CORK SYN-ACK until
		 * data is written and socket is closed.)
		 */
		tcp_send_fin(sk);
	}

	sk_stream_wait_close(sk, timeout);

adjudge_to_death:
	state = sk->sk_state;
	sock_hold(sk);
	sock_orphan(sk);

	local_bh_disable();
	bh_lock_sock(sk);
	/* remove backlog if any, without releasing ownership. */
	__release_sock(sk);

	percpu_counter_inc(sk->sk_prot->orphan_count);

	/* Have we already been destroyed by a softirq or backlog? */
	if (state != TCP_CLOSE && sk->sk_state == TCP_CLOSE)
		goto out;

	/*	This is a (useful) BSD violating of the RFC. There is a
	 *	problem with TCP as specified in that the other end could
	 *	keep a socket open forever with no application left this end.
	 *	We use a 1 minute timeout (about the same as BSD) then kill
	 *	our end. If they send after that then tough - BUT: long enough
	 *	that we won't make the old 4*rto = almost no time - whoops
	 *	reset mistake.
	 *
	 *	Nope, it was not mistake. It is really desired behaviour
	 *	f.e. on http servers, when such sockets are useless, but
	 *	consume significant resources. Let's do it with special
	 *	linger2	option.					--ANK
	 */

	if (sk->sk_state == TCP_FIN_WAIT2) {
		struct tcp_sock *tp = tcp_sk(sk);
		if (tp->linger2 < 0) {
			tcp_set_state(sk, TCP_CLOSE);
#ifdef CONFIG_MPTCP
			tp->ops->send_active_reset(sk, GFP_ATOMIC);
#else
			tcp_send_active_reset(sk, GFP_ATOMIC);
#endif
			__NET_INC_STATS(sock_net(sk),
					LINUX_MIB_TCPABORTONLINGER);
		} else {
			const int tmo = tcp_fin_time(sk);

			if (tmo > TCP_TIMEWAIT_LEN) {
				inet_csk_reset_keepalive_timer(sk,
						tmo - TCP_TIMEWAIT_LEN);
			} else {
#ifdef CONFIG_MPTCP
				tcp_sk(sk)->ops->time_wait(sk, TCP_FIN_WAIT2,
							   tmo);
#else
				tcp_time_wait(sk, TCP_FIN_WAIT2, tmo);
#endif
				goto out;
			}
		}
	}
	if (sk->sk_state != TCP_CLOSE) {
		sk_mem_reclaim(sk);
		if (tcp_check_oom(sk, 0)) {
			tcp_set_state(sk, TCP_CLOSE);
#ifdef CONFIG_MPTCP
			tcp_sk(sk)->ops->send_active_reset(sk, GFP_ATOMIC);
#else
			tcp_send_active_reset(sk, GFP_ATOMIC);
#endif
			__NET_INC_STATS(sock_net(sk),
					LINUX_MIB_TCPABORTONMEMORY);
		} else if (!check_net(sock_net(sk))) {
			/* Not possible to send reset; just close */
			tcp_set_state(sk, TCP_CLOSE);
		}
	}

	if (sk->sk_state == TCP_CLOSE) {
		struct request_sock *req = tcp_sk(sk)->fastopen_rsk;
		/* We could get here with a non-NULL req if the socket is
		 * aborted (e.g., closed with unread data) before 3WHS
		 * finishes.
		 */
		if (req)
			reqsk_fastopen_remove(sk, req, false);
		inet_csk_destroy_sock(sk);
	}
	/* Otherwise, socket is reprieved until protocol close. */

out:
	bh_unlock_sock(sk);
	local_bh_enable();
}

void tcp_close(struct sock *sk, long timeout)
{
	lock_sock(sk);
	__tcp_close(sk, timeout);
	release_sock(sk);
	sock_put(sk);
}
EXPORT_SYMBOL(tcp_close);

#ifndef CONFIG_MPTCP
/* These states need RST on ABORT according to RFC793 */

static inline bool tcp_need_reset(int state)
{
	return (1 << state) &
	       (TCPF_ESTABLISHED | TCPF_CLOSE_WAIT | TCPF_FIN_WAIT1 |
		TCPF_FIN_WAIT2 | TCPF_SYN_RECV | TCPF_SYN_SENT);
}
#endif
static void tcp_rtx_queue_purge(struct sock *sk)
{
	struct rb_node *p = rb_first(&sk->tcp_rtx_queue);

	tcp_sk(sk)->highest_sack = NULL;
	while (p) {
		struct sk_buff *skb = rb_to_skb(p);

		p = rb_next(p);
		/* Since we are deleting whole queue, no need to
		 * list_del(&skb->tcp_tsorted_anchor)
		 */
		tcp_rtx_queue_unlink(skb, sk);
		sk_wmem_free_skb(sk, skb);
	}
}

void tcp_write_queue_purge(struct sock *sk)
{
	struct sk_buff *skb;
#ifdef CONFIG_MPTCP
	if (mptcp(tcp_sk(sk)) && !is_meta_sk(sk) &&
	    !tcp_rtx_and_write_queues_empty(sk))
		mptcp_reinject_data(sk, 0);
#endif
	tcp_chrono_stop(sk, TCP_CHRONO_BUSY);
	while ((skb = __skb_dequeue(&sk->sk_write_queue)) != NULL) {
		tcp_skb_tsorted_anchor_cleanup(skb);
		sk_wmem_free_skb(sk, skb);
	}
	tcp_rtx_queue_purge(sk);
	INIT_LIST_HEAD(&tcp_sk(sk)->tsorted_sent_queue);
	sk_mem_reclaim(sk);
	tcp_clear_all_retrans_hints(tcp_sk(sk));
	tcp_sk(sk)->highest_sack = NULL;
	tcp_sk(sk)->sacked_out = 0;
	tcp_sk(sk)->wqp_called = 1;
	tcp_sk(sk)->packets_out = 0;
	inet_csk(sk)->icsk_backoff = 0;
}

int tcp_disconnect(struct sock *sk, int flags)
{
	struct inet_sock *inet = inet_sk(sk);
	struct inet_connection_sock *icsk = inet_csk(sk);
	struct tcp_sock *tp = tcp_sk(sk);
	int old_state = sk->sk_state;
	u32 seq;

	if (old_state != TCP_CLOSE)
		tcp_set_state(sk, TCP_CLOSE);

	/* ABORT function of RFC793 */
	if (old_state == TCP_LISTEN) {
		inet_csk_listen_stop(sk);
	} else if (unlikely(tp->repair)) {
		sk->sk_err = ECONNABORTED;
	} else if (tcp_need_reset(old_state) ||
		   (tp->snd_nxt != tp->write_seq &&
		    (1 << old_state) & (TCPF_CLOSING | TCPF_LAST_ACK))) {
		/* The last check adjusts for discrepancy of Linux wrt. RFC
		 * states
		 */
#ifdef CONFIG_MPTCP
		tp->ops->send_active_reset(sk, gfp_any());
#else
		tcp_send_active_reset(sk, gfp_any());
#endif
		sk->sk_err = ECONNRESET;
	}

	tcp_clear_xmit_timers(sk);
	__skb_queue_purge(&sk->sk_receive_queue);
	WRITE_ONCE(tp->copied_seq, tp->rcv_nxt);
	tp->urg_data = 0;
	tcp_write_queue_purge(sk);
	tcp_fastopen_active_disable_ofo_check(sk);
	skb_rbtree_purge(&tp->out_of_order_queue);

	inet->inet_dport = 0;

	if (!(sk->sk_userlocks & SOCK_BINDADDR_LOCK))
		inet_reset_saddr(sk);

<<<<<<< HEAD
#ifdef CONFIG_MPTCP
	if (is_meta_sk(sk)) {
		mptcp_disconnect(sk);
	} else {
		if (tp->inside_tk_table)
			mptcp_hash_remove_bh(tp);
	}
#endif

	sk->sk_shutdown = 0;
=======
	WRITE_ONCE(sk->sk_shutdown, 0);
>>>>>>> a8b7a32a
	sock_reset_flag(sk, SOCK_DONE);
	tp->srtt_us = 0;
	tp->rcv_rtt_last_tsecr = 0;

	seq = tp->write_seq + tp->max_window + 2;
	if (!seq)
		seq = 1;
	WRITE_ONCE(tp->write_seq, seq);

	tp->snd_cwnd = 2;
	icsk->icsk_probes_out = 0;
	tp->snd_ssthresh = TCP_INFINITE_SSTHRESH;
	tp->snd_cwnd_cnt = 0;
	tp->is_cwnd_limited = 0;
	tp->max_packets_out = 0;
	tp->window_clamp = 0;
	tp->delivered = 0;
	tp->delivered_ce = 0;
	if (icsk->icsk_ca_ops->release)
		icsk->icsk_ca_ops->release(sk);
	memset(icsk->icsk_ca_priv, 0, sizeof(icsk->icsk_ca_priv));
	tcp_set_ca_state(sk, TCP_CA_Open);
	tp->is_sack_reneg = 0;
	tcp_clear_retrans(tp);
	tp->total_retrans = 0;
	inet_csk_delack_init(sk);
	/* Initialize rcv_mss to TCP_MIN_MSS to avoid division by 0
	 * issue in __tcp_select_window()
	 */
	icsk->icsk_ack.rcv_mss = TCP_MIN_MSS;
	memset(&tp->rx_opt, 0, sizeof(tp->rx_opt));
	__sk_dst_reset(sk);
	dst_release(xchg((__force struct dst_entry **)&sk->sk_rx_dst, NULL));
	tcp_saved_syn_free(tp);
	tp->compressed_ack = 0;
	tp->segs_in = 0;
	tp->segs_out = 0;
	tp->bytes_sent = 0;
	tp->bytes_acked = 0;
	tp->bytes_received = 0;
	tp->bytes_retrans = 0;
	tp->data_segs_in = 0;
	tp->data_segs_out = 0;
	tp->dsack_dups = 0;
	tp->reord_seen = 0;

	/* Clean up fastopen related fields */
	tcp_free_fastopen_req(tp);
	inet->defer_connect = 0;

	WARN_ON(inet->inet_num && !icsk->icsk_bind_hash);

	if (sk->sk_frag.page) {
		put_page(sk->sk_frag.page);
		sk->sk_frag.page = NULL;
		sk->sk_frag.offset = 0;
	}

	sk->sk_error_report(sk);
	return 0;
}
EXPORT_SYMBOL(tcp_disconnect);

static inline bool tcp_can_repair_sock(const struct sock *sk)
{
#ifdef CONFIG_MPTCP
	return ns_capable(sock_net(sk)->user_ns, CAP_NET_ADMIN) &&
		(sk->sk_state != TCP_LISTEN) && !sock_flag(sk, SOCK_MPTCP);
#else
	return ns_capable(sock_net(sk)->user_ns, CAP_NET_ADMIN) &&
		(sk->sk_state != TCP_LISTEN);
#endif
}

static int tcp_repair_set_window(struct tcp_sock *tp, char __user *optbuf, int len)
{
	struct tcp_repair_window opt;

	if (!tp->repair)
		return -EPERM;

	if (len != sizeof(opt))
		return -EINVAL;

	if (copy_from_user(&opt, optbuf, sizeof(opt)))
		return -EFAULT;

	if (opt.max_window < opt.snd_wnd)
		return -EINVAL;

	if (after(opt.snd_wl1, tp->rcv_nxt + opt.rcv_wnd))
		return -EINVAL;

	if (after(opt.rcv_wup, tp->rcv_nxt))
		return -EINVAL;

	tp->snd_wl1	= opt.snd_wl1;
	tp->snd_wnd	= opt.snd_wnd;
	tp->max_window	= opt.max_window;

	tp->rcv_wnd	= opt.rcv_wnd;
	tp->rcv_wup	= opt.rcv_wup;

	return 0;
}

static int tcp_repair_options_est(struct sock *sk,
		struct tcp_repair_opt __user *optbuf, unsigned int len)
{
	struct tcp_sock *tp = tcp_sk(sk);
	struct tcp_repair_opt opt;

	while (len >= sizeof(opt)) {
		if (copy_from_user(&opt, optbuf, sizeof(opt)))
			return -EFAULT;

		optbuf++;
		len -= sizeof(opt);

		switch (opt.opt_code) {
		case TCPOPT_MSS:
			tp->rx_opt.mss_clamp = opt.opt_val;
			tcp_mtup_init(sk);
			break;
		case TCPOPT_WINDOW:
			{
				u16 snd_wscale = opt.opt_val & 0xFFFF;
				u16 rcv_wscale = opt.opt_val >> 16;

				if (snd_wscale > TCP_MAX_WSCALE || rcv_wscale > TCP_MAX_WSCALE)
					return -EFBIG;

				tp->rx_opt.snd_wscale = snd_wscale;
				tp->rx_opt.rcv_wscale = rcv_wscale;
				tp->rx_opt.wscale_ok = 1;
			}
			break;
		case TCPOPT_SACK_PERM:
			if (opt.opt_val != 0)
				return -EINVAL;

			tp->rx_opt.sack_ok |= TCP_SACK_SEEN;
			break;
		case TCPOPT_TIMESTAMP:
			if (opt.opt_val != 0)
				return -EINVAL;

			tp->rx_opt.tstamp_ok = 1;
			break;
		}
	}

	return 0;
}

/*
 *	Socket option code for TCP.
 */
static int do_tcp_setsockopt(struct sock *sk, int level,
		int optname, char __user *optval, unsigned int optlen)
{
	struct tcp_sock *tp = tcp_sk(sk);
	struct inet_connection_sock *icsk = inet_csk(sk);
	struct net *net = sock_net(sk);
	int val;
	int err = 0;

	/* These are data/string values, all the others are ints */
	switch (optname) {
	case TCP_CONGESTION: {
		char name[TCP_CA_NAME_MAX];

		if (optlen < 1)
			return -EINVAL;

		val = strncpy_from_user(name, optval,
					min_t(long, TCP_CA_NAME_MAX-1, optlen));
		if (val < 0)
			return -EFAULT;
		name[val] = 0;

		lock_sock(sk);
		err = tcp_set_congestion_control(sk, name, true, true,
						 ns_capable(sock_net(sk)->user_ns,
							    CAP_NET_ADMIN));
		release_sock(sk);
		return err;
	}
	case TCP_ULP: {
		char name[TCP_ULP_NAME_MAX];

		if (optlen < 1)
			return -EINVAL;

		val = strncpy_from_user(name, optval,
					min_t(long, TCP_ULP_NAME_MAX - 1,
					      optlen));
		if (val < 0)
			return -EFAULT;
		name[val] = 0;

		lock_sock(sk);
		err = tcp_set_ulp(sk, name);
		release_sock(sk);
		return err;
	}
	case TCP_FASTOPEN_KEY: {
		__u8 key[TCP_FASTOPEN_KEY_LENGTH];

		if (optlen != sizeof(key))
			return -EINVAL;

		if (copy_from_user(key, optval, optlen))
			return -EFAULT;

		return tcp_fastopen_reset_cipher(net, sk, key, sizeof(key));
	}
#ifdef CONFIG_MPTCP
	case MPTCP_SCHEDULER: {
		char name[MPTCP_SCHED_NAME_MAX];

		if (optlen < 1)
			return -EINVAL;

		/* Cannot be used if MPTCP is not used or we already have
		 * established an MPTCP-connection.
		 */
		if (mptcp_init_failed || !sysctl_mptcp_enabled ||
		    sk->sk_state != TCP_CLOSE)
			return -EPERM;

		val = strncpy_from_user(name, optval,
					min_t(long, MPTCP_SCHED_NAME_MAX - 1,
					      optlen));

		if (val < 0)
			return -EFAULT;
		name[val] = 0;

		lock_sock(sk);
		err = mptcp_set_scheduler(sk, name);
		release_sock(sk);
		return err;
	}

	case MPTCP_PATH_MANAGER: {
		char name[MPTCP_PM_NAME_MAX];

		if (optlen < 1)
			return -EINVAL;

		/* Cannot be used if MPTCP is not used or we already have
		 * established an MPTCP-connection.
		 */
		if (mptcp_init_failed || !sysctl_mptcp_enabled ||
		    sk->sk_state != TCP_CLOSE)
			return -EPERM;

		val = strncpy_from_user(name, optval,
					min_t(long, MPTCP_PM_NAME_MAX - 1,
					      optlen));

		if (val < 0)
			return -EFAULT;
		name[val] = 0;

		lock_sock(sk);
		err = mptcp_set_path_manager(sk, name);
		release_sock(sk);
		return err;
	}
#endif
	default:
		/* fallthru */
		break;
	}

	if (optlen < sizeof(int))
		return -EINVAL;

	if (get_user(val, (int __user *)optval))
		return -EFAULT;

	lock_sock(sk);

	switch (optname) {
	case TCP_MAXSEG:
		/* Values greater than interface MTU won't take effect. However
		 * at the point when this call is done we typically don't yet
		 * know which interface is going to be used
		 */
		if (val && (val < TCP_MIN_MSS || val > MAX_TCP_WINDOW)) {
			err = -EINVAL;
			break;
		}
		tp->rx_opt.user_mss = val;
		break;

	case TCP_NODELAY:
		if (val) {
			/* TCP_NODELAY is weaker than TCP_CORK, so that
			 * this option on corked socket is remembered, but
			 * it is not activated until cork is cleared.
			 *
			 * However, when TCP_NODELAY is set we make
			 * an explicit push, which overrides even TCP_CORK
			 * for currently queued segments.
			 */
			tp->nonagle |= TCP_NAGLE_OFF|TCP_NAGLE_PUSH;
			tcp_push_pending_frames(sk);
		} else {
			tp->nonagle &= ~TCP_NAGLE_OFF;
		}
		break;

	case TCP_THIN_LINEAR_TIMEOUTS:
		if (val < 0 || val > 1)
			err = -EINVAL;
		else
			tp->thin_lto = val;
		break;

	case TCP_THIN_DUPACK:
		if (val < 0 || val > 1)
			err = -EINVAL;
		break;

	case TCP_REPAIR:
		if (!tcp_can_repair_sock(sk))
			err = -EPERM;
		else if (val == TCP_REPAIR_ON) {
			tp->repair = 1;
			sk->sk_reuse = SK_FORCE_REUSE;
			tp->repair_queue = TCP_NO_QUEUE;
		} else if (val == TCP_REPAIR_OFF) {
			tp->repair = 0;
			sk->sk_reuse = SK_NO_REUSE;
			tcp_send_window_probe(sk);
		} else if (val == TCP_REPAIR_OFF_NO_WP) {
			tp->repair = 0;
			sk->sk_reuse = SK_NO_REUSE;
		} else
			err = -EINVAL;

		break;

	case TCP_REPAIR_QUEUE:
		if (!tp->repair)
			err = -EPERM;
		else if ((unsigned int)val < TCP_QUEUES_NR)
			tp->repair_queue = val;
		else
			err = -EINVAL;
		break;

	case TCP_QUEUE_SEQ:
		if (sk->sk_state != TCP_CLOSE) {
			err = -EPERM;
		} else if (tp->repair_queue == TCP_SEND_QUEUE) {
			if (!tcp_rtx_queue_empty(sk))
				err = -EPERM;
			else
				WRITE_ONCE(tp->write_seq, val);
		} else if (tp->repair_queue == TCP_RECV_QUEUE) {
			if (tp->rcv_nxt != tp->copied_seq) {
				err = -EPERM;
			} else {
				WRITE_ONCE(tp->rcv_nxt, val);
				WRITE_ONCE(tp->copied_seq, val);
			}
		} else {
			err = -EINVAL;
		}
		break;

	case TCP_REPAIR_OPTIONS:
		if (!tp->repair)
			err = -EINVAL;
		else if (sk->sk_state == TCP_ESTABLISHED)
			err = tcp_repair_options_est(sk,
					(struct tcp_repair_opt __user *)optval,
					optlen);
		else
			err = -EPERM;
		break;

	case TCP_CORK:
		/* When set indicates to always queue non-full frames.
		 * Later the user clears this option and we transmit
		 * any pending partial frames in the queue.  This is
		 * meant to be used alongside sendfile() to get properly
		 * filled frames when the user (for example) must write
		 * out headers with a write() call first and then use
		 * sendfile to send out the data parts.
		 *
		 * TCP_CORK can be set together with TCP_NODELAY and it is
		 * stronger than TCP_NODELAY.
		 */
		if (val) {
			tp->nonagle |= TCP_NAGLE_CORK;
		} else {
			tp->nonagle &= ~TCP_NAGLE_CORK;
			if (tp->nonagle&TCP_NAGLE_OFF)
				tp->nonagle |= TCP_NAGLE_PUSH;
			tcp_push_pending_frames(sk);
		}
		break;

	case TCP_KEEPIDLE:
		if (val < 1 || val > MAX_TCP_KEEPIDLE)
			err = -EINVAL;
		else {
			tp->keepalive_time = val * HZ;
			if (sock_flag(sk, SOCK_KEEPOPEN) &&
			    !((1 << sk->sk_state) &
			      (TCPF_CLOSE | TCPF_LISTEN))) {
				u32 elapsed = keepalive_time_elapsed(tp);
				if (tp->keepalive_time > elapsed)
					elapsed = tp->keepalive_time - elapsed;
				else
					elapsed = 0;
				inet_csk_reset_keepalive_timer(sk, elapsed);
			}
		}
		break;
	case TCP_KEEPINTVL:
		if (val < 1 || val > MAX_TCP_KEEPINTVL)
			err = -EINVAL;
		else
			tp->keepalive_intvl = val * HZ;
		break;
	case TCP_KEEPCNT:
		if (val < 1 || val > MAX_TCP_KEEPCNT)
			err = -EINVAL;
		else
			tp->keepalive_probes = val;
		break;
	case TCP_SYNCNT:
		if (val < 1 || val > MAX_TCP_SYNCNT)
			err = -EINVAL;
		else
			icsk->icsk_syn_retries = val;
		break;

	case TCP_SAVE_SYN:
		if (val < 0 || val > 1)
			err = -EINVAL;
		else
			tp->save_syn = val;
		break;

	case TCP_LINGER2:
		if (val < 0)
			tp->linger2 = -1;
		else if (val > net->ipv4.sysctl_tcp_fin_timeout / HZ)
			tp->linger2 = 0;
		else
			tp->linger2 = val * HZ;
		break;

	case TCP_DEFER_ACCEPT:
#ifdef CONFIG_MPTCP
		/* An established MPTCP-connection (mptcp(tp) only returns true
		 * if the socket is established) should not use DEFER on new
		 * subflows.
		 */
		if (mptcp(tp))
			break;
#endif
		/* Translate value in seconds to number of retransmits */
		icsk->icsk_accept_queue.rskq_defer_accept =
			secs_to_retrans(val, TCP_TIMEOUT_INIT / HZ,
					TCP_RTO_MAX / HZ);
		break;

	case TCP_WINDOW_CLAMP:
		if (!val) {
			if (sk->sk_state != TCP_CLOSE) {
				err = -EINVAL;
				break;
			}
			tp->window_clamp = 0;
		} else
			tp->window_clamp = val < SOCK_MIN_RCVBUF / 2 ?
						SOCK_MIN_RCVBUF / 2 : val;
		break;

	case TCP_QUICKACK:
		if (!val) {
			icsk->icsk_ack.pingpong = 1;
		} else {
			icsk->icsk_ack.pingpong = 0;
			if ((1 << sk->sk_state) &
			    (TCPF_ESTABLISHED | TCPF_CLOSE_WAIT) &&
			    inet_csk_ack_scheduled(sk)) {
				icsk->icsk_ack.pending |= ICSK_ACK_PUSHED;
#ifdef CONFIG_MPTCP
				tp->ops->cleanup_rbuf(sk, 1);
#else
				tcp_cleanup_rbuf(sk, 1);
#endif
				if (!(val & 1))
					icsk->icsk_ack.pingpong = 1;
			}
		}
		break;

#ifdef CONFIG_TCP_MD5SIG
	case TCP_MD5SIG:
	case TCP_MD5SIG_EXT:
		err = tp->af_specific->md5_parse(sk, optname, optval, optlen);
		break;
#endif
	case TCP_USER_TIMEOUT:
		/* Cap the max time in ms TCP will retry or probe the window
		 * before giving up and aborting (ETIMEDOUT) a connection.
		 */
		if (val < 0)
			err = -EINVAL;
		else
			icsk->icsk_user_timeout = val;
		break;

	case TCP_FASTOPEN:
		if (val >= 0 && ((1 << sk->sk_state) & (TCPF_CLOSE |
		    TCPF_LISTEN))) {
			tcp_fastopen_init_key_once(net);

			fastopen_queue_tune(sk, val);
		} else {
			err = -EINVAL;
		}
		break;
	case TCP_FASTOPEN_CONNECT:
		if (val > 1 || val < 0) {
			err = -EINVAL;
		} else if (READ_ONCE(net->ipv4.sysctl_tcp_fastopen) &
			   TFO_CLIENT_ENABLE) {
			if (sk->sk_state == TCP_CLOSE)
				tp->fastopen_connect = val;
			else
				err = -EINVAL;
		} else {
			err = -EOPNOTSUPP;
		}
		break;
	case TCP_FASTOPEN_NO_COOKIE:
		if (val > 1 || val < 0)
			err = -EINVAL;
		else if (!((1 << sk->sk_state) & (TCPF_CLOSE | TCPF_LISTEN)))
			err = -EINVAL;
		else
			tp->fastopen_no_cookie = val;
		break;
	case TCP_TIMESTAMP:
		if (!tp->repair)
			err = -EPERM;
		else
			tp->tsoffset = val - tcp_time_stamp_raw();
		break;
	case TCP_REPAIR_WINDOW:
		err = tcp_repair_set_window(tp, optval, optlen);
		break;
	case TCP_NOTSENT_LOWAT:
		tp->notsent_lowat = val;
		sk->sk_write_space(sk);
		break;
#ifdef CONFIG_MPTCP
	case MPTCP_ENABLED:
		if (mptcp_init_failed || !sysctl_mptcp_enabled ||
		    sk->sk_state != TCP_CLOSE
#ifdef CONFIG_TCP_MD5SIG
		    || tp->md5sig_info
#endif
								) {
			err = -EPERM;
			break;
		}

		if (val)
			mptcp_enable_sock(sk);
		else
			mptcp_disable_sock(sk);
		break;
	case MPTCP_INFO:
		if (mptcp_init_failed || !sysctl_mptcp_enabled) {
			err = -EPERM;
			break;
		}

		tp->record_master_info = !!(val & MPTCP_INFO_FLAG_SAVE_MASTER);
		break;
#endif
	case TCP_INQ:
		if (val > 1 || val < 0)
			err = -EINVAL;
		else
			tp->recvmsg_inq = val;
		break;
	default:
		err = -ENOPROTOOPT;
		break;
	}

	release_sock(sk);
	return err;
}

int tcp_setsockopt(struct sock *sk, int level, int optname, char __user *optval,
		   unsigned int optlen)
{
	const struct inet_connection_sock *icsk = inet_csk(sk);

	if (level != SOL_TCP)
		return icsk->icsk_af_ops->setsockopt(sk, level, optname,
						     optval, optlen);
	return do_tcp_setsockopt(sk, level, optname, optval, optlen);
}
EXPORT_SYMBOL(tcp_setsockopt);

#ifdef CONFIG_COMPAT
int compat_tcp_setsockopt(struct sock *sk, int level, int optname,
			  char __user *optval, unsigned int optlen)
{
	if (level != SOL_TCP)
		return inet_csk_compat_setsockopt(sk, level, optname,
						  optval, optlen);
	return do_tcp_setsockopt(sk, level, optname, optval, optlen);
}
EXPORT_SYMBOL(compat_tcp_setsockopt);
#endif

static void tcp_get_info_chrono_stats(const struct tcp_sock *tp,
				      struct tcp_info *info)
{
	u64 stats[__TCP_CHRONO_MAX], total = 0;
	enum tcp_chrono i;

	for (i = TCP_CHRONO_BUSY; i < __TCP_CHRONO_MAX; ++i) {
		stats[i] = tp->chrono_stat[i - 1];
		if (i == tp->chrono_type)
			stats[i] += tcp_jiffies32 - tp->chrono_start;
		stats[i] *= USEC_PER_SEC / HZ;
		total += stats[i];
	}

	info->tcpi_busy_time = total;
	info->tcpi_rwnd_limited = stats[TCP_CHRONO_RWND_LIMITED];
	info->tcpi_sndbuf_limited = stats[TCP_CHRONO_SNDBUF_LIMITED];
}

/* Return information about state of tcp endpoint in API format. */
#ifdef CONFIG_MPTCP
void tcp_get_info(struct sock *sk, struct tcp_info *info, bool no_lock)
#else
void tcp_get_info(struct sock *sk, struct tcp_info *info)
#endif
{
	const struct tcp_sock *tp = tcp_sk(sk); /* iff sk_type == SOCK_STREAM */
	const struct inet_connection_sock *icsk = inet_csk(sk);
	u32 now;
	u64 rate64;
	bool slow;
	u32 rate;

	memset(info, 0, sizeof(*info));
	if (sk->sk_type != SOCK_STREAM)
		return;

	info->tcpi_state = inet_sk_state_load(sk);

	/* Report meaningful fields for all TCP states, including listeners */
	rate = READ_ONCE(sk->sk_pacing_rate);
	rate64 = rate != ~0U ? rate : ~0ULL;
	info->tcpi_pacing_rate = rate64;

	rate = READ_ONCE(sk->sk_max_pacing_rate);
	rate64 = rate != ~0U ? rate : ~0ULL;
	info->tcpi_max_pacing_rate = rate64;

	info->tcpi_reordering = tp->reordering;
	info->tcpi_snd_cwnd = tp->snd_cwnd;

	if (info->tcpi_state == TCP_LISTEN) {
		/* listeners aliased fields :
		 * tcpi_unacked -> Number of children ready for accept()
		 * tcpi_sacked  -> max backlog
		 */
		info->tcpi_unacked = sk->sk_ack_backlog;
		info->tcpi_sacked = sk->sk_max_ack_backlog;
		return;
	}

#ifdef CONFIG_MPTCP
	if (!no_lock)
		slow = lock_sock_fast(sk);
#else
	slow = lock_sock_fast(sk);
#endif

	info->tcpi_ca_state = icsk->icsk_ca_state;
	info->tcpi_retransmits = icsk->icsk_retransmits;
	info->tcpi_probes = icsk->icsk_probes_out;
	info->tcpi_backoff = icsk->icsk_backoff;

	if (tp->rx_opt.tstamp_ok)
		info->tcpi_options |= TCPI_OPT_TIMESTAMPS;
	if (tcp_is_sack(tp))
		info->tcpi_options |= TCPI_OPT_SACK;
	if (tp->rx_opt.wscale_ok) {
		info->tcpi_options |= TCPI_OPT_WSCALE;
		info->tcpi_snd_wscale = tp->rx_opt.snd_wscale;
		info->tcpi_rcv_wscale = tp->rx_opt.rcv_wscale;
	}

	if (tp->ecn_flags & TCP_ECN_OK)
		info->tcpi_options |= TCPI_OPT_ECN;
	if (tp->ecn_flags & TCP_ECN_SEEN)
		info->tcpi_options |= TCPI_OPT_ECN_SEEN;
	if (tp->syn_data_acked)
		info->tcpi_options |= TCPI_OPT_SYN_DATA;

	info->tcpi_rto = jiffies_to_usecs(icsk->icsk_rto);
	info->tcpi_ato = jiffies_to_usecs(icsk->icsk_ack.ato);
	info->tcpi_snd_mss = tp->mss_cache;
	info->tcpi_rcv_mss = icsk->icsk_ack.rcv_mss;

	info->tcpi_unacked = tp->packets_out;
	info->tcpi_sacked = tp->sacked_out;

	info->tcpi_lost = tp->lost_out;
	info->tcpi_retrans = tp->retrans_out;

	now = tcp_jiffies32;
	info->tcpi_last_data_sent = jiffies_to_msecs(now - tp->lsndtime);
	info->tcpi_last_data_recv = jiffies_to_msecs(now - icsk->icsk_ack.lrcvtime);
	info->tcpi_last_ack_recv = jiffies_to_msecs(now - tp->rcv_tstamp);

	info->tcpi_pmtu = icsk->icsk_pmtu_cookie;
	info->tcpi_rcv_ssthresh = tp->rcv_ssthresh;
	info->tcpi_rtt = tp->srtt_us >> 3;
	info->tcpi_rttvar = tp->mdev_us >> 2;
	info->tcpi_snd_ssthresh = tp->snd_ssthresh;
	info->tcpi_advmss = tp->advmss;

	info->tcpi_rcv_rtt = tp->rcv_rtt_est.rtt_us >> 3;
	info->tcpi_rcv_space = tp->rcvq_space.space;

	info->tcpi_total_retrans = tp->total_retrans;

	info->tcpi_bytes_acked = tp->bytes_acked;
	info->tcpi_bytes_received = tp->bytes_received;
	info->tcpi_notsent_bytes = max_t(int, 0, tp->write_seq - tp->snd_nxt);
	tcp_get_info_chrono_stats(tp, info);

	info->tcpi_segs_out = tp->segs_out;
	info->tcpi_segs_in = tp->segs_in;

	info->tcpi_min_rtt = tcp_min_rtt(tp);
	info->tcpi_data_segs_in = tp->data_segs_in;
	info->tcpi_data_segs_out = tp->data_segs_out;

	info->tcpi_delivery_rate_app_limited = tp->rate_app_limited ? 1 : 0;
	rate64 = tcp_compute_delivery_rate(tp);
	if (rate64)
		info->tcpi_delivery_rate = rate64;
	info->tcpi_delivered = tp->delivered;
	info->tcpi_delivered_ce = tp->delivered_ce;
	info->tcpi_bytes_sent = tp->bytes_sent;
	info->tcpi_bytes_retrans = tp->bytes_retrans;
	info->tcpi_dsack_dups = tp->dsack_dups;
	info->tcpi_reord_seen = tp->reord_seen;
#ifdef CONFIG_MPTCP
	if (!no_lock)
		unlock_sock_fast(sk, slow);
#else
	unlock_sock_fast(sk, slow);
#endif
}
EXPORT_SYMBOL_GPL(tcp_get_info);

static size_t tcp_opt_stats_get_size(void)
{
	return
		nla_total_size_64bit(sizeof(u64)) + /* TCP_NLA_BUSY */
		nla_total_size_64bit(sizeof(u64)) + /* TCP_NLA_RWND_LIMITED */
		nla_total_size_64bit(sizeof(u64)) + /* TCP_NLA_SNDBUF_LIMITED */
		nla_total_size_64bit(sizeof(u64)) + /* TCP_NLA_DATA_SEGS_OUT */
		nla_total_size_64bit(sizeof(u64)) + /* TCP_NLA_TOTAL_RETRANS */
		nla_total_size_64bit(sizeof(u64)) + /* TCP_NLA_PACING_RATE */
		nla_total_size_64bit(sizeof(u64)) + /* TCP_NLA_DELIVERY_RATE */
		nla_total_size(sizeof(u32)) + /* TCP_NLA_SND_CWND */
		nla_total_size(sizeof(u32)) + /* TCP_NLA_REORDERING */
		nla_total_size(sizeof(u32)) + /* TCP_NLA_MIN_RTT */
		nla_total_size(sizeof(u8)) + /* TCP_NLA_RECUR_RETRANS */
		nla_total_size(sizeof(u8)) + /* TCP_NLA_DELIVERY_RATE_APP_LMT */
		nla_total_size(sizeof(u32)) + /* TCP_NLA_SNDQ_SIZE */
		nla_total_size(sizeof(u8)) + /* TCP_NLA_CA_STATE */
		nla_total_size(sizeof(u32)) + /* TCP_NLA_SND_SSTHRESH */
		nla_total_size(sizeof(u32)) + /* TCP_NLA_DELIVERED */
		nla_total_size(sizeof(u32)) + /* TCP_NLA_DELIVERED_CE */
		nla_total_size_64bit(sizeof(u64)) + /* TCP_NLA_BYTES_SENT */
		nla_total_size_64bit(sizeof(u64)) + /* TCP_NLA_BYTES_RETRANS */
		nla_total_size(sizeof(u32)) + /* TCP_NLA_DSACK_DUPS */
		nla_total_size(sizeof(u32)) + /* TCP_NLA_REORD_SEEN */
		0;
}

struct sk_buff *tcp_get_timestamping_opt_stats(const struct sock *sk)
{
	const struct tcp_sock *tp = tcp_sk(sk);
	struct sk_buff *stats;
	struct tcp_info info;
	u64 rate64;
	u32 rate;

	stats = alloc_skb(tcp_opt_stats_get_size(), GFP_ATOMIC);
	if (!stats)
		return NULL;

	tcp_get_info_chrono_stats(tp, &info);
	nla_put_u64_64bit(stats, TCP_NLA_BUSY,
			  info.tcpi_busy_time, TCP_NLA_PAD);
	nla_put_u64_64bit(stats, TCP_NLA_RWND_LIMITED,
			  info.tcpi_rwnd_limited, TCP_NLA_PAD);
	nla_put_u64_64bit(stats, TCP_NLA_SNDBUF_LIMITED,
			  info.tcpi_sndbuf_limited, TCP_NLA_PAD);
	nla_put_u64_64bit(stats, TCP_NLA_DATA_SEGS_OUT,
			  tp->data_segs_out, TCP_NLA_PAD);
	nla_put_u64_64bit(stats, TCP_NLA_TOTAL_RETRANS,
			  tp->total_retrans, TCP_NLA_PAD);

	rate = READ_ONCE(sk->sk_pacing_rate);
	rate64 = rate != ~0U ? rate : ~0ULL;
	nla_put_u64_64bit(stats, TCP_NLA_PACING_RATE, rate64, TCP_NLA_PAD);

	rate64 = tcp_compute_delivery_rate(tp);
	nla_put_u64_64bit(stats, TCP_NLA_DELIVERY_RATE, rate64, TCP_NLA_PAD);

	nla_put_u32(stats, TCP_NLA_SND_CWND, tp->snd_cwnd);
	nla_put_u32(stats, TCP_NLA_REORDERING, tp->reordering);
	nla_put_u32(stats, TCP_NLA_MIN_RTT, tcp_min_rtt(tp));

	nla_put_u8(stats, TCP_NLA_RECUR_RETRANS, inet_csk(sk)->icsk_retransmits);
	nla_put_u8(stats, TCP_NLA_DELIVERY_RATE_APP_LMT, !!tp->rate_app_limited);
	nla_put_u32(stats, TCP_NLA_SND_SSTHRESH, tp->snd_ssthresh);
	nla_put_u32(stats, TCP_NLA_DELIVERED, tp->delivered);
	nla_put_u32(stats, TCP_NLA_DELIVERED_CE, tp->delivered_ce);

	nla_put_u32(stats, TCP_NLA_SNDQ_SIZE, tp->write_seq - tp->snd_una);
	nla_put_u8(stats, TCP_NLA_CA_STATE, inet_csk(sk)->icsk_ca_state);

	nla_put_u64_64bit(stats, TCP_NLA_BYTES_SENT, tp->bytes_sent,
			  TCP_NLA_PAD);
	nla_put_u64_64bit(stats, TCP_NLA_BYTES_RETRANS, tp->bytes_retrans,
			  TCP_NLA_PAD);
	nla_put_u32(stats, TCP_NLA_DSACK_DUPS, tp->dsack_dups);
	nla_put_u32(stats, TCP_NLA_REORD_SEEN, tp->reord_seen);

	return stats;
}

static int do_tcp_getsockopt(struct sock *sk, int level,
		int optname, char __user *optval, int __user *optlen)
{
	struct inet_connection_sock *icsk = inet_csk(sk);
	struct tcp_sock *tp = tcp_sk(sk);
	struct net *net = sock_net(sk);
	int val, len;

	if (get_user(len, optlen))
		return -EFAULT;

	len = min_t(unsigned int, len, sizeof(int));

	if (len < 0)
		return -EINVAL;

	switch (optname) {
	case TCP_MAXSEG:
		val = tp->mss_cache;
		if (!val && ((1 << sk->sk_state) & (TCPF_CLOSE | TCPF_LISTEN)))
			val = tp->rx_opt.user_mss;
		if (tp->repair)
			val = tp->rx_opt.mss_clamp;
		break;
	case TCP_NODELAY:
		val = !!(tp->nonagle&TCP_NAGLE_OFF);
		break;
	case TCP_CORK:
		val = !!(tp->nonagle&TCP_NAGLE_CORK);
		break;
	case TCP_KEEPIDLE:
		val = keepalive_time_when(tp) / HZ;
		break;
	case TCP_KEEPINTVL:
		val = keepalive_intvl_when(tp) / HZ;
		break;
	case TCP_KEEPCNT:
		val = keepalive_probes(tp);
		break;
	case TCP_SYNCNT:
		val = icsk->icsk_syn_retries ? : net->ipv4.sysctl_tcp_syn_retries;
		break;
	case TCP_LINGER2:
		val = tp->linger2;
		if (val >= 0)
			val = (val ? : READ_ONCE(net->ipv4.sysctl_tcp_fin_timeout)) / HZ;
		break;
	case TCP_DEFER_ACCEPT:
		val = retrans_to_secs(icsk->icsk_accept_queue.rskq_defer_accept,
				      TCP_TIMEOUT_INIT / HZ, TCP_RTO_MAX / HZ);
		break;
	case TCP_WINDOW_CLAMP:
		val = tp->window_clamp;
		break;
	case TCP_INFO: {
		struct tcp_info info;

		if (get_user(len, optlen))
			return -EFAULT;

#ifdef CONFIG_MPTCP
		tcp_get_info(sk, &info, false);
#else
		tcp_get_info(sk, &info);
#endif

		len = min_t(unsigned int, len, sizeof(info));
		if (put_user(len, optlen))
			return -EFAULT;
		if (copy_to_user(optval, &info, len))
			return -EFAULT;
		return 0;
	}
	case TCP_CC_INFO: {
		const struct tcp_congestion_ops *ca_ops;
		union tcp_cc_info info;
		size_t sz = 0;
		int attr;

		if (get_user(len, optlen))
			return -EFAULT;

		ca_ops = icsk->icsk_ca_ops;
		if (ca_ops && ca_ops->get_info)
			sz = ca_ops->get_info(sk, ~0U, &attr, &info);

		len = min_t(unsigned int, len, sz);
		if (put_user(len, optlen))
			return -EFAULT;
		if (copy_to_user(optval, &info, len))
			return -EFAULT;
		return 0;
	}
	case TCP_QUICKACK:
		val = !icsk->icsk_ack.pingpong;
		break;

	case TCP_CONGESTION:
		if (get_user(len, optlen))
			return -EFAULT;
		len = min_t(unsigned int, len, TCP_CA_NAME_MAX);
		if (put_user(len, optlen))
			return -EFAULT;
		if (copy_to_user(optval, icsk->icsk_ca_ops->name, len))
			return -EFAULT;
		return 0;

	case TCP_ULP:
		if (get_user(len, optlen))
			return -EFAULT;
		len = min_t(unsigned int, len, TCP_ULP_NAME_MAX);
		if (!icsk->icsk_ulp_ops) {
			if (put_user(0, optlen))
				return -EFAULT;
			return 0;
		}
		if (put_user(len, optlen))
			return -EFAULT;
		if (copy_to_user(optval, icsk->icsk_ulp_ops->name, len))
			return -EFAULT;
		return 0;

	case TCP_FASTOPEN_KEY: {
		__u8 key[TCP_FASTOPEN_KEY_LENGTH];
		struct tcp_fastopen_context *ctx;

		if (get_user(len, optlen))
			return -EFAULT;

		rcu_read_lock();
		ctx = rcu_dereference(icsk->icsk_accept_queue.fastopenq.ctx);
		if (ctx)
			memcpy(key, ctx->key, sizeof(key));
		else
			len = 0;
		rcu_read_unlock();

		len = min_t(unsigned int, len, sizeof(key));
		if (put_user(len, optlen))
			return -EFAULT;
		if (copy_to_user(optval, key, len))
			return -EFAULT;
		return 0;
	}
	case TCP_THIN_LINEAR_TIMEOUTS:
		val = tp->thin_lto;
		break;

	case TCP_THIN_DUPACK:
		val = 0;
		break;

	case TCP_REPAIR:
		val = tp->repair;
		break;

	case TCP_REPAIR_QUEUE:
		if (tp->repair)
			val = tp->repair_queue;
		else
			return -EINVAL;
		break;

	case TCP_REPAIR_WINDOW: {
		struct tcp_repair_window opt;

		if (get_user(len, optlen))
			return -EFAULT;

		if (len != sizeof(opt))
			return -EINVAL;

		if (!tp->repair)
			return -EPERM;

		opt.snd_wl1	= tp->snd_wl1;
		opt.snd_wnd	= tp->snd_wnd;
		opt.max_window	= tp->max_window;
		opt.rcv_wnd	= tp->rcv_wnd;
		opt.rcv_wup	= tp->rcv_wup;

		if (copy_to_user(optval, &opt, len))
			return -EFAULT;
		return 0;
	}
	case TCP_QUEUE_SEQ:
		if (tp->repair_queue == TCP_SEND_QUEUE)
			val = tp->write_seq;
		else if (tp->repair_queue == TCP_RECV_QUEUE)
			val = tp->rcv_nxt;
		else
			return -EINVAL;
		break;

	case TCP_USER_TIMEOUT:
		val = icsk->icsk_user_timeout;
		break;

	case TCP_FASTOPEN:
		val = icsk->icsk_accept_queue.fastopenq.max_qlen;
		break;

	case TCP_FASTOPEN_CONNECT:
		val = tp->fastopen_connect;
		break;

	case TCP_FASTOPEN_NO_COOKIE:
		val = tp->fastopen_no_cookie;
		break;

	case TCP_TIMESTAMP:
		val = tcp_time_stamp_raw() + tp->tsoffset;
		break;
	case TCP_NOTSENT_LOWAT:
		val = tp->notsent_lowat;
		break;
	case TCP_INQ:
		val = tp->recvmsg_inq;
		break;
	case TCP_SAVE_SYN:
		val = tp->save_syn;
		break;
	case TCP_SAVED_SYN: {
		if (get_user(len, optlen))
			return -EFAULT;

		lock_sock(sk);
		if (tp->saved_syn) {
			if (len < tp->saved_syn[0]) {
				if (put_user(tp->saved_syn[0], optlen)) {
					release_sock(sk);
					return -EFAULT;
				}
				release_sock(sk);
				return -EINVAL;
			}
			len = tp->saved_syn[0];
			if (put_user(len, optlen)) {
				release_sock(sk);
				return -EFAULT;
			}
			if (copy_to_user(optval, tp->saved_syn + 1, len)) {
				release_sock(sk);
				return -EFAULT;
			}
			tcp_saved_syn_free(tp);
			release_sock(sk);
		} else {
			release_sock(sk);
			len = 0;
			if (put_user(len, optlen))
				return -EFAULT;
		}
		return 0;
	}
#ifdef CONFIG_MPTCP
	case MPTCP_SCHEDULER:
		if (get_user(len, optlen))
			return -EFAULT;
		len = min_t(unsigned int, len, MPTCP_SCHED_NAME_MAX);
		if (put_user(len, optlen))
			return -EFAULT;

		lock_sock(sk);
		if (mptcp(tcp_sk(sk))) {
			struct mptcp_cb *mpcb = tcp_sk(mptcp_meta_sk(sk))->mpcb;

			if (copy_to_user(optval, mpcb->sched_ops->name, len)) {
				release_sock(sk);
				return -EFAULT;
			}
		} else {
			if (copy_to_user(optval, tcp_sk(sk)->mptcp_sched_name,
					 len)) {
				release_sock(sk);
				return -EFAULT;
			}
		}
		release_sock(sk);
		return 0;

	case MPTCP_PATH_MANAGER:
		if (get_user(len, optlen))
			return -EFAULT;
		len = min_t(unsigned int, len, MPTCP_PM_NAME_MAX);
		if (put_user(len, optlen))
			return -EFAULT;

		lock_sock(sk);
		if (mptcp(tcp_sk(sk))) {
			struct mptcp_cb *mpcb = tcp_sk(mptcp_meta_sk(sk))->mpcb;

			if (copy_to_user(optval, mpcb->pm_ops->name, len)) {
				release_sock(sk);
				return -EFAULT;
			}
		} else {
			if (copy_to_user(optval, tcp_sk(sk)->mptcp_pm_name,
					 len)) {
				release_sock(sk);
				return -EFAULT;
			}
		}
		release_sock(sk);
		return 0;

	case MPTCP_ENABLED:
		if (sk->sk_state != TCP_SYN_SENT)
			val = mptcp(tp) ? 1 : 0;
		else
			val = sock_flag(sk, SOCK_MPTCP) ? 1 : 0;
		break;
	case MPTCP_INFO:
	{
		int ret;

		if (!mptcp(tp))
			return -EINVAL;

		if (get_user(len, optlen))
			return -EFAULT;

		len = min_t(unsigned int, len, sizeof(struct mptcp_info));

		lock_sock(sk);
		ret = mptcp_get_info(sk, optval, len);
		release_sock(sk);

		if (ret)
			return ret;

		if (put_user(len, optlen))
			return -EFAULT;
		return 0;
	}
#endif
#ifdef CONFIG_MMU
	case TCP_ZEROCOPY_RECEIVE: {
		struct tcp_zerocopy_receive zc;
		int err;

		if (get_user(len, optlen))
			return -EFAULT;
		if (len != sizeof(zc))
			return -EINVAL;
		if (copy_from_user(&zc, optval, len))
			return -EFAULT;
		lock_sock(sk);
		err = tcp_zerocopy_receive(sk, &zc);
		release_sock(sk);
		if (!err && copy_to_user(optval, &zc, len))
			err = -EFAULT;
		return err;
	}
#endif
	default:
		return -ENOPROTOOPT;
	}

	if (put_user(len, optlen))
		return -EFAULT;
	if (copy_to_user(optval, &val, len))
		return -EFAULT;
	return 0;
}

int tcp_getsockopt(struct sock *sk, int level, int optname, char __user *optval,
		   int __user *optlen)
{
	struct inet_connection_sock *icsk = inet_csk(sk);

	if (level != SOL_TCP)
		return icsk->icsk_af_ops->getsockopt(sk, level, optname,
						     optval, optlen);
	return do_tcp_getsockopt(sk, level, optname, optval, optlen);
}
EXPORT_SYMBOL(tcp_getsockopt);

#ifdef CONFIG_COMPAT
int compat_tcp_getsockopt(struct sock *sk, int level, int optname,
			  char __user *optval, int __user *optlen)
{
	if (level != SOL_TCP)
		return inet_csk_compat_getsockopt(sk, level, optname,
						  optval, optlen);
	return do_tcp_getsockopt(sk, level, optname, optval, optlen);
}
EXPORT_SYMBOL(compat_tcp_getsockopt);
#endif

#ifdef CONFIG_TCP_MD5SIG
static DEFINE_PER_CPU(struct tcp_md5sig_pool, tcp_md5sig_pool);
static DEFINE_MUTEX(tcp_md5sig_mutex);
static bool tcp_md5sig_pool_populated = false;

static void __tcp_alloc_md5sig_pool(void)
{
	struct crypto_ahash *hash;
	int cpu;

	hash = crypto_alloc_ahash("md5", 0, CRYPTO_ALG_ASYNC);
	if (IS_ERR(hash))
		return;

	for_each_possible_cpu(cpu) {
		void *scratch = per_cpu(tcp_md5sig_pool, cpu).scratch;
		struct ahash_request *req;

		if (!scratch) {
			scratch = kmalloc_node(sizeof(union tcp_md5sum_block) +
					       sizeof(struct tcphdr),
					       GFP_KERNEL,
					       cpu_to_node(cpu));
			if (!scratch)
				return;
			per_cpu(tcp_md5sig_pool, cpu).scratch = scratch;
		}
		if (per_cpu(tcp_md5sig_pool, cpu).md5_req)
			continue;

		req = ahash_request_alloc(hash, GFP_KERNEL);
		if (!req)
			return;

		ahash_request_set_callback(req, 0, NULL, NULL);

		per_cpu(tcp_md5sig_pool, cpu).md5_req = req;
	}
	/* before setting tcp_md5sig_pool_populated, we must commit all writes
	 * to memory. See smp_rmb() in tcp_get_md5sig_pool()
	 */
	smp_wmb();
	/* Paired with READ_ONCE() from tcp_alloc_md5sig_pool()
	 * and tcp_get_md5sig_pool().
	*/
	WRITE_ONCE(tcp_md5sig_pool_populated, true);
}

bool tcp_alloc_md5sig_pool(void)
{
	/* Paired with WRITE_ONCE() from __tcp_alloc_md5sig_pool() */
	if (unlikely(!READ_ONCE(tcp_md5sig_pool_populated))) {
		mutex_lock(&tcp_md5sig_mutex);

		if (!tcp_md5sig_pool_populated)
			__tcp_alloc_md5sig_pool();

		mutex_unlock(&tcp_md5sig_mutex);
	}
	/* Paired with WRITE_ONCE() from __tcp_alloc_md5sig_pool() */
	return READ_ONCE(tcp_md5sig_pool_populated);
}
EXPORT_SYMBOL(tcp_alloc_md5sig_pool);


/**
 *	tcp_get_md5sig_pool - get md5sig_pool for this user
 *
 *	We use percpu structure, so if we succeed, we exit with preemption
 *	and BH disabled, to make sure another thread or softirq handling
 *	wont try to get same context.
 */
struct tcp_md5sig_pool *tcp_get_md5sig_pool(void)
{
	local_bh_disable();

	/* Paired with WRITE_ONCE() from __tcp_alloc_md5sig_pool() */
	if (READ_ONCE(tcp_md5sig_pool_populated)) {
		/* coupled with smp_wmb() in __tcp_alloc_md5sig_pool() */
		smp_rmb();
		return this_cpu_ptr(&tcp_md5sig_pool);
	}
	local_bh_enable();
	return NULL;
}
EXPORT_SYMBOL(tcp_get_md5sig_pool);

int tcp_md5_hash_skb_data(struct tcp_md5sig_pool *hp,
			  const struct sk_buff *skb, unsigned int header_len)
{
	struct scatterlist sg;
	const struct tcphdr *tp = tcp_hdr(skb);
	struct ahash_request *req = hp->md5_req;
	unsigned int i;
	const unsigned int head_data_len = skb_headlen(skb) > header_len ?
					   skb_headlen(skb) - header_len : 0;
	const struct skb_shared_info *shi = skb_shinfo(skb);
	struct sk_buff *frag_iter;

	sg_init_table(&sg, 1);

	sg_set_buf(&sg, ((u8 *) tp) + header_len, head_data_len);
	ahash_request_set_crypt(req, &sg, NULL, head_data_len);
	if (crypto_ahash_update(req))
		return 1;

	for (i = 0; i < shi->nr_frags; ++i) {
		const struct skb_frag_struct *f = &shi->frags[i];
		unsigned int offset = f->page_offset;
		struct page *page = skb_frag_page(f) + (offset >> PAGE_SHIFT);

		sg_set_page(&sg, page, skb_frag_size(f),
			    offset_in_page(offset));
		ahash_request_set_crypt(req, &sg, NULL, skb_frag_size(f));
		if (crypto_ahash_update(req))
			return 1;
	}

	skb_walk_frags(skb, frag_iter)
		if (tcp_md5_hash_skb_data(hp, frag_iter, 0))
			return 1;

	return 0;
}
EXPORT_SYMBOL(tcp_md5_hash_skb_data);

int tcp_md5_hash_key(struct tcp_md5sig_pool *hp, const struct tcp_md5sig_key *key)
{
	u8 keylen = READ_ONCE(key->keylen); /* paired with WRITE_ONCE() in tcp_md5_do_add */
	struct scatterlist sg;

	sg_init_one(&sg, key->key, keylen);
	ahash_request_set_crypt(hp->md5_req, &sg, NULL, keylen);

	/* tcp_md5_do_add() might change key->key under us */
	return crypto_ahash_update(hp->md5_req);
}
EXPORT_SYMBOL(tcp_md5_hash_key);

#endif

void tcp_done(struct sock *sk)
{
	struct request_sock *req = tcp_sk(sk)->fastopen_rsk;

	if (sk->sk_state == TCP_SYN_SENT || sk->sk_state == TCP_SYN_RECV)
		TCP_INC_STATS(sock_net(sk), TCP_MIB_ATTEMPTFAILS);

#ifdef CONFIG_MPTCP
	//WARN_ON(sk->sk_state == TCP_CLOSE);
#endif
	tcp_set_state(sk, TCP_CLOSE);
	tcp_clear_xmit_timers(sk);
	if (req)
		reqsk_fastopen_remove(sk, req, false);

	WRITE_ONCE(sk->sk_shutdown, SHUTDOWN_MASK);

	if (!sock_flag(sk, SOCK_DEAD))
		sk->sk_state_change(sk);
	else
		inet_csk_destroy_sock(sk);
}
EXPORT_SYMBOL_GPL(tcp_done);

int tcp_abort(struct sock *sk, int err)
{
#ifdef CONFIG_MPTCP
	struct sock *meta_sk = mptcp(tcp_sk(sk)) ? mptcp_meta_sk(sk) : sk;
#endif
	if (!sk_fullsock(sk)) {
		if (sk->sk_state == TCP_NEW_SYN_RECV) {
			struct request_sock *req = inet_reqsk(sk);

			local_bh_disable();
			inet_csk_reqsk_queue_drop(req->rsk_listener, req);
			local_bh_enable();
			return 0;
		}
		return -EOPNOTSUPP;
	}

	/* Don't race with userspace socket closes such as tcp_close. */
#ifdef CONFIG_MPTCP
	lock_sock(meta_sk);
#else
	lock_sock(sk);
#endif

	if (sk->sk_state == TCP_LISTEN) {
		tcp_set_state(sk, TCP_CLOSE);
		inet_csk_listen_stop(sk);
	}

	/* Don't race with BH socket closes such as inet_csk_listen_stop. */
	local_bh_disable();
#ifdef CONFIG_MPTCP
	bh_lock_sock(meta_sk);
#else
	bh_lock_sock(sk);
#endif

	if (!sock_flag(sk, SOCK_DEAD)) {
		sk->sk_err = err;
		/* This barrier is coupled with smp_rmb() in tcp_poll() */
		smp_wmb();
		sk->sk_error_report(sk);
#ifdef CONFIG_MPTCP		
		if (tcp_need_reset(sk->sk_state))
			tcp_sk(sk)->ops->send_active_reset(sk, GFP_ATOMIC);
#else
		if (tcp_need_reset(sk->sk_state))
			tcp_send_active_reset(sk, GFP_ATOMIC);
#endif
		tcp_done(sk);
	}

#ifdef CONFIG_MPTCP
	bh_unlock_sock(meta_sk);
#else
	bh_unlock_sock(sk);
#endif
	local_bh_enable();
	tcp_write_queue_purge(sk);
#ifdef CONFIG_MPTCP
	release_sock(meta_sk);
#else
	release_sock(sk);
#endif
	return 0;
}
EXPORT_SYMBOL_GPL(tcp_abort);

extern struct tcp_congestion_ops tcp_reno;

static __initdata unsigned long thash_entries;
static int __init set_thash_entries(char *str)
{
	ssize_t ret;

	if (!str)
		return 0;

	ret = kstrtoul(str, 0, &thash_entries);
	if (ret)
		return 0;

	return 1;
}
__setup("thash_entries=", set_thash_entries);

static void __init tcp_init_mem(void)
{
	unsigned long limit = nr_free_buffer_pages() / 16;

	limit = max(limit, 128UL);
	sysctl_tcp_mem[0] = limit / 4 * 3;		/* 4.68 % */
	sysctl_tcp_mem[1] = limit;			/* 6.25 % */
	sysctl_tcp_mem[2] = sysctl_tcp_mem[0] * 2;	/* 9.37 % */
}

void __init tcp_init(void)
{
	int max_rshare, max_wshare, cnt;
	unsigned long limit;
	unsigned int i;

	BUILD_BUG_ON(TCP_MIN_SND_MSS <= MAX_TCP_OPTION_SPACE);
	BUILD_BUG_ON(sizeof(struct tcp_skb_cb) >
		     FIELD_SIZEOF(struct sk_buff, cb));

	percpu_counter_init(&tcp_sockets_allocated, 0, GFP_KERNEL);
	percpu_counter_init(&tcp_orphan_count, 0, GFP_KERNEL);
	inet_hashinfo_init(&tcp_hashinfo);
	inet_hashinfo2_init(&tcp_hashinfo, "tcp_listen_portaddr_hash",
			    thash_entries, 21,  /* one slot per 2 MB*/
			    0, 64 * 1024);
	tcp_hashinfo.bind_bucket_cachep =
		kmem_cache_create("tcp_bind_bucket",
				  sizeof(struct inet_bind_bucket), 0,
				  SLAB_HWCACHE_ALIGN|SLAB_PANIC, NULL);

	/* Size and allocate the main established and bind bucket
	 * hash tables.
	 *
	 * The methodology is similar to that of the buffer cache.
	 */
	tcp_hashinfo.ehash =
		alloc_large_system_hash("TCP established",
					sizeof(struct inet_ehash_bucket),
					thash_entries,
					17, /* one slot per 128 KB of memory */
					0,
					NULL,
					&tcp_hashinfo.ehash_mask,
					0,
					thash_entries ? 0 : 512 * 1024);
	for (i = 0; i <= tcp_hashinfo.ehash_mask; i++)
		INIT_HLIST_NULLS_HEAD(&tcp_hashinfo.ehash[i].chain, i);

	if (inet_ehash_locks_alloc(&tcp_hashinfo))
		panic("TCP: failed to alloc ehash_locks");
	tcp_hashinfo.bhash =
		alloc_large_system_hash("TCP bind",
					sizeof(struct inet_bind_hashbucket),
					tcp_hashinfo.ehash_mask + 1,
					17, /* one slot per 128 KB of memory */
					0,
					&tcp_hashinfo.bhash_size,
					NULL,
					0,
					64 * 1024);
	tcp_hashinfo.bhash_size = 1U << tcp_hashinfo.bhash_size;
	for (i = 0; i < tcp_hashinfo.bhash_size; i++) {
		spin_lock_init(&tcp_hashinfo.bhash[i].lock);
		INIT_HLIST_HEAD(&tcp_hashinfo.bhash[i].chain);
	}


	cnt = tcp_hashinfo.ehash_mask + 1;
	sysctl_tcp_max_orphans = cnt / 2;

	tcp_init_mem();
	/* Set per-socket limits to no more than 1/128 the pressure threshold */
	limit = nr_free_buffer_pages() << (PAGE_SHIFT - 7);
	max_wshare = min(4UL*1024*1024, limit);
	max_rshare = min(6UL*1024*1024, limit);

	init_net.ipv4.sysctl_tcp_wmem[0] = SK_MEM_QUANTUM;
	init_net.ipv4.sysctl_tcp_wmem[1] = 20*1024;
	init_net.ipv4.sysctl_tcp_wmem[2] = max(64*1024, max_wshare);

	init_net.ipv4.sysctl_tcp_rmem[0] = SK_MEM_QUANTUM;
	init_net.ipv4.sysctl_tcp_rmem[1] = 131072;
	init_net.ipv4.sysctl_tcp_rmem[2] = max(131072, max_rshare);

	pr_info("Hash tables configured (established %u bind %u)\n",
		tcp_hashinfo.ehash_mask + 1, tcp_hashinfo.bhash_size);

	tcp_v4_init();
	tcp_metrics_init();
	BUG_ON(tcp_register_congestion_control(&tcp_reno) != 0);
	tcp_tasklet_init();
}<|MERGE_RESOLUTION|>--- conflicted
+++ resolved
@@ -2801,7 +2801,6 @@
 	if (!(sk->sk_userlocks & SOCK_BINDADDR_LOCK))
 		inet_reset_saddr(sk);
 
-<<<<<<< HEAD
 #ifdef CONFIG_MPTCP
 	if (is_meta_sk(sk)) {
 		mptcp_disconnect(sk);
@@ -2812,9 +2811,6 @@
 #endif
 
 	sk->sk_shutdown = 0;
-=======
-	WRITE_ONCE(sk->sk_shutdown, 0);
->>>>>>> a8b7a32a
 	sock_reset_flag(sk, SOCK_DONE);
 	tp->srtt_us = 0;
 	tp->rcv_rtt_last_tsecr = 0;
