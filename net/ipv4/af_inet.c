--- conflicted
+++ resolved
@@ -834,13 +834,10 @@
 int inet_sendmsg(struct socket *sock, struct msghdr *msg, size_t size)
 {
 	struct sock *sk = sock->sk;
-<<<<<<< HEAD
 #ifdef CONFIG_NET_ANALYTICS
 	int err;
 #endif
-=======
 	const struct proto *prot;
->>>>>>> bbc4834e
 
 	sock_rps_record_flow(sk);
 
@@ -852,18 +849,14 @@
 	    inet_autobind(sk))
 		return -EAGAIN;
 
-<<<<<<< HEAD
 #ifdef CONFIG_NET_ANALYTICS
-	err = sk->sk_prot->sendmsg(sk, msg, size);
+	err = prot->sendmsg(sk, msg, size);
 	net_usr_tx(sk, err);
 
 	return err;
 #else
-	return sk->sk_prot->sendmsg(sk, msg, size);
-#endif
-=======
 	return prot->sendmsg(sk, msg, size);
->>>>>>> bbc4834e
+#endif
 }
 EXPORT_SYMBOL(inet_sendmsg);
 
