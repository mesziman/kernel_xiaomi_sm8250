--- conflicted
+++ resolved
@@ -1733,15 +1733,11 @@
 	rc = copied;
 
 	if (addr) {
-<<<<<<< HEAD
-=======
 		/* There is an anonymous 2-byte hole after sq_family,
 		 * make sure to clear it.
 		 */
 		memset(addr, 0, sizeof(*addr));
 
-		cb = (struct qrtr_cb *)skb->cb;
->>>>>>> 2034d6f0
 		addr->sq_family = AF_QIPCRTR;
 		addr->sq_node = cb->src_node;
 		addr->sq_port = cb->src_port;
