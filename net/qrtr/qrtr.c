/*
 * Copyright (c) 2015, Sony Mobile Communications Inc.
 * Copyright (c) 2013, 2018-2019 The Linux Foundation. All rights reserved.
 *
 * This program is free software; you can redistribute it and/or modify
 * it under the terms of the GNU General Public License version 2 and
 * only version 2 as published by the Free Software Foundation.
 *
 * This program is distributed in the hope that it will be useful,
 * but WITHOUT ANY WARRANTY; without even the implied warranty of
 * MERCHANTABILITY or FITNESS FOR A PARTICULAR PURPOSE.  See the
 * GNU General Public License for more details.
 */
#include <linux/kthread.h>
#include <linux/module.h>
#include <linux/netlink.h>
#include <linux/qrtr.h>
#include <linux/termios.h>	/* For TIOCINQ/OUTQ */
#include <linux/wait.h>
#include <linux/rwsem.h>
#include <linux/ipc_logging.h>
#include <linux/uidgid.h>
#include <linux/pm_wakeup.h>

#include <net/sock.h>
#include <uapi/linux/sched/types.h>

#include "qrtr.h"

#define QRTR_LOG_PAGE_CNT 4
#define QRTR_INFO(ctx, x, ...)				\
	ipc_log_string(ctx, x, ##__VA_ARGS__)

#define QRTR_PROTO_VER_1 1
#define QRTR_PROTO_VER_2 3

/* auto-bind range */
#define QRTR_MIN_EPH_SOCKET 0x4000
#define QRTR_MAX_EPH_SOCKET 0x7fff

#define QRTR_PORT_CTRL_LEGACY 0xffff

/* qrtr socket states */
#define QRTR_STATE_MULTI	-2
#define QRTR_STATE_INIT	-1

#define AID_VENDOR_QRTR	KGIDT_INIT(2906)

/**
 * struct qrtr_hdr_v1 - (I|R)PCrouter packet header version 1
 * @version: protocol version
 * @type: packet type; one of QRTR_TYPE_*
 * @src_node_id: source node
 * @src_port_id: source port
 * @confirm_rx: boolean; whether a resume-tx packet should be send in reply
 * @size: length of packet, excluding this header
 * @dst_node_id: destination node
 * @dst_port_id: destination port
 */
struct qrtr_hdr_v1 {
	__le32 version;
	__le32 type;
	__le32 src_node_id;
	__le32 src_port_id;
	__le32 confirm_rx;
	__le32 size;
	__le32 dst_node_id;
	__le32 dst_port_id;
} __packed;

/**
 * struct qrtr_hdr_v2 - (I|R)PCrouter packet header later versions
 * @version: protocol version
 * @type: packet type; one of QRTR_TYPE_*
 * @flags: bitmask of QRTR_FLAGS_*
 * @optlen: length of optional header data
 * @size: length of packet, excluding this header and optlen
 * @src_node_id: source node
 * @src_port_id: source port
 * @dst_node_id: destination node
 * @dst_port_id: destination port
 */
struct qrtr_hdr_v2 {
	u8 version;
	u8 type;
	u8 flags;
	u8 optlen;
	__le32 size;
	__le16 src_node_id;
	__le16 src_port_id;
	__le16 dst_node_id;
	__le16 dst_port_id;
};

#define QRTR_FLAGS_CONFIRM_RX	BIT(0)

struct qrtr_cb {
	u32 src_node;
	u32 src_port;
	u32 dst_node;
	u32 dst_port;

	u8 type;
	u8 confirm_rx;
};

#define QRTR_HDR_MAX_SIZE max_t(size_t, sizeof(struct qrtr_hdr_v1), \
					sizeof(struct qrtr_hdr_v2))

struct qrtr_sock {
	/* WARNING: sk must be the first member */
	struct sock sk;
	struct sockaddr_qrtr us;
	struct sockaddr_qrtr peer;

	int state;
};

static inline struct qrtr_sock *qrtr_sk(struct sock *sk)
{
	BUILD_BUG_ON(offsetof(struct qrtr_sock, sk) != 0);
	return container_of(sk, struct qrtr_sock, sk);
}

static unsigned int qrtr_local_nid = 1;

/* for node ids */
static RADIX_TREE(qrtr_nodes, GFP_KERNEL);
/* broadcast list */
static LIST_HEAD(qrtr_all_epts);
/* lock for qrtr_nodes, qrtr_all_epts and node reference */
static DECLARE_RWSEM(qrtr_node_lock);

/* local port allocation management */
static DEFINE_IDR(qrtr_ports);
static DEFINE_MUTEX(qrtr_port_lock);

/* backup buffers */
#define QRTR_BACKUP_HI_NUM	5
#define QRTR_BACKUP_HI_SIZE	SZ_16K
#define QRTR_BACKUP_LO_NUM	20
#define QRTR_BACKUP_LO_SIZE	SZ_1K
static struct sk_buff_head qrtr_backup_lo;
static struct sk_buff_head qrtr_backup_hi;
static struct work_struct qrtr_backup_work;

/**
 * struct qrtr_node - endpoint node
 * @ep_lock: lock for endpoint management and callbacks
 * @ep: endpoint
 * @ref: reference count for node
 * @nid: node id
 * @net_id: network cluster identifer
 * @hello_sent: hello packet sent to endpoint
 * @qrtr_tx_flow: remote port tx flow control list
 * @resume_tx: wait until remote port acks control flag
 * @qrtr_tx_lock: lock for qrtr_tx_flow
 * @rx_queue: receive queue
 * @item: list item for broadcast list
 * @kworker: worker thread for recv work
 * @task: task to run the worker thread
 * @read_data: scheduled work for recv work
 * @say_hello: scheduled work for initiating hello
 * @ws: wakeupsource avoid system suspend
 * @ilc: ipc logging context reference
 */
struct qrtr_node {
	struct mutex ep_lock;
	struct qrtr_endpoint *ep;
	struct kref ref;
	unsigned int nid;
	unsigned int net_id;
	atomic_t hello_sent;
	atomic_t hello_rcvd;

	struct radix_tree_root qrtr_tx_flow;
	struct wait_queue_head resume_tx;
	struct mutex qrtr_tx_lock;	/* for qrtr_tx_flow */

	struct sk_buff_head rx_queue;
	struct list_head item;

	struct kthread_worker kworker;
	struct task_struct *task;
	struct kthread_work read_data;
	struct kthread_work say_hello;

	struct wakeup_source *ws;

	void *ilc;
};

struct qrtr_tx_flow_waiter {
	struct list_head node;
	struct sock *sk;
};

struct qrtr_tx_flow {
	atomic_t pending;
	struct list_head waiters;
};

#define QRTR_TX_FLOW_HIGH	10
#define QRTR_TX_FLOW_LOW	5

static struct sk_buff *qrtr_alloc_ctrl_packet(struct qrtr_ctrl_pkt **pkt);
static int qrtr_local_enqueue(struct qrtr_node *node, struct sk_buff *skb,
			      int type, struct sockaddr_qrtr *from,
			      struct sockaddr_qrtr *to, unsigned int flags);
static int qrtr_bcast_enqueue(struct qrtr_node *node, struct sk_buff *skb,
			      int type, struct sockaddr_qrtr *from,
			      struct sockaddr_qrtr *to, unsigned int flags);

static void qrtr_log_tx_msg(struct qrtr_node *node, struct qrtr_hdr_v1 *hdr,
			    struct sk_buff *skb)
{
	struct qrtr_ctrl_pkt pkt = {0,};
	u64 pl_buf = 0;

	if (!hdr || !skb)
		return;

	if (hdr->type == QRTR_TYPE_DATA) {
		skb_copy_bits(skb, QRTR_HDR_MAX_SIZE, &pl_buf, sizeof(pl_buf));
		QRTR_INFO(node->ilc,
			  "TX DATA: Len:0x%x CF:0x%x src[0x%x:0x%x] dst[0x%x:0x%x] [%08x %08x] [%s]\n",
			  hdr->size, hdr->confirm_rx,
			  hdr->src_node_id, hdr->src_port_id,
			  hdr->dst_node_id, hdr->dst_port_id,
			  (unsigned int)pl_buf, (unsigned int)(pl_buf >> 32),
			  current->comm);
	} else {
		skb_copy_bits(skb, QRTR_HDR_MAX_SIZE, &pkt, sizeof(pkt));
		if (hdr->type == QRTR_TYPE_NEW_SERVER ||
		    hdr->type == QRTR_TYPE_DEL_SERVER)
			QRTR_INFO(node->ilc,
				  "TX CTRL: cmd:0x%x SVC[0x%x:0x%x] addr[0x%x:0x%x]\n",
				  hdr->type, le32_to_cpu(pkt.server.service),
				  le32_to_cpu(pkt.server.instance),
				  le32_to_cpu(pkt.server.node),
				  le32_to_cpu(pkt.server.port));
		else if (hdr->type == QRTR_TYPE_DEL_CLIENT ||
			 hdr->type == QRTR_TYPE_RESUME_TX)
			QRTR_INFO(node->ilc,
				  "TX CTRL: cmd:0x%x addr[0x%x:0x%x]\n",
				  hdr->type, le32_to_cpu(pkt.client.node),
				  le32_to_cpu(pkt.client.port));
		else if (hdr->type == QRTR_TYPE_HELLO ||
			 hdr->type == QRTR_TYPE_BYE)
			QRTR_INFO(node->ilc,
				  "TX CTRL: cmd:0x%x node[0x%x]\n",
				  hdr->type, hdr->src_node_id);
		else if (hdr->type == QRTR_TYPE_DEL_PROC)
			QRTR_INFO(node->ilc,
				  "TX CTRL: cmd:0x%x node[0x%x]\n",
				  hdr->type, pkt.proc.node);
	}
}

static void qrtr_log_rx_msg(struct qrtr_node *node, struct sk_buff *skb)
{
	struct qrtr_ctrl_pkt pkt = {0,};
	struct qrtr_cb *cb;
	u64 pl_buf = 0;

	if (!skb || !skb->data)
		return;

	cb = (struct qrtr_cb *)skb->cb;

	if (cb->type == QRTR_TYPE_DATA) {
		skb_copy_bits(skb, 0, &pl_buf, sizeof(pl_buf));
		QRTR_INFO(node->ilc,
			  "RX DATA: Len:0x%x CF:0x%x src[0x%x:0x%x] dst[0x%x:0x%x] [%08x %08x]\n",
			  skb->len, cb->confirm_rx, cb->src_node, cb->src_port,
			  cb->dst_node, cb->dst_port,
			  (unsigned int)pl_buf, (unsigned int)(pl_buf >> 32));
	} else {
		skb_copy_bits(skb, 0, &pkt, sizeof(pkt));
		if (cb->type == QRTR_TYPE_NEW_SERVER ||
		    cb->type == QRTR_TYPE_DEL_SERVER)
			QRTR_INFO(node->ilc,
				  "RX CTRL: cmd:0x%x SVC[0x%x:0x%x] addr[0x%x:0x%x]\n",
				  cb->type, le32_to_cpu(pkt.server.service),
				  le32_to_cpu(pkt.server.instance),
				  le32_to_cpu(pkt.server.node),
				  le32_to_cpu(pkt.server.port));
		else if (cb->type == QRTR_TYPE_DEL_CLIENT ||
			 cb->type == QRTR_TYPE_RESUME_TX)
			QRTR_INFO(node->ilc,
				  "RX CTRL: cmd:0x%x addr[0x%x:0x%x]\n",
				  cb->type, le32_to_cpu(pkt.client.node),
				  le32_to_cpu(pkt.client.port));
		else if (cb->type == QRTR_TYPE_HELLO ||
			 cb->type == QRTR_TYPE_BYE)
			QRTR_INFO(node->ilc,
				  "RX CTRL: cmd:0x%x node[0x%x]\n",
				  cb->type, cb->src_node);
	}
}

static bool refcount_dec_and_rwsem_lock(refcount_t *r,
					struct rw_semaphore *sem)
{
	if (refcount_dec_not_one(r))
		return false;

	down_write(sem);
	if (!refcount_dec_and_test(r)) {
		up_write(sem);
		return false;
	}

	return true;
}

static inline int kref_put_rwsem_lock(struct kref *kref,
				      void (*release)(struct kref *kref),
				      struct rw_semaphore *sem)
{
	if (refcount_dec_and_rwsem_lock(&kref->refcount, sem)) {
		release(kref);
		return 1;
	}
	return 0;
}

/* Release node resources and free the node.
 *
 * Do not call directly, use qrtr_node_release.  To be used with
 * kref_put_mutex.  As such, the node mutex is expected to be locked on call.
 */
static void __qrtr_node_release(struct kref *kref)
{
	struct qrtr_tx_flow_waiter *waiter;
	struct qrtr_tx_flow_waiter *temp;
	struct radix_tree_iter iter;
	struct qrtr_tx_flow *flow;
	struct qrtr_node *node = container_of(kref, struct qrtr_node, ref);
	void __rcu **slot;

	if (node->nid != QRTR_EP_NID_AUTO) {
		radix_tree_for_each_slot(slot, &qrtr_nodes, &iter, 0) {
			if (node == *slot)
				radix_tree_iter_delete(&qrtr_nodes, &iter,
						       slot);
		}
	}

	list_del(&node->item);
	up_write(&qrtr_node_lock);

	/* Free tx flow counters */
	mutex_lock(&node->qrtr_tx_lock);
	radix_tree_for_each_slot(slot, &node->qrtr_tx_flow, &iter, 0) {
		flow = *slot;
		list_for_each_entry_safe(waiter, temp, &flow->waiters, node) {
			list_del(&waiter->node);
			sock_put(waiter->sk);
			kfree(waiter);
		}
		radix_tree_iter_delete(&node->qrtr_tx_flow, &iter, slot);
		kfree(flow);
	}
	mutex_unlock(&node->qrtr_tx_lock);

	wakeup_source_unregister(node->ws);
	kthread_flush_worker(&node->kworker);
	kthread_stop(node->task);

	skb_queue_purge(&node->rx_queue);
	kfree(node);
}

/* Increment reference to node. */
static struct qrtr_node *qrtr_node_acquire(struct qrtr_node *node)
{
	if (node)
		kref_get(&node->ref);
	return node;
}

/* Decrement reference to node and release as necessary. */
static void qrtr_node_release(struct qrtr_node *node)
{
	if (!node)
		return;
	kref_put_rwsem_lock(&node->ref, __qrtr_node_release, &qrtr_node_lock);
}

/**
 * qrtr_tx_resume() - reset flow control counter
 * @node:	qrtr_node that the QRTR_TYPE_RESUME_TX packet arrived on
 * @skb:	skb for resume tx control packet
 */
static void qrtr_tx_resume(struct qrtr_node *node, struct sk_buff *skb)
{
	struct qrtr_tx_flow_waiter *waiter;
	struct qrtr_tx_flow_waiter *temp;
	struct qrtr_ctrl_pkt pkt = {0,};
	struct qrtr_tx_flow *flow;
	struct sockaddr_qrtr src;
	struct qrtr_sock *ipc;
	struct sk_buff *skbn;
	unsigned long key;

	skb_copy_bits(skb, 0, &pkt, sizeof(pkt));
	if (le32_to_cpu(pkt.cmd) != QRTR_TYPE_RESUME_TX)
		return;

	src.sq_family = AF_QIPCRTR;
	src.sq_node = le32_to_cpu(pkt.client.node);
	src.sq_port = le32_to_cpu(pkt.client.port);
	key = (u64)src.sq_node << 32 | src.sq_port;

	mutex_lock(&node->qrtr_tx_lock);
	flow = radix_tree_lookup(&node->qrtr_tx_flow, key);
	if (!flow) {
		mutex_unlock(&node->qrtr_tx_lock);
		return;
	}

	atomic_set(&flow->pending, 0);
	wake_up_interruptible_all(&node->resume_tx);

	list_for_each_entry_safe(waiter, temp, &flow->waiters, node) {
		list_del(&waiter->node);
		skbn = alloc_skb(0, GFP_KERNEL);
		if (skbn) {
			ipc = qrtr_sk(waiter->sk);
			qrtr_local_enqueue(NULL, skbn, QRTR_TYPE_RESUME_TX,
					   &src, &ipc->us, 0);
		}
		sock_put(waiter->sk);
		kfree(waiter);
	}
	mutex_unlock(&node->qrtr_tx_lock);
}

/**
 * qrtr_tx_wait() - flow control for outgoing packets
 * @node:	qrtr_node that the packet is to be send to
 * @dest_node:	node id of the destination
 * @dest_port:	port number of the destination
 * @type:	type of message
 *
 * The flow control scheme is based around the low and high "watermarks". When
 * the low watermark is passed the confirm_rx flag is set on the outgoing
 * message, which will trigger the remote to send a control message of the type
 * QRTR_TYPE_RESUME_TX to reset the counter. If the high watermark is hit
 * further transmision should be paused.
 *
 * Return: 1 if confirm_rx should be set, 0 otherwise or errno failure
 */
static int qrtr_tx_wait(struct qrtr_node *node, struct sockaddr_qrtr *to,
			struct sock *sk, int type, unsigned int flags)
{
	struct qrtr_tx_flow_waiter *waiter;
	struct qrtr_tx_flow *flow;
	unsigned long key = (u64)to->sq_node << 32 | to->sq_port;
	int confirm_rx = 0;
	long timeo;
	long ret;

	/* Never set confirm_rx on non-data packets */
	if (type != QRTR_TYPE_DATA)
		return 0;

	/* Assume sk is set correctly for all data type packets */
	timeo = sock_sndtimeo(sk, flags & MSG_DONTWAIT);

	mutex_lock(&node->qrtr_tx_lock);
	flow = radix_tree_lookup(&node->qrtr_tx_flow, key);
	if (!flow) {
		flow = kzalloc(sizeof(*flow), GFP_KERNEL);
		if (!flow) {
			mutex_unlock(&node->qrtr_tx_lock);
			return 1;
		}
		INIT_LIST_HEAD(&flow->waiters);
		radix_tree_insert(&node->qrtr_tx_flow, key, flow);
	}
	mutex_unlock(&node->qrtr_tx_lock);

	ret = timeo;
	for (;;) {
		mutex_lock(&node->qrtr_tx_lock);
		if (atomic_read(&flow->pending) < QRTR_TX_FLOW_HIGH) {
			atomic_inc(&flow->pending);
			confirm_rx = atomic_read(&flow->pending) ==
				     QRTR_TX_FLOW_LOW;
			mutex_unlock(&node->qrtr_tx_lock);
			break;
		}
		if (!ret) {
			waiter = kzalloc(sizeof(*waiter), GFP_KERNEL);
			if (!waiter) {
				mutex_unlock(&node->qrtr_tx_lock);
				return -ENOMEM;
			}
			waiter->sk = sk;
			sock_hold(sk);
			list_add_tail(&waiter->node, &flow->waiters);
			mutex_unlock(&node->qrtr_tx_lock);
			return -EAGAIN;
		}
		mutex_unlock(&node->qrtr_tx_lock);

		ret = wait_event_interruptible_timeout(node->resume_tx,
				!node->ep ||
				atomic_read(&flow->pending) < QRTR_TX_FLOW_HIGH,
				timeo);
		if (ret < 0)
			return ret;
		if (!node->ep)
			return -EPIPE;
	}
	return confirm_rx;
}

/* Pass an outgoing packet socket buffer to the endpoint driver. */
static int qrtr_node_enqueue(struct qrtr_node *node, struct sk_buff *skb,
			     int type, struct sockaddr_qrtr *from,
			     struct sockaddr_qrtr *to, unsigned int flags)
{
	struct qrtr_hdr_v1 *hdr;
	int confirm_rx;
	size_t len = skb->len;
	int rc = -ENODEV;

	if (!atomic_read(&node->hello_sent) && type != QRTR_TYPE_HELLO) {
		kfree_skb(skb);
		return rc;
	}
	if (atomic_read(&node->hello_sent) && type == QRTR_TYPE_HELLO) {
		kfree_skb(skb);
		return 0;
	}

	/* If sk is null, this is a forwarded packet and should not wait */
	if (!skb->sk) {
		struct qrtr_cb *cb = (struct qrtr_cb *)skb->cb;

		confirm_rx = cb->confirm_rx;
	} else {
		confirm_rx = qrtr_tx_wait(node, to, skb->sk, type, flags);
		if (confirm_rx < 0) {
			kfree_skb(skb);
			return confirm_rx;
		}
	}

	hdr = skb_push(skb, sizeof(*hdr));
	hdr->version = cpu_to_le32(QRTR_PROTO_VER_1);
	hdr->type = cpu_to_le32(type);
	hdr->src_node_id = cpu_to_le32(from->sq_node);
	hdr->src_port_id = cpu_to_le32(from->sq_port);
	if (to->sq_node == QRTR_NODE_BCAST)
		hdr->dst_node_id = cpu_to_le32(node->nid);
<<<<<<< HEAD
	else
=======
		hdr->dst_port_id = cpu_to_le32(QRTR_PORT_CTRL);
	} else {
>>>>>>> 2d19be46
		hdr->dst_node_id = cpu_to_le32(to->sq_node);

	hdr->dst_port_id = cpu_to_le32(to->sq_port);
	hdr->size = cpu_to_le32(len);
	hdr->confirm_rx = !!confirm_rx;

	qrtr_log_tx_msg(node, hdr, skb);
	rc = skb_put_padto(skb, ALIGN(len, 4) + sizeof(*hdr));
	if (rc) {
		pr_err("%s: failed to pad size %lu to %lu rc:%d\n", __func__,
		       len, ALIGN(len, 4) + sizeof(*hdr), rc);
		return rc;
	}

	mutex_lock(&node->ep_lock);
	if (node->ep)
		rc = node->ep->xmit(node->ep, skb);
	else
		kfree_skb(skb);
	mutex_unlock(&node->ep_lock);

	if (!rc && type == QRTR_TYPE_HELLO)
		atomic_inc(&node->hello_sent);

	if (rc) {
		struct qrtr_tx_flow *flow;
		unsigned long key = (u64)to->sq_node << 32 | to->sq_port;

		mutex_lock(&node->qrtr_tx_lock);
		flow = radix_tree_lookup(&node->qrtr_tx_flow, key);
		if (flow)
			atomic_dec(&flow->pending);
		mutex_unlock(&node->qrtr_tx_lock);
	}

	return rc;
}

/* Lookup node by id.
 *
 * callers must release with qrtr_node_release()
 */
static struct qrtr_node *qrtr_node_lookup(unsigned int nid)
{
	struct qrtr_node *node;

	down_read(&qrtr_node_lock);
	node = radix_tree_lookup(&qrtr_nodes, nid);
	node = qrtr_node_acquire(node);
	up_read(&qrtr_node_lock);

	return node;
}

/* Assign node id to node.
 *
 * This is mostly useful for automatic node id assignment, based on
 * the source id in the incoming packet.
 */
static void qrtr_node_assign(struct qrtr_node *node, unsigned int nid)
{
	struct qrtr_node *tnode = NULL;
	char name[32] = {0,};

	if (nid == QRTR_EP_NID_AUTO)
		return;
	if (nid == node->nid)
		return;

	down_read(&qrtr_node_lock);
	tnode = radix_tree_lookup(&qrtr_nodes, nid);
	up_read(&qrtr_node_lock);
	if (tnode)
		return;

	/* If the node is not in qrtr_all_epts, it is being released and should
	 * not be inserted into the lookup table.
	 */
	down_write(&qrtr_node_lock);
	list_for_each_entry(tnode, &qrtr_all_epts, item) {
		if (tnode == node) {
			radix_tree_insert(&qrtr_nodes, nid, node);
			if (node->nid == QRTR_EP_NID_AUTO)
				node->nid = nid;
			break;
		}
	}
	up_write(&qrtr_node_lock);

	snprintf(name, sizeof(name), "qrtr_%d", nid);
	if (!node->ilc) {
		node->ilc = ipc_log_context_create(QRTR_LOG_PAGE_CNT, name, 0);
	}
	/* create wakeup source for only NID = 3,0 or 7.
	 * From other nodes sensor service stream samples
	 * cause APPS suspend problems and power drain issue.
	 */
	if (!node->ws && (nid == 0 || nid == 3 || nid == 7))
		node->ws = wakeup_source_register(NULL, name);
}

/**
 * qrtr_peek_pkt_size() - Peek into the packet header to get potential pkt size
 *
 * @data: Starting address of the packet which points to router header.
 *
 * @returns: potential packet size on success, < 0 on error.
 *
 * This function is used by the underlying transport abstraction layer to
 * peek into the potential packet size of an incoming packet. This information
 * is used to perform link layer fragmentation and re-assembly
 */
int qrtr_peek_pkt_size(const void *data)
{
	const struct qrtr_hdr_v1 *v1;
	const struct qrtr_hdr_v2 *v2;
	unsigned int hdrlen;
	unsigned int size;
	unsigned int ver;

	/* Version field in v1 is little endian, so this works for both cases */
	ver = *(u8 *)data;

	switch (ver) {
	case QRTR_PROTO_VER_1:
		v1 = data;
		hdrlen = sizeof(*v1);
		size = le32_to_cpu(v1->size);
		break;
	case QRTR_PROTO_VER_2:
		v2 = data;
		hdrlen = sizeof(*v2) + v2->optlen;
		size = le32_to_cpu(v2->size);
		break;
	default:
		pr_err("qrtr: Invalid version %d\n", ver);
		return -EINVAL;
	}

	return ALIGN(size, 4) + hdrlen;
}
EXPORT_SYMBOL(qrtr_peek_pkt_size);

static void qrtr_alloc_backup(struct work_struct *work)
{
	struct sk_buff *skb;
	int errcode;

	while (skb_queue_len(&qrtr_backup_lo) < QRTR_BACKUP_LO_NUM) {
		skb = alloc_skb_with_frags(sizeof(struct qrtr_hdr_v1),
					   QRTR_BACKUP_LO_SIZE, 0, &errcode,
					   GFP_KERNEL);
		if (!skb)
			break;
		skb_queue_tail(&qrtr_backup_lo, skb);
	}
	while (skb_queue_len(&qrtr_backup_hi) < QRTR_BACKUP_HI_NUM) {
		skb = alloc_skb_with_frags(sizeof(struct qrtr_hdr_v1),
					   QRTR_BACKUP_HI_SIZE, 0, &errcode,
					   GFP_KERNEL);
		if (!skb)
			break;
		skb_queue_tail(&qrtr_backup_hi, skb);
	}
}

static struct sk_buff *qrtr_get_backup(size_t len)
{
	struct sk_buff *skb = NULL;

	if (len < QRTR_BACKUP_LO_SIZE)
		skb = skb_dequeue(&qrtr_backup_lo);
	else if (len < QRTR_BACKUP_HI_SIZE)
		skb = skb_dequeue(&qrtr_backup_hi);

	if (skb)
		queue_work(system_unbound_wq, &qrtr_backup_work);

	return skb;
}

static void qrtr_backup_init(void)
{
	skb_queue_head_init(&qrtr_backup_lo);
	skb_queue_head_init(&qrtr_backup_hi);
	INIT_WORK(&qrtr_backup_work, qrtr_alloc_backup);
	queue_work(system_unbound_wq, &qrtr_backup_work);
}

static void qrtr_backup_deinit(void)
{
	cancel_work_sync(&qrtr_backup_work);
	skb_queue_purge(&qrtr_backup_lo);
	skb_queue_purge(&qrtr_backup_hi);
}

/**
 * qrtr_endpoint_post() - post incoming data
 * @ep: endpoint handle
 * @data: data pointer
 * @len: size of data in bytes
 *
 * Return: 0 on success; negative error code on failure
 */
int qrtr_endpoint_post(struct qrtr_endpoint *ep, const void *data, size_t len)
{
	struct qrtr_node *node = ep->node;
	const struct qrtr_hdr_v1 *v1;
	const struct qrtr_hdr_v2 *v2;
	struct sk_buff *skb;
	struct qrtr_cb *cb;
	unsigned int size;
	int errcode;
	unsigned int ver;
	size_t hdrlen;

	if (len == 0 || len & 3)
		return -EINVAL;

	skb = alloc_skb_with_frags(sizeof(*v1), len, 0, &errcode, GFP_ATOMIC);
	if (!skb) {
		skb = qrtr_get_backup(len);
		if (!skb) {
			pr_err("qrtr: Unable to get skb with len:%lu\n", len);
			return -ENOMEM;
		}
	}

	skb_reserve(skb, sizeof(*v1));
	cb = (struct qrtr_cb *)skb->cb;

	/* Version field in v1 is little endian, so this works for both cases */
	ver = *(u8*)data;

	switch (ver) {
	case QRTR_PROTO_VER_1:
		if (len < sizeof(*v1))
			goto err;
		v1 = data;
		hdrlen = sizeof(*v1);

		cb->type = le32_to_cpu(v1->type);
		cb->src_node = le32_to_cpu(v1->src_node_id);
		cb->src_port = le32_to_cpu(v1->src_port_id);
		cb->confirm_rx = !!v1->confirm_rx;
		cb->dst_node = le32_to_cpu(v1->dst_node_id);
		cb->dst_port = le32_to_cpu(v1->dst_port_id);

		size = le32_to_cpu(v1->size);
		break;
	case QRTR_PROTO_VER_2:
		if (len < sizeof(*v2))
			goto err;
		v2 = data;
		hdrlen = sizeof(*v2) + v2->optlen;

		cb->type = v2->type;
		cb->confirm_rx = !!(v2->flags & QRTR_FLAGS_CONFIRM_RX);
		cb->src_node = le16_to_cpu(v2->src_node_id);
		cb->src_port = le16_to_cpu(v2->src_port_id);
		cb->dst_node = le16_to_cpu(v2->dst_node_id);
		cb->dst_port = le16_to_cpu(v2->dst_port_id);

		if (cb->src_port == (u16)QRTR_PORT_CTRL)
			cb->src_port = QRTR_PORT_CTRL;
		if (cb->dst_port == (u16)QRTR_PORT_CTRL)
			cb->dst_port = QRTR_PORT_CTRL;

		size = le32_to_cpu(v2->size);
		break;
	default:
		pr_err("qrtr: Invalid version %d\n", ver);
		goto err;
	}

	if (cb->dst_port == QRTR_PORT_CTRL_LEGACY)
		cb->dst_port = QRTR_PORT_CTRL;

	if (len != ALIGN(size, 4) + hdrlen)
		goto err;

	if (cb->dst_port != QRTR_PORT_CTRL && cb->type != QRTR_TYPE_DATA &&
	    cb->type != QRTR_TYPE_RESUME_TX)
		goto err;

	pm_wakeup_ws_event(node->ws, 0, true);

	skb->data_len = size;
	skb->len = size;
	skb_store_bits(skb, 0, data + hdrlen, size);
	qrtr_log_rx_msg(node, skb);

	skb_queue_tail(&node->rx_queue, skb);
	kthread_queue_work(&node->kworker, &node->read_data);

	return 0;

err:
	kfree_skb(skb);
	return -EINVAL;

}
EXPORT_SYMBOL_GPL(qrtr_endpoint_post);

/**
 * qrtr_alloc_ctrl_packet() - allocate control packet skb
 * @pkt: reference to qrtr_ctrl_pkt pointer
 *
 * Returns newly allocated sk_buff, or NULL on failure
 *
 * This function allocates a sk_buff large enough to carry a qrtr_ctrl_pkt and
 * on success returns a reference to the control packet in @pkt.
 */
static struct sk_buff *qrtr_alloc_ctrl_packet(struct qrtr_ctrl_pkt **pkt)
{
	const int pkt_len = sizeof(struct qrtr_ctrl_pkt);
	struct sk_buff *skb;

	skb = alloc_skb(QRTR_HDR_MAX_SIZE + pkt_len, GFP_KERNEL);
	if (!skb)
		return NULL;

	skb_reserve(skb, QRTR_HDR_MAX_SIZE);
	*pkt = skb_put_zero(skb, pkt_len);

	return skb;
}

static struct qrtr_sock *qrtr_port_lookup(int port);
static void qrtr_port_put(struct qrtr_sock *ipc);

/* Prepare skb for forwarding by allocating enough linear memory to align and
 * add the header since qrtr transports do not support fragmented skbs
 */
static void qrtr_skb_align_linearize(struct sk_buff *skb)
{
	int nhead = ALIGN(skb->len, 4) + sizeof(struct qrtr_hdr_v1);
	int rc;

	if (!skb_is_nonlinear(skb))
		return;

	rc = pskb_expand_head(skb, nhead, 0, GFP_KERNEL);
	skb_condense(skb);
	if (rc)
		pr_err("%s: failed:%d to allocate linear skb size:%d\n",
		       __func__, rc, nhead);
}

static bool qrtr_must_forward(struct qrtr_node *src,
			      struct qrtr_node *dst, u32 type)
{
	/* Node structure is not maintained for local processor.
	 * Hence src is null in that case.
	 */
	if (!src)
		return true;

	if (!dst)
		return false;

	if (type == QRTR_TYPE_HELLO || type == QRTR_TYPE_RESUME_TX)
		return false;

	if (dst == src || dst->nid == QRTR_EP_NID_AUTO)
		return false;

	if (abs(dst->net_id - src->net_id) > 1)
		return true;

	return false;
}

static void qrtr_fwd_ctrl_pkt(struct qrtr_node *src, struct sk_buff *skb)
{
	struct qrtr_node *node;
	struct qrtr_cb *cb = (struct qrtr_cb *)skb->cb;

	qrtr_skb_align_linearize(skb);
	down_read(&qrtr_node_lock);
	list_for_each_entry(node, &qrtr_all_epts, item) {
		struct sockaddr_qrtr from;
		struct sockaddr_qrtr to;
		struct sk_buff *skbn;

		if (!qrtr_must_forward(src, node, cb->type))
			continue;

		skbn = skb_clone(skb, GFP_KERNEL);
		if (!skbn)
			break;

		from.sq_family = AF_QIPCRTR;
		from.sq_node = cb->src_node;
		from.sq_port = cb->src_port;

		to.sq_family = AF_QIPCRTR;
		to.sq_node = node->nid;
		to.sq_port = QRTR_PORT_CTRL;

		qrtr_node_enqueue(node, skbn, cb->type, &from, &to, 0);
	}
	up_read(&qrtr_node_lock);
}

static void qrtr_fwd_pkt(struct sk_buff *skb, struct qrtr_cb *cb)
{
	struct sockaddr_qrtr from = {AF_QIPCRTR, cb->src_node, cb->src_port};
	struct sockaddr_qrtr to = {AF_QIPCRTR, cb->dst_node, cb->dst_port};
	struct qrtr_node *node;

	qrtr_skb_align_linearize(skb);
	node = qrtr_node_lookup(cb->dst_node);
	if (!node)
		return;

	qrtr_node_enqueue(node, skb, cb->type, &from, &to, 0);
	qrtr_node_release(node);
}

static void qrtr_sock_queue_skb(struct qrtr_node *node, struct sk_buff *skb,
				struct qrtr_sock *ipc)
{
	struct qrtr_cb *cb = (struct qrtr_cb *)skb->cb;
	int rc;

	/* Don't queue HELLO if control port already received */
	if (cb->type == QRTR_TYPE_HELLO) {
		if (atomic_read(&node->hello_rcvd)) {
			kfree_skb(skb);
			return;
		}
		atomic_inc(&node->hello_rcvd);
	}

	rc = sock_queue_rcv_skb(&ipc->sk, skb);
	if (rc) {
		pr_err("%s: qrtr pkt dropped flow[%d] rc[%d]\n",
		       __func__, cb->confirm_rx, rc);
		kfree_skb(skb);
	}
}

/* Handle and route a received packet.
 *
 * This will auto-reply with resume-tx packet as necessary.
 */
static void qrtr_node_rx_work(struct kthread_work *work)
{
	struct qrtr_node *node = container_of(work, struct qrtr_node,
					      read_data);
	struct qrtr_ctrl_pkt pkt = {0,};
	struct sk_buff *skb;

	while ((skb = skb_dequeue(&node->rx_queue)) != NULL) {
		struct qrtr_sock *ipc;
		struct qrtr_cb *cb;

		cb = (struct qrtr_cb *)skb->cb;
		qrtr_node_assign(node, cb->src_node);

		if (cb->type != QRTR_TYPE_DATA)
			qrtr_fwd_ctrl_pkt(node, skb);

		if (cb->type == QRTR_TYPE_NEW_SERVER &&
		    skb->len == sizeof(pkt)) {
			skb_copy_bits(skb, 0, &pkt, sizeof(pkt));
			qrtr_node_assign(node, le32_to_cpu(pkt.server.node));
		}

		if (cb->type == QRTR_TYPE_RESUME_TX) {
			if (cb->dst_node != qrtr_local_nid) {
				qrtr_fwd_pkt(skb, cb);
				continue;
			}
			qrtr_tx_resume(node, skb);
			consume_skb(skb);
		} else if (cb->dst_node != qrtr_local_nid &&
			   cb->type == QRTR_TYPE_DATA) {
			qrtr_fwd_pkt(skb, cb);
		} else {
			ipc = qrtr_port_lookup(cb->dst_port);
			if (!ipc) {
				kfree_skb(skb);
			} else {
				qrtr_sock_queue_skb(node, skb, ipc);
				qrtr_port_put(ipc);
			}
		}
	}
}

static void qrtr_hello_work(struct kthread_work *work)
{
	struct sockaddr_qrtr from = {AF_QIPCRTR, 0, QRTR_PORT_CTRL};
	struct sockaddr_qrtr to = {AF_QIPCRTR, 0, QRTR_PORT_CTRL};
	struct qrtr_ctrl_pkt *pkt;
	struct qrtr_node *node;
	struct qrtr_sock *ctrl;
	struct sk_buff *skb;

	ctrl = qrtr_port_lookup(QRTR_PORT_CTRL);
	if (!ctrl)
		return;

	skb = qrtr_alloc_ctrl_packet(&pkt);
	if (!skb) {
		qrtr_port_put(ctrl);
		return;
	}

	node = container_of(work, struct qrtr_node, say_hello);
	pkt->cmd = cpu_to_le32(QRTR_TYPE_HELLO);
	from.sq_node = qrtr_local_nid;
	to.sq_node = node->nid;
	qrtr_node_enqueue(node, skb, QRTR_TYPE_HELLO, &from, &to, 0);
	qrtr_port_put(ctrl);
}

/**
 * qrtr_endpoint_register() - register a new endpoint
 * @ep: endpoint to register
 * @nid: desired node id; may be QRTR_EP_NID_AUTO for auto-assignment
 * @rt: flag to notify real time low latency endpoint
 * Return: 0 on success; negative error code on failure
 *
 * The specified endpoint must have the xmit function pointer set on call.
 */
int qrtr_endpoint_register(struct qrtr_endpoint *ep, unsigned int net_id,
			   bool rt)
{
	struct qrtr_node *node;
	struct sched_param param = {.sched_priority = 1};

	if (!ep || !ep->xmit)
		return -EINVAL;

	node = kzalloc(sizeof(*node), GFP_KERNEL);
	if (!node)
		return -ENOMEM;

	kref_init(&node->ref);
	mutex_init(&node->ep_lock);
	skb_queue_head_init(&node->rx_queue);
	node->nid = QRTR_EP_NID_AUTO;
	node->ep = ep;
	atomic_set(&node->hello_sent, 0);
	atomic_set(&node->hello_rcvd, 0);

	kthread_init_work(&node->read_data, qrtr_node_rx_work);
	kthread_init_work(&node->say_hello, qrtr_hello_work);
	kthread_init_worker(&node->kworker);
	node->task = kthread_run(kthread_worker_fn, &node->kworker, "qrtr_rx");
	if (IS_ERR(node->task)) {
		kfree(node);
		return -ENOMEM;
	}
	if (rt)
		sched_setscheduler(node->task, SCHED_FIFO, &param);

	mutex_init(&node->qrtr_tx_lock);
	INIT_RADIX_TREE(&node->qrtr_tx_flow, GFP_KERNEL);
	init_waitqueue_head(&node->resume_tx);

	qrtr_node_assign(node, node->nid);
	node->net_id = net_id;

	down_write(&qrtr_node_lock);
	list_add(&node->item, &qrtr_all_epts);
	up_write(&qrtr_node_lock);
	ep->node = node;

	kthread_queue_work(&node->kworker, &node->say_hello);
	return 0;
}
EXPORT_SYMBOL_GPL(qrtr_endpoint_register);

static u32 qrtr_calc_checksum(struct qrtr_ctrl_pkt *pkt)
{
	u32 checksum = 0;
	u32 mask = 0xffff;
	u16 upper_nb;
	u16 lower_nb;
	u32 *msg;
	int i;

	if (!pkt)
		return checksum;
	msg = (u32 *)pkt;

	for (i = 0; i < sizeof(*pkt) / sizeof(*msg); i++) {
		lower_nb = *msg & mask;
		upper_nb = (*msg >> 16) & mask;
		checksum += (upper_nb + lower_nb);
		msg++;
	}
	while (checksum > 0xffff)
		checksum = (checksum & mask) + ((checksum >> 16) & mask);

	checksum = ~checksum & mask;

	return checksum;
}

static void qrtr_fwd_del_proc(struct qrtr_node *src, unsigned int nid)
{
	struct sockaddr_qrtr from = {AF_QIPCRTR, 0, QRTR_PORT_CTRL};
	struct sockaddr_qrtr to = {AF_QIPCRTR, 0, QRTR_PORT_CTRL};
	struct qrtr_ctrl_pkt *pkt;
	struct qrtr_node *dst;
	struct sk_buff *skb;

	list_for_each_entry(dst, &qrtr_all_epts, item) {
		if (!qrtr_must_forward(src, dst, QRTR_TYPE_DEL_PROC))
			continue;

		skb = qrtr_alloc_ctrl_packet(&pkt);
		if (!skb)
			return;

		pkt->cmd = cpu_to_le32(QRTR_TYPE_DEL_PROC);
		pkt->proc.rsvd = QRTR_DEL_PROC_MAGIC;
		pkt->proc.node = cpu_to_le32(nid);
		pkt->proc.rsvd = cpu_to_le32(qrtr_calc_checksum(pkt));

		from.sq_node = src->nid;
		to.sq_node = dst->nid;
		qrtr_node_enqueue(dst, skb, QRTR_TYPE_DEL_PROC, &from, &to, 0);
	}
}

/**
 * qrtr_endpoint_unregister - unregister endpoint
 * @ep: endpoint to unregister
 */
void qrtr_endpoint_unregister(struct qrtr_endpoint *ep)
{
	struct radix_tree_iter iter;
	struct qrtr_node *node = ep->node;
	struct sockaddr_qrtr src = {AF_QIPCRTR, node->nid, QRTR_PORT_CTRL};
	struct sockaddr_qrtr dst = {AF_QIPCRTR, qrtr_local_nid, QRTR_PORT_CTRL};
	struct qrtr_ctrl_pkt *pkt;
	struct sk_buff *skb;
	void __rcu **slot;

	mutex_lock(&node->ep_lock);
	node->ep = NULL;
	mutex_unlock(&node->ep_lock);

	/* Notify the local controller about the event */
	down_read(&qrtr_node_lock);
	radix_tree_for_each_slot(slot, &qrtr_nodes, &iter, 0) {
		if (node != *slot)
			continue;

		skb = qrtr_alloc_ctrl_packet(&pkt);
		if (!skb)
			continue;

		src.sq_node = iter.index;
		pkt->cmd = cpu_to_le32(QRTR_TYPE_BYE);
		qrtr_local_enqueue(NULL, skb, QRTR_TYPE_BYE, &src, &dst, 0);

		qrtr_fwd_del_proc(node, iter.index);
	}
	up_read(&qrtr_node_lock);

	/* Wake up any transmitters waiting for resume-tx from the node */
	wake_up_interruptible_all(&node->resume_tx);

	qrtr_node_release(node);
	ep->node = NULL;
}
EXPORT_SYMBOL_GPL(qrtr_endpoint_unregister);

/* Lookup socket by port.
 *
 * Callers must release with qrtr_port_put()
 */
static struct qrtr_sock *qrtr_port_lookup(int port)
{
	struct qrtr_sock *ipc;

	if (port == QRTR_PORT_CTRL)
		port = 0;

	mutex_lock(&qrtr_port_lock);
	ipc = idr_find(&qrtr_ports, port);
	if (ipc)
		sock_hold(&ipc->sk);
	mutex_unlock(&qrtr_port_lock);

	return ipc;
}

/* Release acquired socket. */
static void qrtr_port_put(struct qrtr_sock *ipc)
{
	sock_put(&ipc->sk);
}

static void qrtr_send_del_client(struct qrtr_sock *ipc)
{
	struct qrtr_ctrl_pkt *pkt;
	struct sockaddr_qrtr to;
	struct qrtr_node *node;
	struct sk_buff *skbn;
	struct sk_buff *skb;
	int type = QRTR_TYPE_DEL_CLIENT;

	skb = qrtr_alloc_ctrl_packet(&pkt);
	if (!skb)
		return;

	to.sq_family = AF_QIPCRTR;
	to.sq_node = QRTR_NODE_BCAST;
	to.sq_port = QRTR_PORT_CTRL;

	pkt->cmd = cpu_to_le32(QRTR_TYPE_DEL_CLIENT);
	pkt->client.node = cpu_to_le32(ipc->us.sq_node);
	pkt->client.port = cpu_to_le32(ipc->us.sq_port);

	skb_set_owner_w(skb, &ipc->sk);

	if (ipc->state == QRTR_STATE_MULTI) {
		qrtr_bcast_enqueue(NULL, skb, type, &ipc->us, &to, 0);
		return;
	}

	if (ipc->state > QRTR_STATE_INIT) {
		node = qrtr_node_lookup(ipc->state);
		if (!node)
			goto exit;

		skbn = skb_clone(skb, GFP_KERNEL);
		if (!skbn) {
			qrtr_node_release(node);
			goto exit;
		}

		skb_set_owner_w(skbn, &ipc->sk);
		qrtr_node_enqueue(node, skbn, type, &ipc->us, &to, 0);
		qrtr_node_release(node);
	}
exit:
	qrtr_local_enqueue(NULL, skb, type, &ipc->us, &to, 0);
}

/* Remove port assignment. */
static void qrtr_port_remove(struct qrtr_sock *ipc)
{
	int port = ipc->us.sq_port;

	qrtr_send_del_client(ipc);
	if (port == QRTR_PORT_CTRL)
		port = 0;

	__sock_put(&ipc->sk);

	mutex_lock(&qrtr_port_lock);
	idr_remove(&qrtr_ports, port);
	mutex_unlock(&qrtr_port_lock);
}

/* Assign port number to socket.
 *
 * Specify port in the integer pointed to by port, and it will be adjusted
 * on return as necesssary.
 *
 * Port may be:
 *   0: Assign ephemeral port in [QRTR_MIN_EPH_SOCKET, QRTR_MAX_EPH_SOCKET]
 *   <QRTR_MIN_EPH_SOCKET: Specified; requires CAP_NET_ADMIN
 *   >QRTR_MIN_EPH_SOCKET: Specified; available to all
 */
static int qrtr_port_assign(struct qrtr_sock *ipc, int *port)
{
	int rc;

	if (!*port) {
		rc = idr_alloc_cyclic(&qrtr_ports, ipc, QRTR_MIN_EPH_SOCKET,
				      QRTR_MAX_EPH_SOCKET + 1, GFP_ATOMIC);
		if (rc >= 0)
			*port = rc;
	} else if (*port < QRTR_MIN_EPH_SOCKET &&
			!(capable(CAP_NET_ADMIN) ||
				in_egroup_p(AID_VENDOR_QRTR) ||
				in_egroup_p(GLOBAL_ROOT_GID))) {
		rc = -EACCES;
	} else if (*port == QRTR_PORT_CTRL) {
		rc = idr_alloc(&qrtr_ports, ipc, 0, 1, GFP_ATOMIC);
	} else {
		rc = idr_alloc_cyclic(&qrtr_ports, ipc, *port, *port + 1,
				      GFP_ATOMIC);
		if (rc >= 0)
			*port = rc;
	}

	if (rc == -ENOSPC)
		return -EADDRINUSE;
	else if (rc < 0)
		return rc;

	sock_hold(&ipc->sk);

	return 0;
}

/* Reset all non-control ports */
static void qrtr_reset_ports(void)
{
	struct qrtr_sock *ipc;
	int id;

	idr_for_each_entry(&qrtr_ports, ipc, id) {
		/* Don't reset control port */
		if (id == 0)
			continue;

		sock_hold(&ipc->sk);
		ipc->sk.sk_err = ENETRESET;
		if (ipc->sk.sk_error_report)
			ipc->sk.sk_error_report(&ipc->sk);
		sock_put(&ipc->sk);
	}
}

/* Bind socket to address.
 *
 * Socket should be locked upon call.
 */
static int __qrtr_bind(struct socket *sock,
		       const struct sockaddr_qrtr *addr, int zapped)
{
	struct qrtr_sock *ipc = qrtr_sk(sock->sk);
	struct sock *sk = sock->sk;
	int port;
	int rc;

	/* rebinding ok */
	if (!zapped && addr->sq_port == ipc->us.sq_port)
		return 0;

	mutex_lock(&qrtr_port_lock);
	port = addr->sq_port;
	rc = qrtr_port_assign(ipc, &port);
	if (rc) {
		mutex_unlock(&qrtr_port_lock);
		return rc;
	}
	/* Notify all open ports about the new controller */
	if (port == QRTR_PORT_CTRL)
		qrtr_reset_ports();
	mutex_unlock(&qrtr_port_lock);

	if (port == QRTR_PORT_CTRL) {
		struct qrtr_node *node;

		down_write(&qrtr_node_lock);
		list_for_each_entry(node, &qrtr_all_epts, item) {
			atomic_set(&node->hello_sent, 0);
			atomic_set(&node->hello_rcvd, 0);
		}
		up_write(&qrtr_node_lock);
	}

	/* unbind previous, if any */
	if (!zapped)
		qrtr_port_remove(ipc);
	ipc->us.sq_port = port;
	sock_reset_flag(sk, SOCK_ZAPPED);

	return 0;
}

/* Auto bind to an ephemeral port. */
static int qrtr_autobind(struct socket *sock)
{
	struct sock *sk = sock->sk;
	struct sockaddr_qrtr addr;

	if (!sock_flag(sk, SOCK_ZAPPED))
		return 0;

	addr.sq_family = AF_QIPCRTR;
	addr.sq_node = qrtr_local_nid;
	addr.sq_port = 0;

	return __qrtr_bind(sock, &addr, 1);
}

/* Bind socket to specified sockaddr. */
static int qrtr_bind(struct socket *sock, struct sockaddr *saddr, int len)
{
	DECLARE_SOCKADDR(struct sockaddr_qrtr *, addr, saddr);
	struct qrtr_sock *ipc = qrtr_sk(sock->sk);
	struct sock *sk = sock->sk;
	int rc;

	if (len < sizeof(*addr) || addr->sq_family != AF_QIPCRTR)
		return -EINVAL;

	if (addr->sq_node != ipc->us.sq_node)
		return -EINVAL;

	lock_sock(sk);
	rc = __qrtr_bind(sock, addr, sock_flag(sk, SOCK_ZAPPED));
	release_sock(sk);

	return rc;
}

/* Queue packet to local peer socket. */
static int qrtr_local_enqueue(struct qrtr_node *node, struct sk_buff *skb,
			      int type, struct sockaddr_qrtr *from,
			      struct sockaddr_qrtr *to, unsigned int flags)
{
	struct qrtr_sock *ipc;
	struct qrtr_cb *cb;
	struct sock *sk = skb->sk;

	ipc = qrtr_port_lookup(to->sq_port);
	if (!ipc && to->sq_port == QRTR_PORT_CTRL) {
		kfree_skb(skb);
		return 0;
	}
	if (!ipc || &ipc->sk == skb->sk) { /* do not send to self */
		kfree_skb(skb);
		return -ENODEV;
	}
	/* Keep resetting NETRESET until socket is closed */
	if (sk && sk->sk_err == ENETRESET) {
		sock_hold(sk);
		sk->sk_err = ENETRESET;
		if (sk->sk_error_report)
			sk->sk_error_report(sk);
		sock_put(sk);
		kfree_skb(skb);
		return 0;
	}

	cb = (struct qrtr_cb *)skb->cb;
	cb->src_node = from->sq_node;
	cb->src_port = from->sq_port;

	if (sock_queue_rcv_skb(&ipc->sk, skb)) {
		qrtr_port_put(ipc);
		kfree_skb(skb);
		return -ENOSPC;
	}

	qrtr_port_put(ipc);

	return 0;
}

/* Queue packet for broadcast. */
static int qrtr_bcast_enqueue(struct qrtr_node *node, struct sk_buff *skb,
			      int type, struct sockaddr_qrtr *from,
			      struct sockaddr_qrtr *to, unsigned int flags)
{
	struct sk_buff *skbn;

	down_read(&qrtr_node_lock);
	list_for_each_entry(node, &qrtr_all_epts, item) {
		if (node->nid == QRTR_EP_NID_AUTO && type != QRTR_TYPE_HELLO)
			continue;
		skbn = skb_clone(skb, GFP_KERNEL);
		if (!skbn)
			break;
		skb_set_owner_w(skbn, skb->sk);
		qrtr_node_enqueue(node, skbn, type, from, to, flags);
	}
	up_read(&qrtr_node_lock);

	qrtr_local_enqueue(NULL, skb, type, from, to, flags);

	return 0;
}

static int qrtr_sendmsg(struct socket *sock, struct msghdr *msg, size_t len)
{
	DECLARE_SOCKADDR(struct sockaddr_qrtr *, addr, msg->msg_name);
	int (*enqueue_fn)(struct qrtr_node *, struct sk_buff *, int,
			  struct sockaddr_qrtr *, struct sockaddr_qrtr *,
			  unsigned int);
	struct qrtr_sock *ipc = qrtr_sk(sock->sk);
	struct sock *sk = sock->sk;
	struct qrtr_ctrl_pkt pkt;
	struct qrtr_node *node;
	struct qrtr_node *srv_node;
	struct sk_buff *skb;
	size_t plen;
	u32 type = QRTR_TYPE_DATA;
	int rc;

	if (msg->msg_flags & ~(MSG_DONTWAIT))
		return -EINVAL;

	if (len > 65535)
		return -EMSGSIZE;

	lock_sock(sk);

	if (addr) {
		if (msg->msg_namelen < sizeof(*addr)) {
			release_sock(sk);
			return -EINVAL;
		}

		if (addr->sq_family != AF_QIPCRTR) {
			release_sock(sk);
			return -EINVAL;
		}

		rc = qrtr_autobind(sock);
		if (rc) {
			release_sock(sk);
			return rc;
		}
	} else if (sk->sk_state == TCP_ESTABLISHED) {
		addr = &ipc->peer;
	} else {
		release_sock(sk);
		return -ENOTCONN;
	}

	node = NULL;
	srv_node = NULL;
	if (addr->sq_node == QRTR_NODE_BCAST) {
		if (addr->sq_port != QRTR_PORT_CTRL &&
		    qrtr_local_nid != QRTR_NODE_BCAST) {
			release_sock(sk);
			return -ENOTCONN;
		}
		enqueue_fn = qrtr_bcast_enqueue;
	} else if (addr->sq_node == ipc->us.sq_node) {
		enqueue_fn = qrtr_local_enqueue;
	} else {
		node = qrtr_node_lookup(addr->sq_node);
		if (!node) {
			release_sock(sk);
			return -ECONNRESET;
		}
		enqueue_fn = qrtr_node_enqueue;

		if (ipc->state > QRTR_STATE_INIT && ipc->state != node->nid)
			ipc->state = QRTR_STATE_MULTI;
		else if (ipc->state == QRTR_STATE_INIT)
			ipc->state = node->nid;
	}

	plen = (len + 3) & ~3;
	skb = sock_alloc_send_skb(sk, plen + QRTR_HDR_MAX_SIZE,
				  msg->msg_flags & MSG_DONTWAIT, &rc);
	if (!skb)
		goto out_node;

	skb_reserve(skb, QRTR_HDR_MAX_SIZE);

	rc = memcpy_from_msg(skb_put(skb, len), msg, len);
	if (rc) {
		kfree_skb(skb);
		goto out_node;
	}

	if (ipc->us.sq_port == QRTR_PORT_CTRL ||
	    addr->sq_port == QRTR_PORT_CTRL) {
		if (len < 4) {
			rc = -EINVAL;
			kfree_skb(skb);
			goto out_node;
		}

		/* control messages already require the type as 'command' */
		skb_copy_bits(skb, 0, &type, 4);
		type = le32_to_cpu(type);
	}
	if (addr->sq_port == QRTR_PORT_CTRL && type == QRTR_TYPE_NEW_SERVER) {
		ipc->state = QRTR_STATE_MULTI;

		/* drop new server cmds that are not forwardable to dst node*/
		skb_copy_bits(skb, 0, &pkt, sizeof(pkt));
		srv_node = qrtr_node_lookup(le32_to_cpu(pkt.server.node));
		if (!qrtr_must_forward(srv_node, node, type)) {
			rc = 0;
			kfree_skb(skb);
			qrtr_node_release(srv_node);
			goto out_node;
		}
		qrtr_node_release(srv_node);
	}

	rc = enqueue_fn(node, skb, type, &ipc->us, addr, msg->msg_flags);
	if (rc >= 0)
		rc = len;

out_node:
	qrtr_node_release(node);
	release_sock(sk);

	return rc;
}

static int qrtr_resume_tx(struct qrtr_cb *cb)
{
	struct sockaddr_qrtr remote = { AF_QIPCRTR,
					cb->src_node, cb->src_port };
	struct sockaddr_qrtr local = { AF_QIPCRTR, cb->dst_node, cb->dst_port };
	struct qrtr_ctrl_pkt *pkt;
	struct qrtr_node *node;
	struct sk_buff *skb;
	int ret;

	node = qrtr_node_lookup(remote.sq_node);
	if (!node)
		return -EINVAL;

	skb = qrtr_alloc_ctrl_packet(&pkt);
	if (!skb)
		return -ENOMEM;

	pkt->cmd = cpu_to_le32(QRTR_TYPE_RESUME_TX);
	pkt->client.node = cpu_to_le32(cb->dst_node);
	pkt->client.port = cpu_to_le32(cb->dst_port);

	ret = qrtr_node_enqueue(node, skb, QRTR_TYPE_RESUME_TX,
				&local, &remote, 0);

	qrtr_node_release(node);

	return ret;
}

static int qrtr_recvmsg(struct socket *sock, struct msghdr *msg,
			size_t size, int flags)
{
	DECLARE_SOCKADDR(struct sockaddr_qrtr *, addr, msg->msg_name);
	struct sock *sk = sock->sk;
	struct sk_buff *skb;
	struct qrtr_cb *cb;
	int copied, rc;

	lock_sock(sk);

	if (sock_flag(sk, SOCK_ZAPPED)) {
		release_sock(sk);
		pr_err("%s: Invalid addr error\n", __func__);
		return -EADDRNOTAVAIL;
	}

	skb = skb_recv_datagram(sk, flags & ~MSG_DONTWAIT,
				flags & MSG_DONTWAIT, &rc);
	if (!skb) {
		release_sock(sk);
		return rc;
	}
	cb = (struct qrtr_cb *)skb->cb;

	copied = skb->len;
	if (copied > size) {
		copied = size;
		msg->msg_flags |= MSG_TRUNC;
	}

	rc = skb_copy_datagram_msg(skb, 0, msg, copied);
	if (rc < 0) {
		pr_err("%s: Failed to copy skb rc[%d]\n", __func__, rc);
		goto out;
	}
	rc = copied;

	if (addr) {
		addr->sq_family = AF_QIPCRTR;
		addr->sq_node = cb->src_node;
		addr->sq_port = cb->src_port;
		msg->msg_namelen = sizeof(*addr);
	}

out:
	if (cb->confirm_rx)
		qrtr_resume_tx(cb);

	skb_free_datagram(sk, skb);
	release_sock(sk);

	return rc;
}

static int qrtr_connect(struct socket *sock, struct sockaddr *saddr,
			int len, int flags)
{
	DECLARE_SOCKADDR(struct sockaddr_qrtr *, addr, saddr);
	struct qrtr_sock *ipc = qrtr_sk(sock->sk);
	struct sock *sk = sock->sk;
	int rc;

	if (len < sizeof(*addr) || addr->sq_family != AF_QIPCRTR)
		return -EINVAL;

	lock_sock(sk);

	sk->sk_state = TCP_CLOSE;
	sock->state = SS_UNCONNECTED;

	rc = qrtr_autobind(sock);
	if (rc) {
		release_sock(sk);
		return rc;
	}

	ipc->peer = *addr;
	sock->state = SS_CONNECTED;
	sk->sk_state = TCP_ESTABLISHED;

	release_sock(sk);

	return 0;
}

static int qrtr_getname(struct socket *sock, struct sockaddr *saddr,
			int peer)
{
	struct qrtr_sock *ipc = qrtr_sk(sock->sk);
	struct sockaddr_qrtr qaddr;
	struct sock *sk = sock->sk;

	lock_sock(sk);
	if (peer) {
		if (sk->sk_state != TCP_ESTABLISHED) {
			release_sock(sk);
			return -ENOTCONN;
		}

		qaddr = ipc->peer;
	} else {
		qaddr = ipc->us;
	}
	release_sock(sk);

	qaddr.sq_family = AF_QIPCRTR;

	memcpy(saddr, &qaddr, sizeof(qaddr));

	return sizeof(qaddr);
}

static int qrtr_ioctl(struct socket *sock, unsigned int cmd, unsigned long arg)
{
	void __user *argp = (void __user *)arg;
	struct qrtr_sock *ipc = qrtr_sk(sock->sk);
	struct sock *sk = sock->sk;
	struct sockaddr_qrtr *sq;
	struct sk_buff *skb;
	struct ifreq ifr;
	long len = 0;
	int rc = 0;

	lock_sock(sk);

	switch (cmd) {
	case TIOCOUTQ:
		len = sk->sk_sndbuf - sk_wmem_alloc_get(sk);
		if (len < 0)
			len = 0;
		rc = put_user(len, (int __user *)argp);
		break;
	case TIOCINQ:
		skb = skb_peek(&sk->sk_receive_queue);
		if (skb)
			len = skb->len;
		rc = put_user(len, (int __user *)argp);
		break;
	case SIOCGIFADDR:
		if (copy_from_user(&ifr, argp, sizeof(ifr))) {
			rc = -EFAULT;
			break;
		}

		sq = (struct sockaddr_qrtr *)&ifr.ifr_addr;
		*sq = ipc->us;
		if (copy_to_user(argp, &ifr, sizeof(ifr))) {
			rc = -EFAULT;
			break;
		}
		break;
	case SIOCGSTAMP:
		rc = sock_get_timestamp(sk, argp);
		break;
	case SIOCADDRT:
	case SIOCDELRT:
	case SIOCSIFADDR:
	case SIOCGIFDSTADDR:
	case SIOCSIFDSTADDR:
	case SIOCGIFBRDADDR:
	case SIOCSIFBRDADDR:
	case SIOCGIFNETMASK:
	case SIOCSIFNETMASK:
		rc = -EINVAL;
		break;
	default:
		rc = -ENOIOCTLCMD;
		break;
	}

	release_sock(sk);

	return rc;
}

static int qrtr_release(struct socket *sock)
{
	struct sock *sk = sock->sk;
	struct qrtr_sock *ipc;

	if (!sk)
		return 0;

	lock_sock(sk);

	ipc = qrtr_sk(sk);
	sk->sk_shutdown = SHUTDOWN_MASK;
	if (!sock_flag(sk, SOCK_DEAD))
		sk->sk_state_change(sk);

	sock_orphan(sk);
	sock->sk = NULL;

	if (!sock_flag(sk, SOCK_ZAPPED))
		qrtr_port_remove(ipc);

	skb_queue_purge(&sk->sk_receive_queue);

	release_sock(sk);
	sock_put(sk);

	return 0;
}

static const struct proto_ops qrtr_proto_ops = {
	.owner		= THIS_MODULE,
	.family		= AF_QIPCRTR,
	.bind		= qrtr_bind,
	.connect	= qrtr_connect,
	.socketpair	= sock_no_socketpair,
	.accept		= sock_no_accept,
	.listen		= sock_no_listen,
	.sendmsg	= qrtr_sendmsg,
	.recvmsg	= qrtr_recvmsg,
	.getname	= qrtr_getname,
	.ioctl		= qrtr_ioctl,
	.poll		= datagram_poll,
	.shutdown	= sock_no_shutdown,
	.setsockopt	= sock_no_setsockopt,
	.getsockopt	= sock_no_getsockopt,
	.release	= qrtr_release,
	.mmap		= sock_no_mmap,
	.sendpage	= sock_no_sendpage,
};

static struct proto qrtr_proto = {
	.name		= "QIPCRTR",
	.owner		= THIS_MODULE,
	.obj_size	= sizeof(struct qrtr_sock),
};

static int qrtr_create(struct net *net, struct socket *sock,
		       int protocol, int kern)
{
	struct qrtr_sock *ipc;
	struct sock *sk;

	if (sock->type != SOCK_DGRAM)
		return -EPROTOTYPE;

	sk = sk_alloc(net, AF_QIPCRTR, GFP_KERNEL, &qrtr_proto, kern);
	if (!sk)
		return -ENOMEM;

	sock_set_flag(sk, SOCK_ZAPPED);

	sock_init_data(sock, sk);
	sock->ops = &qrtr_proto_ops;

	ipc = qrtr_sk(sk);
	ipc->us.sq_family = AF_QIPCRTR;
	ipc->us.sq_node = qrtr_local_nid;
	ipc->us.sq_port = 0;
	ipc->state = QRTR_STATE_INIT;

	return 0;
}

static const struct nla_policy qrtr_policy[IFA_MAX + 1] = {
	[IFA_LOCAL] = { .type = NLA_U32 },
};

static int qrtr_addr_doit(struct sk_buff *skb, struct nlmsghdr *nlh,
			  struct netlink_ext_ack *extack)
{
	struct nlattr *tb[IFA_MAX + 1];
	struct ifaddrmsg *ifm;
	int rc;

	if (!netlink_capable(skb, CAP_NET_ADMIN))
		return -EPERM;

	ASSERT_RTNL();

	rc = nlmsg_parse(nlh, sizeof(*ifm), tb, IFA_MAX, qrtr_policy, extack);
	if (rc < 0)
		return rc;

	ifm = nlmsg_data(nlh);
	if (!tb[IFA_LOCAL])
		return -EINVAL;

	qrtr_local_nid = nla_get_u32(tb[IFA_LOCAL]);
	return 0;
}

static const struct net_proto_family qrtr_family = {
	.owner	= THIS_MODULE,
	.family	= AF_QIPCRTR,
	.create	= qrtr_create,
};

static int __init qrtr_proto_init(void)
{
	int rc;

	rc = proto_register(&qrtr_proto, 1);
	if (rc)
		return rc;

	rc = sock_register(&qrtr_family);
	if (rc) {
		proto_unregister(&qrtr_proto);
		return rc;
	}

	rc = rtnl_register_module(THIS_MODULE, PF_QIPCRTR, RTM_NEWADDR, qrtr_addr_doit, NULL, 0);
	if (rc) {
		sock_unregister(qrtr_family.family);
		proto_unregister(&qrtr_proto);
	}

	qrtr_backup_init();

	return rc;
}
postcore_initcall(qrtr_proto_init);

static void __exit qrtr_proto_fini(void)
{
	rtnl_unregister(PF_QIPCRTR, RTM_NEWADDR);
	sock_unregister(qrtr_family.family);
	proto_unregister(&qrtr_proto);

	qrtr_backup_deinit();
}
module_exit(qrtr_proto_fini);

MODULE_DESCRIPTION("Qualcomm IPC-router driver");
MODULE_LICENSE("GPL v2");
MODULE_ALIAS_NETPROTO(PF_QIPCRTR);<|MERGE_RESOLUTION|>--- conflicted
+++ resolved
@@ -555,17 +555,13 @@
 	hdr->type = cpu_to_le32(type);
 	hdr->src_node_id = cpu_to_le32(from->sq_node);
 	hdr->src_port_id = cpu_to_le32(from->sq_port);
-	if (to->sq_node == QRTR_NODE_BCAST)
+	if (to->sq_node == QRTR_NODE_BCAST) {
 		hdr->dst_node_id = cpu_to_le32(node->nid);
-<<<<<<< HEAD
-	else
-=======
 		hdr->dst_port_id = cpu_to_le32(QRTR_PORT_CTRL);
 	} else {
->>>>>>> 2d19be46
 		hdr->dst_node_id = cpu_to_le32(to->sq_node);
-
-	hdr->dst_port_id = cpu_to_le32(to->sq_port);
+		hdr->dst_port_id = cpu_to_le32(to->sq_port);
+	}
 	hdr->size = cpu_to_le32(len);
 	hdr->confirm_rx = !!confirm_rx;
 
