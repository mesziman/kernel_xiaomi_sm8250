--- conflicted
+++ resolved
@@ -120,24 +120,19 @@
 
 	return (struct ipv6_pinfo *)(((u8 *)sk) + offset);
 }
-
-<<<<<<< HEAD
+void inet6_sock_destruct(struct sock *sk)
+{
+	inet6_cleanup_sock(sk);
+	inet_sock_destruct(sk);
+}
+EXPORT_SYMBOL_GPL(inet6_sock_destruct);
+
+
 #ifndef CONFIG_MPTCP
 static
 #endif
 int inet6_create(struct net *net, struct socket *sock, int protocol,
 		 int kern)
-=======
-void inet6_sock_destruct(struct sock *sk)
-{
-	inet6_cleanup_sock(sk);
-	inet_sock_destruct(sk);
-}
-EXPORT_SYMBOL_GPL(inet6_sock_destruct);
-
-static int inet6_create(struct net *net, struct socket *sock, int protocol,
-			int kern)
->>>>>>> fee4b79c
 {
 	struct inet_sock *inet;
 	struct ipv6_pinfo *np;
