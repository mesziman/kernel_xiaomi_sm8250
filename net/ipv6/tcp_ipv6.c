--- conflicted
+++ resolved
@@ -2058,18 +2058,6 @@
 	return 0;
 }
 
-<<<<<<< HEAD
-#ifndef CONFIG_MPTCP
-static
-#endif
-void tcp_v6_destroy_sock(struct sock *sk)
-{
-	tcp_v4_destroy_sock(sk);
-	inet6_destroy_sock(sk);
-}
-
-=======
->>>>>>> fee4b79c
 #ifdef CONFIG_PROC_FS
 /* Proc filesystem TCPv6 sock list dumping. */
 static void get_openreq6(struct seq_file *seq,
