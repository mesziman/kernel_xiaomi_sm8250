// SPDX-License-Identifier: GPL-2.0
/*
 * Functions related to segment and merge handling
 */
#include <linux/kernel.h>
#include <linux/module.h>
#include <linux/bio.h>
#include <linux/blkdev.h>
#include <linux/scatterlist.h>

#include <trace/events/block.h>

#include "blk.h"

static struct bio *blk_bio_discard_split(struct request_queue *q,
					 struct bio *bio,
					 struct bio_set *bs,
					 unsigned *nsegs)
{
	unsigned int max_discard_sectors, granularity;
	int alignment;
	sector_t tmp;
	unsigned split_sectors;

	*nsegs = 1;

	/* Zero-sector (unknown) and one-sector granularities are the same.  */
	granularity = max(q->limits.discard_granularity >> 9, 1U);

	max_discard_sectors = min(q->limits.max_discard_sectors,
			bio_allowed_max_sectors(q));
	max_discard_sectors -= max_discard_sectors % granularity;

	if (unlikely(!max_discard_sectors)) {
		/* XXX: warn */
		return NULL;
	}

	if (bio_sectors(bio) <= max_discard_sectors)
		return NULL;

	split_sectors = max_discard_sectors;

	/*
	 * If the next starting sector would be misaligned, stop the discard at
	 * the previous aligned sector.
	 */
	alignment = (q->limits.discard_alignment >> 9) % granularity;

	tmp = bio->bi_iter.bi_sector + split_sectors - alignment;
	tmp = sector_div(tmp, granularity);

	if (split_sectors > tmp)
		split_sectors -= tmp;

	return bio_split(bio, split_sectors, GFP_NOIO, bs);
}

static struct bio *blk_bio_write_zeroes_split(struct request_queue *q,
		struct bio *bio, struct bio_set *bs, unsigned *nsegs)
{
	*nsegs = 1;

	if (!q->limits.max_write_zeroes_sectors)
		return NULL;

	if (bio_sectors(bio) <= q->limits.max_write_zeroes_sectors)
		return NULL;

	return bio_split(bio, q->limits.max_write_zeroes_sectors, GFP_NOIO, bs);
}

static struct bio *blk_bio_write_same_split(struct request_queue *q,
					    struct bio *bio,
					    struct bio_set *bs,
					    unsigned *nsegs)
{
	*nsegs = 1;

	if (!q->limits.max_write_same_sectors)
		return NULL;

	if (bio_sectors(bio) <= q->limits.max_write_same_sectors)
		return NULL;

	return bio_split(bio, q->limits.max_write_same_sectors, GFP_NOIO, bs);
}

static inline unsigned get_max_io_size(struct request_queue *q,
				       struct bio *bio)
{
	unsigned sectors = blk_max_size_offset(q, bio->bi_iter.bi_sector);
	unsigned mask = queue_logical_block_size(q) - 1;

	/* aligned to logical block size */
	sectors &= ~(mask >> 9);

	return sectors;
}

static struct bio *blk_bio_segment_split(struct request_queue *q,
					 struct bio *bio,
					 struct bio_set *bs,
					 unsigned *segs)
{
	struct bio_vec bv, bvprv, *bvprvp = NULL;
	struct bvec_iter iter;
	unsigned seg_size = 0, nsegs = 0, sectors = 0;
	unsigned front_seg_size = bio->bi_seg_front_size;
	bool do_split = true;
	struct bio *new = NULL;
	const unsigned max_sectors = get_max_io_size(q, bio);

	bio_for_each_segment(bv, bio, iter) {
		/*
		 * If the queue doesn't support SG gaps and adding this
		 * offset would create a gap, disallow it.
		 */
		if (bvprvp && bvec_gap_to_prev(q, bvprvp, bv.bv_offset))
			goto split;

		if (sectors + (bv.bv_len >> 9) > max_sectors) {
			/*
			 * Consider this a new segment if we're splitting in
			 * the middle of this vector.
			 */
			if (nsegs < queue_max_segments(q) &&
			    sectors < max_sectors) {
				nsegs++;
				sectors = max_sectors;
			}
			goto split;
		}

		if (bvprvp && blk_queue_cluster(q)) {
			if (seg_size + bv.bv_len > queue_max_segment_size(q))
				goto new_segment;
			if (!BIOVEC_PHYS_MERGEABLE(bvprvp, &bv))
				goto new_segment;
			if (!BIOVEC_SEG_BOUNDARY(q, bvprvp, &bv))
				goto new_segment;

			seg_size += bv.bv_len;
			bvprv = bv;
			bvprvp = &bvprv;
			sectors += bv.bv_len >> 9;

			continue;
		}
new_segment:
		if (nsegs == queue_max_segments(q))
			goto split;

		if (nsegs == 1 && seg_size > front_seg_size)
			front_seg_size = seg_size;

		nsegs++;
		bvprv = bv;
		bvprvp = &bvprv;
		seg_size = bv.bv_len;
		sectors += bv.bv_len >> 9;

	}

	do_split = false;
split:
	*segs = nsegs;

	if (do_split) {
		new = bio_split(bio, sectors, GFP_NOIO, bs);
		if (new)
			bio = new;
	}

	if (nsegs == 1 && seg_size > front_seg_size)
		front_seg_size = seg_size;
	bio->bi_seg_front_size = front_seg_size;
	if (seg_size > bio->bi_seg_back_size)
		bio->bi_seg_back_size = seg_size;

	return do_split ? new : NULL;
}

void blk_queue_split(struct request_queue *q, struct bio **bio)
{
	struct bio *split, *res;
	unsigned nsegs;

	switch (bio_op(*bio)) {
	case REQ_OP_DISCARD:
	case REQ_OP_SECURE_ERASE:
		split = blk_bio_discard_split(q, *bio, &q->bio_split, &nsegs);
		break;
	case REQ_OP_WRITE_ZEROES:
		split = blk_bio_write_zeroes_split(q, *bio, &q->bio_split, &nsegs);
		break;
	case REQ_OP_WRITE_SAME:
		split = blk_bio_write_same_split(q, *bio, &q->bio_split, &nsegs);
		break;
	default:
		split = blk_bio_segment_split(q, *bio, &q->bio_split, &nsegs);
		break;
	}

	/* physical segments can be figured out during splitting */
	res = split ? split : *bio;
	res->bi_phys_segments = nsegs;
	bio_set_flag(res, BIO_SEG_VALID);

	if (split) {
		/* there isn't chance to merge the splitted bio */
		split->bi_opf |= REQ_NOMERGE;

		/*
		 * Since we're recursing into make_request here, ensure
		 * that we mark this bio as already having entered the queue.
		 * If not, and the queue is going away, we can get stuck
		 * forever on waiting for the queue reference to drop. But
		 * that will never happen, as we're already holding a
		 * reference to it.
		 */
		bio_set_flag(*bio, BIO_QUEUE_ENTERED);

		bio_chain(split, *bio);
		trace_block_split(q, split, (*bio)->bi_iter.bi_sector);
		generic_make_request(*bio);
		*bio = split;
	}
}
EXPORT_SYMBOL(blk_queue_split);

static unsigned int __blk_recalc_rq_segments(struct request_queue *q,
					     struct bio *bio,
					     bool no_sg_merge)
{
	struct bio_vec bv, bvprv = { NULL };
	int cluster, prev = 0;
	unsigned int seg_size, nr_phys_segs;
	struct bio *fbio, *bbio;
	struct bvec_iter iter;

	if (!bio)
		return 0;

	switch (bio_op(bio)) {
	case REQ_OP_DISCARD:
	case REQ_OP_SECURE_ERASE:
	case REQ_OP_WRITE_ZEROES:
		return 0;
	case REQ_OP_WRITE_SAME:
		return 1;
	}

	fbio = bio;
	cluster = blk_queue_cluster(q);
	seg_size = 0;
	nr_phys_segs = 0;
	for_each_bio(bio) {
		bio_for_each_segment(bv, bio, iter) {
			/*
			 * If SG merging is disabled, each bio vector is
			 * a segment
			 */
			if (no_sg_merge)
				goto new_segment;

			if (prev && cluster) {
				if (seg_size + bv.bv_len
				    > queue_max_segment_size(q))
					goto new_segment;
				if (!BIOVEC_PHYS_MERGEABLE(&bvprv, &bv))
					goto new_segment;
				if (!BIOVEC_SEG_BOUNDARY(q, &bvprv, &bv))
					goto new_segment;

				seg_size += bv.bv_len;
				bvprv = bv;
				continue;
			}
new_segment:
			if (nr_phys_segs == 1 && seg_size >
			    fbio->bi_seg_front_size)
				fbio->bi_seg_front_size = seg_size;

			nr_phys_segs++;
			bvprv = bv;
			prev = 1;
			seg_size = bv.bv_len;
		}
		bbio = bio;
	}

	if (nr_phys_segs == 1 && seg_size > fbio->bi_seg_front_size)
		fbio->bi_seg_front_size = seg_size;
	if (seg_size > bbio->bi_seg_back_size)
		bbio->bi_seg_back_size = seg_size;

	return nr_phys_segs;
}

void blk_recalc_rq_segments(struct request *rq)
{
	bool no_sg_merge = !!test_bit(QUEUE_FLAG_NO_SG_MERGE,
			&rq->q->queue_flags);

	rq->nr_phys_segments = __blk_recalc_rq_segments(rq->q, rq->bio,
			no_sg_merge);
}

void blk_recount_segments(struct request_queue *q, struct bio *bio)
{
	unsigned short seg_cnt;

	/* estimate segment number by bi_vcnt for non-cloned bio */
	if (bio_flagged(bio, BIO_CLONED))
		seg_cnt = bio_segments(bio);
	else
		seg_cnt = bio->bi_vcnt;

	if (test_bit(QUEUE_FLAG_NO_SG_MERGE, &q->queue_flags) &&
			(seg_cnt < queue_max_segments(q)))
		bio->bi_phys_segments = seg_cnt;
	else {
		struct bio *nxt = bio->bi_next;

		bio->bi_next = NULL;
		bio->bi_phys_segments = __blk_recalc_rq_segments(q, bio, false);
		bio->bi_next = nxt;
	}

	bio_set_flag(bio, BIO_SEG_VALID);
}
EXPORT_SYMBOL(blk_recount_segments);

static int blk_phys_contig_segment(struct request_queue *q, struct bio *bio,
				   struct bio *nxt)
{
	struct bio_vec end_bv = { NULL }, nxt_bv;

	if (!blk_queue_cluster(q))
		return 0;

	if (bio->bi_seg_back_size + nxt->bi_seg_front_size >
	    queue_max_segment_size(q))
		return 0;

	if (!bio_has_data(bio))
		return 1;

	bio_get_last_bvec(bio, &end_bv);
	bio_get_first_bvec(nxt, &nxt_bv);

	if (!BIOVEC_PHYS_MERGEABLE(&end_bv, &nxt_bv))
		return 0;

	/*
	 * bio and nxt are contiguous in memory; check if the queue allows
	 * these two to be merged into one
	 */
	if (BIOVEC_SEG_BOUNDARY(q, &end_bv, &nxt_bv))
		return 1;

	return 0;
}

static inline void
__blk_segment_map_sg(struct request_queue *q, struct bio_vec *bvec,
		     struct scatterlist *sglist, struct bio_vec *bvprv,
		     struct scatterlist **sg, int *nsegs, int *cluster)
{

	int nbytes = bvec->bv_len;

	if (*sg && *cluster) {
		if ((*sg)->length + nbytes > queue_max_segment_size(q))
			goto new_segment;

		if (!BIOVEC_PHYS_MERGEABLE(bvprv, bvec))
			goto new_segment;
		if (!BIOVEC_SEG_BOUNDARY(q, bvprv, bvec))
			goto new_segment;

		(*sg)->length += nbytes;
	} else {
new_segment:
		if (!*sg)
			*sg = sglist;
		else {
			/*
			 * If the driver previously mapped a shorter
			 * list, we could see a termination bit
			 * prematurely unless it fully inits the sg
			 * table on each mapping. We KNOW that there
			 * must be more entries here or the driver
			 * would be buggy, so force clear the
			 * termination bit to avoid doing a full
			 * sg_init_table() in drivers for each command.
			 */
			sg_unmark_end(*sg);
			*sg = sg_next(*sg);
		}

		sg_set_page(*sg, bvec->bv_page, nbytes, bvec->bv_offset);
		(*nsegs)++;
	}
	*bvprv = *bvec;
}

static inline int __blk_bvec_map_sg(struct request_queue *q, struct bio_vec bv,
		struct scatterlist *sglist, struct scatterlist **sg)
{
	*sg = sglist;
	sg_set_page(*sg, bv.bv_page, bv.bv_len, bv.bv_offset);
	return 1;
}

static int __blk_bios_map_sg(struct request_queue *q, struct bio *bio,
			     struct scatterlist *sglist,
			     struct scatterlist **sg)
{
	struct bio_vec bvec, bvprv = { NULL };
	struct bvec_iter iter;
	int cluster = blk_queue_cluster(q), nsegs = 0;

	for_each_bio(bio)
		bio_for_each_segment(bvec, bio, iter)
			__blk_segment_map_sg(q, &bvec, sglist, &bvprv, sg,
					     &nsegs, &cluster);

	return nsegs;
}

/*
 * map a request to scatterlist, return number of sg entries setup. Caller
 * must make sure sg can hold rq->nr_phys_segments entries
 */
int blk_rq_map_sg(struct request_queue *q, struct request *rq,
		  struct scatterlist *sglist)
{
	struct scatterlist *sg = NULL;
	int nsegs = 0;

	if (rq->rq_flags & RQF_SPECIAL_PAYLOAD)
		nsegs = __blk_bvec_map_sg(q, rq->special_vec, sglist, &sg);
	else if (rq->bio && bio_op(rq->bio) == REQ_OP_WRITE_SAME)
		nsegs = __blk_bvec_map_sg(q, bio_iovec(rq->bio), sglist, &sg);
	else if (rq->bio)
		nsegs = __blk_bios_map_sg(q, rq->bio, sglist, &sg);

	if (unlikely(rq->rq_flags & RQF_COPY_USER) &&
	    (blk_rq_bytes(rq) & q->dma_pad_mask)) {
		unsigned int pad_len =
			(q->dma_pad_mask & ~blk_rq_bytes(rq)) + 1;

		sg->length += pad_len;
		rq->extra_len += pad_len;
	}

	if (q->dma_drain_size && q->dma_drain_needed(rq)) {
		if (op_is_write(req_op(rq)))
			memset(q->dma_drain_buffer, 0, q->dma_drain_size);

		sg_unmark_end(sg);
		sg = sg_next(sg);
		sg_set_page(sg, virt_to_page(q->dma_drain_buffer),
			    q->dma_drain_size,
			    ((unsigned long)q->dma_drain_buffer) &
			    (PAGE_SIZE - 1));
		nsegs++;
		rq->extra_len += q->dma_drain_size;
	}

	if (sg)
		sg_mark_end(sg);

	/*
	 * Something must have been wrong if the figured number of
	 * segment is bigger than number of req's physical segments
	 */
	WARN_ON(nsegs > blk_rq_nr_phys_segments(rq));

	return nsegs;
}
EXPORT_SYMBOL(blk_rq_map_sg);

static inline int ll_new_hw_segment(struct request_queue *q,
				    struct request *req,
				    struct bio *bio)
{
	int nr_phys_segs = bio_phys_segments(q, bio);

	if (req->nr_phys_segments + nr_phys_segs > queue_max_segments(q))
		goto no_merge;

	if (blk_integrity_merge_bio(q, req, bio) == false)
		goto no_merge;

	if (WARN_ON_ONCE(!bio_crypt_ctx_compatible(bio, req->bio)))
		goto no_merge;

	/*
	 * This will form the start of a new hw segment.  Bump both
	 * counters.
	 */
	req->nr_phys_segments += nr_phys_segs;
	return 1;

no_merge:
	req_set_nomerge(q, req);
	return 0;
}

int ll_back_merge_fn(struct request_queue *q, struct request *req,
		     struct bio *bio)
{
	if (req_gap_back_merge(req, bio))
		return 0;
	if (blk_integrity_rq(req) &&
	    integrity_req_gap_back_merge(req, bio))
		return 0;
	if (blk_rq_sectors(req) + bio_sectors(bio) >
	    blk_rq_get_max_sectors(req, blk_rq_pos(req))) {
		req_set_nomerge(q, req);
		return 0;
	}
	if (!bio_flagged(req->biotail, BIO_SEG_VALID))
		blk_recount_segments(q, req->biotail);
	if (!bio_flagged(bio, BIO_SEG_VALID))
		blk_recount_segments(q, bio);

	return ll_new_hw_segment(q, req, bio);
}

int ll_front_merge_fn(struct request_queue *q, struct request *req,
		      struct bio *bio)
{

	if (req_gap_front_merge(req, bio))
		return 0;
	if (blk_integrity_rq(req) &&
	    integrity_req_gap_front_merge(req, bio))
		return 0;
	if (blk_rq_sectors(req) + bio_sectors(bio) >
	    blk_rq_get_max_sectors(req, bio->bi_iter.bi_sector)) {
		req_set_nomerge(q, req);
		return 0;
	}
	if (!bio_flagged(bio, BIO_SEG_VALID))
		blk_recount_segments(q, bio);
	if (!bio_flagged(req->bio, BIO_SEG_VALID))
		blk_recount_segments(q, req->bio);

	return ll_new_hw_segment(q, req, bio);
}

/*
 * blk-mq uses req->special to carry normal driver per-request payload, it
 * does not indicate a prepared command that we cannot merge with.
 */
static bool req_no_special_merge(struct request *req)
{
	struct request_queue *q = req->q;

	return !q->mq_ops && req->special;
}

static bool req_attempt_discard_merge(struct request_queue *q, struct request *req,
		struct request *next)
{
	unsigned short segments = blk_rq_nr_discard_segments(req);

	if (segments >= queue_max_discard_segments(q))
		goto no_merge;
	if (blk_rq_sectors(req) + bio_sectors(next->bio) >
	    blk_rq_get_max_sectors(req, blk_rq_pos(req)))
		goto no_merge;

	req->nr_phys_segments = segments + blk_rq_nr_discard_segments(next);
	return true;
no_merge:
	req_set_nomerge(q, req);
	return false;
}

static int ll_merge_requests_fn(struct request_queue *q, struct request *req,
				struct request *next)
{
	int total_phys_segments;
	unsigned int seg_size =
		req->biotail->bi_seg_back_size + next->bio->bi_seg_front_size;

	/*
	 * First check if the either of the requests are re-queued
	 * requests.  Can't merge them if they are.
	 */
	if (req_no_special_merge(req) || req_no_special_merge(next))
		return 0;

	if (req_gap_back_merge(req, next->bio))
		return 0;

	/*
	 * Will it become too large?
	 */
	if ((blk_rq_sectors(req) + blk_rq_sectors(next)) >
	    blk_rq_get_max_sectors(req, blk_rq_pos(req)))
		return 0;

	total_phys_segments = req->nr_phys_segments + next->nr_phys_segments;
	if (blk_phys_contig_segment(q, req->biotail, next->bio)) {
		if (req->nr_phys_segments == 1)
			req->bio->bi_seg_front_size = seg_size;
		if (next->nr_phys_segments == 1)
			next->biotail->bi_seg_back_size = seg_size;
		total_phys_segments--;
	}

	if (total_phys_segments > queue_max_segments(q))
		return 0;

	if (blk_integrity_merge_rq(q, req, next) == false)
		return 0;

	/* Merge is OK... */
	req->nr_phys_segments = total_phys_segments;
	return 1;
}

/**
 * blk_rq_set_mixed_merge - mark a request as mixed merge
 * @rq: request to mark as mixed merge
 *
 * Description:
 *     @rq is about to be mixed merged.  Make sure the attributes
 *     which can be mixed are set in each bio and mark @rq as mixed
 *     merged.
 */
void blk_rq_set_mixed_merge(struct request *rq)
{
	unsigned int ff = rq->cmd_flags & REQ_FAILFAST_MASK;
	struct bio *bio;

	if (rq->rq_flags & RQF_MIXED_MERGE)
		return;

	/*
	 * @rq will no longer represent mixable attributes for all the
	 * contained bios.  It will just track those of the first one.
	 * Distributes the attributs to each bio.
	 */
	for (bio = rq->bio; bio; bio = bio->bi_next) {
		WARN_ON_ONCE((bio->bi_opf & REQ_FAILFAST_MASK) &&
			     (bio->bi_opf & REQ_FAILFAST_MASK) != ff);
		bio->bi_opf |= ff;
	}
	rq->rq_flags |= RQF_MIXED_MERGE;
}

static void blk_account_io_merge(struct request *req)
{
	if (blk_do_io_stat(req)) {
		struct hd_struct *part;
		int cpu;

		cpu = part_stat_lock();
		part = req->part;

		part_round_stats(req->q, cpu, part);
		part_dec_in_flight(req->q, part, rq_data_dir(req));

		hd_struct_put(part);
		part_stat_unlock();
	}
}

/*
 * For non-mq, this has to be called with the request spinlock acquired.
 * For mq with scheduling, the appropriate queue wide lock should be held.
 */
static struct request *attempt_merge(struct request_queue *q,
				     struct request *req, struct request *next)
{
	if (!q->mq_ops)
		lockdep_assert_held(q->queue_lock);

	if (!rq_mergeable(req) || !rq_mergeable(next))
		return NULL;

	if (req_op(req) != req_op(next))
		return NULL;

	/*
	 * not contiguous
	 */
	if (blk_rq_pos(req) + blk_rq_sectors(req) != blk_rq_pos(next))
		return NULL;

	if (rq_data_dir(req) != rq_data_dir(next)
	    || req->rq_disk != next->rq_disk
	    || req_no_special_merge(next))
		return NULL;

	if (req_op(req) == REQ_OP_WRITE_SAME &&
	    !blk_write_same_mergeable(req->bio, next->bio))
		return NULL;

	/*
	 * Don't allow merge of different write hints, or for a hint with
	 * non-hint IO.
	 */
	if (req->write_hint != next->write_hint)
		return NULL;

	if (!bio_crypt_ctx_back_mergeable(req->bio, blk_rq_sectors(req),
					  next->bio)) {
		return NULL;
	}

	/*
	 * If we are allowed to merge, then append bio list
	 * from next to rq and release next. merge_requests_fn
	 * will have updated segment counts, update sector
	 * counts here. Handle DISCARDs separately, as they
	 * have separate settings.
	 */
	if (req_op(req) == REQ_OP_DISCARD) {
		if (!req_attempt_discard_merge(q, req, next))
			return NULL;
	} else if (!ll_merge_requests_fn(q, req, next))
		return NULL;

	/*
	 * If failfast settings disagree or any of the two is already
	 * a mixed merge, mark both as mixed before proceeding.  This
	 * makes sure that all involved bios have mixable attributes
	 * set properly.
	 */
	if (((req->rq_flags | next->rq_flags) & RQF_MIXED_MERGE) ||
	    (req->cmd_flags & REQ_FAILFAST_MASK) !=
	    (next->cmd_flags & REQ_FAILFAST_MASK)) {
		blk_rq_set_mixed_merge(req);
		blk_rq_set_mixed_merge(next);
	}

	/*
	 * At this point we have either done a back merge or front merge. We
	 * need the smaller start_time_ns of the merged requests to be the
	 * current request for accounting purposes.
	 */
	if (next->start_time_ns < req->start_time_ns)
		req->start_time_ns = next->start_time_ns;

	req->biotail->bi_next = next->bio;
	req->biotail = next->biotail;

	req->__data_len += blk_rq_bytes(next);

	if (req_op(req) != REQ_OP_DISCARD)
		elv_merge_requests(q, req, next);

	/*
	 * 'next' is going away, so update stats accordingly
	 */
	blk_account_io_merge(next);

	req->ioprio = ioprio_best(req->ioprio, next->ioprio);
	if (blk_rq_cpu_valid(next))
		req->cpu = next->cpu;

	/*
	 * ownership of bio passed from next to req, return 'next' for
	 * the caller to free
	 */
	next->bio = NULL;
	return next;
}

struct request *attempt_back_merge(struct request_queue *q, struct request *rq)
{
	struct request *next = elv_latter_request(q, rq);

	if (next)
		return attempt_merge(q, rq, next);

	return NULL;
}

struct request *attempt_front_merge(struct request_queue *q, struct request *rq)
{
	struct request *prev = elv_former_request(q, rq);

	if (prev)
		return attempt_merge(q, prev, rq);

	return NULL;
}

int blk_attempt_req_merge(struct request_queue *q, struct request *rq,
			  struct request *next)
{
	struct elevator_queue *e = q->elevator;
	struct request *free;

	if (!e->uses_mq && e->type->ops.sq.elevator_allow_rq_merge_fn)
		if (!e->type->ops.sq.elevator_allow_rq_merge_fn(q, rq, next))
			return 0;

	free = attempt_merge(q, rq, next);
	if (free) {
		__blk_put_request(q, free);
		return 1;
	}

	return 0;
}

bool blk_rq_merge_ok(struct request *rq, struct bio *bio)
{
	if (!rq_mergeable(rq) || !bio_mergeable(bio))
		return false;

	if (req_op(rq) != bio_op(bio))
		return false;

	/* different data direction or already started, don't merge */
	if (bio_data_dir(bio) != rq_data_dir(rq))
		return false;

	/* must be same device and not a special request */
	if (rq->rq_disk != bio->bi_disk || req_no_special_merge(rq))
		return false;

	/* only merge integrity protected bio into ditto rq */
	if (blk_integrity_merge_bio(rq->q, rq, bio) == false)
		return false;

	/* must be using the same buffer */
	if (req_op(rq) == REQ_OP_WRITE_SAME &&
	    !blk_write_same_mergeable(rq->bio, bio))
		return false;

	/*
	 * Don't allow merge of different write hints, or for a hint with
	 * non-hint IO.
	 */
	if (rq->write_hint != bio->bi_write_hint)
		return false;

	/* Only merge if the crypt contexts are compatible */
	if (!bio_crypt_ctx_compatible(bio, rq->bio))
		return false;

	return true;
}

enum elv_merge blk_try_merge(struct request *rq, struct bio *bio)
{
<<<<<<< HEAD
	if (req_op(rq) == REQ_OP_DISCARD &&
	    queue_max_discard_segments(rq->q) > 1)
		return ELEVATOR_DISCARD_MERGE;
	else if (blk_rq_pos(rq) + blk_rq_sectors(rq) ==
						bio->bi_iter.bi_sector)
=======
	if (blk_discard_mergable(rq)) {
		return ELEVATOR_DISCARD_MERGE;
	} else if (blk_rq_pos(rq) + blk_rq_sectors(rq) ==
		   bio->bi_iter.bi_sector) {
		if (!bio_crypt_ctx_back_mergeable(rq->bio,
						  blk_rq_sectors(rq), bio)) {
			return ELEVATOR_NO_MERGE;
		}
>>>>>>> 94699594
		return ELEVATOR_BACK_MERGE;
	} else if (blk_rq_pos(rq) - bio_sectors(bio) ==
		   bio->bi_iter.bi_sector) {
		if (!bio_crypt_ctx_back_mergeable(bio,
						  bio_sectors(bio), rq->bio)) {
			return ELEVATOR_NO_MERGE;
		}
		return ELEVATOR_FRONT_MERGE;
	}
	return ELEVATOR_NO_MERGE;
}<|MERGE_RESOLUTION|>--- conflicted
+++ resolved
@@ -855,14 +855,8 @@
 
 enum elv_merge blk_try_merge(struct request *rq, struct bio *bio)
 {
-<<<<<<< HEAD
 	if (req_op(rq) == REQ_OP_DISCARD &&
-	    queue_max_discard_segments(rq->q) > 1)
-		return ELEVATOR_DISCARD_MERGE;
-	else if (blk_rq_pos(rq) + blk_rq_sectors(rq) ==
-						bio->bi_iter.bi_sector)
-=======
-	if (blk_discard_mergable(rq)) {
+	    queue_max_discard_segments(rq->q) > 1) {
 		return ELEVATOR_DISCARD_MERGE;
 	} else if (blk_rq_pos(rq) + blk_rq_sectors(rq) ==
 		   bio->bi_iter.bi_sector) {
@@ -870,7 +864,6 @@
 						  blk_rq_sectors(rq), bio)) {
 			return ELEVATOR_NO_MERGE;
 		}
->>>>>>> 94699594
 		return ELEVATOR_BACK_MERGE;
 	} else if (blk_rq_pos(rq) - bio_sectors(bio) ==
 		   bio->bi_iter.bi_sector) {
