--- conflicted
+++ resolved
@@ -1966,12 +1966,8 @@
  * in `newc'.  Verify that the context is valid
  * under the new policy.
  */
-<<<<<<< HEAD
-static int convert_context(struct context *oldc, struct context *newc, void *p)
-=======
 static int convert_context(struct context *oldc, struct context *newc, void *p,
 			   gfp_t gfp_flags)
->>>>>>> cc833652
 {
 	struct convert_context_args *args;
 	struct ocontext *oc;
@@ -1985,11 +1981,7 @@
 	args = p;
 
 	if (oldc->str) {
-<<<<<<< HEAD
-		s = kstrdup(oldc->str, GFP_KERNEL);
-=======
 		s = kstrdup(oldc->str, gfp_flags);
->>>>>>> cc833652
 		if (!s)
 			return -ENOMEM;
 
