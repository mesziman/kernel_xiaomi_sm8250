--- conflicted
+++ resolved
@@ -69,38 +69,15 @@
 	fi
 }
 
-<<<<<<< HEAD
-# If CONFIG_LTO_CLANG is selected, collect generated symbol versions into
-# .tmp_symversions
-modversions()
-=======
 # If CONFIG_LTO_CLANG is selected, generate a linker script to ensure correct
 # ordering of initcalls, and with CONFIG_MODVERSIONS also enabled, collect the
 # previously generated symbol versions into the same script.
 lto_lds()
->>>>>>> 34f21ff3
 {
 	if [ -z "${CONFIG_LTO_CLANG}" ]; then
 		return
 	fi
 
-<<<<<<< HEAD
-	if [ -z "${CONFIG_MODVERSIONS}" ]; then
-		return
-	fi
-
-	rm -f .tmp_symversions
-
-	for a in built-in.a ${KBUILD_VMLINUX_LIBS}; do
-		for o in $(${AR} t $a); do
-			if [ -f ${o}.symversions ]; then
-				cat ${o}.symversions >> .tmp_symversions
-			fi
-		done
-	done
-
-	echo "-T .tmp_symversions"
-=======
 	${srctree}/scripts/generate_initcall_order.pl \
 		built-in.a ${KBUILD_VMLINUX_LIBS} \
 		> .tmp_lto.lds
@@ -116,7 +93,6 @@
 	fi
 
 	echo "-T .tmp_lto.lds"
->>>>>>> 34f21ff3
 }
 
 # Link of vmlinux.o used for section mismatch analysis
@@ -138,11 +114,7 @@
 		info LTO vmlinux.o
 	fi
 
-<<<<<<< HEAD
-	${LD} ${KBUILD_LDFLAGS} -r -o ${1} $(modversions) ${objects}
-=======
 	${LD} ${KBUILD_LDFLAGS} -r -o ${1} $(lto_lds) ${objects}
->>>>>>> 34f21ff3
 }
 
 # If CONFIG_LTO_CLANG is selected, we postpone running recordmcount until
@@ -270,11 +242,7 @@
 {
 	rm -f .tmp_System.map
 	rm -f .tmp_kallsyms*
-<<<<<<< HEAD
-	rm -f .tmp_symversions
-=======
 	rm -f .tmp_lto.lds
->>>>>>> 34f21ff3
 	rm -f .tmp_vmlinux*
 	rm -f built-in.a
 	rm -f System.map
@@ -348,7 +316,6 @@
 	recordmcount vmlinux.o
 fi
 
-<<<<<<< HEAD
 # Generate RTIC MP placeholder compile unit of the correct size
 # and add it to the list of link objects
 # this needs to be done before generating kallsyms
@@ -358,8 +325,6 @@
 	KBUILD_VMLINUX_LIBS+=$RTIC_MP_O
 fi
 
-=======
->>>>>>> 34f21ff3
 kallsymso=""
 kallsyms_vmlinux=""
 if [ -n "${CONFIG_KALLSYMS}" ]; then
