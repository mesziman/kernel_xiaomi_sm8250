// SPDX-License-Identifier: GPL-2.0-only
/*
 * Copyright (c) 2016-2020, The Linux Foundation. All rights reserved.
 * Copyright (c) 2022 Qualcomm Innovation Center, Inc. All rights reserved.
 */

#include <linux/module.h>
#include <linux/slab.h>
#include <linux/platform_device.h>
#include <linux/highmem.h>
#include <linux/types.h>
#include <linux/rwsem.h>

#include <mm/slab.h>

#include <media/v4l2-fh.h>
#include <media/v4l2-device.h>
#include <media/v4l2-event.h>
#include <media/v4l2-ioctl.h>
#include <media/cam_req_mgr.h>
#include <media/cam_defs.h>

#include "cam_req_mgr_dev.h"
#include "cam_req_mgr_util.h"
#include "cam_req_mgr_core.h"
#include "cam_subdev.h"
#include "cam_mem_mgr.h"
#include "cam_debug_util.h"
#include "cam_common_util.h"

<<<<<<< HEAD
/* Xiaomi: enlarge from 60 to 120 */
#define CAM_REQ_MGR_EVENT_MAX 120
=======
#define CAM_REQ_MGR_EVENT_MAX 100
>>>>>>> b7a90be7

static struct cam_req_mgr_device g_dev;
struct kmem_cache *g_cam_req_mgr_timer_cachep;

DECLARE_RWSEM(rwsem_lock);

static int cam_media_device_setup(struct device *dev)
{
	int rc;

	g_dev.v4l2_dev->mdev = kzalloc(sizeof(*g_dev.v4l2_dev->mdev),
		GFP_KERNEL);
	if (!g_dev.v4l2_dev->mdev) {
		rc = -ENOMEM;
		goto mdev_fail;
	}

	media_device_init(g_dev.v4l2_dev->mdev);
	g_dev.v4l2_dev->mdev->dev = dev;
	strlcpy(g_dev.v4l2_dev->mdev->model, CAM_REQ_MGR_VNODE_NAME,
		sizeof(g_dev.v4l2_dev->mdev->model));

	rc = media_device_register(g_dev.v4l2_dev->mdev);
	if (rc)
		goto media_fail;

	return rc;

media_fail:
	kfree(g_dev.v4l2_dev->mdev);
	g_dev.v4l2_dev->mdev = NULL;
mdev_fail:
	return rc;
}

static void cam_media_device_cleanup(void)
{
	media_entity_cleanup(&g_dev.video->entity);
	media_device_unregister(g_dev.v4l2_dev->mdev);
	kfree(g_dev.v4l2_dev->mdev);
	g_dev.v4l2_dev->mdev = NULL;
}

static int cam_v4l2_device_setup(struct device *dev)
{
	int rc;

	g_dev.v4l2_dev = kzalloc(sizeof(*g_dev.v4l2_dev),
		GFP_KERNEL);
	if (!g_dev.v4l2_dev)
		return -ENOMEM;

	rc = v4l2_device_register(dev, g_dev.v4l2_dev);
	if (rc)
		goto reg_fail;

	return rc;

reg_fail:
	kfree(g_dev.v4l2_dev);
	g_dev.v4l2_dev = NULL;
	return rc;
}

static void cam_v4l2_device_cleanup(void)
{
	v4l2_device_unregister(g_dev.v4l2_dev);
	kfree(g_dev.v4l2_dev);
	g_dev.v4l2_dev = NULL;
}

void cam_req_mgr_rwsem_read_op(enum cam_subdev_rwsem lock)
{
	if (lock == CAM_SUBDEV_LOCK)
		down_read(&rwsem_lock);
	else if (lock == CAM_SUBDEV_UNLOCK)
		up_read(&rwsem_lock);
}

static void cam_req_mgr_rwsem_write_op(enum cam_subdev_rwsem lock)
{
	if (lock == CAM_SUBDEV_LOCK)
		down_write(&rwsem_lock);
	else if (lock == CAM_SUBDEV_UNLOCK)
		up_write(&rwsem_lock);
}

static int cam_req_mgr_open(struct file *filep)
{
	int rc;

	cam_req_mgr_rwsem_write_op(CAM_SUBDEV_LOCK);

	mutex_lock(&g_dev.cam_lock);
	if (g_dev.open_cnt >= 1) {
		rc = -EALREADY;
		goto end;
	}

	rc = v4l2_fh_open(filep);
	if (rc) {
		CAM_ERR(CAM_CRM, "v4l2_fh_open failed: %d", rc);
		goto end;
	}

	spin_lock_bh(&g_dev.cam_eventq_lock);
	g_dev.cam_eventq = filep->private_data;
	spin_unlock_bh(&g_dev.cam_eventq_lock);

	g_dev.open_cnt++;
	CAM_DBG(CAM_CRM, " CRM open cnt %d", g_dev.open_cnt);
	rc = cam_mem_mgr_init();
	if (rc) {
		g_dev.open_cnt--;
		CAM_ERR(CAM_CRM, "mem mgr init failed");
		goto mem_mgr_init_fail;
	}

	mutex_unlock(&g_dev.cam_lock);
	cam_req_mgr_rwsem_write_op(CAM_SUBDEV_UNLOCK);
	return rc;

mem_mgr_init_fail:
	v4l2_fh_release(filep);
end:
	mutex_unlock(&g_dev.cam_lock);
	cam_req_mgr_rwsem_write_op(CAM_SUBDEV_UNLOCK);
	return rc;
}

static unsigned int cam_req_mgr_poll(struct file *f,
	struct poll_table_struct *pll_table)
{
	int rc = 0;
	struct v4l2_fh *eventq = f->private_data;

	if (!eventq)
		return -EINVAL;

	poll_wait(f, &eventq->wait, pll_table);
	if (v4l2_event_pending(eventq))
		rc = POLLPRI;

	return rc;
}

static int cam_req_mgr_close(struct file *filep)
{
	struct v4l2_subdev *sd;
	struct v4l2_fh *vfh = filep->private_data;
	struct v4l2_subdev_fh *subdev_fh = to_v4l2_subdev_fh(vfh);

	CAM_WARN(CAM_CRM,
		"release invoked associated userspace process has died, open_cnt: %d",
		g_dev.open_cnt);

	cam_req_mgr_rwsem_write_op(CAM_SUBDEV_LOCK);

	mutex_lock(&g_dev.cam_lock);
	if (g_dev.open_cnt <= 0) {
		mutex_unlock(&g_dev.cam_lock);
		cam_req_mgr_rwsem_write_op(CAM_SUBDEV_UNLOCK);
		return -EINVAL;
	}

	g_dev.open_cnt--;
	CAM_DBG(CAM_CRM, "CRM open_cnt %d", g_dev.open_cnt);

	if (g_dev.open_cnt > 0) {
		mutex_unlock(&g_dev.cam_lock);
		return 0;
	}

	cam_req_mgr_handle_core_shutdown();

	list_for_each_entry(sd, &g_dev.v4l2_dev->subdevs, list) {
		if (!(sd->flags & V4L2_SUBDEV_FL_HAS_DEVNODE))
			continue;
		if (sd->internal_ops && sd->internal_ops->close) {
			CAM_DBG(CAM_CRM, "Invoke subdev close for device %s",
				sd->name);
			sd->internal_ops->close(sd, subdev_fh);
		}
	}

	v4l2_fh_release(filep);

	spin_lock_bh(&g_dev.cam_eventq_lock);
	g_dev.cam_eventq = NULL;
	spin_unlock_bh(&g_dev.cam_eventq_lock);

	cam_req_mgr_util_free_hdls();
	cam_mem_mgr_deinit();
	mutex_unlock(&g_dev.cam_lock);

	cam_req_mgr_rwsem_write_op(CAM_SUBDEV_UNLOCK);

	return 0;
}

static struct v4l2_file_operations g_cam_fops = {
	.owner  = THIS_MODULE,
	.open   = cam_req_mgr_open,
	.poll   = cam_req_mgr_poll,
	.release = cam_req_mgr_close,
	.unlocked_ioctl   = video_ioctl2,
#ifdef CONFIG_COMPAT
	.compat_ioctl32 = video_ioctl2,
#endif
};

static void cam_v4l2_event_queue_notify_error(const struct v4l2_event *old,
	struct v4l2_event *new)
{
	struct cam_req_mgr_message *ev_header;

	ev_header = CAM_REQ_MGR_GET_PAYLOAD_PTR((*old),
		struct cam_req_mgr_message);

	switch (old->id) {
	case V4L_EVENT_CAM_REQ_MGR_SOF:
	case V4L_EVENT_CAM_REQ_MGR_SOF_BOOT_TS:
		if (ev_header->u.frame_msg.request_id)
			CAM_ERR(CAM_CRM,
				"Failed to notify %s Sess %X FrameId %lld FrameMeta %d ReqId %lld link %X",
				((old->id == V4L_EVENT_CAM_REQ_MGR_SOF) ?
				"SOF_TS" : "BOOT_TS"),
				ev_header->session_hdl,
				ev_header->u.frame_msg.frame_id,
				ev_header->u.frame_msg.frame_id_meta,
				ev_header->u.frame_msg.request_id,
				ev_header->u.frame_msg.link_hdl);
		else
			CAM_WARN_RATE_LIMIT_CUSTOM(CAM_CRM, 5, 1,
				"Failed to notify %s Sess %X FrameId %lld FrameMeta %d ReqId %lld link %X",
				((old->id == V4L_EVENT_CAM_REQ_MGR_SOF) ?
				"SOF_TS" : "BOOT_TS"),
				ev_header->session_hdl,
				ev_header->u.frame_msg.frame_id,
				ev_header->u.frame_msg.frame_id_meta,
				ev_header->u.frame_msg.request_id,
				ev_header->u.frame_msg.link_hdl);
		break;
	case V4L_EVENT_CAM_REQ_MGR_ERROR:
		CAM_ERR(CAM_CRM,
			"Failed to notify ERROR Sess %X ReqId %d Link %X Type %d",
			ev_header->session_hdl,
			ev_header->u.err_msg.request_id,
			ev_header->u.err_msg.link_hdl,
			ev_header->u.err_msg.error_type);
		break;
	default:
		CAM_ERR(CAM_CRM, "Failed to notify crm event id %d",
			old->id);
	}
}

static struct v4l2_subscribed_event_ops g_cam_v4l2_ops = {
	.merge = cam_v4l2_event_queue_notify_error,
};

static int cam_subscribe_event(struct v4l2_fh *fh,
	const struct v4l2_event_subscription *sub)
{
	return v4l2_event_subscribe(fh, sub, CAM_REQ_MGR_EVENT_MAX,
		&g_cam_v4l2_ops);
}

static int cam_unsubscribe_event(struct v4l2_fh *fh,
	const struct v4l2_event_subscription *sub)
{
	return v4l2_event_unsubscribe(fh, sub);
}

static long cam_private_ioctl(struct file *file, void *fh,
	bool valid_prio, unsigned int cmd, void *arg)
{
	int rc;
	struct cam_control *k_ioctl;

	if ((!arg) || (cmd != VIDIOC_CAM_CONTROL))
		return -EINVAL;

	k_ioctl = (struct cam_control *)arg;

	if (!k_ioctl->handle)
		return -EINVAL;

	switch (k_ioctl->op_code) {
	case CAM_REQ_MGR_CREATE_SESSION: {
		struct cam_req_mgr_session_info ses_info;

		if (k_ioctl->size != sizeof(ses_info))
			return -EINVAL;

		if (copy_from_user(&ses_info,
			u64_to_user_ptr(k_ioctl->handle),
			sizeof(struct cam_req_mgr_session_info))) {
			return -EFAULT;
		}

		rc = cam_req_mgr_create_session(&ses_info);
		if (!rc)
			if (copy_to_user(
				u64_to_user_ptr(k_ioctl->handle),
				&ses_info,
				sizeof(struct cam_req_mgr_session_info)))
				rc = -EFAULT;
		}
		break;

	case CAM_REQ_MGR_DESTROY_SESSION: {
		struct cam_req_mgr_session_info ses_info;

		if (k_ioctl->size != sizeof(ses_info))
			return -EINVAL;

		if (copy_from_user(&ses_info,
			u64_to_user_ptr(k_ioctl->handle),
			sizeof(struct cam_req_mgr_session_info))) {
			return -EFAULT;
		}

		rc = cam_req_mgr_destroy_session(&ses_info, false);
		}
		break;

	case CAM_REQ_MGR_LINK: {
		struct cam_req_mgr_ver_info ver_info;

		if (k_ioctl->size != sizeof(ver_info.u.link_info_v1))
			return -EINVAL;

		if (copy_from_user(&ver_info.u.link_info_v1,
			u64_to_user_ptr(k_ioctl->handle),
			sizeof(struct cam_req_mgr_link_info))) {
			return -EFAULT;
		}
		ver_info.version = VERSION_1;
		rc = cam_req_mgr_link(&ver_info);
		if (!rc)
			if (copy_to_user(
				u64_to_user_ptr(k_ioctl->handle),
				&ver_info.u.link_info_v1,
				sizeof(struct cam_req_mgr_link_info)))
				rc = -EFAULT;
		}
		break;

	case CAM_REQ_MGR_LINK_V2: {
		struct cam_req_mgr_ver_info ver_info;

		if (k_ioctl->size != sizeof(ver_info.u.link_info_v2))
			return -EINVAL;

		if (copy_from_user(&ver_info.u.link_info_v2,
			u64_to_user_ptr(k_ioctl->handle),
			sizeof(struct cam_req_mgr_link_info_v2))) {
			return -EFAULT;
		}

		ver_info.version = VERSION_2;
		rc = cam_req_mgr_link_v2(&ver_info);
		if (!rc)
			if (copy_to_user(
				u64_to_user_ptr(k_ioctl->handle),
				&ver_info.u.link_info_v2,
				sizeof(struct cam_req_mgr_link_info_v2)))
				rc = -EFAULT;
			}
		break;

	case CAM_REQ_MGR_UNLINK: {
		struct cam_req_mgr_unlink_info unlink_info;

		if (k_ioctl->size != sizeof(unlink_info))
			return -EINVAL;

		if (copy_from_user(&unlink_info,
			u64_to_user_ptr(k_ioctl->handle),
			sizeof(struct cam_req_mgr_unlink_info))) {
			return -EFAULT;
		}

		rc = cam_req_mgr_unlink(&unlink_info);
		}
		break;

	case CAM_REQ_MGR_SCHED_REQ: {
		struct cam_req_mgr_sched_request sched_req;

		if (k_ioctl->size != sizeof(sched_req))
			return -EINVAL;

		if (copy_from_user(&sched_req,
			u64_to_user_ptr(k_ioctl->handle),
			sizeof(struct cam_req_mgr_sched_request))) {
			return -EFAULT;
		}

		rc = cam_req_mgr_schedule_request(&sched_req);
		}
		break;

	case CAM_REQ_MGR_FLUSH_REQ: {
		struct cam_req_mgr_flush_info flush_info;

		if (k_ioctl->size != sizeof(flush_info))
			return -EINVAL;

		if (copy_from_user(&flush_info,
			u64_to_user_ptr(k_ioctl->handle),
			sizeof(struct cam_req_mgr_flush_info))) {
			return -EFAULT;
		}

		rc = cam_req_mgr_flush_requests(&flush_info);
		}
		break;

	case CAM_REQ_MGR_SYNC_MODE: {
		struct cam_req_mgr_sync_mode sync_info;

		if (k_ioctl->size != sizeof(sync_info))
			return -EINVAL;

		if (copy_from_user(&sync_info,
			u64_to_user_ptr(k_ioctl->handle),
			sizeof(struct cam_req_mgr_sync_mode))) {
			return -EFAULT;
		}

		rc = cam_req_mgr_sync_config(&sync_info);
		}
		break;
	case CAM_REQ_MGR_ALLOC_BUF: {
		struct cam_mem_mgr_alloc_cmd cmd;

		if (k_ioctl->size != sizeof(cmd))
			return -EINVAL;

		if (copy_from_user(&cmd,
			u64_to_user_ptr(k_ioctl->handle),
			sizeof(struct cam_mem_mgr_alloc_cmd))) {
			rc = -EFAULT;
			break;
		}

		rc = cam_mem_mgr_alloc_and_map(&cmd);
		if (!rc)
			if (copy_to_user(
				u64_to_user_ptr(k_ioctl->handle),
				&cmd, sizeof(struct cam_mem_mgr_alloc_cmd))) {
				rc = -EFAULT;
				break;
			}
		}
		break;
	case CAM_REQ_MGR_MAP_BUF: {
		struct cam_mem_mgr_map_cmd cmd;

		if (k_ioctl->size != sizeof(cmd))
			return -EINVAL;

		if (copy_from_user(&cmd,
			u64_to_user_ptr(k_ioctl->handle),
			sizeof(struct cam_mem_mgr_map_cmd))) {
			rc = -EFAULT;
			break;
		}

		rc = cam_mem_mgr_map(&cmd);
		if (!rc)
			if (copy_to_user(
				u64_to_user_ptr(k_ioctl->handle),
				&cmd, sizeof(struct cam_mem_mgr_map_cmd))) {
				rc = -EFAULT;
				break;
			}
		}
		break;
	case CAM_REQ_MGR_RELEASE_BUF: {
		struct cam_mem_mgr_release_cmd cmd;

		if (k_ioctl->size != sizeof(cmd))
			return -EINVAL;

		if (copy_from_user(&cmd,
			u64_to_user_ptr(k_ioctl->handle),
			sizeof(struct cam_mem_mgr_release_cmd))) {
			rc = -EFAULT;
			break;
		}

		rc = cam_mem_mgr_release(&cmd);
		}
		break;
	case CAM_REQ_MGR_CACHE_OPS: {
		struct cam_mem_cache_ops_cmd cmd;

		if (k_ioctl->size != sizeof(cmd))
			return -EINVAL;

		if (copy_from_user(&cmd,
			u64_to_user_ptr(k_ioctl->handle),
			sizeof(struct cam_mem_cache_ops_cmd))) {
			rc = -EFAULT;
			break;
		}

		rc = cam_mem_mgr_cache_ops(&cmd);
		if (rc)
			rc = -EINVAL;
		}
		break;
	case CAM_REQ_MGR_LINK_CONTROL: {
		struct cam_req_mgr_link_control cmd;

		if (k_ioctl->size != sizeof(cmd))
			return -EINVAL;

		if (copy_from_user(&cmd,
			u64_to_user_ptr(k_ioctl->handle),
			sizeof(struct cam_req_mgr_link_control))) {
			rc = -EFAULT;
			break;
		}

		rc = cam_req_mgr_link_control(&cmd);
		if (rc)
			rc = -EINVAL;
		}
		break;
	case CAM_REQ_MGR_REQUEST_DUMP: {
		struct cam_dump_req_cmd cmd;

		if (k_ioctl->size != sizeof(cmd))
			return -EINVAL;

		if (copy_from_user(&cmd,
			u64_to_user_ptr(k_ioctl->handle),
			sizeof(struct cam_dump_req_cmd))) {
			rc = -EFAULT;
			break;
		}
		rc = cam_req_mgr_dump_request(&cmd);
		if (rc) {
			CAM_ERR(CAM_CORE, "dump fail for dev %d req %llu rc %d",
				cmd.dev_handle, cmd.issue_req_id, rc);
			break;
		}
		if (copy_to_user(
			u64_to_user_ptr(k_ioctl->handle),
			&cmd, sizeof(struct cam_dump_req_cmd)))
			rc = -EFAULT;
		}
		break;
	default:
		return -ENOIOCTLCMD;
	}

	return rc;
}

static const struct v4l2_ioctl_ops g_cam_ioctl_ops = {
	.vidioc_subscribe_event = cam_subscribe_event,
	.vidioc_unsubscribe_event = cam_unsubscribe_event,
	.vidioc_default = cam_private_ioctl,
};

static int cam_video_device_setup(void)
{
	int rc;

	g_dev.video = video_device_alloc();
	if (!g_dev.video) {
		rc = -ENOMEM;
		goto video_fail;
	}

	g_dev.video->v4l2_dev = g_dev.v4l2_dev;

	strlcpy(g_dev.video->name, "cam-req-mgr",
		sizeof(g_dev.video->name));
	g_dev.video->release = video_device_release;
	g_dev.video->fops = &g_cam_fops;
	g_dev.video->ioctl_ops = &g_cam_ioctl_ops;
	g_dev.video->minor = -1;
	g_dev.video->vfl_type = VFL_TYPE_GRABBER;
	rc = video_register_device(g_dev.video, VFL_TYPE_GRABBER, -1);
	if (rc)
		goto v4l2_fail;

	rc = media_entity_pads_init(&g_dev.video->entity, 0, NULL);
	if (rc)
		goto entity_fail;

	g_dev.video->entity.function = CAM_VNODE_DEVICE_TYPE;
	g_dev.video->entity.name = video_device_node_name(g_dev.video);

	return rc;

entity_fail:
	video_unregister_device(g_dev.video);
v4l2_fail:
	video_device_release(g_dev.video);
	g_dev.video = NULL;
video_fail:
	return rc;
}

int cam_req_mgr_notify_message(struct cam_req_mgr_message *msg,
	uint32_t id,
	uint32_t type)
{
	struct v4l2_event event;
	struct cam_req_mgr_message *ev_header;

	if (!msg)
		return -EINVAL;

	event.id = id;
	event.type = type;
	ev_header = CAM_REQ_MGR_GET_PAYLOAD_PTR(event,
		struct cam_req_mgr_message);
	memcpy(ev_header, msg, sizeof(struct cam_req_mgr_message));
	v4l2_event_queue(g_dev.video, &event);

	return 0;
}
EXPORT_SYMBOL(cam_req_mgr_notify_message);

void cam_video_device_cleanup(void)
{
	video_unregister_device(g_dev.video);
	video_device_release(g_dev.video);
	g_dev.video = NULL;
}

void cam_register_subdev_fops(struct v4l2_file_operations *fops)
{
	*fops = v4l2_subdev_fops;
}
EXPORT_SYMBOL(cam_register_subdev_fops);

void cam_subdev_notify_message(u32 subdev_type,
	enum cam_subdev_message_type_t message_type,
	uint32_t data)
{
	struct v4l2_subdev *sd = NULL;
	struct cam_subdev *csd = NULL;

	list_for_each_entry(sd, &g_dev.v4l2_dev->subdevs, list) {
		if (sd->entity.function == subdev_type) {
			csd = container_of(sd, struct cam_subdev, sd);
			if (csd->msg_cb != NULL)
				csd->msg_cb(sd, message_type, data);
		}
	}
}
EXPORT_SYMBOL(cam_subdev_notify_message);

bool cam_req_mgr_is_open(void)
{
	bool crm_status = false;

	mutex_lock(&g_dev.cam_lock);
	crm_status = g_dev.open_cnt ? true : false;
	mutex_unlock(&g_dev.cam_lock);

	return crm_status;
}
EXPORT_SYMBOL(cam_req_mgr_is_open);

bool cam_req_mgr_is_shutdown(void)
{
	return g_dev.shutdown_state;
}
EXPORT_SYMBOL(cam_req_mgr_is_shutdown);

int cam_register_subdev(struct cam_subdev *csd)
{
	struct v4l2_subdev *sd;
	int rc;

	if (g_dev.state != true) {
		CAM_ERR(CAM_CRM, "camera root device not ready yet");
		return -ENODEV;
	}

	if (!csd || !csd->name) {
		CAM_ERR(CAM_CRM, "invalid arguments");
		return -EINVAL;
	}

	mutex_lock(&g_dev.dev_lock);
	if ((g_dev.subdev_nodes_created) &&
		(csd->sd_flags & V4L2_SUBDEV_FL_HAS_DEVNODE)) {
		CAM_ERR(CAM_CRM,
			"dynamic node is not allowed, name: %s, type :%d",
			csd->name, csd->ent_function);
		rc = -EINVAL;
		goto reg_fail;
	}

	sd = &csd->sd;
	v4l2_subdev_init(sd, csd->ops);
	sd->internal_ops = csd->internal_ops;
	snprintf(sd->name, V4L2_SUBDEV_NAME_SIZE, "%s", csd->name);
	v4l2_set_subdevdata(sd, csd->token);

	sd->flags = csd->sd_flags;
	sd->entity.num_pads = 0;
	sd->entity.pads = NULL;
	sd->entity.function = csd->ent_function;

	rc = v4l2_device_register_subdev(g_dev.v4l2_dev, sd);
	if (rc) {
		CAM_ERR(CAM_CRM, "register subdev failed");
		goto reg_fail;
	}
	g_dev.count++;

reg_fail:
	mutex_unlock(&g_dev.dev_lock);
	return rc;
}
EXPORT_SYMBOL(cam_register_subdev);

int cam_unregister_subdev(struct cam_subdev *csd)
{
	if (g_dev.state != true) {
		CAM_ERR(CAM_CRM, "camera root device not ready yet");
		return -ENODEV;
	}

	mutex_lock(&g_dev.dev_lock);
	v4l2_device_unregister_subdev(&csd->sd);
	g_dev.count--;
	mutex_unlock(&g_dev.dev_lock);

	return 0;
}
EXPORT_SYMBOL(cam_unregister_subdev);

static int cam_req_mgr_remove(struct platform_device *pdev)
{
	cam_req_mgr_core_device_deinit();
	cam_req_mgr_util_deinit();
	cam_media_device_cleanup();
	cam_video_device_cleanup();
	cam_v4l2_device_cleanup();
	mutex_destroy(&g_dev.dev_lock);
	g_dev.state = false;
	g_dev.subdev_nodes_created = false;

	return 0;
}

static int cam_req_mgr_probe(struct platform_device *pdev)
{
	int rc;

	rc = cam_v4l2_device_setup(&pdev->dev);
	if (rc)
		return rc;

	rc = cam_media_device_setup(&pdev->dev);
	if (rc)
		goto media_setup_fail;

	rc = cam_video_device_setup();
	if (rc)
		goto video_setup_fail;

	g_dev.open_cnt = 0;
	mutex_init(&g_dev.cam_lock);
	spin_lock_init(&g_dev.cam_eventq_lock);
	g_dev.subdev_nodes_created = false;
	mutex_init(&g_dev.dev_lock);

	rc = cam_req_mgr_util_init();
	if (rc) {
		CAM_ERR(CAM_CRM, "cam req mgr util init is failed");
		goto req_mgr_util_fail;
	}

	rc = cam_req_mgr_core_device_init();
	if (rc) {
		CAM_ERR(CAM_CRM, "core device setup failed");
		goto req_mgr_core_fail;
	}

	g_dev.state = true;

	if (g_cam_req_mgr_timer_cachep == NULL) {
		g_cam_req_mgr_timer_cachep = kmem_cache_create("crm_timer",
			sizeof(struct cam_req_mgr_timer), 64,
			SLAB_CONSISTENCY_CHECKS | SLAB_RED_ZONE |
			SLAB_POISON | SLAB_STORE_USER, NULL);
		if (!g_cam_req_mgr_timer_cachep)
			CAM_ERR(CAM_CRM,
				"Failed to create kmem_cache for crm_timer");
		else
			CAM_DBG(CAM_CRM, "Name : %s",
				g_cam_req_mgr_timer_cachep->name);
	}

	return rc;

req_mgr_core_fail:
	cam_req_mgr_util_deinit();
req_mgr_util_fail:
	mutex_destroy(&g_dev.dev_lock);
	mutex_destroy(&g_dev.cam_lock);
	cam_video_device_cleanup();
video_setup_fail:
	cam_media_device_cleanup();
media_setup_fail:
	cam_v4l2_device_cleanup();
	return rc;
}

static const struct of_device_id cam_req_mgr_dt_match[] = {
	{.compatible = "qcom,cam-req-mgr"},
	{}
};
MODULE_DEVICE_TABLE(of, cam_dt_match);

static struct platform_driver cam_req_mgr_driver = {
	.probe = cam_req_mgr_probe,
	.remove = cam_req_mgr_remove,
	.driver = {
		.name = "cam_req_mgr",
		.owner = THIS_MODULE,
		.of_match_table = cam_req_mgr_dt_match,
		.suppress_bind_attrs = true,
	},
};

int cam_dev_mgr_create_subdev_nodes(void)
{
	int rc;
	struct v4l2_subdev *sd;

	if (!g_dev.v4l2_dev)
		return -EINVAL;

	if (g_dev.state != true) {
		CAM_ERR(CAM_CRM, "camera root device not ready yet");
		return -ENODEV;
	}

	mutex_lock(&g_dev.dev_lock);
	if (g_dev.subdev_nodes_created)	{
		rc = -EEXIST;
		goto create_fail;
	}

	rc = v4l2_device_register_subdev_nodes(g_dev.v4l2_dev);
	if (rc) {
		CAM_ERR(CAM_CRM, "failed to register the sub devices");
		goto create_fail;
	}

	list_for_each_entry(sd, &g_dev.v4l2_dev->subdevs, list) {
		if (!(sd->flags & V4L2_SUBDEV_FL_HAS_DEVNODE))
			continue;
		sd->entity.name = video_device_node_name(sd->devnode);
		CAM_DBG(CAM_CRM, "created node :%s", sd->entity.name);
	}

	g_dev.subdev_nodes_created = true;

create_fail:
	mutex_unlock(&g_dev.dev_lock);
	return rc;
}

static int __init cam_req_mgr_init(void)
{
	return platform_driver_register(&cam_req_mgr_driver);
}

static int __init cam_req_mgr_late_init(void)
{
	return cam_dev_mgr_create_subdev_nodes();
}

static void __exit cam_req_mgr_exit(void)
{
	platform_driver_unregister(&cam_req_mgr_driver);
}

module_init(cam_req_mgr_init);
late_initcall(cam_req_mgr_late_init);
module_exit(cam_req_mgr_exit);
MODULE_DESCRIPTION("Camera Request Manager");
MODULE_LICENSE("GPL v2");<|MERGE_RESOLUTION|>--- conflicted
+++ resolved
@@ -28,12 +28,8 @@
 #include "cam_debug_util.h"
 #include "cam_common_util.h"
 
-<<<<<<< HEAD
 /* Xiaomi: enlarge from 60 to 120 */
 #define CAM_REQ_MGR_EVENT_MAX 120
-=======
-#define CAM_REQ_MGR_EVENT_MAX 100
->>>>>>> b7a90be7
 
 static struct cam_req_mgr_device g_dev;
 struct kmem_cache *g_cam_req_mgr_timer_cachep;
