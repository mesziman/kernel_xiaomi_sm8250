/* SPDX-License-Identifier: GPL-2.0-only */
/*
 * Copyright (c) 2015-2019, The Linux Foundation. All rights reserved.
 * Copyright (c) 2022, Qualcomm Innovation Center, Inc. All rights reserved.
 */

#ifndef _DSI_PHY_HW_H_
#define _DSI_PHY_HW_H_

#include "dsi_defs.h"

#define DSI_MAX_SETTINGS 8
#define DSI_PHY_TIMING_V3_SIZE 12
#define DSI_PHY_TIMING_V4_SIZE 14

#define DSI_PHY_DBG(p, fmt, ...)	DRM_DEV_DEBUG(NULL, "[msm-dsi-debug]: DSI_%d: "\
		fmt, p ? p->index : -1, ##__VA_ARGS__)
#define DSI_PHY_ERR(p, fmt, ...)	DRM_DEV_ERROR(NULL, "[msm-dsi-error]: DSI_%d: "\
		fmt, p ? p->index : -1, ##__VA_ARGS__)
#define DSI_PHY_INFO(p, fmt, ...)	DRM_DEV_INFO(NULL, "[msm-dsi-info]: DSI_%d: "\
		fmt, p ? p->index : -1, ##__VA_ARGS__)
#define DSI_PHY_WARN(p, fmt, ...)	DRM_WARN("[msm-dsi-warn]: DSI_%d: " fmt,\
		p ? p->index : -1, ##__VA_ARGS__)

/**
 * enum dsi_phy_version - DSI PHY version enumeration
 * @DSI_PHY_VERSION_UNKNOWN:    Unknown version.
 * @DSI_PHY_VERSION_0_0_HPM:    28nm-HPM.
 * @DSI_PHY_VERSION_0_0_LPM:    28nm-HPM.
 * @DSI_PHY_VERSION_1_0:        20nm
 * @DSI_PHY_VERSION_2_0:        14nm
 * @DSI_PHY_VERSION_3_0:        10nm
 * @DSI_PHY_VERSION_4_0:        7nm
 * @DSI_PHY_VERSION_4_1:	7nm
 * @DSI_PHY_VERSION_MAX:
 */
enum dsi_phy_version {
	DSI_PHY_VERSION_UNKNOWN,
	DSI_PHY_VERSION_0_0_HPM, /* 28nm-HPM */
	DSI_PHY_VERSION_0_0_LPM, /* 28nm-LPM */
	DSI_PHY_VERSION_1_0, /* 20nm */
	DSI_PHY_VERSION_2_0, /* 14nm */
	DSI_PHY_VERSION_3_0, /* 10nm */
	DSI_PHY_VERSION_4_0, /* 7nm  */
	DSI_PHY_VERSION_4_1, /* 7nm */
	DSI_PHY_VERSION_MAX
};

/**
 * enum dsi_phy_hw_features - features supported by DSI PHY hardware
 * @DSI_PHY_DPHY:        Supports DPHY
 * @DSI_PHY_CPHY:        Supports CPHY
 * @DSI_PHY_SPLIT_LINK:  Supports Split Link
 * @DSI_PHY_MAX_FEATURES:
 */
enum dsi_phy_hw_features {
	DSI_PHY_DPHY,
	DSI_PHY_CPHY,
	DSI_PHY_SPLIT_LINK,
	DSI_PHY_MAX_FEATURES
};

/**
 * enum dsi_phy_pll_source - pll clock source for PHY.
 * @DSI_PLL_SOURCE_STANDALONE:    Clock is sourced from native PLL and is not
 *				  shared by other PHYs.
 * @DSI_PLL_SOURCE_NATIVE:        Clock is sourced from native PLL and is
 *				  shared by other PHYs.
 * @DSI_PLL_SOURCE_NON_NATIVE:    Clock is sourced from other PHYs.
 * @DSI_PLL_SOURCE_MAX:
 */
enum dsi_phy_pll_source {
	DSI_PLL_SOURCE_STANDALONE = 0,
	DSI_PLL_SOURCE_NATIVE,
	DSI_PLL_SOURCE_NON_NATIVE,
	DSI_PLL_SOURCE_MAX
};

/**
 * struct dsi_phy_per_lane_cfgs - Holds register values for PHY parameters
 * @lane:           A set of maximum 8 values for each lane.
 * @lane_v3:        A set of maximum 12 values for each lane.
 * @count_per_lane: Number of values per each lane.
 */
struct dsi_phy_per_lane_cfgs {
	u8 lane[DSI_LANE_MAX][DSI_MAX_SETTINGS];
	u8 lane_v3[DSI_PHY_TIMING_V3_SIZE];
	u8 lane_v4[DSI_PHY_TIMING_V4_SIZE];
	u32 count_per_lane;
};

/**
 * struct dsi_phy_cfg - DSI PHY configuration
 * @lanecfg:          Lane configuration settings.
 * @strength:         Strength settings for lanes.
 * @timing:           Timing parameters for lanes.
 * @is_phy_timing_present:	Boolean whether phy timings are defined.
 * @regulators:       Regulator settings for lanes.
 * @pll_source:       PLL source.
 * @data_lanes:       Number of data lanes used.
 * @lane_map:         DSI logical to PHY lane mapping.
 * @force_clk_lane_hs:Boolean whether to force clock lane in HS mode.
 * @phy_type:         Phy-type (Dphy/Cphy).
 * @bit_clk_rate_hz: DSI bit clk rate in HZ.
 */
struct dsi_phy_cfg {
	struct dsi_phy_per_lane_cfgs lanecfg;
	struct dsi_phy_per_lane_cfgs strength;
	struct dsi_phy_per_lane_cfgs timing;
	bool is_phy_timing_present;
	struct dsi_phy_per_lane_cfgs regulators;
	enum dsi_phy_pll_source pll_source;
	struct dsi_lane_map lane_map;
	bool force_clk_lane_hs;
	enum dsi_phy_type phy_type;
	unsigned long bit_clk_rate_hz;
<<<<<<< HEAD
	unsigned long clk_strength;
	bool cphy_strength;
=======
	u32 data_lanes;
>>>>>>> 30d17c2e
};

struct dsi_phy_hw;

struct phy_ulps_config_ops {
	/**
	 * wait_for_lane_idle() - wait for DSI lanes to go to idle state
	 * @phy:           Pointer to DSI PHY hardware instance.
	 * @lanes:         ORed list of lanes (enum dsi_data_lanes) which need
	 *                 to be checked to be in idle state.
	 */
	int (*wait_for_lane_idle)(struct dsi_phy_hw *phy, u32 lanes);

	/**
	 * ulps_request() - request ulps entry for specified lanes
	 * @phy:           Pointer to DSI PHY hardware instance.
	 * @cfg:           Per lane configurations for timing, strength and lane
	 *	           configurations.
	 * @lanes:         ORed list of lanes (enum dsi_data_lanes) which need
	 *                 to enter ULPS.
	 *
	 * Caller should check if lanes are in ULPS mode by calling
	 * get_lanes_in_ulps() operation.
	 */
	void (*ulps_request)(struct dsi_phy_hw *phy,
			struct dsi_phy_cfg *cfg, u32 lanes);

	/**
	 * ulps_exit() - exit ULPS on specified lanes
	 * @phy:           Pointer to DSI PHY hardware instance.
	 * @cfg:           Per lane configurations for timing, strength and lane
	 *                 configurations.
	 * @lanes:         ORed list of lanes (enum dsi_data_lanes) which need
	 *                 to exit ULPS.
	 *
	 * Caller should check if lanes are in active mode by calling
	 * get_lanes_in_ulps() operation.
	 */
	void (*ulps_exit)(struct dsi_phy_hw *phy,
			struct dsi_phy_cfg *cfg, u32 lanes);

	/**
	 * get_lanes_in_ulps() - returns the list of lanes in ULPS mode
	 * @phy:           Pointer to DSI PHY hardware instance.
	 *
	 * Returns an ORed list of lanes (enum dsi_data_lanes) that are in ULPS
	 * state.
	 *
	 * Return: List of lanes in ULPS state.
	 */
	u32 (*get_lanes_in_ulps)(struct dsi_phy_hw *phy);

	/**
	 * is_lanes_in_ulps() - checks if the given lanes are in ulps
	 * @lanes:           lanes to be checked.
	 * @ulps_lanes:	   lanes in ulps currenly.
	 *
	 * Return: true if all the given lanes are in ulps; false otherwise.
	 */
	bool (*is_lanes_in_ulps)(u32 ulps, u32 ulps_lanes);
};

struct phy_dyn_refresh_ops {
	/**
	 * dyn_refresh_helper - helper function to config particular registers
	 * @phy:           Pointer to DSI PHY hardware instance.
	 * @offset:         register offset to program.
	 */
	void (*dyn_refresh_helper)(struct dsi_phy_hw *phy, u32 offset);

	/**
	 * dyn_refresh_config - configure dynamic refresh ctrl registers
	 * @phy:           Pointer to DSI PHY hardware instance.
	 * @cfg:	   Pointer to DSI PHY timings.
	 * @is_master:	   Boolean to indicate whether for master or slave.
	 */
	void (*dyn_refresh_config)(struct dsi_phy_hw *phy,
				   struct dsi_phy_cfg *cfg, bool is_master);

	/**
	 * dyn_refresh_pipe_delay - configure pipe delay registers for dynamic
	 *				refresh.
	 * @phy:           Pointer to DSI PHY hardware instance.
	 * @delay:	   structure containing all the delays to be programed.
	 */
	void (*dyn_refresh_pipe_delay)(struct dsi_phy_hw *phy,
				      struct dsi_dyn_clk_delay *delay);

	/**
	 * cache_phy_timings - cache the phy timings calculated as part of
	 *				dynamic refresh.
	 * @timings:       Pointer to calculated phy timing parameters.
	 * @dst:	   Pointer to cache location.
	 * @size:	   Number of phy lane settings.
	 */
	int (*cache_phy_timings)(struct dsi_phy_per_lane_cfgs *timings,
				  u32 *dst, u32 size);
};

/**
 * struct dsi_phy_hw_ops - Operations for DSI PHY hardware.
 * @regulator_enable:          Enable PHY regulators.
 * @regulator_disable:         Disable PHY regulators.
 * @enable:                    Enable PHY.
 * @disable:                   Disable PHY.
 * @calculate_timing_params:   Calculate PHY timing params from mode information
 */
struct dsi_phy_hw_ops {
	/**
	 * regulator_enable() - enable regulators for DSI PHY
	 * @phy:      Pointer to DSI PHY hardware object.
	 * @reg_cfg:  Regulator configuration for all DSI lanes.
	 */
	void (*regulator_enable)(struct dsi_phy_hw *phy,
				 struct dsi_phy_per_lane_cfgs *reg_cfg);

	/**
	 * regulator_disable() - disable regulators
	 * @phy:      Pointer to DSI PHY hardware object.
	 */
	void (*regulator_disable)(struct dsi_phy_hw *phy);

	/**
	 * enable() - Enable PHY hardware
	 * @phy:      Pointer to DSI PHY hardware object.
	 * @cfg:      Per lane configurations for timing, strength and lane
	 *	      configurations.
	 */
	void (*enable)(struct dsi_phy_hw *phy, struct dsi_phy_cfg *cfg);

	/**
	 * disable() - Disable PHY hardware
	 * @phy:      Pointer to DSI PHY hardware object.
	 * @cfg:      Per lane configurations for timing, strength and lane
	 *	      configurations.
	 */
	void (*disable)(struct dsi_phy_hw *phy, struct dsi_phy_cfg *cfg);

	/**
	 * phy_idle_on() - Enable PHY hardware when entering idle screen
	 * @phy:      Pointer to DSI PHY hardware object.
	 * @cfg:      Per lane configurations for timing, strength and lane
	 *	      configurations.
	 */
	void (*phy_idle_on)(struct dsi_phy_hw *phy, struct dsi_phy_cfg *cfg);

	/**
	 * phy_idle_off() - Disable PHY hardware when exiting idle screen
	 * @phy:      Pointer to DSI PHY hardware object.
	 */
	void (*phy_idle_off)(struct dsi_phy_hw *phy);

	/**
	 * calculate_timing_params() - calculates timing parameters.
	 * @phy:      Pointer to DSI PHY hardware object.
	 * @mode:     Mode information for which timing has to be calculated.
	 * @config:   DSI host configuration for this mode.
	 * @timing:   Timing parameters for each lane which will be returned.
	 * @use_mode_bit_clk: Boolean to indicate whether reacalculate dsi
	 *		bitclk or use the existing bitclk(for dynamic clk case).
	 */
	int (*calculate_timing_params)(struct dsi_phy_hw *phy,
				       struct dsi_mode_info *mode,
				       struct dsi_host_common_cfg *config,
				       struct dsi_phy_per_lane_cfgs *timing,
				       bool use_mode_bit_clk);

	/**
	 * phy_timing_val() - Gets PHY timing values.
	 * @timing_val: Timing parameters for each lane which will be returned.
	 * @timing: Array containing PHY timing values
	 * @size: Size of the array
	 */
	int (*phy_timing_val)(struct dsi_phy_per_lane_cfgs *timing_val,
				u32 *timing, u32 size);

	/**
	 * clamp_ctrl() - configure clamps for DSI lanes
	 * @phy:        DSI PHY handle.
	 * @enable:     boolean to specify clamp enable/disable.
	 * Return:    error code.
	 */
	void (*clamp_ctrl)(struct dsi_phy_hw *phy, bool enable);

	/**
	 * phy_lane_reset() - Reset dsi phy lanes in case of error.
	 * @phy:      Pointer to DSI PHY hardware object.
	 * Return:    error code.
	 */
	int (*phy_lane_reset)(struct dsi_phy_hw *phy);

	/**
	 * toggle_resync_fifo() - toggle resync retime FIFO to sync data paths
	 * @phy:      Pointer to DSI PHY hardware object.
	 * Return:    error code.
	 */
	void (*toggle_resync_fifo)(struct dsi_phy_hw *phy);

	/**
	 * reset_clk_en_sel() - reset clk_en_sel on phy cmn_clk_cfg1 register
	 * @phy:      Pointer to DSI PHY hardware object.
	 */
	void (*reset_clk_en_sel)(struct dsi_phy_hw *phy);

	/**
	 * set_continuous_clk() - Set continuous clock
	 * @phy:	Pointer to DSI PHY hardware object
	 * @enable:	Bool to control continuous clock request.
	 */
	void (*set_continuous_clk)(struct dsi_phy_hw *phy, bool enable);

	/**
	 * commit_phy_timing() - Commit PHY timing
	 * @phy:	Pointer to DSI PHY hardware object.
	 * @timing: Pointer to PHY timing array
	 */
	void (*commit_phy_timing)(struct dsi_phy_hw *phy,
			struct dsi_phy_per_lane_cfgs *timing);

	void *timing_ops;
	struct phy_ulps_config_ops ulps_ops;
	struct phy_dyn_refresh_ops dyn_refresh_ops;
};

/**
 * struct dsi_phy_hw - DSI phy hardware object specific to an instance
 * @base:                  VA for the DSI PHY base address.
 * @length:                Length of the DSI PHY register base map.
 * @dyn_pll_base:      VA for the DSI dynamic refresh base address.
 * @length:                Length of the DSI dynamic refresh register base map.
 * @index:                 Instance ID of the controller.
 * @version:               DSI PHY version.
 * @phy_clamp_base:        Base address of phy clamp register map.
 * @feature_map:           Features supported by DSI PHY.
 * @ops:                   Function pointer to PHY operations.
 */
struct dsi_phy_hw {
	void __iomem *base;
	u32 length;
	void __iomem *dyn_pll_base;
	u32 dyn_refresh_len;
	u32 index;

	enum dsi_phy_version version;
	void __iomem *phy_clamp_base;

	DECLARE_BITMAP(feature_map, DSI_PHY_MAX_FEATURES);
	struct dsi_phy_hw_ops ops;
};

/**
 * dsi_phy_conv_phy_to_logical_lane() - Convert physical to logical lane
 * @lane_map:     logical lane
 * @phy_lane:     physical lane
 *
 * Return: Error code on failure. Lane number on success.
 */
int dsi_phy_conv_phy_to_logical_lane(
	struct dsi_lane_map *lane_map, enum dsi_phy_data_lanes phy_lane);

/**
 * dsi_phy_conv_logical_to_phy_lane() - Convert logical to physical lane
 * @lane_map:     physical lane
 * @lane:         logical lane
 *
 * Return: Error code on failure. Lane number on success.
 */
int dsi_phy_conv_logical_to_phy_lane(
	struct dsi_lane_map *lane_map, enum dsi_logical_lane lane);

#endif /* _DSI_PHY_HW_H_ */<|MERGE_RESOLUTION|>--- conflicted
+++ resolved
@@ -114,12 +114,9 @@
 	bool force_clk_lane_hs;
 	enum dsi_phy_type phy_type;
 	unsigned long bit_clk_rate_hz;
-<<<<<<< HEAD
+	u32 data_lanes;
 	unsigned long clk_strength;
 	bool cphy_strength;
-=======
-	u32 data_lanes;
->>>>>>> 30d17c2e
 };
 
 struct dsi_phy_hw;
