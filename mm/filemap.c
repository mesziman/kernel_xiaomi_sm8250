/*
 *	linux/mm/filemap.c
 *
 * Copyright (C) 1994-1999  Linus Torvalds
 */

/*
 * This file handles the generic file mmap semantics used by
 * most "normal" filesystems (but you don't /have/ to use this:
 * the NFS filesystem used to do this differently, for example)
 */
#include <linux/export.h>
#include <linux/compiler.h>
#include <linux/dax.h>
#include <linux/fs.h>
#include <linux/sched/signal.h>
#include <linux/uaccess.h>
#include <linux/capability.h>
#include <linux/kernel_stat.h>
#include <linux/gfp.h>
#include <linux/mm.h>
#include <linux/swap.h>
#include <linux/mman.h>
#include <linux/pagemap.h>
#include <linux/file.h>
#include <linux/uio.h>
#include <linux/hash.h>
#include <linux/writeback.h>
#include <linux/backing-dev.h>
#include <linux/pagevec.h>
#include <linux/blkdev.h>
#include <linux/security.h>
#include <linux/cpuset.h>
#include <linux/hugetlb.h>
#include <linux/memcontrol.h>
#include <linux/cleancache.h>
#include <linux/shmem_fs.h>
#include <linux/rmap.h>
#include <linux/delayacct.h>
#include <linux/psi.h>
#include "internal.h"

#define CREATE_TRACE_POINTS
#include <trace/events/filemap.h>

/*
 * FIXME: remove all knowledge of the buffer layer from the core VM
 */
#include <linux/buffer_head.h> /* for try_to_free_buffers */

#include <asm/mman.h>

int want_old_faultaround_pte = 1;

/*
 * Shared mappings implemented 30.11.1994. It's not fully working yet,
 * though.
 *
 * Shared mappings now work. 15.8.1995  Bruno.
 *
 * finished 'unifying' the page and buffer cache and SMP-threaded the
 * page-cache, 21.05.1999, Ingo Molnar <mingo@redhat.com>
 *
 * SMP-threaded pagemap-LRU 1999, Andrea Arcangeli <andrea@suse.de>
 */

/*
 * Lock ordering:
 *
 *  ->i_mmap_rwsem		(truncate_pagecache)
 *    ->private_lock		(__free_pte->__set_page_dirty_buffers)
 *      ->swap_lock		(exclusive_swap_page, others)
 *        ->i_pages lock
 *
 *  ->i_mutex
 *    ->i_mmap_rwsem		(truncate->unmap_mapping_range)
 *
 *  ->mmap_sem
 *    ->i_mmap_rwsem
 *      ->page_table_lock or pte_lock	(various, mainly in memory.c)
 *        ->i_pages lock	(arch-dependent flush_dcache_mmap_lock)
 *
 *  ->mmap_sem
 *    ->lock_page		(access_process_vm)
 *
 *  ->i_mutex			(generic_perform_write)
 *    ->mmap_sem		(fault_in_pages_readable->do_page_fault)
 *
 *  bdi->wb.list_lock
 *    sb_lock			(fs/fs-writeback.c)
 *    ->i_pages lock		(__sync_single_inode)
 *
 *  ->i_mmap_rwsem
 *    ->anon_vma.lock		(vma_adjust)
 *
 *  ->anon_vma.lock
 *    ->page_table_lock or pte_lock	(anon_vma_prepare and various)
 *
 *  ->page_table_lock or pte_lock
 *    ->swap_lock		(try_to_unmap_one)
 *    ->private_lock		(try_to_unmap_one)
 *    ->i_pages lock		(try_to_unmap_one)
 *    ->zone_lru_lock(zone)	(follow_page->mark_page_accessed)
 *    ->zone_lru_lock(zone)	(check_pte_range->isolate_lru_page)
 *    ->private_lock		(page_remove_rmap->set_page_dirty)
 *    ->i_pages lock		(page_remove_rmap->set_page_dirty)
 *    bdi.wb->list_lock		(page_remove_rmap->set_page_dirty)
 *    ->inode->i_lock		(page_remove_rmap->set_page_dirty)
 *    ->memcg->move_lock	(page_remove_rmap->lock_page_memcg)
 *    bdi.wb->list_lock		(zap_pte_range->set_page_dirty)
 *    ->inode->i_lock		(zap_pte_range->set_page_dirty)
 *    ->private_lock		(zap_pte_range->__set_page_dirty_buffers)
 *
 * ->i_mmap_rwsem
 *   ->tasklist_lock            (memory_failure, collect_procs_ao)
 */

static int page_cache_tree_insert(struct address_space *mapping,
				  struct page *page, void **shadowp)
{
	struct radix_tree_node *node;
	void **slot;
	int error;

	error = __radix_tree_create(&mapping->i_pages, page->index, 0,
				    &node, &slot);
	if (error)
		return error;
	if (*slot) {
		void *p;

		p = radix_tree_deref_slot_protected(slot,
						    &mapping->i_pages.xa_lock);
		if (!radix_tree_exceptional_entry(p))
			return -EEXIST;

		mapping->nrexceptional--;
		if (shadowp)
			*shadowp = p;
	}
	__radix_tree_replace(&mapping->i_pages, node, slot, page,
			     workingset_lookup_update(mapping));
	mapping->nrpages++;
	return 0;
}

static void page_cache_tree_delete(struct address_space *mapping,
				   struct page *page, void *shadow)
{
	int i, nr;

	/* hugetlb pages are represented by one entry in the radix tree */
	nr = PageHuge(page) ? 1 : hpage_nr_pages(page);

	VM_BUG_ON_PAGE(!PageLocked(page), page);
	VM_BUG_ON_PAGE(PageTail(page), page);
	VM_BUG_ON_PAGE(nr != 1 && shadow, page);

	for (i = 0; i < nr; i++) {
		struct radix_tree_node *node;
		void **slot;

		__radix_tree_lookup(&mapping->i_pages, page->index + i,
				    &node, &slot);

		VM_BUG_ON_PAGE(!node && nr != 1, page);

		radix_tree_clear_tags(&mapping->i_pages, node, slot);
		__radix_tree_replace(&mapping->i_pages, node, slot, shadow,
				workingset_lookup_update(mapping));
	}

	page->mapping = NULL;
	/* Leave page->index set: truncation lookup relies upon it */

	if (shadow) {
		mapping->nrexceptional += nr;
		/*
		 * Make sure the nrexceptional update is committed before
		 * the nrpages update so that final truncate racing
		 * with reclaim does not see both counters 0 at the
		 * same time and miss a shadow entry.
		 */
		smp_wmb();
	}
	mapping->nrpages -= nr;
}

static void unaccount_page_cache_page(struct address_space *mapping,
				      struct page *page)
{
	int nr;

	/*
	 * if we're uptodate, flush out into the cleancache, otherwise
	 * invalidate any existing cleancache entries.  We can't leave
	 * stale data around in the cleancache once our page is gone
	 */
	if (PageUptodate(page) && PageMappedToDisk(page)) {
		count_vm_event(PGPGOUTCLEAN);
		cleancache_put_page(page);
	} else {
		cleancache_invalidate_page(mapping, page);
	}

	VM_BUG_ON_PAGE(PageTail(page), page);
	VM_BUG_ON_PAGE(page_mapped(page), page);
	if (!IS_ENABLED(CONFIG_DEBUG_VM) && unlikely(page_mapped(page))) {
		int mapcount;

		pr_alert("BUG: Bad page cache in process %s  pfn:%05lx\n",
			 current->comm, page_to_pfn(page));
		dump_page(page, "still mapped when deleted");
		dump_stack();
		add_taint(TAINT_BAD_PAGE, LOCKDEP_NOW_UNRELIABLE);

		mapcount = page_mapcount(page);
		if (mapping_exiting(mapping) &&
		    page_count(page) >= mapcount + 2) {
			/*
			 * All vmas have already been torn down, so it's
			 * a good bet that actually the page is unmapped,
			 * and we'd prefer not to leak it: if we're wrong,
			 * some other bad page check should catch it later.
			 */
			page_mapcount_reset(page);
			page_ref_sub(page, mapcount);
		}
	}

	/* hugetlb pages do not participate in page cache accounting. */
	if (PageHuge(page))
		return;

	nr = hpage_nr_pages(page);

	__mod_node_page_state(page_pgdat(page), NR_FILE_PAGES, -nr);
	if (PageSwapBacked(page)) {
		__mod_node_page_state(page_pgdat(page), NR_SHMEM, -nr);
		if (PageTransHuge(page))
			__dec_node_page_state(page, NR_SHMEM_THPS);
	} else {
		VM_BUG_ON_PAGE(PageTransHuge(page), page);
	}

	/*
	 * At this point page must be either written or cleaned by
	 * truncate.  Dirty page here signals a bug and loss of
	 * unwritten data.
	 *
	 * This fixes dirty accounting after removing the page entirely
	 * but leaves PageDirty set: it has no effect for truncated
	 * page and anyway will be cleared before returning page into
	 * buddy allocator.
	 */
	if (WARN_ON_ONCE(PageDirty(page)))
		account_page_cleaned(page, mapping, inode_to_wb(mapping->host));
}

/*
 * Delete a page from the page cache and free it. Caller has to make
 * sure the page is locked and that nobody else uses it - or that usage
 * is safe.  The caller must hold the i_pages lock.
 */
void __delete_from_page_cache(struct page *page, void *shadow)
{
	struct address_space *mapping = page->mapping;

	trace_mm_filemap_delete_from_page_cache(page);

	unaccount_page_cache_page(mapping, page);
	page_cache_tree_delete(mapping, page, shadow);
}

static void page_cache_free_page(struct address_space *mapping,
				struct page *page)
{
	void (*freepage)(struct page *);

	freepage = mapping->a_ops->freepage;
	if (freepage)
		freepage(page);

	if (PageTransHuge(page) && !PageHuge(page)) {
		page_ref_sub(page, HPAGE_PMD_NR);
		VM_BUG_ON_PAGE(page_count(page) <= 0, page);
	} else {
		put_page(page);
	}
}

/**
 * delete_from_page_cache - delete page from page cache
 * @page: the page which the kernel is trying to remove from page cache
 *
 * This must be called only on pages that have been verified to be in the page
 * cache and locked.  It will never put the page into the free list, the caller
 * has a reference on the page.
 */
void delete_from_page_cache(struct page *page)
{
	struct address_space *mapping = page_mapping(page);
	unsigned long flags;

	BUG_ON(!PageLocked(page));
	xa_lock_irqsave(&mapping->i_pages, flags);
	__delete_from_page_cache(page, NULL);
	xa_unlock_irqrestore(&mapping->i_pages, flags);

	page_cache_free_page(mapping, page);
}
EXPORT_SYMBOL(delete_from_page_cache);

/*
 * page_cache_tree_delete_batch - delete several pages from page cache
 * @mapping: the mapping to which pages belong
 * @pvec: pagevec with pages to delete
 *
 * The function walks over mapping->i_pages and removes pages passed in @pvec
 * from the mapping. The function expects @pvec to be sorted by page index.
 * It tolerates holes in @pvec (mapping entries at those indices are not
 * modified). The function expects only THP head pages to be present in the
 * @pvec and takes care to delete all corresponding tail pages from the
 * mapping as well.
 *
 * The function expects the i_pages lock to be held.
 */
static void
page_cache_tree_delete_batch(struct address_space *mapping,
			     struct pagevec *pvec)
{
	struct radix_tree_iter iter;
	void **slot;
	int total_pages = 0;
	int i = 0, tail_pages = 0;
	struct page *page;
	pgoff_t start;

	start = pvec->pages[0]->index;
	radix_tree_for_each_slot(slot, &mapping->i_pages, &iter, start) {
		if (i >= pagevec_count(pvec) && !tail_pages)
			break;
		page = radix_tree_deref_slot_protected(slot,
						       &mapping->i_pages.xa_lock);
		if (radix_tree_exceptional_entry(page))
			continue;
		if (!tail_pages) {
			/*
			 * Some page got inserted in our range? Skip it. We
			 * have our pages locked so they are protected from
			 * being removed.
			 */
			if (page != pvec->pages[i])
				continue;
			WARN_ON_ONCE(!PageLocked(page));
			if (PageTransHuge(page) && !PageHuge(page))
				tail_pages = HPAGE_PMD_NR - 1;
			page->mapping = NULL;
			/*
			 * Leave page->index set: truncation lookup relies
			 * upon it
			 */
			i++;
		} else {
			tail_pages--;
		}
		radix_tree_clear_tags(&mapping->i_pages, iter.node, slot);
		__radix_tree_replace(&mapping->i_pages, iter.node, slot, NULL,
				workingset_lookup_update(mapping));
		total_pages++;
	}
	mapping->nrpages -= total_pages;
}

void delete_from_page_cache_batch(struct address_space *mapping,
				  struct pagevec *pvec)
{
	int i;
	unsigned long flags;

	if (!pagevec_count(pvec))
		return;

	xa_lock_irqsave(&mapping->i_pages, flags);
	for (i = 0; i < pagevec_count(pvec); i++) {
		trace_mm_filemap_delete_from_page_cache(pvec->pages[i]);

		unaccount_page_cache_page(mapping, pvec->pages[i]);
	}
	page_cache_tree_delete_batch(mapping, pvec);
	xa_unlock_irqrestore(&mapping->i_pages, flags);

	for (i = 0; i < pagevec_count(pvec); i++)
		page_cache_free_page(mapping, pvec->pages[i]);
}

int filemap_check_errors(struct address_space *mapping)
{
	int ret = 0;
	/* Check for outstanding write errors */
	if (test_bit(AS_ENOSPC, &mapping->flags) &&
	    test_and_clear_bit(AS_ENOSPC, &mapping->flags))
		ret = -ENOSPC;
	if (test_bit(AS_EIO, &mapping->flags) &&
	    test_and_clear_bit(AS_EIO, &mapping->flags))
		ret = -EIO;
	return ret;
}
EXPORT_SYMBOL(filemap_check_errors);

static int filemap_check_and_keep_errors(struct address_space *mapping)
{
	/* Check for outstanding write errors */
	if (test_bit(AS_EIO, &mapping->flags))
		return -EIO;
	if (test_bit(AS_ENOSPC, &mapping->flags))
		return -ENOSPC;
	return 0;
}

/**
 * __filemap_fdatawrite_range - start writeback on mapping dirty pages in range
 * @mapping:	address space structure to write
 * @start:	offset in bytes where the range starts
 * @end:	offset in bytes where the range ends (inclusive)
 * @sync_mode:	enable synchronous operation
 *
 * Start writeback against all of a mapping's dirty pages that lie
 * within the byte offsets <start, end> inclusive.
 *
 * If sync_mode is WB_SYNC_ALL then this is a "data integrity" operation, as
 * opposed to a regular memory cleansing writeback.  The difference between
 * these two operations is that if a dirty page/buffer is encountered, it must
 * be waited upon, and not just skipped over.
 */
int __filemap_fdatawrite_range(struct address_space *mapping, loff_t start,
				loff_t end, int sync_mode)
{
	int ret;
	struct writeback_control wbc = {
		.sync_mode = sync_mode,
		.nr_to_write = LONG_MAX,
		.range_start = start,
		.range_end = end,
	};

	if (!mapping_cap_writeback_dirty(mapping) ||
	    !mapping_tagged(mapping, PAGECACHE_TAG_DIRTY))
		return 0;

	wbc_attach_fdatawrite_inode(&wbc, mapping->host);
	ret = do_writepages(mapping, &wbc);
	wbc_detach_inode(&wbc);
	return ret;
}

static inline int __filemap_fdatawrite(struct address_space *mapping,
	int sync_mode)
{
	return __filemap_fdatawrite_range(mapping, 0, LLONG_MAX, sync_mode);
}

int filemap_fdatawrite(struct address_space *mapping)
{
	return __filemap_fdatawrite(mapping, WB_SYNC_ALL);
}
EXPORT_SYMBOL(filemap_fdatawrite);

int filemap_fdatawrite_range(struct address_space *mapping, loff_t start,
				loff_t end)
{
	return __filemap_fdatawrite_range(mapping, start, end, WB_SYNC_ALL);
}
EXPORT_SYMBOL(filemap_fdatawrite_range);

/**
 * filemap_flush - mostly a non-blocking flush
 * @mapping:	target address_space
 *
 * This is a mostly non-blocking flush.  Not suitable for data-integrity
 * purposes - I/O may not be started against all dirty pages.
 */
int filemap_flush(struct address_space *mapping)
{
	return __filemap_fdatawrite(mapping, WB_SYNC_NONE);
}
EXPORT_SYMBOL(filemap_flush);

/**
 * filemap_range_has_page - check if a page exists in range.
 * @mapping:           address space within which to check
 * @start_byte:        offset in bytes where the range starts
 * @end_byte:          offset in bytes where the range ends (inclusive)
 *
 * Find at least one page in the range supplied, usually used to check if
 * direct writing in this range will trigger a writeback.
 */
bool filemap_range_has_page(struct address_space *mapping,
			   loff_t start_byte, loff_t end_byte)
{
	pgoff_t index = start_byte >> PAGE_SHIFT;
	pgoff_t end = end_byte >> PAGE_SHIFT;
	struct page *page;

	if (end_byte < start_byte)
		return false;

	if (mapping->nrpages == 0)
		return false;

	if (!find_get_pages_range(mapping, &index, end, 1, &page))
		return false;
	put_page(page);
	return true;
}
EXPORT_SYMBOL(filemap_range_has_page);

static void __filemap_fdatawait_range(struct address_space *mapping,
				     loff_t start_byte, loff_t end_byte)
{
	pgoff_t index = start_byte >> PAGE_SHIFT;
	pgoff_t end = end_byte >> PAGE_SHIFT;
	struct pagevec pvec;
	int nr_pages;

	if (end_byte < start_byte)
		return;

	pagevec_init(&pvec);
	while (index <= end) {
		unsigned i;

		nr_pages = pagevec_lookup_range_tag(&pvec, mapping, &index,
				end, PAGECACHE_TAG_WRITEBACK);
		if (!nr_pages)
			break;

		for (i = 0; i < nr_pages; i++) {
			struct page *page = pvec.pages[i];

			wait_on_page_writeback(page);
			ClearPageError(page);
		}
		pagevec_release(&pvec);
		cond_resched();
	}
}

/**
 * filemap_fdatawait_range - wait for writeback to complete
 * @mapping:		address space structure to wait for
 * @start_byte:		offset in bytes where the range starts
 * @end_byte:		offset in bytes where the range ends (inclusive)
 *
 * Walk the list of under-writeback pages of the given address space
 * in the given range and wait for all of them.  Check error status of
 * the address space and return it.
 *
 * Since the error status of the address space is cleared by this function,
 * callers are responsible for checking the return value and handling and/or
 * reporting the error.
 */
int filemap_fdatawait_range(struct address_space *mapping, loff_t start_byte,
			    loff_t end_byte)
{
	__filemap_fdatawait_range(mapping, start_byte, end_byte);
	return filemap_check_errors(mapping);
}
EXPORT_SYMBOL(filemap_fdatawait_range);

/**
 * filemap_fdatawait_range_keep_errors - wait for writeback to complete
 * @mapping:		address space structure to wait for
 * @start_byte:		offset in bytes where the range starts
 * @end_byte:		offset in bytes where the range ends (inclusive)
 *
 * Walk the list of under-writeback pages of the given address space in the
 * given range and wait for all of them.  Unlike filemap_fdatawait_range(),
 * this function does not clear error status of the address space.
 *
 * Use this function if callers don't handle errors themselves.  Expected
 * call sites are system-wide / filesystem-wide data flushers: e.g. sync(2),
 * fsfreeze(8)
 */
int filemap_fdatawait_range_keep_errors(struct address_space *mapping,
		loff_t start_byte, loff_t end_byte)
{
	__filemap_fdatawait_range(mapping, start_byte, end_byte);
	return filemap_check_and_keep_errors(mapping);
}
EXPORT_SYMBOL(filemap_fdatawait_range_keep_errors);

/**
 * file_fdatawait_range - wait for writeback to complete
 * @file:		file pointing to address space structure to wait for
 * @start_byte:		offset in bytes where the range starts
 * @end_byte:		offset in bytes where the range ends (inclusive)
 *
 * Walk the list of under-writeback pages of the address space that file
 * refers to, in the given range and wait for all of them.  Check error
 * status of the address space vs. the file->f_wb_err cursor and return it.
 *
 * Since the error status of the file is advanced by this function,
 * callers are responsible for checking the return value and handling and/or
 * reporting the error.
 */
int file_fdatawait_range(struct file *file, loff_t start_byte, loff_t end_byte)
{
	struct address_space *mapping = file->f_mapping;

	__filemap_fdatawait_range(mapping, start_byte, end_byte);
	return file_check_and_advance_wb_err(file);
}
EXPORT_SYMBOL(file_fdatawait_range);

/**
 * filemap_fdatawait_keep_errors - wait for writeback without clearing errors
 * @mapping: address space structure to wait for
 *
 * Walk the list of under-writeback pages of the given address space
 * and wait for all of them.  Unlike filemap_fdatawait(), this function
 * does not clear error status of the address space.
 *
 * Use this function if callers don't handle errors themselves.  Expected
 * call sites are system-wide / filesystem-wide data flushers: e.g. sync(2),
 * fsfreeze(8)
 */
int filemap_fdatawait_keep_errors(struct address_space *mapping)
{
	__filemap_fdatawait_range(mapping, 0, LLONG_MAX);
	return filemap_check_and_keep_errors(mapping);
}
EXPORT_SYMBOL(filemap_fdatawait_keep_errors);

static bool mapping_needs_writeback(struct address_space *mapping)
{
	return (!dax_mapping(mapping) && mapping->nrpages) ||
	    (dax_mapping(mapping) && mapping->nrexceptional);
}

int filemap_write_and_wait(struct address_space *mapping)
{
	int err = 0;

	if (mapping_needs_writeback(mapping)) {
		err = filemap_fdatawrite(mapping);
		/*
		 * Even if the above returned error, the pages may be
		 * written partially (e.g. -ENOSPC), so we wait for it.
		 * But the -EIO is special case, it may indicate the worst
		 * thing (e.g. bug) happened, so we avoid waiting for it.
		 */
		if (err != -EIO) {
			int err2 = filemap_fdatawait(mapping);
			if (!err)
				err = err2;
		} else {
			/* Clear any previously stored errors */
			filemap_check_errors(mapping);
		}
	} else {
		err = filemap_check_errors(mapping);
	}
	return err;
}
EXPORT_SYMBOL(filemap_write_and_wait);

/**
 * filemap_write_and_wait_range - write out & wait on a file range
 * @mapping:	the address_space for the pages
 * @lstart:	offset in bytes where the range starts
 * @lend:	offset in bytes where the range ends (inclusive)
 *
 * Write out and wait upon file offsets lstart->lend, inclusive.
 *
 * Note that @lend is inclusive (describes the last byte to be written) so
 * that this function can be used to write to the very end-of-file (end = -1).
 */
int filemap_write_and_wait_range(struct address_space *mapping,
				 loff_t lstart, loff_t lend)
{
	int err = 0;

	if (mapping_needs_writeback(mapping)) {
		err = __filemap_fdatawrite_range(mapping, lstart, lend,
						 WB_SYNC_ALL);
		/* See comment of filemap_write_and_wait() */
		if (err != -EIO) {
			int err2 = filemap_fdatawait_range(mapping,
						lstart, lend);
			if (!err)
				err = err2;
		} else {
			/* Clear any previously stored errors */
			filemap_check_errors(mapping);
		}
	} else {
		err = filemap_check_errors(mapping);
	}
	return err;
}
EXPORT_SYMBOL(filemap_write_and_wait_range);

void __filemap_set_wb_err(struct address_space *mapping, int err)
{
	errseq_t eseq = errseq_set(&mapping->wb_err, err);

	trace_filemap_set_wb_err(mapping, eseq);
}
EXPORT_SYMBOL(__filemap_set_wb_err);

/**
 * file_check_and_advance_wb_err - report wb error (if any) that was previously
 * 				   and advance wb_err to current one
 * @file: struct file on which the error is being reported
 *
 * When userland calls fsync (or something like nfsd does the equivalent), we
 * want to report any writeback errors that occurred since the last fsync (or
 * since the file was opened if there haven't been any).
 *
 * Grab the wb_err from the mapping. If it matches what we have in the file,
 * then just quickly return 0. The file is all caught up.
 *
 * If it doesn't match, then take the mapping value, set the "seen" flag in
 * it and try to swap it into place. If it works, or another task beat us
 * to it with the new value, then update the f_wb_err and return the error
 * portion. The error at this point must be reported via proper channels
 * (a'la fsync, or NFS COMMIT operation, etc.).
 *
 * While we handle mapping->wb_err with atomic operations, the f_wb_err
 * value is protected by the f_lock since we must ensure that it reflects
 * the latest value swapped in for this file descriptor.
 */
int file_check_and_advance_wb_err(struct file *file)
{
	int err = 0;
	errseq_t old = READ_ONCE(file->f_wb_err);
	struct address_space *mapping = file->f_mapping;

	/* Locklessly handle the common case where nothing has changed */
	if (errseq_check(&mapping->wb_err, old)) {
		/* Something changed, must use slow path */
		spin_lock(&file->f_lock);
		old = file->f_wb_err;
		err = errseq_check_and_advance(&mapping->wb_err,
						&file->f_wb_err);
		trace_file_check_and_advance_wb_err(file, old);
		spin_unlock(&file->f_lock);
	}

	/*
	 * We're mostly using this function as a drop in replacement for
	 * filemap_check_errors. Clear AS_EIO/AS_ENOSPC to emulate the effect
	 * that the legacy code would have had on these flags.
	 */
	clear_bit(AS_EIO, &mapping->flags);
	clear_bit(AS_ENOSPC, &mapping->flags);
	return err;
}
EXPORT_SYMBOL(file_check_and_advance_wb_err);

/**
 * file_write_and_wait_range - write out & wait on a file range
 * @file:	file pointing to address_space with pages
 * @lstart:	offset in bytes where the range starts
 * @lend:	offset in bytes where the range ends (inclusive)
 *
 * Write out and wait upon file offsets lstart->lend, inclusive.
 *
 * Note that @lend is inclusive (describes the last byte to be written) so
 * that this function can be used to write to the very end-of-file (end = -1).
 *
 * After writing out and waiting on the data, we check and advance the
 * f_wb_err cursor to the latest value, and return any errors detected there.
 */
int file_write_and_wait_range(struct file *file, loff_t lstart, loff_t lend)
{
	int err = 0, err2;
	struct address_space *mapping = file->f_mapping;

	if (mapping_needs_writeback(mapping)) {
		err = __filemap_fdatawrite_range(mapping, lstart, lend,
						 WB_SYNC_ALL);
		/* See comment of filemap_write_and_wait() */
		if (err != -EIO)
			__filemap_fdatawait_range(mapping, lstart, lend);
	}
	err2 = file_check_and_advance_wb_err(file);
	if (!err)
		err = err2;
	return err;
}
EXPORT_SYMBOL(file_write_and_wait_range);

/**
 * replace_page_cache_page - replace a pagecache page with a new one
 * @old:	page to be replaced
 * @new:	page to replace with
 * @gfp_mask:	allocation mode
 *
 * This function replaces a page in the pagecache with a new one.  On
 * success it acquires the pagecache reference for the new page and
 * drops it for the old page.  Both the old and new pages must be
 * locked.  This function does not add the new page to the LRU, the
 * caller must do that.
 *
 * The remove + add is atomic.  The only way this function can fail is
 * memory allocation failure.
 */
int replace_page_cache_page(struct page *old, struct page *new, gfp_t gfp_mask)
{
	int error;

	VM_BUG_ON_PAGE(!PageLocked(old), old);
	VM_BUG_ON_PAGE(!PageLocked(new), new);
	VM_BUG_ON_PAGE(new->mapping, new);

	error = radix_tree_preload(gfp_mask & GFP_RECLAIM_MASK);
	if (!error) {
		struct address_space *mapping = old->mapping;
		void (*freepage)(struct page *);
		unsigned long flags;

		pgoff_t offset = old->index;
		freepage = mapping->a_ops->freepage;

		get_page(new);
		new->mapping = mapping;
		new->index = offset;

		xa_lock_irqsave(&mapping->i_pages, flags);
		__delete_from_page_cache(old, NULL);
		error = page_cache_tree_insert(mapping, new, NULL);
		BUG_ON(error);

		/*
		 * hugetlb pages do not participate in page cache accounting.
		 */
		if (!PageHuge(new))
			__inc_node_page_state(new, NR_FILE_PAGES);
		if (PageSwapBacked(new))
			__inc_node_page_state(new, NR_SHMEM);
		xa_unlock_irqrestore(&mapping->i_pages, flags);
		mem_cgroup_migrate(old, new);
		radix_tree_preload_end();
		if (freepage)
			freepage(old);
		put_page(old);
	}

	return error;
}
EXPORT_SYMBOL_GPL(replace_page_cache_page);

static int __add_to_page_cache_locked(struct page *page,
				      struct address_space *mapping,
				      pgoff_t offset, gfp_t gfp_mask,
				      void **shadowp)
{
	int huge = PageHuge(page);
	struct mem_cgroup *memcg;
	int error;

	VM_BUG_ON_PAGE(!PageLocked(page), page);
	VM_BUG_ON_PAGE(PageSwapBacked(page), page);

	if (!huge) {
		error = mem_cgroup_try_charge(page, current->mm,
					      gfp_mask, &memcg, false);
		if (error)
			return error;
	}

	error = radix_tree_maybe_preload(gfp_mask & GFP_RECLAIM_MASK);
	if (error) {
		if (!huge)
			mem_cgroup_cancel_charge(page, memcg, false);
		return error;
	}

	get_page(page);
	page->mapping = mapping;
	page->index = offset;

	xa_lock_irq(&mapping->i_pages);
	error = page_cache_tree_insert(mapping, page, shadowp);
	radix_tree_preload_end();
	if (unlikely(error))
		goto err_insert;

	/* hugetlb pages do not participate in page cache accounting. */
	if (!huge)
		__inc_node_page_state(page, NR_FILE_PAGES);
	xa_unlock_irq(&mapping->i_pages);
	if (!huge)
		mem_cgroup_commit_charge(page, memcg, false, false);
	trace_mm_filemap_add_to_page_cache(page);
	return 0;
err_insert:
	page->mapping = NULL;
	/* Leave page->index set: truncation relies upon it */
	xa_unlock_irq(&mapping->i_pages);
	if (!huge)
		mem_cgroup_cancel_charge(page, memcg, false);
	put_page(page);
	return error;
}

/**
 * add_to_page_cache_locked - add a locked page to the pagecache
 * @page:	page to add
 * @mapping:	the page's address_space
 * @offset:	page index
 * @gfp_mask:	page allocation mode
 *
 * This function is used to add a page to the pagecache. It must be locked.
 * This function does not add the page to the LRU.  The caller must do that.
 */
int add_to_page_cache_locked(struct page *page, struct address_space *mapping,
		pgoff_t offset, gfp_t gfp_mask)
{
	return __add_to_page_cache_locked(page, mapping, offset,
					  gfp_mask, NULL);
}
EXPORT_SYMBOL(add_to_page_cache_locked);

int add_to_page_cache_lru(struct page *page, struct address_space *mapping,
				pgoff_t offset, gfp_t gfp_mask)
{
	void *shadow = NULL;
	int ret;

	__SetPageLocked(page);
	ret = __add_to_page_cache_locked(page, mapping, offset,
					 gfp_mask, &shadow);
	if (unlikely(ret))
		__ClearPageLocked(page);
	else {
		/*
		 * The page might have been evicted from cache only
		 * recently, in which case it should be activated like
		 * any other repeatedly accessed page.
		 * The exception is pages getting rewritten; evicting other
		 * data from the working set, only to cache data that will
		 * get overwritten with something else, is a waste of memory.
		 */
		WARN_ON_ONCE(PageActive(page));
		if (!(gfp_mask & __GFP_WRITE) && shadow)
			workingset_refault(page, shadow);
		lru_cache_add(page);
	}
	return ret;
}
EXPORT_SYMBOL_GPL(add_to_page_cache_lru);

#ifdef CONFIG_NUMA
struct page *__page_cache_alloc(gfp_t gfp)
{
	int n;
	struct page *page;

	if (cpuset_do_page_mem_spread()) {
		unsigned int cpuset_mems_cookie;
		do {
			cpuset_mems_cookie = read_mems_allowed_begin();
			n = cpuset_mem_spread_node();
			page = __alloc_pages_node(n, gfp, 0);
		} while (!page && read_mems_allowed_retry(cpuset_mems_cookie));

		return page;
	}
	return alloc_pages(gfp, 0);
}
EXPORT_SYMBOL(__page_cache_alloc);
#endif

/*
 * In order to wait for pages to become available there must be
 * waitqueues associated with pages. By using a hash table of
 * waitqueues where the bucket discipline is to maintain all
 * waiters on the same queue and wake all when any of the pages
 * become available, and for the woken contexts to check to be
 * sure the appropriate page became available, this saves space
 * at a cost of "thundering herd" phenomena during rare hash
 * collisions.
 */
#define PAGE_WAIT_TABLE_BITS 8
#define PAGE_WAIT_TABLE_SIZE (1 << PAGE_WAIT_TABLE_BITS)
static wait_queue_head_t page_wait_table[PAGE_WAIT_TABLE_SIZE] __cacheline_aligned;

static wait_queue_head_t *page_waitqueue(struct page *page)
{
	return &page_wait_table[hash_ptr(page, PAGE_WAIT_TABLE_BITS)];
}

void __init pagecache_init(void)
{
	int i;

	for (i = 0; i < PAGE_WAIT_TABLE_SIZE; i++)
		init_waitqueue_head(&page_wait_table[i]);

	page_writeback_init();
}

/* This has the same layout as wait_bit_key - see fs/cachefiles/rdwr.c */
struct wait_page_key {
	struct page *page;
	int bit_nr;
	int page_match;
};

struct wait_page_queue {
	struct page *page;
	int bit_nr;
	wait_queue_entry_t wait;
};

static int wake_page_function(wait_queue_entry_t *wait, unsigned mode, int sync, void *arg)
{
	struct wait_page_key *key = arg;
	struct wait_page_queue *wait_page
		= container_of(wait, struct wait_page_queue, wait);

	if (wait_page->page != key->page)
	       return 0;
	key->page_match = 1;

	if (wait_page->bit_nr != key->bit_nr)
		return 0;

	/*
	 * Stop walking if it's locked.
	 * Is this safe if put_and_wait_on_page_locked() is in use?
	 * Yes: the waker must hold a reference to this page, and if PG_locked
	 * has now already been set by another task, that task must also hold
	 * a reference to the *same usage* of this page; so there is no need
	 * to walk on to wake even the put_and_wait_on_page_locked() callers.
	 */
	if (test_bit(key->bit_nr, &key->page->flags))
		return -1;

	return autoremove_wake_function(wait, mode, sync, key);
}

static void wake_up_page_bit(struct page *page, int bit_nr)
{
	wait_queue_head_t *q = page_waitqueue(page);
	struct wait_page_key key;
	unsigned long flags;
	wait_queue_entry_t bookmark;

	key.page = page;
	key.bit_nr = bit_nr;
	key.page_match = 0;

	bookmark.flags = 0;
	bookmark.private = NULL;
	bookmark.func = NULL;
	INIT_LIST_HEAD(&bookmark.entry);

	spin_lock_irqsave(&q->lock, flags);
	__wake_up_locked_key_bookmark(q, TASK_NORMAL, &key, &bookmark);

	while (bookmark.flags & WQ_FLAG_BOOKMARK) {
		/*
		 * Take a breather from holding the lock,
		 * allow pages that finish wake up asynchronously
		 * to acquire the lock and remove themselves
		 * from wait queue
		 */
		spin_unlock_irqrestore(&q->lock, flags);
		cpu_relax();
		spin_lock_irqsave(&q->lock, flags);
		__wake_up_locked_key_bookmark(q, TASK_NORMAL, &key, &bookmark);
	}

	/*
	 * It is possible for other pages to have collided on the waitqueue
	 * hash, so in that case check for a page match. That prevents a long-
	 * term waiter
	 *
	 * It is still possible to miss a case here, when we woke page waiters
	 * and removed them from the waitqueue, but there are still other
	 * page waiters.
	 */
	if (!waitqueue_active(q) || !key.page_match) {
		ClearPageWaiters(page);
		/*
		 * It's possible to miss clearing Waiters here, when we woke
		 * our page waiters, but the hashed waitqueue has waiters for
		 * other pages on it.
		 *
		 * That's okay, it's a rare case. The next waker will clear it.
		 */
	}
	spin_unlock_irqrestore(&q->lock, flags);
}

static void wake_up_page(struct page *page, int bit)
{
	if (!PageWaiters(page))
		return;
	wake_up_page_bit(page, bit);
}

/*
 * A choice of three behaviors for wait_on_page_bit_common():
 */
enum behavior {
	EXCLUSIVE,	/* Hold ref to page and take the bit when woken, like
			 * __lock_page() waiting on then setting PG_locked.
			 */
	SHARED,		/* Hold ref to page and check the bit when woken, like
			 * wait_on_page_writeback() waiting on PG_writeback.
			 */
	DROP,		/* Drop ref to page before wait, no check when woken,
			 * like put_and_wait_on_page_locked() on PG_locked.
			 */
};

static inline __sched int wait_on_page_bit_common(wait_queue_head_t *q,
	struct page *page, int bit_nr, int state, enum behavior behavior)
{
	struct wait_page_queue wait_page;
	wait_queue_entry_t *wait = &wait_page.wait;
	bool bit_is_set;
	bool thrashing = false;
	bool delayacct = false;
	unsigned long pflags;
	int ret = 0;

	if (bit_nr == PG_locked &&
	    !PageUptodate(page) && PageWorkingset(page)) {
		if (!PageSwapBacked(page)) {
			delayacct_thrashing_start();
			delayacct = true;
		}
		psi_memstall_enter(&pflags);
		thrashing = true;
	}

	init_wait(wait);
	wait->flags = behavior == EXCLUSIVE ? WQ_FLAG_EXCLUSIVE : 0;
	wait->func = wake_page_function;
	wait_page.page = page;
	wait_page.bit_nr = bit_nr;

	for (;;) {
		spin_lock_irq(&q->lock);

		if (likely(list_empty(&wait->entry))) {
			__add_wait_queue_entry_tail(q, wait);
			SetPageWaiters(page);
		}

		set_current_state(state);

		spin_unlock_irq(&q->lock);

		bit_is_set = test_bit(bit_nr, &page->flags);
		if (behavior == DROP)
			put_page(page);

		if (likely(bit_is_set))
			io_schedule();

		if (behavior == EXCLUSIVE) {
			if (!test_and_set_bit_lock(bit_nr, &page->flags))
				break;
		} else if (behavior == SHARED) {
			if (!test_bit(bit_nr, &page->flags))
				break;
		}

		if (unlikely(signal_pending_state(state, current))) {
			ret = -EINTR;
			break;
		}

		if (behavior == DROP) {
			/*
			 * We can no longer safely access page->flags:
			 * even if CONFIG_MEMORY_HOTREMOVE is not enabled,
			 * there is a risk of waiting forever on a page reused
			 * for something that keeps it locked indefinitely.
			 * But best check for -EINTR above before breaking.
			 */
			break;
		}
	}

	finish_wait(q, wait);

	if (thrashing) {
		if (delayacct)
			delayacct_thrashing_end();
		psi_memstall_leave(&pflags);
	}

	/*
	 * A signal could leave PageWaiters set. Clearing it here if
	 * !waitqueue_active would be possible (by open-coding finish_wait),
	 * but still fail to catch it in the case of wait hash collision. We
	 * already can fail to clear wait hash collision cases, so don't
	 * bother with signals either.
	 */

	return ret;
}

void __sched wait_on_page_bit(struct page *page, int bit_nr)
{
	wait_queue_head_t *q = page_waitqueue(page);
	wait_on_page_bit_common(q, page, bit_nr, TASK_UNINTERRUPTIBLE, SHARED);
}
EXPORT_SYMBOL(wait_on_page_bit);

int __sched wait_on_page_bit_killable(struct page *page, int bit_nr)
{
	wait_queue_head_t *q = page_waitqueue(page);
	return wait_on_page_bit_common(q, page, bit_nr, TASK_KILLABLE, SHARED);
}
EXPORT_SYMBOL(wait_on_page_bit_killable);

/**
 * put_and_wait_on_page_locked - Drop a reference and wait for it to be unlocked
 * @page: The page to wait for.
 *
 * The caller should hold a reference on @page.  They expect the page to
 * become unlocked relatively soon, but do not wish to hold up migration
 * (for example) by holding the reference while waiting for the page to
 * come unlocked.  After this function returns, the caller should not
 * dereference @page.
 */
void put_and_wait_on_page_locked(struct page *page)
{
	wait_queue_head_t *q;

	page = compound_head(page);
	q = page_waitqueue(page);
	wait_on_page_bit_common(q, page, PG_locked, TASK_UNINTERRUPTIBLE, DROP);
}

/**
 * add_page_wait_queue - Add an arbitrary waiter to a page's wait queue
 * @page: Page defining the wait queue of interest
 * @waiter: Waiter to add to the queue
 *
 * Add an arbitrary @waiter to the wait queue for the nominated @page.
 */
void add_page_wait_queue(struct page *page, wait_queue_entry_t *waiter)
{
	wait_queue_head_t *q = page_waitqueue(page);
	unsigned long flags;

	spin_lock_irqsave(&q->lock, flags);
	__add_wait_queue_entry_tail(q, waiter);
	SetPageWaiters(page);
	spin_unlock_irqrestore(&q->lock, flags);
}
EXPORT_SYMBOL_GPL(add_page_wait_queue);

#ifndef clear_bit_unlock_is_negative_byte

/*
 * PG_waiters is the high bit in the same byte as PG_lock.
 *
 * On x86 (and on many other architectures), we can clear PG_lock and
 * test the sign bit at the same time. But if the architecture does
 * not support that special operation, we just do this all by hand
 * instead.
 *
 * The read of PG_waiters has to be after (or concurrently with) PG_locked
 * being cleared, but a memory barrier should be unneccssary since it is
 * in the same byte as PG_locked.
 */
static inline bool clear_bit_unlock_is_negative_byte(long nr, volatile void *mem)
{
	clear_bit_unlock(nr, mem);
	/* smp_mb__after_atomic(); */
	return test_bit(PG_waiters, mem);
}

#endif

/**
 * unlock_page - unlock a locked page
 * @page: the page
 *
 * Unlocks the page and wakes up sleepers in ___wait_on_page_locked().
 * Also wakes sleepers in wait_on_page_writeback() because the wakeup
 * mechanism between PageLocked pages and PageWriteback pages is shared.
 * But that's OK - sleepers in wait_on_page_writeback() just go back to sleep.
 *
 * Note that this depends on PG_waiters being the sign bit in the byte
 * that contains PG_locked - thus the BUILD_BUG_ON(). That allows us to
 * clear the PG_locked bit and test PG_waiters at the same time fairly
 * portably (architectures that do LL/SC can test any bit, while x86 can
 * test the sign bit).
 */
void unlock_page(struct page *page)
{
	BUILD_BUG_ON(PG_waiters != 7);
	page = compound_head(page);
	VM_BUG_ON_PAGE(!PageLocked(page), page);
	if (clear_bit_unlock_is_negative_byte(PG_locked, &page->flags))
		wake_up_page_bit(page, PG_locked);
}
EXPORT_SYMBOL(unlock_page);

/**
 * end_page_writeback - end writeback against a page
 * @page: the page
 */
void end_page_writeback(struct page *page)
{
	/*
	 * TestClearPageReclaim could be used here but it is an atomic
	 * operation and overkill in this particular case. Failing to
	 * shuffle a page marked for immediate reclaim is too mild to
	 * justify taking an atomic operation penalty at the end of
	 * ever page writeback.
	 */
	if (PageReclaim(page)) {
		ClearPageReclaim(page);
		rotate_reclaimable_page(page);
	}

	if (!test_clear_page_writeback(page))
		BUG();

	smp_mb__after_atomic();
	wake_up_page(page, PG_writeback);
}
EXPORT_SYMBOL(end_page_writeback);

/*
 * After completing I/O on a page, call this routine to update the page
 * flags appropriately
 */
void page_endio(struct page *page, bool is_write, int err)
{
	if (!is_write) {
		if (!err) {
			SetPageUptodate(page);
		} else {
			ClearPageUptodate(page);
			SetPageError(page);
		}
		unlock_page(page);
	} else {
		if (err) {
			struct address_space *mapping;

			SetPageError(page);
			mapping = page_mapping(page);
			if (mapping)
				mapping_set_error(mapping, err);
		}
		end_page_writeback(page);
	}
}
EXPORT_SYMBOL_GPL(page_endio);

/**
 * __lock_page - get a lock on the page, assuming we need to sleep to get it
 * @__page: the page to lock
 */
void __sched __lock_page(struct page *__page)
{
	struct page *page = compound_head(__page);
	wait_queue_head_t *q = page_waitqueue(page);
	wait_on_page_bit_common(q, page, PG_locked, TASK_UNINTERRUPTIBLE,
				EXCLUSIVE);
}
EXPORT_SYMBOL(__lock_page);

int __sched __lock_page_killable(struct page *__page)
{
	struct page *page = compound_head(__page);
	wait_queue_head_t *q = page_waitqueue(page);
	return wait_on_page_bit_common(q, page, PG_locked, TASK_KILLABLE,
					EXCLUSIVE);
}
EXPORT_SYMBOL_GPL(__lock_page_killable);

/*
 * Return values:
 * 1 - page is locked; mmap_sem is still held.
 * 0 - page is not locked.
 *     mmap_sem has been released (up_read()), unless flags had both
 *     FAULT_FLAG_ALLOW_RETRY and FAULT_FLAG_RETRY_NOWAIT set, in
 *     which case mmap_sem is still held.
 *
 * If neither ALLOW_RETRY nor KILLABLE are set, will always return 1
 * with the page locked and the mmap_sem unperturbed.
 */
int __sched __lock_page_or_retry(struct page *page, struct mm_struct *mm,
			 unsigned int flags)
{
	if (flags & FAULT_FLAG_ALLOW_RETRY) {
		/*
		 * CAUTION! In this case, mmap_sem is not released
		 * even though return 0.
		 */
		if (flags & FAULT_FLAG_RETRY_NOWAIT)
			return 0;

		up_read(&mm->mmap_sem);
		if (flags & FAULT_FLAG_KILLABLE)
			wait_on_page_locked_killable(page);
		else
			wait_on_page_locked(page);
		return 0;
	} else {
		if (flags & FAULT_FLAG_KILLABLE) {
			int ret;

			ret = __lock_page_killable(page);
			if (ret) {
				up_read(&mm->mmap_sem);
				return 0;
			}
		} else
			__lock_page(page);
		return 1;
	}
}

/**
 * page_cache_next_hole - find the next hole (not-present entry)
 * @mapping: mapping
 * @index: index
 * @max_scan: maximum range to search
 *
 * Search the set [index, min(index+max_scan-1, MAX_INDEX)] for the
 * lowest indexed hole.
 *
 * Returns: the index of the hole if found, otherwise returns an index
 * outside of the set specified (in which case 'return - index >=
 * max_scan' will be true). In rare cases of index wrap-around, 0 will
 * be returned.
 *
 * page_cache_next_hole may be called under rcu_read_lock. However,
 * like radix_tree_gang_lookup, this will not atomically search a
 * snapshot of the tree at a single point in time. For example, if a
 * hole is created at index 5, then subsequently a hole is created at
 * index 10, page_cache_next_hole covering both indexes may return 10
 * if called under rcu_read_lock.
 */
pgoff_t page_cache_next_hole(struct address_space *mapping,
			     pgoff_t index, unsigned long max_scan)
{
	unsigned long i;

	for (i = 0; i < max_scan; i++) {
		struct page *page;

		page = radix_tree_lookup(&mapping->i_pages, index);
		if (!page || radix_tree_exceptional_entry(page))
			break;
		index++;
		if (index == 0)
			break;
	}

	return index;
}
EXPORT_SYMBOL(page_cache_next_hole);

/**
 * page_cache_prev_hole - find the prev hole (not-present entry)
 * @mapping: mapping
 * @index: index
 * @max_scan: maximum range to search
 *
 * Search backwards in the range [max(index-max_scan+1, 0), index] for
 * the first hole.
 *
 * Returns: the index of the hole if found, otherwise returns an index
 * outside of the set specified (in which case 'index - return >=
 * max_scan' will be true). In rare cases of wrap-around, ULONG_MAX
 * will be returned.
 *
 * page_cache_prev_hole may be called under rcu_read_lock. However,
 * like radix_tree_gang_lookup, this will not atomically search a
 * snapshot of the tree at a single point in time. For example, if a
 * hole is created at index 10, then subsequently a hole is created at
 * index 5, page_cache_prev_hole covering both indexes may return 5 if
 * called under rcu_read_lock.
 */
pgoff_t page_cache_prev_hole(struct address_space *mapping,
			     pgoff_t index, unsigned long max_scan)
{
	unsigned long i;

	for (i = 0; i < max_scan; i++) {
		struct page *page;

		page = radix_tree_lookup(&mapping->i_pages, index);
		if (!page || radix_tree_exceptional_entry(page))
			break;
		index--;
		if (index == ULONG_MAX)
			break;
	}

	return index;
}
EXPORT_SYMBOL(page_cache_prev_hole);

/**
 * find_get_entry - find and get a page cache entry
 * @mapping: the address_space to search
 * @offset: the page cache index
 *
 * Looks up the page cache slot at @mapping & @offset.  If there is a
 * page cache page, it is returned with an increased refcount.
 *
 * If the slot holds a shadow entry of a previously evicted page, or a
 * swap entry from shmem/tmpfs, it is returned.
 *
 * Otherwise, %NULL is returned.
 */
struct page *find_get_entry(struct address_space *mapping, pgoff_t offset)
{
	void **pagep;
	struct page *head, *page;

	rcu_read_lock();
repeat:
	page = NULL;
	pagep = radix_tree_lookup_slot(&mapping->i_pages, offset);
	if (pagep) {
		page = radix_tree_deref_slot(pagep);
		if (unlikely(!page))
			goto out;
		if (radix_tree_exception(page)) {
			if (radix_tree_deref_retry(page))
				goto repeat;
			/*
			 * A shadow entry of a recently evicted page,
			 * or a swap entry from shmem/tmpfs.  Return
			 * it without attempting to raise page count.
			 */
			goto out;
		}

		head = compound_head(page);
		if (!page_cache_get_speculative(head))
			goto repeat;

		/* The page was split under us? */
		if (compound_head(page) != head) {
			put_page(head);
			goto repeat;
		}

		/*
		 * Has the page moved?
		 * This is part of the lockless pagecache protocol. See
		 * include/linux/pagemap.h for details.
		 */
		if (unlikely(page != *pagep)) {
			put_page(head);
			goto repeat;
		}
	}
out:
	rcu_read_unlock();

	return page;
}
EXPORT_SYMBOL(find_get_entry);

/**
 * find_lock_entry - locate, pin and lock a page cache entry
 * @mapping: the address_space to search
 * @offset: the page cache index
 *
 * Looks up the page cache slot at @mapping & @offset.  If there is a
 * page cache page, it is returned locked and with an increased
 * refcount.
 *
 * If the slot holds a shadow entry of a previously evicted page, or a
 * swap entry from shmem/tmpfs, it is returned.
 *
 * Otherwise, %NULL is returned.
 *
 * find_lock_entry() may sleep.
 */
struct page *find_lock_entry(struct address_space *mapping, pgoff_t offset)
{
	struct page *page;

repeat:
	page = find_get_entry(mapping, offset);
	if (page && !radix_tree_exception(page)) {
		lock_page(page);
		/* Has the page been truncated? */
		if (unlikely(page_mapping(page) != mapping)) {
			unlock_page(page);
			put_page(page);
			goto repeat;
		}
		VM_BUG_ON_PAGE(page_to_pgoff(page) != offset, page);
	}
	return page;
}
EXPORT_SYMBOL(find_lock_entry);

/**
 * pagecache_get_page - find and get a page reference
 * @mapping: the address_space to search
 * @offset: the page index
 * @fgp_flags: PCG flags
 * @gfp_mask: gfp mask to use for the page cache data page allocation
 *
 * Looks up the page cache slot at @mapping & @offset.
 *
 * PCG flags modify how the page is returned.
 *
 * @fgp_flags can be:
 *
 * - FGP_ACCESSED: the page will be marked accessed
 * - FGP_LOCK: Page is return locked
 * - FGP_CREAT: If page is not present then a new page is allocated using
 *   @gfp_mask and added to the page cache and the VM's LRU
 *   list. The page is returned locked and with an increased
 *   refcount.
 * - FGP_FOR_MMAP: Similar to FGP_CREAT, only we want to allow the caller to do
 *   its own locking dance if the page is already in cache, or unlock the page
 *   before returning if we had to add the page to pagecache.
 *
 * If FGP_LOCK or FGP_CREAT are specified then the function may sleep even
 * if the GFP flags specified for FGP_CREAT are atomic.
 *
 * If there is a page cache page, it is returned with an increased refcount.
 */
struct page *pagecache_get_page(struct address_space *mapping, pgoff_t offset,
	int fgp_flags, gfp_t gfp_mask)
{
	struct page *page;

repeat:
	page = find_get_entry(mapping, offset);
	if (radix_tree_exceptional_entry(page))
		page = NULL;
	if (!page)
		goto no_page;

	if (fgp_flags & FGP_LOCK) {
		if (fgp_flags & FGP_NOWAIT) {
			if (!trylock_page(page)) {
				put_page(page);
				return NULL;
			}
		} else {
			lock_page(page);
		}

		/* Has the page been truncated? */
		if (unlikely(page->mapping != mapping)) {
			unlock_page(page);
			put_page(page);
			goto repeat;
		}
		VM_BUG_ON_PAGE(page->index != offset, page);
	}

	if (page && (fgp_flags & FGP_ACCESSED))
		mark_page_accessed(page);

no_page:
	if (!page && (fgp_flags & FGP_CREAT)) {
		int err;
		if ((fgp_flags & FGP_WRITE) && mapping_cap_account_dirty(mapping))
			gfp_mask |= __GFP_WRITE;
		if (fgp_flags & FGP_NOFS)
			gfp_mask &= ~__GFP_FS;

		page = __page_cache_alloc(gfp_mask);
		if (!page)
			return NULL;

		if (WARN_ON_ONCE(!(fgp_flags & (FGP_LOCK | FGP_FOR_MMAP))))
			fgp_flags |= FGP_LOCK;

		/* Init accessed so avoid atomic mark_page_accessed later */
		if (fgp_flags & FGP_ACCESSED)
			__SetPageReferenced(page);

		err = add_to_page_cache_lru(page, mapping, offset, gfp_mask);
		if (unlikely(err)) {
			put_page(page);
			page = NULL;
			if (err == -EEXIST)
				goto repeat;
		}

		/*
		 * add_to_page_cache_lru locks the page, and for mmap we expect
		 * an unlocked page.
		 */
		if (page && (fgp_flags & FGP_FOR_MMAP))
			unlock_page(page);
	}

	return page;
}
EXPORT_SYMBOL(pagecache_get_page);

/**
 * find_get_entries - gang pagecache lookup
 * @mapping:	The address_space to search
 * @start:	The starting page cache index
 * @nr_entries:	The maximum number of entries
 * @entries:	Where the resulting entries are placed
 * @indices:	The cache indices corresponding to the entries in @entries
 *
 * find_get_entries() will search for and return a group of up to
 * @nr_entries entries in the mapping.  The entries are placed at
 * @entries.  find_get_entries() takes a reference against any actual
 * pages it returns.
 *
 * The search returns a group of mapping-contiguous page cache entries
 * with ascending indexes.  There may be holes in the indices due to
 * not-present pages.
 *
 * Any shadow entries of evicted pages, or swap entries from
 * shmem/tmpfs, are included in the returned array.
 *
 * find_get_entries() returns the number of pages and shadow entries
 * which were found.
 */
unsigned find_get_entries(struct address_space *mapping,
			  pgoff_t start, unsigned int nr_entries,
			  struct page **entries, pgoff_t *indices)
{
	void **slot;
	unsigned int ret = 0;
	struct radix_tree_iter iter;

	if (!nr_entries)
		return 0;

	rcu_read_lock();
	radix_tree_for_each_slot(slot, &mapping->i_pages, &iter, start) {
		struct page *head, *page;
repeat:
		page = radix_tree_deref_slot(slot);
		if (unlikely(!page))
			continue;
		if (radix_tree_exception(page)) {
			if (radix_tree_deref_retry(page)) {
				slot = radix_tree_iter_retry(&iter);
				continue;
			}
			/*
			 * A shadow entry of a recently evicted page, a swap
			 * entry from shmem/tmpfs or a DAX entry.  Return it
			 * without attempting to raise page count.
			 */
			goto export;
		}

		head = compound_head(page);
		if (!page_cache_get_speculative(head))
			goto repeat;

		/* The page was split under us? */
		if (compound_head(page) != head) {
			put_page(head);
			goto repeat;
		}

		/* Has the page moved? */
		if (unlikely(page != *slot)) {
			put_page(head);
			goto repeat;
		}
export:
		indices[ret] = iter.index;
		entries[ret] = page;
		if (++ret == nr_entries)
			break;
	}
	rcu_read_unlock();
	return ret;
}

/**
 * find_get_pages_range - gang pagecache lookup
 * @mapping:	The address_space to search
 * @start:	The starting page index
 * @end:	The final page index (inclusive)
 * @nr_pages:	The maximum number of pages
 * @pages:	Where the resulting pages are placed
 *
 * find_get_pages_range() will search for and return a group of up to @nr_pages
 * pages in the mapping starting at index @start and up to index @end
 * (inclusive).  The pages are placed at @pages.  find_get_pages_range() takes
 * a reference against the returned pages.
 *
 * The search returns a group of mapping-contiguous pages with ascending
 * indexes.  There may be holes in the indices due to not-present pages.
 * We also update @start to index the next page for the traversal.
 *
 * find_get_pages_range() returns the number of pages which were found. If this
 * number is smaller than @nr_pages, the end of specified range has been
 * reached.
 */
unsigned find_get_pages_range(struct address_space *mapping, pgoff_t *start,
			      pgoff_t end, unsigned int nr_pages,
			      struct page **pages)
{
	struct radix_tree_iter iter;
	void **slot;
	unsigned ret = 0;

	if (unlikely(!nr_pages))
		return 0;

	rcu_read_lock();
	radix_tree_for_each_slot(slot, &mapping->i_pages, &iter, *start) {
		struct page *head, *page;

		if (iter.index > end)
			break;
repeat:
		page = radix_tree_deref_slot(slot);
		if (unlikely(!page))
			continue;

		if (radix_tree_exception(page)) {
			if (radix_tree_deref_retry(page)) {
				slot = radix_tree_iter_retry(&iter);
				continue;
			}
			/*
			 * A shadow entry of a recently evicted page,
			 * or a swap entry from shmem/tmpfs.  Skip
			 * over it.
			 */
			continue;
		}

		head = compound_head(page);
		if (!page_cache_get_speculative(head))
			goto repeat;

		/* The page was split under us? */
		if (compound_head(page) != head) {
			put_page(head);
			goto repeat;
		}

		/* Has the page moved? */
		if (unlikely(page != *slot)) {
			put_page(head);
			goto repeat;
		}

		pages[ret] = page;
		if (++ret == nr_pages) {
			*start = pages[ret - 1]->index + 1;
			goto out;
		}
	}

	/*
	 * We come here when there is no page beyond @end. We take care to not
	 * overflow the index @start as it confuses some of the callers. This
	 * breaks the iteration when there is page at index -1 but that is
	 * already broken anyway.
	 */
	if (end == (pgoff_t)-1)
		*start = (pgoff_t)-1;
	else
		*start = end + 1;
out:
	rcu_read_unlock();

	return ret;
}

/**
 * find_get_pages_contig - gang contiguous pagecache lookup
 * @mapping:	The address_space to search
 * @index:	The starting page index
 * @nr_pages:	The maximum number of pages
 * @pages:	Where the resulting pages are placed
 *
 * find_get_pages_contig() works exactly like find_get_pages(), except
 * that the returned number of pages are guaranteed to be contiguous.
 *
 * find_get_pages_contig() returns the number of pages which were found.
 */
unsigned find_get_pages_contig(struct address_space *mapping, pgoff_t index,
			       unsigned int nr_pages, struct page **pages)
{
	struct radix_tree_iter iter;
	void **slot;
	unsigned int ret = 0;

	if (unlikely(!nr_pages))
		return 0;

	rcu_read_lock();
	radix_tree_for_each_contig(slot, &mapping->i_pages, &iter, index) {
		struct page *head, *page;
repeat:
		page = radix_tree_deref_slot(slot);
		/* The hole, there no reason to continue */
		if (unlikely(!page))
			break;

		if (radix_tree_exception(page)) {
			if (radix_tree_deref_retry(page)) {
				slot = radix_tree_iter_retry(&iter);
				continue;
			}
			/*
			 * A shadow entry of a recently evicted page,
			 * or a swap entry from shmem/tmpfs.  Stop
			 * looking for contiguous pages.
			 */
			break;
		}

		head = compound_head(page);
		if (!page_cache_get_speculative(head))
			goto repeat;

		/* The page was split under us? */
		if (compound_head(page) != head) {
			put_page(head);
			goto repeat;
		}

		/* Has the page moved? */
		if (unlikely(page != *slot)) {
			put_page(head);
			goto repeat;
		}

		/*
		 * must check mapping and index after taking the ref.
		 * otherwise we can get both false positives and false
		 * negatives, which is just confusing to the caller.
		 */
		if (page->mapping == NULL || page_to_pgoff(page) != iter.index) {
			put_page(page);
			break;
		}

		pages[ret] = page;
		if (++ret == nr_pages)
			break;
	}
	rcu_read_unlock();
	return ret;
}
EXPORT_SYMBOL(find_get_pages_contig);

/**
 * find_get_pages_range_tag - find and return pages in given range matching @tag
 * @mapping:	the address_space to search
 * @index:	the starting page index
 * @end:	The final page index (inclusive)
 * @tag:	the tag index
 * @nr_pages:	the maximum number of pages
 * @pages:	where the resulting pages are placed
 *
 * Like find_get_pages, except we only return pages which are tagged with
 * @tag.   We update @index to index the next page for the traversal.
 */
unsigned find_get_pages_range_tag(struct address_space *mapping, pgoff_t *index,
			pgoff_t end, int tag, unsigned int nr_pages,
			struct page **pages)
{
	struct radix_tree_iter iter;
	void **slot;
	unsigned ret = 0;

	if (unlikely(!nr_pages))
		return 0;

	rcu_read_lock();
	radix_tree_for_each_tagged(slot, &mapping->i_pages, &iter, *index, tag) {
		struct page *head, *page;

		if (iter.index > end)
			break;
repeat:
		page = radix_tree_deref_slot(slot);
		if (unlikely(!page))
			continue;

		if (radix_tree_exception(page)) {
			if (radix_tree_deref_retry(page)) {
				slot = radix_tree_iter_retry(&iter);
				continue;
			}
			/*
			 * A shadow entry of a recently evicted page.
			 *
			 * Those entries should never be tagged, but
			 * this tree walk is lockless and the tags are
			 * looked up in bulk, one radix tree node at a
			 * time, so there is a sizable window for page
			 * reclaim to evict a page we saw tagged.
			 *
			 * Skip over it.
			 */
			continue;
		}

		head = compound_head(page);
		if (!page_cache_get_speculative(head))
			goto repeat;

		/* The page was split under us? */
		if (compound_head(page) != head) {
			put_page(head);
			goto repeat;
		}

		/* Has the page moved? */
		if (unlikely(page != *slot)) {
			put_page(head);
			goto repeat;
		}

		pages[ret] = page;
		if (++ret == nr_pages) {
			*index = pages[ret - 1]->index + 1;
			goto out;
		}
	}

	/*
	 * We come here when we got at @end. We take care to not overflow the
	 * index @index as it confuses some of the callers. This breaks the
	 * iteration when there is page at index -1 but that is already broken
	 * anyway.
	 */
	if (end == (pgoff_t)-1)
		*index = (pgoff_t)-1;
	else
		*index = end + 1;
out:
	rcu_read_unlock();

	return ret;
}
EXPORT_SYMBOL(find_get_pages_range_tag);

/**
 * find_get_entries_tag - find and return entries that match @tag
 * @mapping:	the address_space to search
 * @start:	the starting page cache index
 * @tag:	the tag index
 * @nr_entries:	the maximum number of entries
 * @entries:	where the resulting entries are placed
 * @indices:	the cache indices corresponding to the entries in @entries
 *
 * Like find_get_entries, except we only return entries which are tagged with
 * @tag.
 */
unsigned find_get_entries_tag(struct address_space *mapping, pgoff_t start,
			int tag, unsigned int nr_entries,
			struct page **entries, pgoff_t *indices)
{
	void **slot;
	unsigned int ret = 0;
	struct radix_tree_iter iter;

	if (!nr_entries)
		return 0;

	rcu_read_lock();
	radix_tree_for_each_tagged(slot, &mapping->i_pages, &iter, start, tag) {
		struct page *head, *page;
repeat:
		page = radix_tree_deref_slot(slot);
		if (unlikely(!page))
			continue;
		if (radix_tree_exception(page)) {
			if (radix_tree_deref_retry(page)) {
				slot = radix_tree_iter_retry(&iter);
				continue;
			}

			/*
			 * A shadow entry of a recently evicted page, a swap
			 * entry from shmem/tmpfs or a DAX entry.  Return it
			 * without attempting to raise page count.
			 */
			goto export;
		}

		head = compound_head(page);
		if (!page_cache_get_speculative(head))
			goto repeat;

		/* The page was split under us? */
		if (compound_head(page) != head) {
			put_page(head);
			goto repeat;
		}

		/* Has the page moved? */
		if (unlikely(page != *slot)) {
			put_page(head);
			goto repeat;
		}
export:
		indices[ret] = iter.index;
		entries[ret] = page;
		if (++ret == nr_entries)
			break;
	}
	rcu_read_unlock();
	return ret;
}
EXPORT_SYMBOL(find_get_entries_tag);

/*
 * CD/DVDs are error prone. When a medium error occurs, the driver may fail
 * a _large_ part of the i/o request. Imagine the worst scenario:
 *
 *      ---R__________________________________________B__________
 *         ^ reading here                             ^ bad block(assume 4k)
 *
 * read(R) => miss => readahead(R...B) => media error => frustrating retries
 * => failing the whole request => read(R) => read(R+1) =>
 * readahead(R+1...B+1) => bang => read(R+2) => read(R+3) =>
 * readahead(R+3...B+2) => bang => read(R+3) => read(R+4) =>
 * readahead(R+4...B+3) => bang => read(R+4) => read(R+5) => ......
 *
 * It is going insane. Fix it by quickly scaling down the readahead size.
 */
static void shrink_readahead_size_eio(struct file *filp,
					struct file_ra_state *ra)
{
	ra->ra_pages /= 4;
}

/**
 * generic_file_buffered_read - generic file read routine
 * @iocb:	the iocb to read
 * @iter:	data destination
 * @written:	already copied
 *
 * This is a generic file read routine, and uses the
 * mapping->a_ops->readpage() function for the actual low-level stuff.
 *
 * This is really ugly. But the goto's actually try to clarify some
 * of the logic when it comes to error handling etc.
 */
static ssize_t generic_file_buffered_read(struct kiocb *iocb,
		struct iov_iter *iter, ssize_t written)
{
	struct file *filp = iocb->ki_filp;
	struct address_space *mapping = filp->f_mapping;
	struct inode *inode = mapping->host;
	struct file_ra_state *ra = &filp->f_ra;
	loff_t *ppos = &iocb->ki_pos;
	pgoff_t index;
	pgoff_t last_index;
	pgoff_t prev_index;
	unsigned long offset;      /* offset into pagecache page */
	unsigned int prev_offset;
	int error = 0;

	if (unlikely(*ppos >= inode->i_sb->s_maxbytes))
		return 0;
	iov_iter_truncate(iter, inode->i_sb->s_maxbytes);

	index = *ppos >> PAGE_SHIFT;
	prev_index = ra->prev_pos >> PAGE_SHIFT;
	prev_offset = ra->prev_pos & (PAGE_SIZE-1);
	last_index = (*ppos + iter->count + PAGE_SIZE-1) >> PAGE_SHIFT;
	offset = *ppos & ~PAGE_MASK;

	for (;;) {
		struct page *page;
		pgoff_t end_index;
		loff_t isize;
		unsigned long nr, ret;
		ktime_t event_ts = 0;

		cond_resched();
find_page:
		if (fatal_signal_pending(current)) {
			error = -EINTR;
			goto out;
		}

		page = find_get_page(mapping, index);
		if (!page) {
			mm_event_start(&event_ts);
			if (iocb->ki_flags & IOCB_NOWAIT)
				goto would_block;
			page_cache_sync_readahead(mapping,
					ra, filp,
					index, last_index - index);
			page = find_get_page(mapping, index);
			if (unlikely(page == NULL))
				goto no_cached_page;
		}
		if (PageReadahead(page)) {
			page_cache_async_readahead(mapping,
					ra, filp, page,
					index, last_index - index);
		}
		if (!PageUptodate(page)) {
			if (iocb->ki_flags & IOCB_NOWAIT) {
				put_page(page);
				goto would_block;
			}

			/*
			 * See comment in do_read_cache_page on why
			 * wait_on_page_locked is used to avoid unnecessarily
			 * serialisations and why it's safe.
			 */
			error = wait_on_page_locked_killable(page);
			if (unlikely(error))
				goto readpage_error;
			if (PageUptodate(page))
				goto page_ok;

			if (inode->i_blkbits == PAGE_SHIFT ||
					!mapping->a_ops->is_partially_uptodate)
				goto page_not_up_to_date;
			/* pipes can't handle partially uptodate pages */
			if (unlikely(iter->type & ITER_PIPE))
				goto page_not_up_to_date;
			if (!trylock_page(page))
				goto page_not_up_to_date;
			/* Did it get truncated before we got the lock? */
			if (!page->mapping)
				goto page_not_up_to_date_locked;
			if (!mapping->a_ops->is_partially_uptodate(page,
							offset, iter->count))
				goto page_not_up_to_date_locked;
			unlock_page(page);
		}
page_ok:
		if (event_ts != 0)
			mm_event_end(MM_READ_IO, event_ts);
		/*
		 * i_size must be checked after we know the page is Uptodate.
		 *
		 * Checking i_size after the check allows us to calculate
		 * the correct value for "nr", which means the zero-filled
		 * part of the page is not copied back to userspace (unless
		 * another truncate extends the file - this is desired though).
		 */

		isize = i_size_read(inode);
		end_index = (isize - 1) >> PAGE_SHIFT;
		if (unlikely(!isize || index > end_index)) {
			put_page(page);
			goto out;
		}

		/* nr is the maximum number of bytes to copy from this page */
		nr = PAGE_SIZE;
		if (index == end_index) {
			nr = ((isize - 1) & ~PAGE_MASK) + 1;
			if (nr <= offset) {
				put_page(page);
				goto out;
			}
		}
		nr = nr - offset;

		/* If users can be writing to this page using arbitrary
		 * virtual addresses, take care about potential aliasing
		 * before reading the page on the kernel side.
		 */
		if (mapping_writably_mapped(mapping))
			flush_dcache_page(page);

		/*
		 * When a sequential read accesses a page several times,
		 * only mark it as accessed the first time.
		 */
		if (prev_index != index || offset != prev_offset)
			mark_page_accessed(page);
		prev_index = index;

		/*
		 * Ok, we have the page, and it's up-to-date, so
		 * now we can copy it to user space...
		 */

		ret = copy_page_to_iter(page, offset, nr, iter);
		offset += ret;
		index += offset >> PAGE_SHIFT;
		offset &= ~PAGE_MASK;
		prev_offset = offset;

		put_page(page);
		written += ret;
		if (!iov_iter_count(iter))
			goto out;
		if (ret < nr) {
			error = -EFAULT;
			goto out;
		}
		continue;

page_not_up_to_date:
		/* Get exclusive access to the page ... */
		error = lock_page_killable(page);
		if (unlikely(error))
			goto readpage_error;

page_not_up_to_date_locked:
		/* Did it get truncated before we got the lock? */
		if (!page->mapping) {
			unlock_page(page);
			put_page(page);
			continue;
		}

		/* Did somebody else fill it already? */
		if (PageUptodate(page)) {
			unlock_page(page);
			goto page_ok;
		}

readpage:
		/*
		 * A previous I/O error may have been due to temporary
		 * failures, eg. multipath errors.
		 * PG_error will be set again if readpage fails.
		 */
		ClearPageError(page);
		/* Start the actual read. The read will unlock the page. */
		error = mapping->a_ops->readpage(filp, page);

		if (unlikely(error)) {
			if (error == AOP_TRUNCATED_PAGE) {
				put_page(page);
				error = 0;
				goto find_page;
			}
			goto readpage_error;
		}

		if (!PageUptodate(page)) {
			error = lock_page_killable(page);
			if (unlikely(error))
				goto readpage_error;
			if (!PageUptodate(page)) {
				if (page->mapping == NULL) {
					/*
					 * invalidate_mapping_pages got it
					 */
					unlock_page(page);
					put_page(page);
					goto find_page;
				}
				unlock_page(page);
				shrink_readahead_size_eio(filp, ra);
				error = -EIO;
				goto readpage_error;
			}
			unlock_page(page);
		}

		goto page_ok;

readpage_error:
		/* UHHUH! A synchronous read error occurred. Report it */
		put_page(page);
		goto out;

no_cached_page:
		/*
		 * Ok, it wasn't cached, so we need to create a new
		 * page..
		 */
		page = page_cache_alloc(mapping);
		if (!page) {
			error = -ENOMEM;
			goto out;
		}
		error = add_to_page_cache_lru(page, mapping, index,
				mapping_gfp_constraint(mapping, GFP_KERNEL));
		if (error) {
			put_page(page);
			if (error == -EEXIST) {
				error = 0;
				goto find_page;
			}
			goto out;
		}
		goto readpage;
	}

would_block:
	error = -EAGAIN;
out:
	ra->prev_pos = prev_index;
	ra->prev_pos <<= PAGE_SHIFT;
	ra->prev_pos |= prev_offset;

	*ppos = ((loff_t)index << PAGE_SHIFT) + offset;
	file_accessed(filp);
	return written ? written : error;
}

/**
 * generic_file_read_iter - generic filesystem read routine
 * @iocb:	kernel I/O control block
 * @iter:	destination for the data read
 *
 * This is the "read_iter()" routine for all filesystems
 * that can use the page cache directly.
 */
ssize_t
generic_file_read_iter(struct kiocb *iocb, struct iov_iter *iter)
{
	size_t count = iov_iter_count(iter);
	ssize_t retval = 0;

	if (!count)
		goto out; /* skip atime */

	if (iocb->ki_flags & IOCB_DIRECT) {
		struct file *file = iocb->ki_filp;
		struct address_space *mapping = file->f_mapping;
		struct inode *inode = mapping->host;
		loff_t size;

		size = i_size_read(inode);
		if (iocb->ki_flags & IOCB_NOWAIT) {
			if (filemap_range_has_page(mapping, iocb->ki_pos,
						   iocb->ki_pos + count - 1))
				return -EAGAIN;
		} else {
			retval = filemap_write_and_wait_range(mapping,
						iocb->ki_pos,
					        iocb->ki_pos + count - 1);
			if (retval < 0)
				goto out;
		}

		file_accessed(file);

		retval = mapping->a_ops->direct_IO(iocb, iter);
		if (retval >= 0) {
			iocb->ki_pos += retval;
			count -= retval;
		}
		iov_iter_revert(iter, count - iov_iter_count(iter));

		/*
		 * Btrfs can have a short DIO read if we encounter
		 * compressed extents, so if there was an error, or if
		 * we've already read everything we wanted to, or if
		 * there was a short read because we hit EOF, go ahead
		 * and return.  Otherwise fallthrough to buffered io for
		 * the rest of the read.  Buffered reads will not work for
		 * DAX files, so don't bother trying.
		 */
		if (retval < 0 || !count || iocb->ki_pos >= size ||
		    IS_DAX(inode))
			goto out;
	}

	retval = generic_file_buffered_read(iocb, iter, retval);
out:
	return retval;
}
EXPORT_SYMBOL(generic_file_read_iter);

#ifdef CONFIG_MMU
#define MMAP_LOTSAMISS  (100)
static struct file *maybe_unlock_mmap_for_io(struct vm_fault *vmf,
					     struct file *fpin)
{
	int flags = vmf->flags;

	if (fpin)
		return fpin;

	/*
	 * FAULT_FLAG_RETRY_NOWAIT means we don't want to wait on page locks or
	 * anything, so we only pin the file and drop the mmap_sem if only
	 * FAULT_FLAG_ALLOW_RETRY is set.
	 */
	if ((flags & (FAULT_FLAG_ALLOW_RETRY | FAULT_FLAG_RETRY_NOWAIT)) ==
	    FAULT_FLAG_ALLOW_RETRY) {
		fpin = get_file(vmf->vma->vm_file);
		up_read(&vmf->vma->vm_mm->mmap_sem);
	}
	return fpin;
}

/*
 * lock_page_maybe_drop_mmap - lock the page, possibly dropping the mmap_sem
 * @vmf - the vm_fault for this fault.
 * @page - the page to lock.
 * @fpin - the pointer to the file we may pin (or is already pinned).
 *
 * This works similar to lock_page_or_retry in that it can drop the mmap_sem.
 * It differs in that it actually returns the page locked if it returns 1 and 0
 * if it couldn't lock the page.  If we did have to drop the mmap_sem then fpin
 * will point to the pinned file and needs to be fput()'ed at a later point.
 */
static int lock_page_maybe_drop_mmap(struct vm_fault *vmf, struct page *page,
				     struct file **fpin)
{
	if (trylock_page(page))
		return 1;

	/*
	 * NOTE! This will make us return with VM_FAULT_RETRY, but with
	 * the mmap_sem still held. That's how FAULT_FLAG_RETRY_NOWAIT
	 * is supposed to work. We have way too many special cases..
	 */
	if (vmf->flags & FAULT_FLAG_RETRY_NOWAIT)
		return 0;

	*fpin = maybe_unlock_mmap_for_io(vmf, *fpin);
	if (vmf->flags & FAULT_FLAG_KILLABLE) {
		if (__lock_page_killable(page)) {
			/*
			 * We didn't have the right flags to drop the mmap_sem,
			 * but all fault_handlers only check for fatal signals
			 * if we return VM_FAULT_RETRY, so we need to drop the
			 * mmap_sem here and return 0 if we don't have a fpin.
			 */
			if (*fpin == NULL)
				up_read(&vmf->vma->vm_mm->mmap_sem);
			return 0;
		}
	} else
		__lock_page(page);
	return 1;
}


/*
 * Synchronous readahead happens when we don't even find a page in the page
 * cache at all.  We don't want to perform IO under the mmap sem, so if we have
 * to drop the mmap sem we return the file that was pinned in order for us to do
 * that.  If we didn't pin a file then we return NULL.  The file that is
 * returned needs to be fput()'ed when we're done with it.
 */
static struct file *do_sync_mmap_readahead(struct vm_fault *vmf)
{
	struct file *file = vmf->vma->vm_file;
	struct file_ra_state *ra = &file->f_ra;
	struct address_space *mapping = file->f_mapping;
	struct file *fpin = NULL;
	pgoff_t offset = vmf->pgoff;

	/* If we don't want any read-ahead, don't bother */
	if (vmf->vma->vm_flags & VM_RAND_READ)
		return fpin;
	if (!ra->ra_pages)
		return fpin;

	if (vmf->vma->vm_flags & VM_SEQ_READ) {
		fpin = maybe_unlock_mmap_for_io(vmf, fpin);
		page_cache_sync_readahead(mapping, ra, file, offset,
					  ra->ra_pages);
		return fpin;
	}

	/* Avoid banging the cache line if not needed */
	if (ra->mmap_miss < MMAP_LOTSAMISS * 10)
		ra->mmap_miss++;

	/*
	 * Do we miss much more than hit in this file? If so,
	 * stop bothering with read-ahead. It will only hurt.
	 */
	if (ra->mmap_miss > MMAP_LOTSAMISS)
		return fpin;

	/*
	 * mmap read-around
	 */
	fpin = maybe_unlock_mmap_for_io(vmf, fpin);
	ra->start = max_t(long, 0, offset - ra->ra_pages / 2);
	ra->size = ra->ra_pages;
	ra->async_size = ra->ra_pages / 4;
	ra_submit(ra, mapping, file);
	return fpin;
}

/*
 * Asynchronous readahead happens when we find the page and PG_readahead,
 * so we want to possibly extend the readahead further.  We return the file that
 * was pinned if we have to drop the mmap_sem in order to do IO.
 */
static struct file *do_async_mmap_readahead(struct vm_fault *vmf,
					    struct page *page)
{
	struct file *file = vmf->vma->vm_file;
	struct file_ra_state *ra = &file->f_ra;
	struct address_space *mapping = file->f_mapping;
	struct file *fpin = NULL;
	pgoff_t offset = vmf->pgoff;

	/* If we don't want any read-ahead, don't bother */
	if (vmf->vma->vm_flags & VM_RAND_READ || !ra->ra_pages)
		return fpin;
	if (ra->mmap_miss > 0)
		ra->mmap_miss--;
	if (PageReadahead(page)) {
		fpin = maybe_unlock_mmap_for_io(vmf, fpin);
		page_cache_async_readahead(mapping, ra, file,
					   page, offset, ra->ra_pages);
	}
	return fpin;
}

/**
 * filemap_fault - read in file data for page fault handling
 * @vmf:	struct vm_fault containing details of the fault
 *
 * filemap_fault() is invoked via the vma operations vector for a
 * mapped memory region to read in file data during a page fault.
 *
 * The goto's are kind of ugly, but this streamlines the normal case of having
 * it in the page cache, and handles the special cases reasonably without
 * having a lot of duplicated code.
 *
<<<<<<< HEAD
 * vma->vm_mm->mmap_sem must be held on entry.
=======
 * If FAULT_FLAG_SPECULATIVE is set, this function runs with elevated vma
 * refcount and with mmap lock not held.
 * Otherwise, vma->vm_mm->mmap_sem must be held on entry.
>>>>>>> aad4cd6b
 *
 * If our return value has VM_FAULT_RETRY set, it's because
 * lock_page_or_retry() returned 0.
 * The mmap_sem has usually been released in this case.
 * See __lock_page_or_retry() for the exception.
 *
 * If our return value does not have VM_FAULT_RETRY set, the mmap_sem
 * has not been released.
 *
 * We never return with VM_FAULT_RETRY and a bit from VM_FAULT_ERROR set.
 */
vm_fault_t filemap_fault(struct vm_fault *vmf)
{
	int error;
	struct file *file = vmf->vma->vm_file;
	struct file *fpin = NULL;
	struct address_space *mapping = file->f_mapping;
	struct file_ra_state *ra = &file->f_ra;
	struct inode *inode = mapping->host;
	pgoff_t offset = vmf->pgoff;
	pgoff_t max_off;
	struct page *page;
	vm_fault_t ret = 0;

	if (vmf->flags & FAULT_FLAG_SPECULATIVE) {
		page = find_get_page(mapping, offset);
		if (unlikely(!page))
			return VM_FAULT_RETRY;

		if (unlikely(PageReadahead(page)))
			goto page_put;

		if (!trylock_page(page))
			goto page_put;

		if (unlikely(compound_head(page)->mapping != mapping))
			goto page_unlock;
		VM_BUG_ON_PAGE(page_to_pgoff(page) != offset, page);
		if (unlikely(!PageUptodate(page)))
			goto page_unlock;

		max_off = DIV_ROUND_UP(i_size_read(inode), PAGE_SIZE);
		if (unlikely(offset >= max_off))
			goto page_unlock;

		/*
		 * Update readahead mmap_miss statistic.
		 *
		 * Note that we are not sure if finish_fault() will
		 * manage to complete the transaction. If it fails,
		 * we'll come back to filemap_fault() non-speculative
		 * case which will update mmap_miss a second time.
		 * This is not ideal, we would prefer to guarantee the
		 * update will happen exactly once.
		 */
		if (!(vmf->vma->vm_flags & VM_RAND_READ) && ra->ra_pages) {
			unsigned int mmap_miss = READ_ONCE(ra->mmap_miss);
			if (mmap_miss)
				WRITE_ONCE(ra->mmap_miss, --mmap_miss);
		}

		vmf->page = page;
		return VM_FAULT_LOCKED;
page_unlock:
		unlock_page(page);
page_put:
		put_page(page);
		return VM_FAULT_RETRY;
	}

	max_off = DIV_ROUND_UP(i_size_read(inode), PAGE_SIZE);
	if (unlikely(offset >= max_off))
		return VM_FAULT_SIGBUS;

	/*
	 * Do we have something in the page cache already?
	 */
	page = find_get_page(mapping, offset);
	if (likely(page) && !(vmf->flags & FAULT_FLAG_TRIED)) {
		/*
		 * We found the page, so try async readahead before
		 * waiting for the lock.
		 */
		fpin = do_async_mmap_readahead(vmf, page);
	} else if (!page) {
		/* No page in the page cache at all */
		count_vm_event(PGMAJFAULT);
		count_memcg_event_mm(vmf->vma->vm_mm, PGMAJFAULT);
		ret = VM_FAULT_MAJOR;
		fpin = do_sync_mmap_readahead(vmf);
retry_find:
		page = pagecache_get_page(mapping, offset,
					  FGP_CREAT|FGP_FOR_MMAP,
					  vmf->gfp_mask);
		if (!page) {
			if (fpin)
				goto out_retry;
			return VM_FAULT_OOM;
		}
	}

	if (!lock_page_maybe_drop_mmap(vmf, page, &fpin))
		goto out_retry;

	/* Did it get truncated? */
	if (unlikely(page->mapping != mapping)) {
		unlock_page(page);
		put_page(page);
		goto retry_find;
	}
	VM_BUG_ON_PAGE(page->index != offset, page);

	/*
	 * We have a locked page in the page cache, now we need to check
	 * that it's up-to-date. If not, it is going to be due to an error.
	 */
	if (unlikely(!PageUptodate(page)))
		goto page_not_uptodate;

	/*
	 * We've made it this far and we had to drop our mmap_sem, now is the
	 * time to return to the upper layer and have it re-find the vma and
	 * redo the fault.
	 */
	if (fpin) {
		unlock_page(page);
		goto out_retry;
	}

	/*
	 * Found the page and have a reference on it.
	 * We must recheck i_size under page lock.
	 */
	max_off = DIV_ROUND_UP(i_size_read(inode), PAGE_SIZE);
	if (unlikely(offset >= max_off)) {
		unlock_page(page);
		put_page(page);
		return VM_FAULT_SIGBUS;
	}

	vmf->page = page;
	return ret | VM_FAULT_LOCKED;

page_not_uptodate:
	/*
	 * Umm, take care of errors if the page isn't up-to-date.
	 * Try to re-read it _once_. We do this synchronously,
	 * because there really aren't any performance issues here
	 * and we need to check for errors.
	 */
	ClearPageError(page);
	fpin = maybe_unlock_mmap_for_io(vmf, fpin);
	error = mapping->a_ops->readpage(file, page);
	if (!error) {
		wait_on_page_locked(page);
		if (!PageUptodate(page))
			error = -EIO;
	}
	if (fpin)
		goto out_retry;
	put_page(page);

	if (!error || error == AOP_TRUNCATED_PAGE)
		goto retry_find;

	/* Things didn't work out. Return zero to tell the mm layer so. */
	shrink_readahead_size_eio(file, ra);
	return VM_FAULT_SIGBUS;

out_retry:
	/*
	 * We dropped the mmap_sem, we need to return to the fault handler to
	 * re-find the vma and come back and find our hopefully still populated
	 * page.
	 */
	if (page)
		put_page(page);
	if (fpin)
		fput(fpin);
	return ret | VM_FAULT_RETRY;
}
EXPORT_SYMBOL(filemap_fault);

void filemap_map_pages(struct vm_fault *vmf,
		pgoff_t start_pgoff, pgoff_t end_pgoff)
{
	struct radix_tree_iter iter;
	void **slot;
	struct file *file = vmf->vma->vm_file;
	struct address_space *mapping = file->f_mapping;
	pgoff_t last_pgoff = start_pgoff;
	unsigned long max_idx;
	struct page *head, *page;

	rcu_read_lock();
	radix_tree_for_each_slot(slot, &mapping->i_pages, &iter, start_pgoff) {
		if (iter.index > end_pgoff)
			break;
repeat:
		page = radix_tree_deref_slot(slot);
		if (unlikely(!page))
			goto next;
		if (radix_tree_exception(page)) {
			if (radix_tree_deref_retry(page)) {
				slot = radix_tree_iter_retry(&iter);
				continue;
			}
			goto next;
		}

		head = compound_head(page);
		if (!page_cache_get_speculative(head))
			goto repeat;

		/* The page was split under us? */
		if (compound_head(page) != head) {
			put_page(head);
			goto repeat;
		}

		/* Has the page moved? */
		if (unlikely(page != *slot)) {
			put_page(head);
			goto repeat;
		}

		if (!PageUptodate(page) ||
				PageReadahead(page) ||
				PageHWPoison(page))
			goto skip;
		if (!trylock_page(page))
			goto skip;

		if (page->mapping != mapping || !PageUptodate(page))
			goto unlock;

		max_idx = DIV_ROUND_UP(i_size_read(mapping->host), PAGE_SIZE);
		if (page->index >= max_idx)
			goto unlock;

		if (file->f_ra.mmap_miss > 0)
			file->f_ra.mmap_miss--;

		vmf->address += (iter.index - last_pgoff) << PAGE_SHIFT;
		if (vmf->pte)
			vmf->pte += iter.index - last_pgoff;
		last_pgoff = iter.index;

		if (want_old_faultaround_pte) {
			if (iter.index == vmf->pgoff)
				vmf->flags &= ~FAULT_FLAG_PREFAULT_OLD;
			else
				vmf->flags |= FAULT_FLAG_PREFAULT_OLD;
		}

		if (alloc_set_pte(vmf, NULL, page))
			goto unlock;
		unlock_page(page);
		goto next;
unlock:
		unlock_page(page);
skip:
		put_page(page);
next:
		/* Huge page is mapped? No need to proceed. */
		if (pmd_trans_huge(*vmf->pmd))
			break;
		if (iter.index == end_pgoff)
			break;
	}
	rcu_read_unlock();
}
EXPORT_SYMBOL(filemap_map_pages);

vm_fault_t filemap_page_mkwrite(struct vm_fault *vmf)
{
	struct page *page = vmf->page;
	struct inode *inode = file_inode(vmf->vma->vm_file);
	vm_fault_t ret = VM_FAULT_LOCKED;

	sb_start_pagefault(inode->i_sb);
	file_update_time(vmf->vma->vm_file);
	lock_page(page);
	if (page->mapping != inode->i_mapping) {
		unlock_page(page);
		ret = VM_FAULT_NOPAGE;
		goto out;
	}
	/*
	 * We mark the page dirty already here so that when freeze is in
	 * progress, we are guaranteed that writeback during freezing will
	 * see the dirty page and writeprotect it again.
	 */
	set_page_dirty(page);
	wait_for_stable_page(page);
out:
	sb_end_pagefault(inode->i_sb);
	return ret;
}

const struct vm_operations_struct generic_file_vm_ops = {
	.fault		= filemap_fault,
	.map_pages	= filemap_map_pages,
	.page_mkwrite	= filemap_page_mkwrite,
};

/* This is used for a general mmap of a disk file */

int generic_file_mmap(struct file * file, struct vm_area_struct * vma)
{
	struct address_space *mapping = file->f_mapping;

	if (!mapping->a_ops->readpage)
		return -ENOEXEC;
	file_accessed(file);
	vma->vm_ops = &generic_file_vm_ops;
	return 0;
}

/*
 * This is for filesystems which do not implement ->writepage.
 */
int generic_file_readonly_mmap(struct file *file, struct vm_area_struct *vma)
{
	if ((vma->vm_flags & VM_SHARED) && (vma->vm_flags & VM_MAYWRITE))
		return -EINVAL;
	return generic_file_mmap(file, vma);
}
#else
int filemap_page_mkwrite(struct vm_fault *vmf)
{
	return -ENOSYS;
}
int generic_file_mmap(struct file * file, struct vm_area_struct * vma)
{
	return -ENOSYS;
}
int generic_file_readonly_mmap(struct file * file, struct vm_area_struct * vma)
{
	return -ENOSYS;
}
#endif /* CONFIG_MMU */

EXPORT_SYMBOL(filemap_page_mkwrite);
EXPORT_SYMBOL(generic_file_mmap);
EXPORT_SYMBOL(generic_file_readonly_mmap);

static struct page *wait_on_page_read(struct page *page)
{
	if (!IS_ERR(page)) {
		wait_on_page_locked(page);
		if (!PageUptodate(page)) {
			put_page(page);
			page = ERR_PTR(-EIO);
		}
	}
	return page;
}

static struct page *do_read_cache_page(struct address_space *mapping,
				pgoff_t index,
				int (*filler)(void *, struct page *),
				void *data,
				gfp_t gfp)
{
	struct page *page;
	int err;
repeat:
	page = find_get_page(mapping, index);
	if (!page) {
		page = __page_cache_alloc(gfp);
		if (!page)
			return ERR_PTR(-ENOMEM);
		err = add_to_page_cache_lru(page, mapping, index, gfp);
		if (unlikely(err)) {
			put_page(page);
			if (err == -EEXIST)
				goto repeat;
			/* Presumably ENOMEM for radix tree node */
			return ERR_PTR(err);
		}

filler:
		if (filler)
			err = filler(data, page);
		else
			err = mapping->a_ops->readpage(data, page);

		if (err < 0) {
			put_page(page);
			return ERR_PTR(err);
		}

		page = wait_on_page_read(page);
		if (IS_ERR(page))
			return page;
		goto out;
	}
	if (PageUptodate(page))
		goto out;

	/*
	 * Page is not up to date and may be locked due one of the following
	 * case a: Page is being filled and the page lock is held
	 * case b: Read/write error clearing the page uptodate status
	 * case c: Truncation in progress (page locked)
	 * case d: Reclaim in progress
	 *
	 * Case a, the page will be up to date when the page is unlocked.
	 *    There is no need to serialise on the page lock here as the page
	 *    is pinned so the lock gives no additional protection. Even if the
	 *    the page is truncated, the data is still valid if PageUptodate as
	 *    it's a race vs truncate race.
	 * Case b, the page will not be up to date
	 * Case c, the page may be truncated but in itself, the data may still
	 *    be valid after IO completes as it's a read vs truncate race. The
	 *    operation must restart if the page is not uptodate on unlock but
	 *    otherwise serialising on page lock to stabilise the mapping gives
	 *    no additional guarantees to the caller as the page lock is
	 *    released before return.
	 * Case d, similar to truncation. If reclaim holds the page lock, it
	 *    will be a race with remove_mapping that determines if the mapping
	 *    is valid on unlock but otherwise the data is valid and there is
	 *    no need to serialise with page lock.
	 *
	 * As the page lock gives no additional guarantee, we optimistically
	 * wait on the page to be unlocked and check if it's up to date and
	 * use the page if it is. Otherwise, the page lock is required to
	 * distinguish between the different cases. The motivation is that we
	 * avoid spurious serialisations and wakeups when multiple processes
	 * wait on the same page for IO to complete.
	 */
	wait_on_page_locked(page);
	if (PageUptodate(page))
		goto out;

	/* Distinguish between all the cases under the safety of the lock */
	lock_page(page);

	/* Case c or d, restart the operation */
	if (!page->mapping) {
		unlock_page(page);
		put_page(page);
		goto repeat;
	}

	/* Someone else locked and filled the page in a very small window */
	if (PageUptodate(page)) {
		unlock_page(page);
		goto out;
	}

	/*
	 * A previous I/O error may have been due to temporary
	 * failures.
	 * Clear page error before actual read, PG_error will be
	 * set again if read page fails.
	 */
	ClearPageError(page);
	goto filler;

out:
	mark_page_accessed(page);
	return page;
}

/**
 * read_cache_page - read into page cache, fill it if needed
 * @mapping:	the page's address_space
 * @index:	the page index
 * @filler:	function to perform the read
 * @data:	first arg to filler(data, page) function, often left as NULL
 *
 * Read into the page cache. If a page already exists, and PageUptodate() is
 * not set, try to fill the page and wait for it to become unlocked.
 *
 * If the page does not get brought uptodate, return -EIO.
 */
struct page *read_cache_page(struct address_space *mapping,
				pgoff_t index,
				int (*filler)(void *, struct page *),
				void *data)
{
	return do_read_cache_page(mapping, index, filler, data, mapping_gfp_mask(mapping));
}
EXPORT_SYMBOL(read_cache_page);

/**
 * read_cache_page_gfp - read into page cache, using specified page allocation flags.
 * @mapping:	the page's address_space
 * @index:	the page index
 * @gfp:	the page allocator flags to use if allocating
 *
 * This is the same as "read_mapping_page(mapping, index, NULL)", but with
 * any new page allocations done using the specified allocation flags.
 *
 * If the page does not get brought uptodate, return -EIO.
 */
struct page *read_cache_page_gfp(struct address_space *mapping,
				pgoff_t index,
				gfp_t gfp)
{
	return do_read_cache_page(mapping, index, NULL, NULL, gfp);
}
EXPORT_SYMBOL(read_cache_page_gfp);

/*
 * Performs necessary checks before doing a write
 *
 * Can adjust writing position or amount of bytes to write.
 * Returns appropriate error code that caller should return or
 * zero in case that write should be allowed.
 */
inline ssize_t generic_write_checks(struct kiocb *iocb, struct iov_iter *from)
{
	struct file *file = iocb->ki_filp;
	struct inode *inode = file->f_mapping->host;
	unsigned long limit = rlimit(RLIMIT_FSIZE);
	loff_t pos;

	if (IS_SWAPFILE(inode))
		return -ETXTBSY;

	if (!iov_iter_count(from))
		return 0;

	/* FIXME: this is for backwards compatibility with 2.4 */
	if (iocb->ki_flags & IOCB_APPEND)
		iocb->ki_pos = i_size_read(inode);

	pos = iocb->ki_pos;

	if ((iocb->ki_flags & IOCB_NOWAIT) && !(iocb->ki_flags & IOCB_DIRECT))
		return -EINVAL;

	if (limit != RLIM_INFINITY) {
		if (iocb->ki_pos >= limit) {
			send_sig(SIGXFSZ, current, 0);
			return -EFBIG;
		}
		iov_iter_truncate(from, limit - (unsigned long)pos);
	}

	/*
	 * LFS rule
	 */
	if (unlikely(pos + iov_iter_count(from) > MAX_NON_LFS &&
				!(file->f_flags & O_LARGEFILE))) {
		if (pos >= MAX_NON_LFS)
			return -EFBIG;
		iov_iter_truncate(from, MAX_NON_LFS - (unsigned long)pos);
	}

	/*
	 * Are we about to exceed the fs block limit ?
	 *
	 * If we have written data it becomes a short write.  If we have
	 * exceeded without writing data we send a signal and return EFBIG.
	 * Linus frestrict idea will clean these up nicely..
	 */
	if (unlikely(pos >= inode->i_sb->s_maxbytes))
		return -EFBIG;

	iov_iter_truncate(from, inode->i_sb->s_maxbytes - pos);
	return iov_iter_count(from);
}
EXPORT_SYMBOL(generic_write_checks);

int pagecache_write_begin(struct file *file, struct address_space *mapping,
				loff_t pos, unsigned len, unsigned flags,
				struct page **pagep, void **fsdata)
{
	const struct address_space_operations *aops = mapping->a_ops;

	return aops->write_begin(file, mapping, pos, len, flags,
							pagep, fsdata);
}
EXPORT_SYMBOL(pagecache_write_begin);

int pagecache_write_end(struct file *file, struct address_space *mapping,
				loff_t pos, unsigned len, unsigned copied,
				struct page *page, void *fsdata)
{
	const struct address_space_operations *aops = mapping->a_ops;

	return aops->write_end(file, mapping, pos, len, copied, page, fsdata);
}
EXPORT_SYMBOL(pagecache_write_end);

ssize_t
generic_file_direct_write(struct kiocb *iocb, struct iov_iter *from)
{
	struct file	*file = iocb->ki_filp;
	struct address_space *mapping = file->f_mapping;
	struct inode	*inode = mapping->host;
	loff_t		pos = iocb->ki_pos;
	ssize_t		written;
	size_t		write_len;
	pgoff_t		end;

	write_len = iov_iter_count(from);
	end = (pos + write_len - 1) >> PAGE_SHIFT;

	if (iocb->ki_flags & IOCB_NOWAIT) {
		/* If there are pages to writeback, return */
		if (filemap_range_has_page(inode->i_mapping, pos,
					   pos + iov_iter_count(from)))
			return -EAGAIN;
	} else {
		written = filemap_write_and_wait_range(mapping, pos,
							pos + write_len - 1);
		if (written)
			goto out;
	}

	/*
	 * After a write we want buffered reads to be sure to go to disk to get
	 * the new data.  We invalidate clean cached page from the region we're
	 * about to write.  We do this *before* the write so that we can return
	 * without clobbering -EIOCBQUEUED from ->direct_IO().
	 */
	written = invalidate_inode_pages2_range(mapping,
					pos >> PAGE_SHIFT, end);
	/*
	 * If a page can not be invalidated, return 0 to fall back
	 * to buffered write.
	 */
	if (written) {
		if (written == -EBUSY)
			return 0;
		goto out;
	}

	written = mapping->a_ops->direct_IO(iocb, from);

	/*
	 * Finally, try again to invalidate clean pages which might have been
	 * cached by non-direct readahead, or faulted in by get_user_pages()
	 * if the source of the write was an mmap'ed region of the file
	 * we're writing.  Either one is a pretty crazy thing to do,
	 * so we don't support it 100%.  If this invalidation
	 * fails, tough, the write still worked...
	 *
	 * Most of the time we do not need this since dio_complete() will do
	 * the invalidation for us. However there are some file systems that
	 * do not end up with dio_complete() being called, so let's not break
	 * them by removing it completely
	 */
	if (mapping->nrpages)
		invalidate_inode_pages2_range(mapping,
					pos >> PAGE_SHIFT, end);

	if (written > 0) {
		pos += written;
		write_len -= written;
		if (pos > i_size_read(inode) && !S_ISBLK(inode->i_mode)) {
			i_size_write(inode, pos);
			mark_inode_dirty(inode);
		}
		iocb->ki_pos = pos;
	}
	iov_iter_revert(from, write_len - iov_iter_count(from));
out:
	return written;
}
EXPORT_SYMBOL(generic_file_direct_write);

/*
 * Find or create a page at the given pagecache position. Return the locked
 * page. This function is specifically for buffered writes.
 */
struct page *grab_cache_page_write_begin(struct address_space *mapping,
					pgoff_t index, unsigned flags)
{
	struct page *page;
	int fgp_flags = FGP_LOCK|FGP_WRITE|FGP_CREAT;

	if (flags & AOP_FLAG_NOFS)
		fgp_flags |= FGP_NOFS;

	page = pagecache_get_page(mapping, index, fgp_flags,
			mapping_gfp_mask(mapping));
	if (page)
		wait_for_stable_page(page);

	return page;
}
EXPORT_SYMBOL(grab_cache_page_write_begin);

ssize_t generic_perform_write(struct file *file,
				struct iov_iter *i, loff_t pos)
{
	struct address_space *mapping = file->f_mapping;
	const struct address_space_operations *a_ops = mapping->a_ops;
	long status = 0;
	ssize_t written = 0;
	unsigned int flags = 0;

	do {
		struct page *page;
		unsigned long offset;	/* Offset into pagecache page */
		unsigned long bytes;	/* Bytes to write to page */
		size_t copied;		/* Bytes copied from user */
		void *fsdata = NULL;

		offset = (pos & (PAGE_SIZE - 1));
		bytes = min_t(unsigned long, PAGE_SIZE - offset,
						iov_iter_count(i));

again:
		/*
		 * Bring in the user page that we will copy from _first_.
		 * Otherwise there's a nasty deadlock on copying from the
		 * same page as we're writing to, without it being marked
		 * up-to-date.
		 *
		 * Not only is this an optimisation, but it is also required
		 * to check that the address is actually valid, when atomic
		 * usercopies are used, below.
		 */
		if (unlikely(iov_iter_fault_in_readable(i, bytes))) {
			status = -EFAULT;
			break;
		}

		if (fatal_signal_pending(current)) {
			status = -EINTR;
			break;
		}

		status = a_ops->write_begin(file, mapping, pos, bytes, flags,
						&page, &fsdata);
		if (unlikely(status < 0))
			break;

		if (mapping_writably_mapped(mapping))
			flush_dcache_page(page);

		copied = iov_iter_copy_from_user_atomic(page, i, offset, bytes);
		flush_dcache_page(page);

		status = a_ops->write_end(file, mapping, pos, bytes, copied,
						page, fsdata);
		if (unlikely(status < 0))
			break;
		copied = status;

		cond_resched();

		iov_iter_advance(i, copied);
		if (unlikely(copied == 0)) {
			/*
			 * If we were unable to copy any data at all, we must
			 * fall back to a single segment length write.
			 *
			 * If we didn't fallback here, we could livelock
			 * because not all segments in the iov can be copied at
			 * once without a pagefault.
			 */
			bytes = min_t(unsigned long, PAGE_SIZE - offset,
						iov_iter_single_seg_count(i));
			goto again;
		}
		pos += copied;
		written += copied;

		balance_dirty_pages_ratelimited(mapping);
	} while (iov_iter_count(i));

	return written ? written : status;
}
EXPORT_SYMBOL(generic_perform_write);

/**
 * __generic_file_write_iter - write data to a file
 * @iocb:	IO state structure (file, offset, etc.)
 * @from:	iov_iter with data to write
 *
 * This function does all the work needed for actually writing data to a
 * file. It does all basic checks, removes SUID from the file, updates
 * modification times and calls proper subroutines depending on whether we
 * do direct IO or a standard buffered write.
 *
 * It expects i_mutex to be grabbed unless we work on a block device or similar
 * object which does not need locking at all.
 *
 * This function does *not* take care of syncing data in case of O_SYNC write.
 * A caller has to handle it. This is mainly due to the fact that we want to
 * avoid syncing under i_mutex.
 */
ssize_t __generic_file_write_iter(struct kiocb *iocb, struct iov_iter *from)
{
	struct file *file = iocb->ki_filp;
	struct address_space * mapping = file->f_mapping;
	struct inode 	*inode = mapping->host;
	ssize_t		written = 0;
	ssize_t		err;
	ssize_t		status;

	/* We can write back this queue in page reclaim */
	current->backing_dev_info = inode_to_bdi(inode);
	err = file_remove_privs(file);
	if (err)
		goto out;

	err = file_update_time(file);
	if (err)
		goto out;

	if (iocb->ki_flags & IOCB_DIRECT) {
		loff_t pos, endbyte;

		written = generic_file_direct_write(iocb, from);
		/*
		 * If the write stopped short of completing, fall back to
		 * buffered writes.  Some filesystems do this for writes to
		 * holes, for example.  For DAX files, a buffered write will
		 * not succeed (even if it did, DAX does not handle dirty
		 * page-cache pages correctly).
		 */
		if (written < 0 || !iov_iter_count(from) || IS_DAX(inode))
			goto out;

		status = generic_perform_write(file, from, pos = iocb->ki_pos);
		/*
		 * If generic_perform_write() returned a synchronous error
		 * then we want to return the number of bytes which were
		 * direct-written, or the error code if that was zero.  Note
		 * that this differs from normal direct-io semantics, which
		 * will return -EFOO even if some bytes were written.
		 */
		if (unlikely(status < 0)) {
			err = status;
			goto out;
		}
		/*
		 * We need to ensure that the page cache pages are written to
		 * disk and invalidated to preserve the expected O_DIRECT
		 * semantics.
		 */
		endbyte = pos + status - 1;
		err = filemap_write_and_wait_range(mapping, pos, endbyte);
		if (err == 0) {
			iocb->ki_pos = endbyte + 1;
			written += status;
			invalidate_mapping_pages(mapping,
						 pos >> PAGE_SHIFT,
						 endbyte >> PAGE_SHIFT);
		} else {
			/*
			 * We don't know how much we wrote, so just return
			 * the number of bytes which were direct-written
			 */
		}
	} else {
		written = generic_perform_write(file, from, iocb->ki_pos);
		if (likely(written > 0))
			iocb->ki_pos += written;
	}
out:
	current->backing_dev_info = NULL;
	return written ? written : err;
}
EXPORT_SYMBOL(__generic_file_write_iter);

/**
 * generic_file_write_iter - write data to a file
 * @iocb:	IO state structure
 * @from:	iov_iter with data to write
 *
 * This is a wrapper around __generic_file_write_iter() to be used by most
 * filesystems. It takes care of syncing the file in case of O_SYNC file
 * and acquires i_mutex as needed.
 */
ssize_t generic_file_write_iter(struct kiocb *iocb, struct iov_iter *from)
{
	struct file *file = iocb->ki_filp;
	struct inode *inode = file->f_mapping->host;
	ssize_t ret;

	inode_lock(inode);
	ret = generic_write_checks(iocb, from);
	if (ret > 0)
		ret = __generic_file_write_iter(iocb, from);
	inode_unlock(inode);

	if (ret > 0)
		ret = generic_write_sync(iocb, ret);
	return ret;
}
EXPORT_SYMBOL(generic_file_write_iter);

/**
 * try_to_release_page() - release old fs-specific metadata on a page
 *
 * @page: the page which the kernel is trying to free
 * @gfp_mask: memory allocation flags (and I/O mode)
 *
 * The address_space is to try to release any data against the page
 * (presumably at page->private).  If the release was successful, return '1'.
 * Otherwise return zero.
 *
 * This may also be called if PG_fscache is set on a page, indicating that the
 * page is known to the local caching routines.
 *
 * The @gfp_mask argument specifies whether I/O may be performed to release
 * this page (__GFP_IO), and whether the call may block (__GFP_RECLAIM & __GFP_FS).
 *
 */
int try_to_release_page(struct page *page, gfp_t gfp_mask)
{
	struct address_space * const mapping = page->mapping;

	BUG_ON(!PageLocked(page));
	if (PageWriteback(page))
		return 0;

	if (mapping && mapping->a_ops->releasepage)
		return mapping->a_ops->releasepage(page, gfp_mask);
	return try_to_free_buffers(page);
}

EXPORT_SYMBOL(try_to_release_page);<|MERGE_RESOLUTION|>--- conflicted
+++ resolved
@@ -2637,13 +2637,10 @@
  * it in the page cache, and handles the special cases reasonably without
  * having a lot of duplicated code.
  *
-<<<<<<< HEAD
  * vma->vm_mm->mmap_sem must be held on entry.
-=======
  * If FAULT_FLAG_SPECULATIVE is set, this function runs with elevated vma
  * refcount and with mmap lock not held.
  * Otherwise, vma->vm_mm->mmap_sem must be held on entry.
->>>>>>> aad4cd6b
  *
  * If our return value has VM_FAULT_RETRY set, it's because
  * lock_page_or_retry() returned 0.
