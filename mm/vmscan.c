// SPDX-License-Identifier: GPL-2.0
/*
 *  linux/mm/vmscan.c
 *
 *  Copyright (C) 1991, 1992, 1993, 1994  Linus Torvalds
 *
 *  Swap reorganised 29.12.95, Stephen Tweedie.
 *  kswapd added: 7.1.96  sct
 *  Removed kswapd_ctl limits, and swap out as many pages as needed
 *  to bring the system back to freepages.high: 2.4.97, Rik van Riel.
 *  Zone aware kswapd started 02/00, Kanoj Sarcar (kanoj@sgi.com).
 *  Multiqueue VM started 5.8.00, Rik van Riel.
 */

#define pr_fmt(fmt) KBUILD_MODNAME ": " fmt

#include <linux/mm.h>
#include <linux/sched/mm.h>
#include <linux/module.h>
#include <linux/gfp.h>
#include <linux/kernel_stat.h>
#include <linux/swap.h>
#include <linux/pagemap.h>
#include <linux/init.h>
#include <linux/highmem.h>
#include <linux/vmpressure.h>
#include <linux/vmstat.h>
#include <linux/file.h>
#include <linux/writeback.h>
#include <linux/blkdev.h>
#include <linux/buffer_head.h>	/* for try_to_release_page(),
					buffer_heads_over_limit */
#include <linux/mm_inline.h>
#include <linux/backing-dev.h>
#include <linux/rmap.h>
#include <linux/topology.h>
#include <linux/cpu.h>
#include <linux/cpuset.h>
#include <linux/compaction.h>
#include <linux/notifier.h>
#include <linux/rwsem.h>
#include <linux/delay.h>
#include <linux/kthread.h>
#include <linux/freezer.h>
#include <linux/memcontrol.h>
#include <linux/page_idle.h>
#include <linux/delayacct.h>
#include <linux/sysctl.h>
#include <linux/oom.h>
#include <linux/prefetch.h>
#include <linux/printk.h>
#include <linux/dax.h>
#include <linux/psi.h>
<<<<<<< HEAD
#include <linux/memory.h>
#include <linux/pagewalk.h>
#include <linux/pagevec.h>
#include <linux/shmem_fs.h>
#include <linux/ctype.h>
#include <linux/debugfs.h>
=======
>>>>>>> bbc4834e

#include <asm/tlbflush.h>
#include <asm/div64.h>

#include <linux/swapops.h>
#include <linux/balloon_compaction.h>

#include "internal.h"

#define CREATE_TRACE_POINTS
#include <trace/events/vmscan.h>

struct scan_control {
	/* How many pages shrink_list() should reclaim */
	unsigned long nr_to_reclaim;

	/*
	 * Nodemask of nodes allowed by the caller. If NULL, all nodes
	 * are scanned.
	 */
	nodemask_t	*nodemask;

	/*
	 * The memory cgroup that hit its limit and as a result is the
	 * primary target of this reclaim invocation.
	 */
	struct mem_cgroup *target_mem_cgroup;

	/* Writepage batching in laptop mode; RECLAIM_WRITE */
	unsigned int may_writepage:1;

	/* Can mapped pages be reclaimed? */
	unsigned int may_unmap:1;

	/* Can pages be swapped as part of reclaim? */
	unsigned int may_swap:1;

	/*
	 * Cgroups are not reclaimed below their configured memory.low,
	 * unless we threaten to OOM. If any cgroups are skipped due to
	 * memory.low and nothing was reclaimed, go back for memory.low.
	 */
	unsigned int memcg_low_reclaim:1;
	unsigned int memcg_low_skipped:1;

	unsigned int hibernation_mode:1;

	/* One of the zones is ready for compaction */
	unsigned int compaction_ready:1;

#ifdef CONFIG_LRU_GEN
	/* help make better choices when multiple memcgs are available */
	unsigned int memcgs_need_aging:1;
	unsigned int memcgs_need_swapping:1;
	unsigned int memcgs_avoid_swapping:1;
#endif

	/* Allocation order */
	s8 order;

	/* Scan (total_size >> priority) pages at once */
	s8 priority;

	/* The highest zone to isolate pages for reclaim from */
	s8 reclaim_idx;

	/* This context's GFP mask */
	gfp_t gfp_mask;

	/* Incremented by the number of inactive pages that were scanned */
	unsigned long nr_scanned;

	/* Number of pages freed so far during a call to shrink_zones() */
	unsigned long nr_reclaimed;

	struct {
		unsigned int dirty;
		unsigned int unqueued_dirty;
		unsigned int congested;
		unsigned int writeback;
		unsigned int immediate;
		unsigned int file_taken;
		unsigned int taken;
	} nr;
};

#ifdef ARCH_HAS_PREFETCH
#define prefetch_prev_lru_page(_page, _base, _field)			\
	do {								\
		if ((_page)->lru.prev != _base) {			\
			struct page *prev;				\
									\
			prev = lru_to_page(&(_page->lru));		\
			prefetch(&prev->_field);			\
		}							\
	} while (0)
#else
#define prefetch_prev_lru_page(_page, _base, _field) do { } while (0)
#endif

#ifdef ARCH_HAS_PREFETCHW
#define prefetchw_prev_lru_page(_page, _base, _field)			\
	do {								\
		if ((_page)->lru.prev != _base) {			\
			struct page *prev;				\
									\
			prev = lru_to_page(&(_page->lru));		\
			prefetchw(&prev->_field);			\
		}							\
	} while (0)
#else
#define prefetchw_prev_lru_page(_page, _base, _field) do { } while (0)
#endif

/*
 * From 0 .. 200.  Higher means more swappy.
 */
int vm_swappiness = 160;
/*
 * The total number of pages which are beyond the high watermark within all
 * zones.
 */
unsigned long vm_total_pages;

static LIST_HEAD(shrinker_list);
static DECLARE_RWSEM(shrinker_rwsem);

#ifdef CONFIG_MEMCG_KMEM

/*
 * We allow subsystems to populate their shrinker-related
 * LRU lists before register_shrinker_prepared() is called
 * for the shrinker, since we don't want to impose
 * restrictions on their internal registration order.
 * In this case shrink_slab_memcg() may find corresponding
 * bit is set in the shrinkers map.
 *
 * This value is used by the function to detect registering
 * shrinkers and to skip do_shrink_slab() calls for them.
 */
#define SHRINKER_REGISTERING ((struct shrinker *)~0UL)

static DEFINE_IDR(shrinker_idr);
static int shrinker_nr_max;

static int prealloc_memcg_shrinker(struct shrinker *shrinker)
{
	int id, ret = -ENOMEM;

	down_write(&shrinker_rwsem);
	/* This may call shrinker, so it must use down_read_trylock() */
	id = idr_alloc(&shrinker_idr, SHRINKER_REGISTERING, 0, 0, GFP_KERNEL);
	if (id < 0)
		goto unlock;

	if (id >= shrinker_nr_max) {
		if (memcg_expand_shrinker_maps(id)) {
			idr_remove(&shrinker_idr, id);
			goto unlock;
		}

		shrinker_nr_max = id + 1;
	}
	shrinker->id = id;
	ret = 0;
unlock:
	up_write(&shrinker_rwsem);
	return ret;
}

static void unregister_memcg_shrinker(struct shrinker *shrinker)
{
	int id = shrinker->id;

	BUG_ON(id < 0);

	down_write(&shrinker_rwsem);
	idr_remove(&shrinker_idr, id);
	up_write(&shrinker_rwsem);
}
#else /* CONFIG_MEMCG_KMEM */
static int prealloc_memcg_shrinker(struct shrinker *shrinker)
{
	return 0;
}

static void unregister_memcg_shrinker(struct shrinker *shrinker)
{
}
#endif /* CONFIG_MEMCG_KMEM */

#ifdef CONFIG_MEMCG
static bool global_reclaim(struct scan_control *sc)
{
	return !sc->target_mem_cgroup;
}

/**
 * sane_reclaim - is the usual dirty throttling mechanism operational?
 * @sc: scan_control in question
 *
 * The normal page dirty throttling mechanism in balance_dirty_pages() is
 * completely broken with the legacy memcg and direct stalling in
 * shrink_page_list() is used for throttling instead, which lacks all the
 * niceties such as fairness, adaptive pausing, bandwidth proportional
 * allocation and configurability.
 *
 * This function tests whether the vmscan currently in progress can assume
 * that the normal dirty throttling mechanism is operational.
 */
static bool sane_reclaim(struct scan_control *sc)
{
	struct mem_cgroup *memcg = sc->target_mem_cgroup;

	if (!memcg)
		return true;
#ifdef CONFIG_CGROUP_WRITEBACK
	if (cgroup_subsys_on_dfl(memory_cgrp_subsys))
		return true;
#endif
	return false;
}

static void set_memcg_congestion(pg_data_t *pgdat,
				struct mem_cgroup *memcg,
				bool congested)
{
	struct mem_cgroup_per_node *mn;

	if (!memcg)
		return;

	mn = mem_cgroup_nodeinfo(memcg, pgdat->node_id);
	WRITE_ONCE(mn->congested, congested);
}

static bool memcg_congested(pg_data_t *pgdat,
			struct mem_cgroup *memcg)
{
	struct mem_cgroup_per_node *mn;

	mn = mem_cgroup_nodeinfo(memcg, pgdat->node_id);
	return READ_ONCE(mn->congested);

}
#else
static bool global_reclaim(struct scan_control *sc)
{
	return true;
}

static bool sane_reclaim(struct scan_control *sc)
{
	return true;
}

static inline void set_memcg_congestion(struct pglist_data *pgdat,
				struct mem_cgroup *memcg, bool congested)
{
}

static inline bool memcg_congested(struct pglist_data *pgdat,
			struct mem_cgroup *memcg)
{
	return false;

}
#endif

/*
 * This misses isolated pages which are not accounted for to save counters.
 * As the data only determines if reclaim or compaction continues, it is
 * not expected that isolated pages will be a dominating factor.
 */
unsigned long zone_reclaimable_pages(struct zone *zone)
{
	unsigned long nr;

	nr = zone_page_state_snapshot(zone, NR_ZONE_INACTIVE_FILE) +
		zone_page_state_snapshot(zone, NR_ZONE_ACTIVE_FILE);
	if (get_nr_swap_pages() > 0
			|| IS_ENABLED(CONFIG_HAVE_LOW_MEMORY_KILLER))
		nr += zone_page_state_snapshot(zone, NR_ZONE_INACTIVE_ANON) +
			zone_page_state_snapshot(zone, NR_ZONE_ACTIVE_ANON);

	return nr;
}

/**
 * lruvec_lru_size -  Returns the number of pages on the given LRU list.
 * @lruvec: lru vector
 * @lru: lru to use
 * @zone_idx: zones to consider (use MAX_NR_ZONES for the whole LRU list)
 */
unsigned long lruvec_lru_size(struct lruvec *lruvec, enum lru_list lru, int zone_idx)
{
	unsigned long lru_size;
	int zid;

	if (!mem_cgroup_disabled())
		lru_size = mem_cgroup_get_lru_size(lruvec, lru);
	else
		lru_size = node_page_state(lruvec_pgdat(lruvec), NR_LRU_BASE + lru);

	for (zid = zone_idx + 1; zid < MAX_NR_ZONES; zid++) {
		struct zone *zone = &lruvec_pgdat(lruvec)->node_zones[zid];
		unsigned long size;

		if (!managed_zone(zone))
			continue;

		if (!mem_cgroup_disabled())
			size = mem_cgroup_get_zone_lru_size(lruvec, lru, zid);
		else
			size = zone_page_state(&lruvec_pgdat(lruvec)->node_zones[zid],
				       NR_ZONE_LRU_BASE + lru);
		lru_size -= min(size, lru_size);
	}

	return lru_size;

}

/*
 * Add a shrinker callback to be called from the vm.
 */
int prealloc_shrinker(struct shrinker *shrinker)
{
	size_t size = sizeof(*shrinker->nr_deferred);

	if (shrinker->flags & SHRINKER_NUMA_AWARE)
		size *= nr_node_ids;

	shrinker->nr_deferred = kzalloc(size, GFP_KERNEL);
	if (!shrinker->nr_deferred)
		return -ENOMEM;

	if (shrinker->flags & SHRINKER_MEMCG_AWARE) {
		if (prealloc_memcg_shrinker(shrinker))
			goto free_deferred;
	}

	return 0;

free_deferred:
	kfree(shrinker->nr_deferred);
	shrinker->nr_deferred = NULL;
	return -ENOMEM;
}

void free_prealloced_shrinker(struct shrinker *shrinker)
{
	if (!shrinker->nr_deferred)
		return;

	if (shrinker->flags & SHRINKER_MEMCG_AWARE)
		unregister_memcg_shrinker(shrinker);

	kfree(shrinker->nr_deferred);
	shrinker->nr_deferred = NULL;
}

void register_shrinker_prepared(struct shrinker *shrinker)
{
	down_write(&shrinker_rwsem);
	list_add_tail(&shrinker->list, &shrinker_list);
#ifdef CONFIG_MEMCG_KMEM
	if (shrinker->flags & SHRINKER_MEMCG_AWARE)
		idr_replace(&shrinker_idr, shrinker, shrinker->id);
#endif
	up_write(&shrinker_rwsem);
}

int register_shrinker(struct shrinker *shrinker)
{
	int err = prealloc_shrinker(shrinker);

	if (err)
		return err;
	register_shrinker_prepared(shrinker);
	return 0;
}
EXPORT_SYMBOL(register_shrinker);

/*
 * Remove one
 */
void unregister_shrinker(struct shrinker *shrinker)
{
	if (!shrinker->nr_deferred)
		return;
	if (shrinker->flags & SHRINKER_MEMCG_AWARE)
		unregister_memcg_shrinker(shrinker);
	down_write(&shrinker_rwsem);
	list_del(&shrinker->list);
	up_write(&shrinker_rwsem);
	kfree(shrinker->nr_deferred);
	shrinker->nr_deferred = NULL;
}
EXPORT_SYMBOL(unregister_shrinker);

#define SHRINK_BATCH 128

static unsigned long do_shrink_slab(struct shrink_control *shrinkctl,
				    struct shrinker *shrinker, int priority)
{
	unsigned long freed = 0;
	unsigned long long delta;
	long total_scan;
	long freeable;
	long nr;
	long new_nr;
	int nid = shrinkctl->nid;
	long batch_size = shrinker->batch ? shrinker->batch
					  : SHRINK_BATCH;
	long scanned = 0, next_deferred;
	long min_cache_size = batch_size;

	if (current_is_kswapd())
		min_cache_size = 0;

	if (!(shrinker->flags & SHRINKER_NUMA_AWARE))
		nid = 0;

	freeable = shrinker->count_objects(shrinker, shrinkctl);
	if (freeable == 0 || freeable == SHRINK_EMPTY)
		return freeable;

	/*
	 * copy the current shrinker scan count into a local variable
	 * and zero it so that other concurrent shrinker invocations
	 * don't also do this scanning work.
	 */
	nr = atomic_long_xchg(&shrinker->nr_deferred[nid], 0);

	total_scan = nr;
	delta = freeable >> priority;
	delta *= 4;
	do_div(delta, shrinker->seeks);

	total_scan += delta;
	if (total_scan < 0) {
		pr_err("shrink_slab: %pF negative objects to delete nr=%ld\n",
		       shrinker->scan_objects, total_scan);
		total_scan = freeable;
		next_deferred = nr;
	} else
		next_deferred = total_scan;

	/*
	 * We need to avoid excessive windup on filesystem shrinkers
	 * due to large numbers of GFP_NOFS allocations causing the
	 * shrinkers to return -1 all the time. This results in a large
	 * nr being built up so when a shrink that can do some work
	 * comes along it empties the entire cache due to nr >>>
	 * freeable. This is bad for sustaining a working set in
	 * memory.
	 *
	 * Hence only allow the shrinker to scan the entire cache when
	 * a large delta change is calculated directly.
	 */
	if (delta < freeable / 4)
		total_scan = min(total_scan, freeable / 2);

	/*
	 * Avoid risking looping forever due to too large nr value:
	 * never try to free more than twice the estimate number of
	 * freeable entries.
	 */
	if (total_scan > freeable * 2)
		total_scan = freeable * 2;

	trace_mm_shrink_slab_start(shrinker, shrinkctl, nr,
				   freeable, delta, total_scan, priority);

	/*
	 * Normally, we should not scan less than batch_size objects in one
	 * pass to avoid too frequent shrinker calls, but if the slab has less
	 * than batch_size objects in total and we are really tight on memory,
	 * we will try to reclaim all available objects, otherwise we can end
	 * up failing allocations although there are plenty of reclaimable
	 * objects spread over several slabs with usage less than the
	 * batch_size.
	 *
	 * We detect the "tight on memory" situations by looking at the total
	 * number of objects we want to scan (total_scan). If it is greater
	 * than the total number of objects on slab (freeable), we must be
	 * scanning at high prio and therefore should try to reclaim as much as
	 * possible.
	 */
	while (total_scan > min_cache_size ||
	       total_scan >= freeable) {
		unsigned long ret;
		unsigned long nr_to_scan = min(batch_size, total_scan);

		shrinkctl->nr_to_scan = nr_to_scan;
		shrinkctl->nr_scanned = nr_to_scan;
		ret = shrinker->scan_objects(shrinker, shrinkctl);
		if (ret == SHRINK_STOP)
			break;
		freed += ret;

		count_vm_events(SLABS_SCANNED, shrinkctl->nr_scanned);
		total_scan -= shrinkctl->nr_scanned;
		scanned += shrinkctl->nr_scanned;

		cond_resched();
	}

	if (next_deferred >= scanned)
		next_deferred -= scanned;
	else
		next_deferred = 0;
	/*
	 * move the unused scan count back into the shrinker in a
	 * manner that handles concurrent updates. If we exhausted the
	 * scan, there is no need to do an update.
	 */
	if (next_deferred > 0)
		new_nr = atomic_long_add_return(next_deferred,
						&shrinker->nr_deferred[nid]);
	else
		new_nr = atomic_long_read(&shrinker->nr_deferred[nid]);

	trace_mm_shrink_slab_end(shrinker, nid, freed, nr, new_nr, total_scan);
	return freed;
}

#ifdef CONFIG_MEMCG_KMEM
static unsigned long shrink_slab_memcg(gfp_t gfp_mask, int nid,
			struct mem_cgroup *memcg, int priority)
{
	struct memcg_shrinker_map *map;
	unsigned long ret, freed = 0;
	int i;

	if (!memcg_kmem_enabled() || !mem_cgroup_online(memcg))
		return 0;

	if (!down_read_trylock(&shrinker_rwsem))
		return 0;

	map = rcu_dereference_protected(memcg->nodeinfo[nid]->shrinker_map,
					true);
	if (unlikely(!map))
		goto unlock;

	for_each_set_bit(i, map->map, shrinker_nr_max) {
		struct shrink_control sc = {
			.gfp_mask = gfp_mask,
			.nid = nid,
			.memcg = memcg,
		};
		struct shrinker *shrinker;

		shrinker = idr_find(&shrinker_idr, i);
		if (unlikely(!shrinker || shrinker == SHRINKER_REGISTERING)) {
			if (!shrinker)
				clear_bit(i, map->map);
			continue;
		}

		ret = do_shrink_slab(&sc, shrinker, priority);
		if (ret == SHRINK_EMPTY) {
			clear_bit(i, map->map);
			/*
			 * After the shrinker reported that it had no objects to
			 * free, but before we cleared the corresponding bit in
			 * the memcg shrinker map, a new object might have been
			 * added. To make sure, we have the bit set in this
			 * case, we invoke the shrinker one more time and reset
			 * the bit if it reports that it is not empty anymore.
			 * The memory barrier here pairs with the barrier in
			 * memcg_set_shrinker_bit():
			 *
			 * list_lru_add()     shrink_slab_memcg()
			 *   list_add_tail()    clear_bit()
			 *   <MB>               <MB>
			 *   set_bit()          do_shrink_slab()
			 */
			smp_mb__after_atomic();
			ret = do_shrink_slab(&sc, shrinker, priority);
			if (ret == SHRINK_EMPTY)
				ret = 0;
			else
				memcg_set_shrinker_bit(memcg, nid, i);
		}
		freed += ret;

		if (rwsem_is_contended(&shrinker_rwsem)) {
			freed = freed ? : 1;
			break;
		}
	}
unlock:
	up_read(&shrinker_rwsem);
	return freed;
}
#else /* CONFIG_MEMCG_KMEM */
static unsigned long shrink_slab_memcg(gfp_t gfp_mask, int nid,
			struct mem_cgroup *memcg, int priority)
{
	return 0;
}
#endif /* CONFIG_MEMCG_KMEM */

/**
 * shrink_slab - shrink slab caches
 * @gfp_mask: allocation context
 * @nid: node whose slab caches to target
 * @memcg: memory cgroup whose slab caches to target
 * @priority: the reclaim priority
 *
 * Call the shrink functions to age shrinkable caches.
 *
 * @nid is passed along to shrinkers with SHRINKER_NUMA_AWARE set,
 * unaware shrinkers will receive a node id of 0 instead.
 *
 * @memcg specifies the memory cgroup to target. Unaware shrinkers
 * are called only if it is the root cgroup.
 *
 * @priority is sc->priority, we take the number of objects and >> by priority
 * in order to get the scan target.
 *
 * Returns the number of reclaimed slab objects.
 */
static unsigned long shrink_slab(gfp_t gfp_mask, int nid,
				 struct mem_cgroup *memcg,
				 int priority)
{
	unsigned long ret, freed = 0;
	struct shrinker *shrinker;

	/*
	 * The root memcg might be allocated even though memcg is disabled
	 * via "cgroup_disable=memory" boot parameter.  This could make
	 * mem_cgroup_is_root() return false, then just run memcg slab
	 * shrink, but skip global shrink.  This may result in premature
	 * oom.
	 */
	if (!mem_cgroup_disabled() && !mem_cgroup_is_root(memcg))
		return shrink_slab_memcg(gfp_mask, nid, memcg, priority);

	if (!down_read_trylock(&shrinker_rwsem))
		goto out;

	list_for_each_entry(shrinker, &shrinker_list, list) {
		struct shrink_control sc = {
			.gfp_mask = gfp_mask,
			.nid = nid,
			.memcg = memcg,
		};

		ret = do_shrink_slab(&sc, shrinker, priority);
		if (ret == SHRINK_EMPTY)
			ret = 0;
		freed += ret;
		/*
		 * Bail out if someone want to register a new shrinker to
		 * prevent the regsitration from being stalled for long periods
		 * by parallel ongoing shrinking.
		 */
		if (rwsem_is_contended(&shrinker_rwsem)) {
			freed = freed ? : 1;
			break;
		}
	}

	up_read(&shrinker_rwsem);
out:
	cond_resched();
	return freed;
}

void drop_slab_node(int nid)
{
	unsigned long freed;

	do {
		struct mem_cgroup *memcg = NULL;

		freed = 0;
		memcg = mem_cgroup_iter(NULL, NULL, NULL);
		do {
			freed += shrink_slab(GFP_KERNEL, nid, memcg, 0);
		} while ((memcg = mem_cgroup_iter(NULL, memcg, NULL)) != NULL);
	} while (freed > 10);
}

void drop_slab(void)
{
	int nid;

	for_each_online_node(nid)
		drop_slab_node(nid);
}

static inline int is_page_cache_freeable(struct page *page)
{
	/*
	 * A freeable page cache page is referenced only by the caller
	 * that isolated the page, the page cache radix tree and
	 * optional buffer heads at page->private.
	 */
	int radix_pins = PageTransHuge(page) && PageSwapCache(page) ?
		HPAGE_PMD_NR : 1;
	return page_count(page) - page_has_private(page) == 1 + radix_pins;
}

static int may_write_to_inode(struct inode *inode, struct scan_control *sc)
{
	if (current->flags & PF_SWAPWRITE)
		return 1;
	if (!inode_write_congested(inode))
		return 1;
	if (inode_to_bdi(inode) == current->backing_dev_info)
		return 1;
	return 0;
}

/*
 * We detected a synchronous write error writing a page out.  Probably
 * -ENOSPC.  We need to propagate that into the address_space for a subsequent
 * fsync(), msync() or close().
 *
 * The tricky part is that after writepage we cannot touch the mapping: nothing
 * prevents it from being freed up.  But we have a ref on the page and once
 * that page is locked, the mapping is pinned.
 *
 * We're allowed to run sleeping lock_page() here because we know the caller has
 * __GFP_FS.
 */
static void handle_write_error(struct address_space *mapping,
				struct page *page, int error)
{
	lock_page(page);
	if (page_mapping(page) == mapping)
		mapping_set_error(mapping, error);
	unlock_page(page);
}

/* possible outcome of pageout() */
typedef enum {
	/* failed to write page out, page is locked */
	PAGE_KEEP,
	/* move page to the active list, page is locked */
	PAGE_ACTIVATE,
	/* page has been sent to the disk successfully, page is unlocked */
	PAGE_SUCCESS,
	/* page is clean and locked */
	PAGE_CLEAN,
} pageout_t;

/*
 * pageout is called by shrink_page_list() for each dirty page.
 * Calls ->writepage().
 */
static pageout_t pageout(struct page *page, struct address_space *mapping,
			 struct scan_control *sc)
{
	/*
	 * If the page is dirty, only perform writeback if that write
	 * will be non-blocking.  To prevent this allocation from being
	 * stalled by pagecache activity.  But note that there may be
	 * stalls if we need to run get_block().  We could test
	 * PagePrivate for that.
	 *
	 * If this process is currently in __generic_file_write_iter() against
	 * this page's queue, we can perform writeback even if that
	 * will block.
	 *
	 * If the page is swapcache, write it back even if that would
	 * block, for some throttling. This happens by accident, because
	 * swap_backing_dev_info is bust: it doesn't reflect the
	 * congestion state of the swapdevs.  Easy to fix, if needed.
	 */
	if (!is_page_cache_freeable(page))
		return PAGE_KEEP;
	if (!mapping) {
		/*
		 * Some data journaling orphaned pages can have
		 * page->mapping == NULL while being dirty with clean buffers.
		 */
		if (page_has_private(page)) {
			if (try_to_free_buffers(page)) {
				ClearPageDirty(page);
				pr_info("%s: orphaned page\n", __func__);
				return PAGE_CLEAN;
			}
		}
		return PAGE_KEEP;
	}
	if (mapping->a_ops->writepage == NULL)
		return PAGE_ACTIVATE;
	if (!may_write_to_inode(mapping->host, sc))
		return PAGE_KEEP;

	if (clear_page_dirty_for_io(page)) {
		int res;
		struct writeback_control wbc = {
			.sync_mode = WB_SYNC_NONE,
			.nr_to_write = SWAP_CLUSTER_MAX,
			.range_start = 0,
			.range_end = LLONG_MAX,
			.for_reclaim = 1,
		};

		SetPageReclaim(page);
		res = mapping->a_ops->writepage(page, &wbc);
		if (res < 0)
			handle_write_error(mapping, page, res);
		if (res == AOP_WRITEPAGE_ACTIVATE) {
			ClearPageReclaim(page);
			return PAGE_ACTIVATE;
		}

		if (!PageWriteback(page)) {
			/* synchronous write or broken a_ops? */
			ClearPageReclaim(page);
		}
		trace_mm_vmscan_writepage(page);
		inc_node_page_state(page, NR_VMSCAN_WRITE);
		return PAGE_SUCCESS;
	}

	return PAGE_CLEAN;
}

/*
 * Same as remove_mapping, but if the page is removed from the mapping, it
 * gets returned with a refcount of 0.
 */
static int __remove_mapping(struct address_space *mapping, struct page *page,
			    bool reclaimed)
{
	unsigned long flags;
	int refcount;
	void *shadow = NULL;

	BUG_ON(!PageLocked(page));
	BUG_ON(mapping != page_mapping(page));

	xa_lock_irqsave(&mapping->i_pages, flags);
	/*
	 * The non racy check for a busy page.
	 *
	 * Must be careful with the order of the tests. When someone has
	 * a ref to the page, it may be possible that they dirty it then
	 * drop the reference. So if PageDirty is tested before page_count
	 * here, then the following race may occur:
	 *
	 * get_user_pages(&page);
	 * [user mapping goes away]
	 * write_to(page);
	 *				!PageDirty(page)    [good]
	 * SetPageDirty(page);
	 * put_page(page);
	 *				!page_count(page)   [good, discard it]
	 *
	 * [oops, our write_to data is lost]
	 *
	 * Reversing the order of the tests ensures such a situation cannot
	 * escape unnoticed. The smp_rmb is needed to ensure the page->flags
	 * load is not satisfied before that of page->_refcount.
	 *
	 * Note that if SetPageDirty is always performed via set_page_dirty,
	 * and thus under the i_pages lock, then this ordering is not required.
	 */
	if (unlikely(PageTransHuge(page)) && PageSwapCache(page))
		refcount = 1 + HPAGE_PMD_NR;
	else
		refcount = 2;
	if (!page_ref_freeze(page, refcount))
		goto cannot_free;
	/* note: atomic_cmpxchg in page_ref_freeze provides the smp_rmb */
	if (unlikely(PageDirty(page))) {
		page_ref_unfreeze(page, refcount);
		goto cannot_free;
	}

	if (PageSwapCache(page)) {
		swp_entry_t swap = { .val = page_private(page) };

		if (lru_gen_enabled())
			shadow = lru_gen_eviction(page);
		mem_cgroup_swapout(page, swap);
		__delete_from_swap_cache(page, shadow);
		xa_unlock_irqrestore(&mapping->i_pages, flags);
		put_swap_page(page, swap);
	} else {
		void (*freepage)(struct page *);

		freepage = mapping->a_ops->freepage;
		/*
		 * Remember a shadow entry for reclaimed file cache in
		 * order to detect refaults, thus thrashing, later on.
		 *
		 * But don't store shadows in an address space that is
		 * already exiting.  This is not just an optizimation,
		 * inode reclaim needs to empty out the radix tree or
		 * the nodes are lost.  Don't plant shadows behind its
		 * back.
		 *
		 * We also don't store shadows for DAX mappings because the
		 * only page cache pages found in these are zero pages
		 * covering holes, and because we don't want to mix DAX
		 * exceptional entries and shadow exceptional entries in the
		 * same address_space.
		 */
		if (reclaimed && page_is_file_cache(page) &&
		    !mapping_exiting(mapping) && !dax_mapping(mapping))
			shadow = workingset_eviction(mapping, page);
		__delete_from_page_cache(page, shadow);
		xa_unlock_irqrestore(&mapping->i_pages, flags);

		if (freepage != NULL)
			freepage(page);
	}

	return 1;

cannot_free:
	xa_unlock_irqrestore(&mapping->i_pages, flags);
	return 0;
}

/*
 * Attempt to detach a locked page from its ->mapping.  If it is dirty or if
 * someone else has a ref on the page, abort and return 0.  If it was
 * successfully detached, return 1.  Assumes the caller has a single ref on
 * this page.
 */
int remove_mapping(struct address_space *mapping, struct page *page)
{
	if (__remove_mapping(mapping, page, false)) {
		/*
		 * Unfreezing the refcount with 1 rather than 2 effectively
		 * drops the pagecache ref for us without requiring another
		 * atomic operation.
		 */
		page_ref_unfreeze(page, 1);
		return 1;
	}
	return 0;
}

/**
 * putback_lru_page - put previously isolated page onto appropriate LRU list
 * @page: page to be put back to appropriate lru list
 *
 * Add previously isolated @page to appropriate LRU list.
 * Page may still be unevictable for other reasons.
 *
 * lru_lock must not be held, interrupts must be enabled.
 */
void putback_lru_page(struct page *page)
{
	lru_cache_add(page);
	put_page(page);		/* drop ref from isolate */
}

enum page_references {
	PAGEREF_RECLAIM,
	PAGEREF_RECLAIM_CLEAN,
	PAGEREF_KEEP,
	PAGEREF_ACTIVATE,
};

static enum page_references page_check_references(struct page *page,
						  struct scan_control *sc)
{
	int referenced_ptes, referenced_page;
	unsigned long vm_flags;

	referenced_ptes = page_referenced(page, 1, sc->target_mem_cgroup,
					  &vm_flags);
	referenced_page = TestClearPageReferenced(page);

	/*
	 * Mlock lost the isolation race with us.  Let try_to_unmap()
	 * move the page to the unevictable list.
	 */
	if (vm_flags & VM_LOCKED)
		return PAGEREF_RECLAIM;

	/* rmap lock contention: rotate */
	if (referenced_ptes == -1)
		return PAGEREF_KEEP;

	if (referenced_ptes) {
		if (PageSwapBacked(page))
			return PAGEREF_ACTIVATE;
		/*
		 * All mapped pages start out with page table
		 * references from the instantiating fault, so we need
		 * to look twice if a mapped file page is used more
		 * than once.
		 *
		 * Mark it and spare it for another trip around the
		 * inactive list.  Another page table reference will
		 * lead to its activation.
		 *
		 * Note: the mark is set for activated pages as well
		 * so that recently deactivated but used pages are
		 * quickly recovered.
		 */
		SetPageReferenced(page);

		if (referenced_page || referenced_ptes > 1)
			return PAGEREF_ACTIVATE;

		/*
		 * Activate file-backed executable pages after first usage.
		 */
		if (vm_flags & VM_EXEC)
			return PAGEREF_ACTIVATE;

		return PAGEREF_KEEP;
	}

	/* Reclaim if clean, defer dirty pages to writeback */
	if (referenced_page && !PageSwapBacked(page))
		return PAGEREF_RECLAIM_CLEAN;

	return PAGEREF_RECLAIM;
}

/* Check if a page is dirty or under writeback */
static void page_check_dirty_writeback(struct page *page,
				       bool *dirty, bool *writeback)
{
	struct address_space *mapping;

	/*
	 * Anonymous pages are not handled by flushers and must be written
	 * from reclaim context. Do not stall reclaim based on them
	 */
	if (!page_is_file_cache(page) ||
	    (PageAnon(page) && !PageSwapBacked(page))) {
		*dirty = false;
		*writeback = false;
		return;
	}

	/* By default assume that the page flags are accurate */
	*dirty = PageDirty(page);
	*writeback = PageWriteback(page);

	/* Verify dirty/writeback state if the filesystem supports it */
	if (!page_has_private(page))
		return;

	mapping = page_mapping(page);
	if (mapping && mapping->a_ops->is_dirty_writeback)
		mapping->a_ops->is_dirty_writeback(page, dirty, writeback);
}

/*
 * shrink_page_list() returns the number of reclaimed pages
 */
static unsigned long shrink_page_list(struct list_head *page_list,
				      struct pglist_data *pgdat,
				      struct scan_control *sc,
				      enum ttu_flags ttu_flags,
				      struct reclaim_stat *stat,
				      bool skip_reference_check)
{
	LIST_HEAD(ret_pages);
	LIST_HEAD(free_pages);
	int pgactivate = 0;
	unsigned nr_unqueued_dirty = 0;
	unsigned nr_dirty = 0;
	unsigned nr_congested = 0;
	unsigned nr_reclaimed = 0;
	unsigned nr_writeback = 0;
	unsigned nr_immediate = 0;
	unsigned nr_ref_keep = 0;
	unsigned nr_unmap_fail = 0;
	unsigned nr_lazyfree_fail = 0;

	cond_resched();

	while (!list_empty(page_list)) {
		struct address_space *mapping;
		struct page *page;
		int may_enter_fs;
		enum page_references references = PAGEREF_RECLAIM;
		bool dirty, writeback;

		cond_resched();

		page = lru_to_page(page_list);
		list_del(&page->lru);

		if (!trylock_page(page))
			goto keep;

		VM_BUG_ON_PAGE(PageActive(page), page);

		sc->nr_scanned++;

		if (unlikely(!page_evictable(page)))
			goto activate_locked;

		if (!sc->may_unmap && page_mapped(page))
			goto keep_locked;

		/* page_update_gen() tried to promote this page? */
		if (lru_gen_enabled() && !skip_reference_check &&
		    page_mapped(page) && PageReferenced(page))
			goto keep_locked;

		/* Double the slab pressure for mapped and swapcache pages */
		if ((page_mapped(page) || PageSwapCache(page)) &&
		    !(PageAnon(page) && !PageSwapBacked(page)))
			sc->nr_scanned++;

		may_enter_fs = (sc->gfp_mask & __GFP_FS) ||
			(PageSwapCache(page) && (sc->gfp_mask & __GFP_IO));

		/*
		 * The number of dirty pages determines if a node is marked
		 * reclaim_congested which affects wait_iff_congested. kswapd
		 * will stall and start writing pages if the tail of the LRU
		 * is all dirty unqueued pages.
		 */
		page_check_dirty_writeback(page, &dirty, &writeback);
		if (dirty || writeback)
			nr_dirty++;

		if (dirty && !writeback)
			nr_unqueued_dirty++;

		/*
		 * Treat this page as congested if the underlying BDI is or if
		 * pages are cycling through the LRU so quickly that the
		 * pages marked for immediate reclaim are making it to the
		 * end of the LRU a second time.
		 */
		mapping = page_mapping(page);
		if (((dirty || writeback) && mapping &&
		     inode_write_congested(mapping->host)) ||
		    (writeback && PageReclaim(page)))
			nr_congested++;

		/*
		 * If a page at the tail of the LRU is under writeback, there
		 * are three cases to consider.
		 *
		 * 1) If reclaim is encountering an excessive number of pages
		 *    under writeback and this page is both under writeback and
		 *    PageReclaim then it indicates that pages are being queued
		 *    for IO but are being recycled through the LRU before the
		 *    IO can complete. Waiting on the page itself risks an
		 *    indefinite stall if it is impossible to writeback the
		 *    page due to IO error or disconnected storage so instead
		 *    note that the LRU is being scanned too quickly and the
		 *    caller can stall after page list has been processed.
		 *
		 * 2) Global or new memcg reclaim encounters a page that is
		 *    not marked for immediate reclaim, or the caller does not
		 *    have __GFP_FS (or __GFP_IO if it's simply going to swap,
		 *    not to fs). In this case mark the page for immediate
		 *    reclaim and continue scanning.
		 *
		 *    Require may_enter_fs because we would wait on fs, which
		 *    may not have submitted IO yet. And the loop driver might
		 *    enter reclaim, and deadlock if it waits on a page for
		 *    which it is needed to do the write (loop masks off
		 *    __GFP_IO|__GFP_FS for this reason); but more thought
		 *    would probably show more reasons.
		 *
		 * 3) Legacy memcg encounters a page that is already marked
		 *    PageReclaim. memcg does not have any dirty pages
		 *    throttling so we could easily OOM just because too many
		 *    pages are in writeback and there is nothing else to
		 *    reclaim. Wait for the writeback to complete.
		 *
		 * In cases 1) and 2) we activate the pages to get them out of
		 * the way while we continue scanning for clean pages on the
		 * inactive list and refilling from the active list. The
		 * observation here is that waiting for disk writes is more
		 * expensive than potentially causing reloads down the line.
		 * Since they're marked for immediate reclaim, they won't put
		 * memory pressure on the cache working set any longer than it
		 * takes to write them to disk.
		 */
		if (PageWriteback(page)) {
			/* Case 1 above */
			if (current_is_kswapd() &&
			    PageReclaim(page) &&
			    test_bit(PGDAT_WRITEBACK, &pgdat->flags)) {
				nr_immediate++;
				goto activate_locked;

			/* Case 2 above */
			} else if (sane_reclaim(sc) ||
			    !PageReclaim(page) || !may_enter_fs) {
				/*
				 * This is slightly racy - end_page_writeback()
				 * might have just cleared PageReclaim, then
				 * setting PageReclaim here end up interpreted
				 * as PageReadahead - but that does not matter
				 * enough to care.  What we do want is for this
				 * page to have PageReclaim set next time memcg
				 * reclaim reaches the tests above, so it will
				 * then wait_on_page_writeback() to avoid OOM;
				 * and it's also appropriate in global reclaim.
				 */
				SetPageReclaim(page);
				nr_writeback++;
				goto activate_locked;

			/* Case 3 above */
			} else {
				unlock_page(page);
				wait_on_page_writeback(page);
				/* then go back and try same page again */
				list_add_tail(&page->lru, page_list);
				continue;
			}
		}

		if (!skip_reference_check)
			references = page_check_references(page, sc);

		switch (references) {
		case PAGEREF_ACTIVATE:
			goto activate_locked;
		case PAGEREF_KEEP:
			nr_ref_keep++;
			goto keep_locked;
		case PAGEREF_RECLAIM:
		case PAGEREF_RECLAIM_CLEAN:
			; /* try to reclaim the page below */
		}

		/*
		 * Anonymous process memory has backing store?
		 * Try to allocate it some swap space here.
		 * Lazyfree page could be freed directly
		 */
		if (PageAnon(page) && PageSwapBacked(page)) {
			if (!PageSwapCache(page)) {
				if (!(sc->gfp_mask & __GFP_IO))
					goto keep_locked;
				if (PageTransHuge(page)) {
					/* cannot split THP, skip it */
					if (!can_split_huge_page(page, NULL))
						goto activate_locked;
					/*
					 * Split pages without a PMD map right
					 * away. Chances are some or all of the
					 * tail pages can be freed without IO.
					 */
					if (!compound_mapcount(page) &&
					    split_huge_page_to_list(page,
								    page_list))
						goto activate_locked;
				}
				if (!add_to_swap(page)) {
					if (!PageTransHuge(page))
						goto activate_locked;
					/* Fallback to swap normal pages */
					if (split_huge_page_to_list(page,
								    page_list))
						goto activate_locked;
#ifdef CONFIG_TRANSPARENT_HUGEPAGE
					count_vm_event(THP_SWPOUT_FALLBACK);
#endif
					if (!add_to_swap(page))
						goto activate_locked;
				}

				may_enter_fs = 1;

				/* Adding to swap updated mapping */
				mapping = page_mapping(page);
			}
		} else if (unlikely(PageTransHuge(page))) {
			/* Split file THP */
			if (split_huge_page_to_list(page, page_list))
				goto keep_locked;
		}

		/*
		 * The page is mapped into the page tables of one or more
		 * processes. Try to unmap it here.
		 */
		if (page_mapped(page)) {
			enum ttu_flags flags = ttu_flags | TTU_BATCH_FLUSH;
			bool was_swapbacked = PageSwapBacked(page);

			if (unlikely(PageTransHuge(page)))
				flags |= TTU_SPLIT_HUGE_PMD;

			if (!try_to_unmap(page, flags)) {
				nr_unmap_fail++;
				if (!was_swapbacked && PageSwapBacked(page))
					nr_lazyfree_fail++;
				goto activate_locked;
			}
		}

		if (PageDirty(page)) {
			/*
			 * Only kswapd can writeback filesystem pages
			 * to avoid risk of stack overflow. But avoid
			 * injecting inefficient single-page IO into
			 * flusher writeback as much as possible: only
			 * write pages when we've encountered many
			 * dirty pages, and when we've already scanned
			 * the rest of the LRU for clean pages and see
			 * the same dirty pages again (PageReclaim).
			 */
			if (page_is_file_cache(page) &&
			    (!current_is_kswapd() || !PageReclaim(page) ||
			     !test_bit(PGDAT_DIRTY, &pgdat->flags))) {
				/*
				 * Immediately reclaim when written back.
				 * Similar in principal to deactivate_page()
				 * except we already have the page isolated
				 * and know it's dirty
				 */
				inc_node_page_state(page, NR_VMSCAN_IMMEDIATE);
				SetPageReclaim(page);

				goto activate_locked;
			}

			if (references == PAGEREF_RECLAIM_CLEAN)
				goto keep_locked;
			if (!may_enter_fs)
				goto keep_locked;
			if (!sc->may_writepage)
				goto keep_locked;

			/*
			 * Page is dirty. Flush the TLB if a writable entry
			 * potentially exists to avoid CPU writes after IO
			 * starts and then write it out here.
			 */
			try_to_unmap_flush_dirty();
			switch (pageout(page, mapping, sc)) {
			case PAGE_KEEP:
				goto keep_locked;
			case PAGE_ACTIVATE:
				goto activate_locked;
			case PAGE_SUCCESS:
				if (PageWriteback(page))
					goto keep;
				if (PageDirty(page))
					goto keep;

				/*
				 * A synchronous write - probably a ramdisk.  Go
				 * ahead and try to reclaim the page.
				 */
				if (!trylock_page(page))
					goto keep;
				if (PageDirty(page) || PageWriteback(page))
					goto keep_locked;
				mapping = page_mapping(page);
			case PAGE_CLEAN:
				; /* try to free the page below */
			}
		}

		/*
		 * If the page has buffers, try to free the buffer mappings
		 * associated with this page. If we succeed we try to free
		 * the page as well.
		 *
		 * We do this even if the page is PageDirty().
		 * try_to_release_page() does not perform I/O, but it is
		 * possible for a page to have PageDirty set, but it is actually
		 * clean (all its buffers are clean).  This happens if the
		 * buffers were written out directly, with submit_bh(). ext3
		 * will do this, as well as the blockdev mapping.
		 * try_to_release_page() will discover that cleanness and will
		 * drop the buffers and mark the page clean - it can be freed.
		 *
		 * Rarely, pages can have buffers and no ->mapping.  These are
		 * the pages which were not successfully invalidated in
		 * truncate_complete_page().  We try to drop those buffers here
		 * and if that worked, and the page is no longer mapped into
		 * process address space (page_count == 1) it can be freed.
		 * Otherwise, leave the page on the LRU so it is swappable.
		 */
		if (page_has_private(page)) {
			if (!try_to_release_page(page, sc->gfp_mask))
				goto activate_locked;
			if (!mapping && page_count(page) == 1) {
				unlock_page(page);
				if (put_page_testzero(page))
					goto free_it;
				else {
					/*
					 * rare race with speculative reference.
					 * the speculative reference will free
					 * this page shortly, so we may
					 * increment nr_reclaimed here (and
					 * leave it off the LRU).
					 */
					nr_reclaimed++;
					continue;
				}
			}
		}

		if (PageAnon(page) && !PageSwapBacked(page)) {
			/* follow __remove_mapping for reference */
			if (!page_ref_freeze(page, 1))
				goto keep_locked;
			if (PageDirty(page)) {
				page_ref_unfreeze(page, 1);
				goto keep_locked;
			}

			count_vm_event(PGLAZYFREED);
			count_memcg_page_event(page, PGLAZYFREED);
		} else if (!mapping || !__remove_mapping(mapping, page, true))
			goto keep_locked;

		unlock_page(page);
free_it:
		nr_reclaimed++;

		/*
		 * Is there need to periodically free_page_list? It would
		 * appear not as the counts should be low
		 */
		if (unlikely(PageTransHuge(page))) {
			mem_cgroup_uncharge(page);
			(*get_compound_page_dtor(page))(page);
		} else
			list_add(&page->lru, &free_pages);
		continue;

activate_locked:
		/* Not a candidate for swapping, so reclaim swap space. */
		if (PageSwapCache(page) && (mem_cgroup_swap_full(page) ||
						PageMlocked(page)))
			try_to_free_swap(page);
		VM_BUG_ON_PAGE(PageActive(page), page);
		if (!PageMlocked(page)) {
			SetPageActive(page);
			pgactivate++;
			count_memcg_page_event(page, PGACTIVATE);
		}
keep_locked:
		unlock_page(page);
keep:
		list_add(&page->lru, &ret_pages);
		VM_BUG_ON_PAGE(PageLRU(page) || PageUnevictable(page), page);
	}

	mem_cgroup_uncharge_list(&free_pages);
	try_to_unmap_flush();
	free_unref_page_list(&free_pages);

	list_splice(&ret_pages, page_list);
	count_vm_events(PGACTIVATE, pgactivate);

	if (stat) {
		stat->nr_dirty = nr_dirty;
		stat->nr_congested = nr_congested;
		stat->nr_unqueued_dirty = nr_unqueued_dirty;
		stat->nr_writeback = nr_writeback;
		stat->nr_immediate = nr_immediate;
		stat->nr_activate = pgactivate;
		stat->nr_ref_keep = nr_ref_keep;
		stat->nr_unmap_fail = nr_unmap_fail;
		stat->nr_lazyfree_fail = nr_lazyfree_fail;
	}
	return nr_reclaimed;
}

unsigned long reclaim_clean_pages_from_list(struct zone *zone,
					    struct list_head *page_list)
{
	struct scan_control sc = {
		.gfp_mask = GFP_KERNEL,
		.priority = DEF_PRIORITY,
		.may_unmap = 1,
		/* Doesn't allow to write out dirty page */
		.may_writepage = 0,
	};
	struct page *page, *next;
	struct reclaim_stat stat;
	unsigned long nr_reclaimed;
	LIST_HEAD(clean_pages);

	list_for_each_entry_safe(page, next, page_list, lru) {
		if (page_is_file_cache(page) && !PageDirty(page) &&
		    !__PageMovable(page) && !PageUnevictable(page)) {
			ClearPageActive(page);
			list_move(&page->lru, &clean_pages);
		}
	}

	nr_reclaimed = shrink_page_list(&clean_pages, zone->zone_pgdat, &sc,
			TTU_IGNORE_ACCESS, &stat, true);
	list_splice(&clean_pages, page_list);
	mod_node_page_state(zone->zone_pgdat, NR_ISOLATED_FILE, -nr_reclaimed);
	/*
	 * Since lazyfree pages are isolated from file LRU from the beginning,
	 * they will rotate back to anonymous LRU in the end if it failed to
	 * discard so isolated count will be mismatched.
	 * Compensate the isolated count for both LRU lists.
	 */
	mod_node_page_state(zone->zone_pgdat, NR_ISOLATED_ANON,
			    stat.nr_lazyfree_fail);
	mod_node_page_state(zone->zone_pgdat, NR_ISOLATED_FILE,
			    -stat.nr_lazyfree_fail);
	return nr_reclaimed;
}

#ifdef CONFIG_PROCESS_RECLAIM
unsigned long reclaim_pages(struct list_head *page_list)
{
	unsigned long nr_reclaimed;
	struct page *page;
	unsigned long nr_isolated[2] = {0, };
	struct pglist_data *pgdat = NULL;
	struct scan_control sc = {
		.gfp_mask = GFP_KERNEL,
		.priority = DEF_PRIORITY,
		.may_writepage = 1,
		.may_unmap = 1,
		.may_swap = 1,
	};

	if (list_empty(page_list))
		return 0;

	list_for_each_entry(page, page_list, lru) {
		ClearPageActive(page);
		test_and_clear_page_young(page);
		if (pgdat == NULL)
			pgdat = page_pgdat(page);
		/* XXX: It could be multiple node in other config */
		WARN_ON_ONCE(pgdat != page_pgdat(page));
		if (!page_is_file_cache(page))
			nr_isolated[0] += hpage_nr_pages(page);
		else
			nr_isolated[1] += hpage_nr_pages(page);
	}

	mod_node_page_state(pgdat, NR_ISOLATED_ANON, nr_isolated[0]);
	mod_node_page_state(pgdat, NR_ISOLATED_FILE, nr_isolated[1]);

	nr_reclaimed = shrink_page_list(page_list, pgdat, &sc,
					TTU_IGNORE_ACCESS, NULL, true);

	while (!list_empty(page_list)) {
		page = lru_to_page(page_list);
		list_del(&page->lru);
		putback_lru_page(page);
	}

	mod_node_page_state(pgdat, NR_ISOLATED_ANON, -nr_isolated[0]);
	mod_node_page_state(pgdat, NR_ISOLATED_FILE, -nr_isolated[1]);

	return nr_reclaimed;
}
#endif

/*
 * Attempt to remove the specified page from its LRU.  Only take this page
 * if it is of the appropriate PageActive status.  Pages which are being
 * freed elsewhere are also ignored.
 *
 * page:	page to consider
 * mode:	one of the LRU isolation modes defined above
 *
 * returns 0 on success, -ve errno on failure.
 */
int __isolate_lru_page_prepare(struct page *page, isolate_mode_t mode)
{
	int ret = -EBUSY;

	/* Only take pages on the LRU. */
	if (!PageLRU(page))
		return ret;

	/* Compaction should not handle unevictable pages but CMA can do so */
	if (PageUnevictable(page) && !(mode & ISOLATE_UNEVICTABLE))
		return ret;

	/*
	 * To minimise LRU disruption, the caller can indicate that it only
	 * wants to isolate pages it will be able to operate on without
	 * blocking - clean pages for the most part.
	 *
	 * ISOLATE_ASYNC_MIGRATE is used to indicate that it only wants to pages
	 * that it is possible to migrate without blocking
	 */
	if (mode & ISOLATE_ASYNC_MIGRATE) {
		/* All the caller can do on PageWriteback is block */
		if (PageWriteback(page))
			return ret;

		if (PageDirty(page)) {
			struct address_space *mapping;
			bool migrate_dirty;

			/*
			 * Only pages without mappings or that have a
			 * ->migratepage callback are possible to migrate
			 * without blocking. However, we can be racing with
			 * truncation so it's necessary to lock the page
			 * to stabilise the mapping as truncation holds
			 * the page lock until after the page is removed
			 * from the page cache.
			 */
			if (!trylock_page(page))
				return ret;

			mapping = page_mapping(page);
			migrate_dirty = !mapping || mapping->a_ops->migratepage;
			unlock_page(page);
			if (!migrate_dirty)
				return ret;
		}
	}

	if ((mode & ISOLATE_UNMAPPED) && page_mapped(page))
		return ret;

	return 0;
}

/*
 * Update LRU sizes after isolating pages. The LRU size updates must
 * be complete before mem_cgroup_update_lru_size due to a santity check.
 */
static __always_inline void update_lru_sizes(struct lruvec *lruvec,
			enum lru_list lru, unsigned long *nr_zone_taken)
{
	int zid;

	for (zid = 0; zid < MAX_NR_ZONES; zid++) {
		if (!nr_zone_taken[zid])
			continue;

		update_lru_size(lruvec, lru, zid, -nr_zone_taken[zid]);
	}

}

/*
 * zone_lru_lock is heavily contended.  Some of the functions that
 * shrink the lists perform better by taking out a batch of pages
 * and working on them outside the LRU lock.
 *
 * For pagecache intensive workloads, this function is the hottest
 * spot in the kernel (apart from copy_*_user functions).
 *
 * Appropriate locks must be held before calling this function.
 *
 * @nr_to_scan:	The number of eligible pages to look through on the list.
 * @lruvec:	The LRU vector to pull pages from.
 * @dst:	The temp list to put pages on to.
 * @nr_scanned:	The number of pages that were scanned.
 * @sc:		The scan_control struct for this reclaim session
 * @mode:	One of the LRU isolation modes
 * @lru:	LRU list id for isolating
 *
 * returns how many pages were moved onto *@dst.
 */
static unsigned long isolate_lru_pages(unsigned long nr_to_scan,
		struct lruvec *lruvec, struct list_head *dst,
		unsigned long *nr_scanned, struct scan_control *sc,
		isolate_mode_t mode, enum lru_list lru)
{
	struct list_head *src = &lruvec->lists[lru];
	unsigned long nr_taken = 0;
	unsigned long nr_zone_taken[MAX_NR_ZONES] = { 0 };
	unsigned long nr_skipped[MAX_NR_ZONES] = { 0, };
	unsigned long skipped = 0;
	unsigned long scan, total_scan, nr_pages;
	LIST_HEAD(pages_skipped);

	scan = 0;
	for (total_scan = 0;
	     scan < nr_to_scan && nr_taken < nr_to_scan && !list_empty(src);
	     total_scan++) {
		struct page *page;

		page = lru_to_page(src);
		prefetchw_prev_lru_page(page, src, flags);

		if (page_zonenum(page) > sc->reclaim_idx) {
			list_move(&page->lru, &pages_skipped);
			nr_skipped[page_zonenum(page)]++;
			continue;
		}

		/*
		 * Do not count skipped pages because that makes the function
		 * return with no isolated pages if the LRU mostly contains
		 * ineligible pages.  This causes the VM to not reclaim any
		 * pages, triggering a premature OOM.
		 */
		scan++;
		switch (__isolate_lru_page_prepare(page, mode)) {
		case 0:
			/*
			 * Be careful not to clear PageLRU until after we're
			 * sure the page is not being freed elsewhere -- the
			 * page release code relies on it.
			 */
			if (unlikely(!get_page_unless_zero(page)))
				goto busy;

			if (!TestClearPageLRU(page)) {
				/*
				 * This page may in other isolation path,
				 * but we still hold lru_lock.
				 */
				put_page(page);
				goto busy;
			}

			nr_pages = hpage_nr_pages(page);
			nr_taken += nr_pages;
			nr_zone_taken[page_zonenum(page)] += nr_pages;
			list_move(&page->lru, dst);
			break;
		default:
busy:
			/* else it is being freed elsewhere */
			list_move(&page->lru, src);
		}
	}

	/*
	 * Splice any skipped pages to the start of the LRU list. Note that
	 * this disrupts the LRU order when reclaiming for lower zones but
	 * we cannot splice to the tail. If we did then the SWAP_CLUSTER_MAX
	 * scanning would soon rescan the same pages to skip and put the
	 * system at risk of premature OOM.
	 */
	if (!list_empty(&pages_skipped)) {
		int zid;

		list_splice(&pages_skipped, src);
		for (zid = 0; zid < MAX_NR_ZONES; zid++) {
			if (!nr_skipped[zid])
				continue;

			__count_zid_vm_events(PGSCAN_SKIP, zid, nr_skipped[zid]);
			skipped += nr_skipped[zid];
		}
	}
	*nr_scanned = total_scan;
	trace_mm_vmscan_lru_isolate(sc->reclaim_idx, sc->order, nr_to_scan,
				    total_scan, skipped, nr_taken, mode, lru);
	update_lru_sizes(lruvec, lru, nr_zone_taken);
	return nr_taken;
}

/**
 * isolate_lru_page - tries to isolate a page from its LRU list
 * @page: page to isolate from its LRU list
 *
 * Isolates a @page from an LRU list, clears PageLRU and adjusts the
 * vmstat statistic corresponding to whatever LRU list the page was on.
 *
 * Returns 0 if the page was removed from an LRU list.
 * Returns -EBUSY if the page was not on an LRU list.
 *
 * The returned page will have PageLRU() cleared.  If it was found on
 * the active list, it will have PageActive set.  If it was found on
 * the unevictable list, it will have the PageUnevictable bit set. That flag
 * may need to be cleared by the caller before letting the page go.
 *
 * The vmstat statistic corresponding to the list on which the page was
 * found will be decremented.
 *
 * Restrictions:
 *
 * (1) Must be called with an elevated refcount on the page. This is a
 *     fundamentnal difference from isolate_lru_pages (which is called
 *     without a stable reference).
 * (2) the lru_lock must not be held.
 * (3) interrupts must be enabled.
 */
int isolate_lru_page(struct page *page)
{
	int ret = -EBUSY;

	VM_BUG_ON_PAGE(!page_count(page), page);
	WARN_RATELIMIT(PageTail(page), "trying to isolate tail page");

	if (TestClearPageLRU(page)) {
		struct zone *zone = page_zone(page);
		struct lruvec *lruvec;

		get_page(page);
		lruvec = mem_cgroup_page_lruvec(page, zone->zone_pgdat);

		spin_lock_irq(zone_lru_lock(zone));
		del_page_from_lru_list(page, lruvec);
		spin_unlock_irq(zone_lru_lock(zone));
		ret = 0;
	}

	return ret;
}

/*
 * A direct reclaimer may isolate SWAP_CLUSTER_MAX pages from the LRU list and
 * then get resheduled. When there are massive number of tasks doing page
 * allocation, such sleeping direct reclaimers may keep piling up on each CPU,
 * the LRU list will go small and be scanned faster than necessary, leading to
 * unnecessary swapping, thrashing and OOM.
 */
static int too_many_isolated(struct pglist_data *pgdat, int file,
		struct scan_control *sc)
{
	unsigned long inactive, isolated;

	if (current_is_kswapd())
		return 0;

	if (!sane_reclaim(sc))
		return 0;

	if (file) {
		inactive = node_page_state(pgdat, NR_INACTIVE_FILE);
		isolated = node_page_state(pgdat, NR_ISOLATED_FILE);
	} else {
		inactive = node_page_state(pgdat, NR_INACTIVE_ANON);
		isolated = node_page_state(pgdat, NR_ISOLATED_ANON);
	}

	/*
	 * GFP_NOIO/GFP_NOFS callers are allowed to isolate more pages, so they
	 * won't get blocked by normal direct-reclaimers, forming a circular
	 * deadlock.
	 */
	if ((sc->gfp_mask & (__GFP_IO | __GFP_FS)) == (__GFP_IO | __GFP_FS))
		inactive >>= 3;

	return isolated > inactive;
}

static noinline_for_stack void
putback_inactive_pages(struct lruvec *lruvec, struct list_head *page_list)
{
	struct zone_reclaim_stat *reclaim_stat = &lruvec->reclaim_stat;
	struct pglist_data *pgdat = lruvec_pgdat(lruvec);
	LIST_HEAD(pages_to_free);

	/*
	 * Put back any unfreeable pages.
	 */
	while (!list_empty(page_list)) {
		struct page *page = lru_to_page(page_list);

		VM_BUG_ON_PAGE(PageLRU(page), page);
		list_del(&page->lru);
		if (unlikely(!page_evictable(page))) {
			spin_unlock_irq(&pgdat->lru_lock);
			putback_lru_page(page);
			spin_lock_irq(&pgdat->lru_lock);
			continue;
		}

		lruvec = mem_cgroup_page_lruvec(page, pgdat);

		SetPageLRU(page);
		add_page_to_lru_list(page, lruvec);

		if (PageActive(page)) {
			int file = page_is_file_cache(page);
			int numpages = hpage_nr_pages(page);
			reclaim_stat->recent_rotated[file] += numpages;
		}
		if (put_page_testzero(page)) {
			del_page_from_lru_list(page, lruvec);
			__clear_page_lru_flags(page);

			if (unlikely(PageCompound(page))) {
				spin_unlock_irq(&pgdat->lru_lock);
				mem_cgroup_uncharge(page);
				(*get_compound_page_dtor(page))(page);
				spin_lock_irq(&pgdat->lru_lock);
			} else
				list_add(&page->lru, &pages_to_free);
		}
	}

	/*
	 * To save our caller's stack, now use input list for pages to free.
	 */
	list_splice(&pages_to_free, page_list);
}

/*
 * If a kernel thread (such as nfsd for loop-back mounts) services
 * a backing device by writing to the page cache it sets PF_LESS_THROTTLE.
 * In that case we should only throttle if the backing device it is
 * writing to is congested.  In other cases it is safe to throttle.
 */
static int current_may_throttle(void)
{
	return !(current->flags & PF_LESS_THROTTLE) ||
		current->backing_dev_info == NULL ||
		bdi_write_congested(current->backing_dev_info);
}

/*
 * shrink_inactive_list() is a helper for shrink_node().  It returns the number
 * of reclaimed pages
 */
static noinline_for_stack unsigned long
shrink_inactive_list(unsigned long nr_to_scan, struct lruvec *lruvec,
		     struct scan_control *sc, enum lru_list lru)
{
	LIST_HEAD(page_list);
	unsigned long nr_scanned;
	unsigned long nr_reclaimed = 0;
	unsigned long nr_taken;
	struct reclaim_stat stat = {};
	isolate_mode_t isolate_mode = 0;
	int file = is_file_lru(lru);
	struct pglist_data *pgdat = lruvec_pgdat(lruvec);
	struct zone_reclaim_stat *reclaim_stat = &lruvec->reclaim_stat;
	bool stalled = false;

	while (unlikely(too_many_isolated(pgdat, file, sc))) {
		if (stalled)
			return 0;

		/* wait a bit for the reclaimer. */
		msleep(100);
		stalled = true;

		/* We are about to die and free our memory. Return now. */
		if (fatal_signal_pending(current))
			return SWAP_CLUSTER_MAX;
	}

	lru_add_drain();

	if (!sc->may_unmap)
		isolate_mode |= ISOLATE_UNMAPPED;

	spin_lock_irq(&pgdat->lru_lock);

	nr_taken = isolate_lru_pages(nr_to_scan, lruvec, &page_list,
				     &nr_scanned, sc, isolate_mode, lru);

	__mod_node_page_state(pgdat, NR_ISOLATED_ANON + file, nr_taken);
	reclaim_stat->recent_scanned[file] += nr_taken;

	if (current_is_kswapd()) {
		if (global_reclaim(sc))
			__count_vm_events(PGSCAN_KSWAPD, nr_scanned);
		count_memcg_events(lruvec_memcg(lruvec), PGSCAN_KSWAPD,
				   nr_scanned);
	} else {
		if (global_reclaim(sc))
			__count_vm_events(PGSCAN_DIRECT, nr_scanned);
		count_memcg_events(lruvec_memcg(lruvec), PGSCAN_DIRECT,
				   nr_scanned);
	}
	spin_unlock_irq(&pgdat->lru_lock);

	if (nr_taken == 0)
		return 0;

	nr_reclaimed = shrink_page_list(&page_list, pgdat, sc, 0,
				&stat, false);

	spin_lock_irq(&pgdat->lru_lock);

	if (current_is_kswapd()) {
		if (global_reclaim(sc))
			__count_vm_events(PGSTEAL_KSWAPD, nr_reclaimed);
		count_memcg_events(lruvec_memcg(lruvec), PGSTEAL_KSWAPD,
				   nr_reclaimed);
	} else {
		if (global_reclaim(sc))
			__count_vm_events(PGSTEAL_DIRECT, nr_reclaimed);
		count_memcg_events(lruvec_memcg(lruvec), PGSTEAL_DIRECT,
				   nr_reclaimed);
	}

	putback_inactive_pages(lruvec, &page_list);

	__mod_node_page_state(pgdat, NR_ISOLATED_ANON + file, -nr_taken);

	spin_unlock_irq(&pgdat->lru_lock);

	mem_cgroup_uncharge_list(&page_list);
	free_unref_page_list(&page_list);

	/*
	 * If dirty pages are scanned that are not queued for IO, it
	 * implies that flushers are not doing their job. This can
	 * happen when memory pressure pushes dirty pages to the end of
	 * the LRU before the dirty limits are breached and the dirty
	 * data has expired. It can also happen when the proportion of
	 * dirty pages grows not through writes but through memory
	 * pressure reclaiming all the clean cache. And in some cases,
	 * the flushers simply cannot keep up with the allocation
	 * rate. Nudge the flusher threads in case they are asleep.
	 */
	if (stat.nr_unqueued_dirty == nr_taken)
		wakeup_flusher_threads(WB_REASON_VMSCAN);

	sc->nr.dirty += stat.nr_dirty;
	sc->nr.congested += stat.nr_congested;
	sc->nr.unqueued_dirty += stat.nr_unqueued_dirty;
	sc->nr.writeback += stat.nr_writeback;
	sc->nr.immediate += stat.nr_immediate;
	sc->nr.taken += nr_taken;
	if (file)
		sc->nr.file_taken += nr_taken;

	trace_mm_vmscan_lru_shrink_inactive(pgdat->node_id,
			nr_scanned, nr_reclaimed, &stat, sc->priority, file);
	return nr_reclaimed;
}

/*
 * This moves pages from the active list to the inactive list.
 *
 * We move them the other way if the page is referenced by one or more
 * processes, from rmap.
 *
 * If the pages are mostly unmapped, the processing is fast and it is
 * appropriate to hold zone_lru_lock across the whole operation.  But if
 * the pages are mapped, the processing is slow (page_referenced()) so we
 * should drop zone_lru_lock around each page.  It's impossible to balance
 * this, so instead we remove the pages from the LRU while processing them.
 * It is safe to rely on PG_active against the non-LRU pages in here because
 * nobody will play with that bit on a non-LRU page.
 *
 * The downside is that we have to touch page->_refcount against each page.
 * But we had to alter page->flags anyway.
 *
 * Returns the number of pages moved to the given lru.
 */

static unsigned move_active_pages_to_lru(struct lruvec *lruvec,
				     struct list_head *list,
				     struct list_head *pages_to_free,
				     enum lru_list lru)
{
	struct pglist_data *pgdat = lruvec_pgdat(lruvec);
	struct page *page;
	int nr_moved = 0;

	while (!list_empty(list)) {
		page = lru_to_page(list);
		lruvec = mem_cgroup_page_lruvec(page, pgdat);

		VM_BUG_ON_PAGE(PageLRU(page), page);
		list_del(&page->lru);
		SetPageLRU(page);
		add_page_to_lru_list(page, lruvec);

		if (put_page_testzero(page)) {
			del_page_from_lru_list(page, lruvec);
			__clear_page_lru_flags(page);

			if (unlikely(PageCompound(page))) {
				spin_unlock_irq(&pgdat->lru_lock);
				mem_cgroup_uncharge(page);
				(*get_compound_page_dtor(page))(page);
				spin_lock_irq(&pgdat->lru_lock);
			} else
				list_add(&page->lru, pages_to_free);
		} else {
			nr_moved += hpage_nr_pages(page);
		}
	}

	if (!is_active_lru(lru)) {
		__count_vm_events(PGDEACTIVATE, nr_moved);
		count_memcg_events(lruvec_memcg(lruvec), PGDEACTIVATE,
				   nr_moved);
	}

	return nr_moved;
}

static void shrink_active_list(unsigned long nr_to_scan,
			       struct lruvec *lruvec,
			       struct scan_control *sc,
			       enum lru_list lru)
{
	unsigned long nr_taken;
	unsigned long nr_scanned;
	unsigned long vm_flags;
	LIST_HEAD(l_hold);	/* The pages which were snipped off */
	LIST_HEAD(l_active);
	LIST_HEAD(l_inactive);
	struct page *page;
	struct zone_reclaim_stat *reclaim_stat = &lruvec->reclaim_stat;
	unsigned nr_deactivate, nr_activate;
	unsigned nr_rotated = 0;
	isolate_mode_t isolate_mode = 0;
	int file = is_file_lru(lru);
	struct pglist_data *pgdat = lruvec_pgdat(lruvec);

	lru_add_drain();

	if (!sc->may_unmap)
		isolate_mode |= ISOLATE_UNMAPPED;

	spin_lock_irq(&pgdat->lru_lock);

	nr_taken = isolate_lru_pages(nr_to_scan, lruvec, &l_hold,
				     &nr_scanned, sc, isolate_mode, lru);

	__mod_node_page_state(pgdat, NR_ISOLATED_ANON + file, nr_taken);
	reclaim_stat->recent_scanned[file] += nr_taken;

	__count_vm_events(PGREFILL, nr_scanned);
	count_memcg_events(lruvec_memcg(lruvec), PGREFILL, nr_scanned);

	spin_unlock_irq(&pgdat->lru_lock);

	while (!list_empty(&l_hold)) {
		cond_resched();
		page = lru_to_page(&l_hold);
		list_del(&page->lru);

		if (unlikely(!page_evictable(page))) {
			putback_lru_page(page);
			continue;
		}

		if (unlikely(buffer_heads_over_limit)) {
			if (page_has_private(page) && trylock_page(page)) {
				if (page_has_private(page))
					try_to_release_page(page, 0);
				unlock_page(page);
			}
		}

		/* Referenced or rmap lock contention: rotate */
		if (page_referenced(page, 0, sc->target_mem_cgroup,
				    &vm_flags) != 0) {
			nr_rotated += hpage_nr_pages(page);
			/*
			 * Identify referenced, file-backed active pages and
			 * give them one more trip around the active list. So
			 * that executable code get better chances to stay in
			 * memory under moderate memory pressure.  Anon pages
			 * are not likely to be evicted by use-once streaming
			 * IO, plus JVM can create lots of anon VM_EXEC pages,
			 * so we ignore them here.
			 */
			if ((vm_flags & VM_EXEC) && page_is_file_cache(page)) {
				list_add(&page->lru, &l_active);
				continue;
			}
		}

		ClearPageActive(page);	/* we are de-activating */
		SetPageWorkingset(page);
		list_add(&page->lru, &l_inactive);
	}

	/*
	 * Move pages back to the lru list.
	 */
	spin_lock_irq(&pgdat->lru_lock);
	/*
	 * Count referenced pages from currently used mappings as rotated,
	 * even though only some of them are actually re-activated.  This
	 * helps balance scan pressure between file and anonymous pages in
	 * get_scan_count.
	 */
	reclaim_stat->recent_rotated[file] += nr_rotated;

	nr_activate = move_active_pages_to_lru(lruvec, &l_active, &l_hold, lru);
	nr_deactivate = move_active_pages_to_lru(lruvec, &l_inactive, &l_hold, lru - LRU_ACTIVE);
	__mod_node_page_state(pgdat, NR_ISOLATED_ANON + file, -nr_taken);
	spin_unlock_irq(&pgdat->lru_lock);

	mem_cgroup_uncharge_list(&l_hold);
	free_unref_page_list(&l_hold);
	trace_mm_vmscan_lru_shrink_active(pgdat->node_id, nr_taken, nr_activate,
			nr_deactivate, nr_rotated, sc->priority, file);
}

/*
 * The inactive anon list should be small enough that the VM never has
 * to do too much work.
 *
 * The inactive file list should be small enough to leave most memory
 * to the established workingset on the scan-resistant active list,
 * but large enough to avoid thrashing the aggregate readahead window.
 *
 * Both inactive lists should also be large enough that each inactive
 * page has a chance to be referenced again before it is reclaimed.
 *
 * If that fails and refaulting is observed, the inactive list grows.
 *
 * The inactive_ratio is the target ratio of ACTIVE to INACTIVE pages
 * on this LRU, maintained by the pageout code. An inactive_ratio
 * of 3 means 3:1 or 25% of the pages are kept on the inactive list.
 *
 * total     target    max
 * memory    ratio     inactive
 * -------------------------------------
 *   10MB       1         5MB
 *  100MB       1        50MB
 *    1GB       3       250MB
 *   10GB      10       0.9GB
 *  100GB      31         3GB
 *    1TB     101        10GB
 *   10TB     320        32GB
 */
static bool inactive_list_is_low(struct lruvec *lruvec, bool file,
				 struct scan_control *sc, bool trace)
{
	enum lru_list active_lru = file * LRU_FILE + LRU_ACTIVE;
	struct pglist_data *pgdat = lruvec_pgdat(lruvec);
	enum lru_list inactive_lru = file * LRU_FILE;
	unsigned long inactive, active;
	unsigned long inactive_ratio;
	unsigned long refaults;
	unsigned long gb;

	/*
	 * If we don't have swap space, anonymous page deactivation
	 * is pointless.
	 */
	if (!file && !total_swap_pages)
		return false;

	inactive = lruvec_lru_size(lruvec, inactive_lru, sc->reclaim_idx);
	active = lruvec_lru_size(lruvec, active_lru, sc->reclaim_idx);

	/*
	 * When refaults are being observed, it means a new workingset
	 * is being established. Disable active list protection to get
	 * rid of the stale workingset quickly.
	 */
	refaults = lruvec_page_state(lruvec, WORKINGSET_ACTIVATE);
	if (file && lruvec->refaults != refaults) {
		inactive_ratio = 0;
	} else {
		gb = (inactive + active) >> (30 - PAGE_SHIFT);
		if (gb)
			inactive_ratio = int_sqrt(10 * gb);
		else
			inactive_ratio = 1;
	}

	if (trace)
		trace_mm_vmscan_inactive_list_is_low(pgdat->node_id, sc->reclaim_idx,
			lruvec_lru_size(lruvec, inactive_lru, MAX_NR_ZONES), inactive,
			lruvec_lru_size(lruvec, active_lru, MAX_NR_ZONES), active,
			inactive_ratio, file);

	return inactive * inactive_ratio < active;
}

static unsigned long shrink_list(enum lru_list lru, unsigned long nr_to_scan,
				 struct lruvec *lruvec, struct scan_control *sc)
{
	if (is_active_lru(lru)) {
		if (inactive_list_is_low(lruvec, is_file_lru(lru), sc, true))
			shrink_active_list(nr_to_scan, lruvec, sc, lru);
		return 0;
	}

	return shrink_inactive_list(nr_to_scan, lruvec, sc, lru);
}

enum scan_balance {
	SCAN_EQUAL,
	SCAN_FRACT,
	SCAN_ANON,
	SCAN_FILE,
};

/*
 * Determine how aggressively the anon and file LRU lists should be
 * scanned.  The relative value of each set of LRU lists is determined
 * by looking at the fraction of the pages scanned we did rotate back
 * onto the active list instead of evict.
 *
 * nr[0] = anon inactive pages to scan; nr[1] = anon active pages to scan
 * nr[2] = file inactive pages to scan; nr[3] = file active pages to scan
 */
static void get_scan_count(struct lruvec *lruvec, struct mem_cgroup *memcg,
			   struct scan_control *sc, unsigned long *nr,
			   unsigned long *lru_pages)
{
	int swappiness = mem_cgroup_swappiness(memcg);
	struct zone_reclaim_stat *reclaim_stat = &lruvec->reclaim_stat;
	u64 fraction[ANON_AND_FILE];
	u64 denominator = 0;	/* gcc */
	struct pglist_data *pgdat = lruvec_pgdat(lruvec);
	unsigned long anon_prio, file_prio;
	enum scan_balance scan_balance;
	unsigned long anon, file;
	unsigned long ap, fp;
	enum lru_list lru;

	/* If we have no swap space, do not bother scanning anon pages. */
	if (!sc->may_swap || mem_cgroup_get_nr_swap_pages(memcg) <= 0) {
		scan_balance = SCAN_FILE;
		goto out;
	}

	/*
	 * Global reclaim will swap to prevent OOM even with no
	 * swappiness, but memcg users want to use this knob to
	 * disable swapping for individual groups completely when
	 * using the memory controller's swap limit feature would be
	 * too expensive.
	 */
	if (!global_reclaim(sc) && !swappiness) {
		scan_balance = SCAN_FILE;
		goto out;
	}

	/*
	 * Do not apply any pressure balancing cleverness when the
	 * system is close to OOM, scan both anon and file equally
	 * (unless the swappiness setting disagrees with swapping).
	 */
	if (!sc->priority && swappiness) {
		scan_balance = SCAN_EQUAL;
		goto out;
	}

	/*
	 * Prevent the reclaimer from falling into the cache trap: as
	 * cache pages start out inactive, every cache fault will tip
	 * the scan balance towards the file LRU.  And as the file LRU
	 * shrinks, so does the window for rotation from references.
	 * This means we have a runaway feedback loop where a tiny
	 * thrashing file LRU becomes infinitely more attractive than
	 * anon pages.  Try to detect this based on file LRU size.
	 */
	if (global_reclaim(sc)) {
		unsigned long pgdatfile;
		unsigned long pgdatfree;
		int z;
		unsigned long total_high_wmark = 0;

		pgdatfree = sum_zone_node_page_state(pgdat->node_id, NR_FREE_PAGES);
		pgdatfile = node_page_state(pgdat, NR_ACTIVE_FILE) +
			   node_page_state(pgdat, NR_INACTIVE_FILE);

		for (z = 0; z < MAX_NR_ZONES; z++) {
			struct zone *zone = &pgdat->node_zones[z];
			if (!managed_zone(zone))
				continue;

			total_high_wmark += high_wmark_pages(zone);
		}

		if (unlikely(pgdatfile + pgdatfree <= total_high_wmark)) {
			/*
			 * Force SCAN_ANON if there are enough inactive
			 * anonymous pages on the LRU in eligible zones.
			 * Otherwise, the small LRU gets thrashed.
			 */
			if (!inactive_list_is_low(lruvec, false, sc, false) &&
			    lruvec_lru_size(lruvec, LRU_INACTIVE_ANON, sc->reclaim_idx)
					>> sc->priority) {
				scan_balance = SCAN_ANON;
				goto out;
			}
		}
	}

	/*
	 * If there is enough inactive page cache, i.e. if the size of the
	 * inactive list is greater than that of the active list *and* the
	 * inactive list actually has some pages to scan on this priority, we
	 * do not reclaim anything from the anonymous working set right now.
	 * Without the second condition we could end up never scanning an
	 * lruvec even if it has plenty of old anonymous pages unless the
	 * system is under heavy pressure.
	 */
	if (!IS_ENABLED(CONFIG_BALANCE_ANON_FILE_RECLAIM) &&
	    !inactive_list_is_low(lruvec, true, sc, false) &&
	    lruvec_lru_size(lruvec, LRU_INACTIVE_FILE, sc->reclaim_idx) >> sc->priority) {
		scan_balance = SCAN_FILE;
		goto out;
	}

	scan_balance = SCAN_FRACT;

	/*
	 * With swappiness at 100, anonymous and file have the same priority.
	 * This scanning priority is essentially the inverse of IO cost.
	 */
	anon_prio = swappiness;
	file_prio = 200 - anon_prio;

	/*
	 * OK, so we have swap space and a fair amount of page cache
	 * pages.  We use the recently rotated / recently scanned
	 * ratios to determine how valuable each cache is.
	 *
	 * Because workloads change over time (and to avoid overflow)
	 * we keep these statistics as a floating average, which ends
	 * up weighing recent references more than old ones.
	 */

	anon  = lruvec_lru_size(lruvec, LRU_ACTIVE_ANON, MAX_NR_ZONES) +
		lruvec_lru_size(lruvec, LRU_INACTIVE_ANON, MAX_NR_ZONES);
	file  = lruvec_lru_size(lruvec, LRU_ACTIVE_FILE, MAX_NR_ZONES) +
		lruvec_lru_size(lruvec, LRU_INACTIVE_FILE, MAX_NR_ZONES);

	spin_lock_irq(&pgdat->lru_lock);
	if (unlikely(reclaim_stat->recent_scanned[0] > anon / 4)) {
		reclaim_stat->recent_scanned[0] /= 2;
		reclaim_stat->recent_rotated[0] /= 2;
	}

	if (unlikely(reclaim_stat->recent_scanned[1] > file / 4)) {
		reclaim_stat->recent_scanned[1] /= 2;
		reclaim_stat->recent_rotated[1] /= 2;
	}

	/*
	 * The amount of pressure on anon vs file pages is inversely
	 * proportional to the fraction of recently scanned pages on
	 * each list that were recently referenced and in active use.
	 */
	ap = anon_prio * (reclaim_stat->recent_scanned[0] + 1);
	ap /= reclaim_stat->recent_rotated[0] + 1;

	fp = file_prio * (reclaim_stat->recent_scanned[1] + 1);
	fp /= reclaim_stat->recent_rotated[1] + 1;
	spin_unlock_irq(&pgdat->lru_lock);

	fraction[0] = ap;
	fraction[1] = fp;
	denominator = ap + fp + 1;
out:
	*lru_pages = 0;
	for_each_evictable_lru(lru) {
		int file = is_file_lru(lru);
		unsigned long size;
		unsigned long scan;

		size = lruvec_lru_size(lruvec, lru, sc->reclaim_idx);
		scan = size >> sc->priority;
		/*
		 * If the cgroup's already been deleted, make sure to
		 * scrape out the remaining cache.
		 */
		if (!scan && !mem_cgroup_online(memcg))
			scan = min(size, SWAP_CLUSTER_MAX);

		switch (scan_balance) {
		case SCAN_EQUAL:
			/* Scan lists relative to size */
			break;
		case SCAN_FRACT:
			/*
			 * Scan types proportional to swappiness and
			 * their relative recent reclaim efficiency.
			 * Make sure we don't miss the last page on
			 * the offlined memory cgroups because of a
			 * round-off error.
			 */
			scan = mem_cgroup_online(memcg) ?
			       div64_u64(scan * fraction[file], denominator) :
			       DIV64_U64_ROUND_UP(scan * fraction[file],
						  denominator);
			break;
		case SCAN_FILE:
		case SCAN_ANON:
			/* Scan one type exclusively */
			if ((scan_balance == SCAN_FILE) != file) {
				size = 0;
				scan = 0;
			}
			break;
		default:
			/* Look ma, no brain */
			BUG();
		}

		*lru_pages += size;
		nr[lru] = scan;
	}
}

#ifdef CONFIG_LRU_GEN

#ifdef CONFIG_LRU_GEN_ENABLED
DEFINE_STATIC_KEY_ARRAY_TRUE(lru_gen_caps, NR_LRU_GEN_CAPS);
#else
DEFINE_STATIC_KEY_ARRAY_FALSE(lru_gen_caps, NR_LRU_GEN_CAPS);
#endif

/******************************************************************************
 *                          shorthand helpers
 ******************************************************************************/

#define DEFINE_MAX_SEQ(lruvec)						\
	unsigned long max_seq = READ_ONCE((lruvec)->lrugen.max_seq)

#define DEFINE_MIN_SEQ(lruvec)						\
	unsigned long min_seq[ANON_AND_FILE] = {			\
		READ_ONCE((lruvec)->lrugen.min_seq[LRU_GEN_ANON]),	\
		READ_ONCE((lruvec)->lrugen.min_seq[LRU_GEN_FILE]),	\
	}

#define for_each_gen_type_zone(gen, type, zone)				\
	for ((gen) = 0; (gen) < MAX_NR_GENS; (gen)++)			\
		for ((type) = 0; (type) < ANON_AND_FILE; (type)++)	\
			for ((zone) = 0; (zone) < MAX_NR_ZONES; (zone)++)

static int page_lru_gen(struct page *page)
{
	unsigned long flags = READ_ONCE(page->flags);

	return ((flags & LRU_GEN_MASK) >> LRU_GEN_PGOFF) - 1;
}

static int page_lru_tier(struct page *page)
{
	int refs;
	unsigned long flags = READ_ONCE(page->flags);

	refs = (flags & LRU_REFS_FLAGS) == LRU_REFS_FLAGS ?
	       ((flags & LRU_REFS_MASK) >> LRU_REFS_PGOFF) + 1 : 0;

	return lru_tier_from_refs(refs);
}

static bool get_cap(int cap)
{
#ifdef CONFIG_LRU_GEN_ENABLED
	return static_branch_likely(&lru_gen_caps[cap]);
#else
	return static_branch_unlikely(&lru_gen_caps[cap]);
#endif
}

static struct lruvec *get_lruvec(struct mem_cgroup *memcg, int nid)
{
	struct pglist_data *pgdat = NODE_DATA(nid);

#ifdef CONFIG_MEMCG
	if (memcg) {
		struct lruvec *lruvec = &memcg->nodeinfo[nid]->lruvec;

		/* for hotadd_new_pgdat() */
		if (!lruvec->pgdat)
			lruvec->pgdat = pgdat;

		return lruvec;
	}
#endif
	VM_BUG_ON(!mem_cgroup_disabled());

	return pgdat ? &pgdat->lruvec : NULL;
}

static int get_swappiness(struct lruvec *lruvec, struct scan_control *sc)
{
<<<<<<< HEAD
	struct mem_cgroup *memcg = lruvec_memcg(lruvec);
=======
	if (gfp_compaction_allowed(sc->gfp_mask) && sc->order &&
			(sc->order > PAGE_ALLOC_COSTLY_ORDER ||
			 sc->priority < DEF_PRIORITY - 2))
		return true;
>>>>>>> bbc4834e

	if (mem_cgroup_get_nr_swap_pages(memcg) < MIN_LRU_BATCH)
		return 0;

	return mem_cgroup_swappiness(memcg);
}

static int get_nr_gens(struct lruvec *lruvec, int type)
{
	return lruvec->lrugen.max_seq - lruvec->lrugen.min_seq[type] + 1;
}

static bool __maybe_unused seq_is_valid(struct lruvec *lruvec)
{
	/* see the comment on lru_gen_struct */
	return get_nr_gens(lruvec, LRU_GEN_FILE) >= MIN_NR_GENS &&
	       get_nr_gens(lruvec, LRU_GEN_FILE) <= get_nr_gens(lruvec, LRU_GEN_ANON) &&
	       get_nr_gens(lruvec, LRU_GEN_ANON) <= MAX_NR_GENS;
}

/******************************************************************************
 *                          mm_struct list
 ******************************************************************************/

static struct lru_gen_mm_list *get_mm_list(struct mem_cgroup *memcg)
{
	static struct lru_gen_mm_list mm_list = {
		.fifo = LIST_HEAD_INIT(mm_list.fifo),
		.lock = __SPIN_LOCK_UNLOCKED(mm_list.lock),
	};

#ifdef CONFIG_MEMCG
	if (memcg)
		return &memcg->mm_list;
#endif
	VM_BUG_ON(!mem_cgroup_disabled());

	return &mm_list;
}

void lru_gen_add_mm(struct mm_struct *mm)
{
	int nid;
	struct mem_cgroup *memcg = get_mem_cgroup_from_mm(mm);
	struct lru_gen_mm_list *mm_list = get_mm_list(memcg);

	VM_BUG_ON_MM(!list_empty(&mm->lru_gen.list), mm);
#ifdef CONFIG_MEMCG
	VM_BUG_ON_MM(mm->lru_gen.memcg, mm);
	mm->lru_gen.memcg = memcg;
#endif
	spin_lock(&mm_list->lock);

	for_each_node_state(nid, N_MEMORY) {
		struct lruvec *lruvec = get_lruvec(memcg, nid);

		if (!lruvec)
			continue;

		if (lruvec->mm_state.tail == &mm_list->fifo)
			lruvec->mm_state.tail = &mm->lru_gen.list;
	}

	list_add_tail(&mm->lru_gen.list, &mm_list->fifo);

	spin_unlock(&mm_list->lock);
}

void lru_gen_del_mm(struct mm_struct *mm)
{
	int nid;
	struct lru_gen_mm_list *mm_list;
	struct mem_cgroup *memcg = NULL;

	if (list_empty(&mm->lru_gen.list))
		return;

#ifdef CONFIG_MEMCG
	memcg = mm->lru_gen.memcg;
#endif
	mm_list = get_mm_list(memcg);

	spin_lock(&mm_list->lock);

	for_each_node(nid) {
		struct lruvec *lruvec = get_lruvec(memcg, nid);

		if (!lruvec)
			continue;

		if (lruvec->mm_state.tail == &mm->lru_gen.list)
			lruvec->mm_state.tail = lruvec->mm_state.tail->next;

		if (lruvec->mm_state.head != &mm->lru_gen.list)
			continue;

		lruvec->mm_state.head = lruvec->mm_state.head->next;
		if (lruvec->mm_state.head == &mm_list->fifo)
			WRITE_ONCE(lruvec->mm_state.seq, lruvec->mm_state.seq + 1);
	}

	list_del_init(&mm->lru_gen.list);

	spin_unlock(&mm_list->lock);

#ifdef CONFIG_MEMCG
	mem_cgroup_put(mm->lru_gen.memcg);
	mm->lru_gen.memcg = NULL;
#endif
}

#ifdef CONFIG_MEMCG
void lru_gen_migrate_mm(struct mm_struct *mm)
{
	struct mem_cgroup *memcg;

	lockdep_assert_held(&mm->owner->alloc_lock);

	/* for mm_update_next_owner() */
	if (mem_cgroup_disabled())
		return;

	rcu_read_lock();
	memcg = mem_cgroup_from_task(mm->owner);
	rcu_read_unlock();
	if (memcg == mm->lru_gen.memcg)
		return;

	VM_BUG_ON_MM(!mm->lru_gen.memcg, mm);
	VM_BUG_ON_MM(list_empty(&mm->lru_gen.list), mm);

	lru_gen_del_mm(mm);
	lru_gen_add_mm(mm);
}
#endif

/*
 * Bloom filters with m=1<<15, k=2 and the false positive rates of ~1/5 when
 * n=10,000 and ~1/2 when n=20,000, where, conventionally, m is the number of
 * bits in a bitmap, k is the number of hash functions and n is the number of
 * inserted items.
 *
 * Page table walkers use one of the two filters to reduce their search space.
 * To get rid of non-leaf entries that no longer have enough leaf entries, the
 * aging uses the double-buffering technique to flip to the other filter each
 * time it produces a new generation. For non-leaf entries that have enough
 * leaf entries, the aging carries them over to the next generation in
 * walk_pmd_range(); the eviction also report them when walking the rmap
 * in lru_gen_look_around().
 *
 * For future optimizations:
 * 1. It's not necessary to keep both filters all the time. The spare one can be
 *    freed after the RCU grace period and reallocated if needed again.
 * 2. And when reallocating, it's worth scaling its size according to the number
 *    of inserted entries in the other filter, to reduce the memory overhead on
 *    small systems and false positives on large systems.
 * 3. Jenkins' hash function is an alternative to Knuth's.
 */
#define BLOOM_FILTER_SHIFT	15

static inline int filter_gen_from_seq(unsigned long seq)
{
	return seq % NR_BLOOM_FILTERS;
}

static void get_item_key(void *item, int *key)
{
	u32 hash = hash_ptr(item, BLOOM_FILTER_SHIFT * 2);

	BUILD_BUG_ON(BLOOM_FILTER_SHIFT * 2 > BITS_PER_TYPE(u32));

	key[0] = hash & (BIT(BLOOM_FILTER_SHIFT) - 1);
	key[1] = hash >> BLOOM_FILTER_SHIFT;
}

static void reset_bloom_filter(struct lruvec *lruvec, unsigned long seq)
{
	unsigned long *filter;
	int gen = filter_gen_from_seq(seq);

	lockdep_assert_held(&get_mm_list(lruvec_memcg(lruvec))->lock);

	filter = lruvec->mm_state.filters[gen];
	if (filter) {
		bitmap_clear(filter, 0, BIT(BLOOM_FILTER_SHIFT));
		return;
	}

	filter = bitmap_zalloc(BIT(BLOOM_FILTER_SHIFT), GFP_ATOMIC);
	WRITE_ONCE(lruvec->mm_state.filters[gen], filter);
}

static void update_bloom_filter(struct lruvec *lruvec, unsigned long seq, void *item)
{
	int key[2];
	unsigned long *filter;
	int gen = filter_gen_from_seq(seq);

	filter = READ_ONCE(lruvec->mm_state.filters[gen]);
	if (!filter)
		return;

	get_item_key(item, key);

	if (!test_bit(key[0], filter))
		set_bit(key[0], filter);
	if (!test_bit(key[1], filter))
		set_bit(key[1], filter);
}

static bool test_bloom_filter(struct lruvec *lruvec, unsigned long seq, void *item)
{
	int key[2];
	unsigned long *filter;
	int gen = filter_gen_from_seq(seq);

	filter = READ_ONCE(lruvec->mm_state.filters[gen]);
	if (!filter)
		return true;

	get_item_key(item, key);

	return test_bit(key[0], filter) && test_bit(key[1], filter);
}

static void reset_mm_stats(struct lruvec *lruvec, struct lru_gen_mm_walk *walk, bool last)
{
	int i;
	int hist;

	lockdep_assert_held(&get_mm_list(lruvec_memcg(lruvec))->lock);

	if (walk) {
		hist = lru_hist_from_seq(walk->max_seq);

		for (i = 0; i < NR_MM_STATS; i++) {
			WRITE_ONCE(lruvec->mm_state.stats[hist][i],
				   lruvec->mm_state.stats[hist][i] + walk->mm_stats[i]);
			walk->mm_stats[i] = 0;
		}
	}

	if (NR_HIST_GENS > 1 && last) {
		hist = lru_hist_from_seq(lruvec->mm_state.seq + 1);

		for (i = 0; i < NR_MM_STATS; i++)
			WRITE_ONCE(lruvec->mm_state.stats[hist][i], 0);
	}
}

static bool should_skip_mm(struct mm_struct *mm, struct lru_gen_mm_walk *walk)
{
	int type;
	unsigned long size = 0;
	struct pglist_data *pgdat = lruvec_pgdat(walk->lruvec);

	if (!walk->full_scan && cpumask_empty(mm_cpumask(mm)) &&
	    !node_isset(pgdat->node_id, mm->lru_gen.nodes))
		return true;

	node_clear(pgdat->node_id, mm->lru_gen.nodes);

	for (type = !walk->can_swap; type < ANON_AND_FILE; type++) {
		size += type ? get_mm_counter(mm, MM_FILEPAGES) :
			       get_mm_counter(mm, MM_ANONPAGES) +
			       get_mm_counter(mm, MM_SHMEMPAGES);
	}

	if (size < MIN_LRU_BATCH)
		return true;

	if (mm_is_oom_victim(mm))
		return true;

	return !mmget_not_zero(mm);
}

static bool iterate_mm_list(struct lruvec *lruvec, struct lru_gen_mm_walk *walk,
			    struct mm_struct **iter)
{
	bool first = false;
	bool last = true;
	struct mm_struct *mm = NULL;
	struct mem_cgroup *memcg = lruvec_memcg(lruvec);
	struct lru_gen_mm_list *mm_list = get_mm_list(memcg);
	struct lru_gen_mm_state *mm_state = &lruvec->mm_state;

	/*
	 * There are four interesting cases for this page table walker:
	 * 1. It tries to start a new iteration of mm_list with a stale max_seq;
	 *    there is nothing to be done.
	 * 2. It's the first of the current generation, and it needs to reset
	 *    the Bloom filter for the next generation.
	 * 3. It reaches the end of mm_list, and it needs to increment
	 *    mm_state->seq; the iteration is done.
	 * 4. It's the last of the current generation, and it needs to reset the
	 *    mm stats counters for the next generation.
	 */
	if (*iter)
		mmput_async(*iter);
	else if (walk->max_seq <= READ_ONCE(mm_state->seq))
		return false;

	spin_lock(&mm_list->lock);

	VM_BUG_ON(mm_state->seq + 1 < walk->max_seq);
	VM_BUG_ON(*iter && mm_state->seq > walk->max_seq);
	VM_BUG_ON(*iter && !mm_state->nr_walkers);

	if (walk->max_seq <= mm_state->seq) {
		if (!*iter)
			last = false;
		goto done;
	}

	if (!mm_state->nr_walkers) {
		VM_BUG_ON(mm_state->head && mm_state->head != &mm_list->fifo);

		mm_state->head = mm_list->fifo.next;
		first = true;
	}

	while (!mm && mm_state->head != &mm_list->fifo) {
		mm = list_entry(mm_state->head, struct mm_struct, lru_gen.list);

		mm_state->head = mm_state->head->next;

		/* full scan for those added after the last iteration */
		if (!mm_state->tail || mm_state->tail == &mm->lru_gen.list) {
			mm_state->tail = mm_state->head;
			walk->full_scan = true;
		}

		if (should_skip_mm(mm, walk))
			mm = NULL;
	}

	if (mm_state->head == &mm_list->fifo)
		WRITE_ONCE(mm_state->seq, mm_state->seq + 1);
done:
	if (*iter && !mm)
		mm_state->nr_walkers--;
	if (!*iter && mm)
		mm_state->nr_walkers++;

	if (mm_state->nr_walkers)
		last = false;

	if (mm && first)
		reset_bloom_filter(lruvec, walk->max_seq + 1);

	if (*iter || last)
		reset_mm_stats(lruvec, walk, last);

	spin_unlock(&mm_list->lock);

	*iter = mm;

	return last;
}

static bool iterate_mm_list_nowalk(struct lruvec *lruvec, unsigned long max_seq)
{
	bool success = false;
	struct mem_cgroup *memcg = lruvec_memcg(lruvec);
	struct lru_gen_mm_list *mm_list = get_mm_list(memcg);
	struct lru_gen_mm_state *mm_state = &lruvec->mm_state;

	if (max_seq <= READ_ONCE(mm_state->seq))
		return false;

	spin_lock(&mm_list->lock);

	VM_BUG_ON(mm_state->seq + 1 < max_seq);

	if (max_seq > mm_state->seq && !mm_state->nr_walkers) {
		VM_BUG_ON(mm_state->head && mm_state->head != &mm_list->fifo);

		WRITE_ONCE(mm_state->seq, mm_state->seq + 1);
		reset_mm_stats(lruvec, NULL, true);
		success = true;
	}

	spin_unlock(&mm_list->lock);

	return success;
}

/******************************************************************************
 *                          refault feedback loop
 ******************************************************************************/

/*
 * A feedback loop based on Proportional-Integral-Derivative (PID) controller.
 *
 * The P term is refaulted/(evicted+protected) from a tier in the generation
 * currently being evicted; the I term is the exponential moving average of the
 * P term over the generations previously evicted, using the smoothing factor
 * 1/2; the D term isn't supported.
 *
 * The setpoint (SP) is always the first tier of one type; the process variable
 * (PV) is either any tier of the other type or any other tier of the same
 * type.
 *
 * The error is the difference between the SP and the PV; the correction is
 * turn off protection when SP>PV or turn on protection when SP<PV.
 *
 * For future optimizations:
 * 1. The D term may discount the other two terms over time so that long-lived
 *    generations can resist stale information.
 */
struct ctrl_pos {
	unsigned long refaulted;
	unsigned long total;
	int gain;
};

static void read_ctrl_pos(struct lruvec *lruvec, int type, int tier, int gain,
			  struct ctrl_pos *pos)
{
	struct lru_gen_struct *lrugen = &lruvec->lrugen;
	int hist = lru_hist_from_seq(lrugen->min_seq[type]);

	pos->refaulted = lrugen->avg_refaulted[type][tier] +
			 atomic_long_read(&lrugen->refaulted[hist][type][tier]);
	pos->total = lrugen->avg_total[type][tier] +
		     atomic_long_read(&lrugen->evicted[hist][type][tier]);
	if (tier)
		pos->total += lrugen->protected[hist][type][tier - 1];
	pos->gain = gain;
}

static void reset_ctrl_pos(struct lruvec *lruvec, int type, bool carryover)
{
	int hist, tier;
	struct lru_gen_struct *lrugen = &lruvec->lrugen;
	bool clear = carryover ? NR_HIST_GENS == 1 : NR_HIST_GENS > 1;
	unsigned long seq = carryover ? lrugen->min_seq[type] : lrugen->max_seq + 1;

	lockdep_assert_held(&lruvec_pgdat(lruvec)->lru_lock);

	if (!carryover && !clear)
		return;

	hist = lru_hist_from_seq(seq);

	for (tier = 0; tier < MAX_NR_TIERS; tier++) {
		if (carryover) {
			unsigned long sum;

			sum = lrugen->avg_refaulted[type][tier] +
			      atomic_long_read(&lrugen->refaulted[hist][type][tier]);
			WRITE_ONCE(lrugen->avg_refaulted[type][tier], sum / 2);

			sum = lrugen->avg_total[type][tier] +
			      atomic_long_read(&lrugen->evicted[hist][type][tier]);
			if (tier)
				sum += lrugen->protected[hist][type][tier - 1];
			WRITE_ONCE(lrugen->avg_total[type][tier], sum / 2);
		}

		if (clear) {
			atomic_long_set(&lrugen->refaulted[hist][type][tier], 0);
			atomic_long_set(&lrugen->evicted[hist][type][tier], 0);
			if (tier)
				WRITE_ONCE(lrugen->protected[hist][type][tier - 1], 0);
		}
	}
}

static bool positive_ctrl_err(struct ctrl_pos *sp, struct ctrl_pos *pv)
{
	/*
	 * Return true if the PV has a limited number of refaults or a lower
	 * refaulted/total than the SP.
	 */
	return pv->refaulted < MIN_LRU_BATCH ||
	       pv->refaulted * (sp->total + MIN_LRU_BATCH) * sp->gain <=
	       (sp->refaulted + 1) * pv->total * pv->gain;
}

/******************************************************************************
 *                          the aging
 ******************************************************************************/

static int page_update_gen(struct page *page, int gen)
{
	unsigned long old_flags, new_flags;

	VM_BUG_ON(gen >= MAX_NR_GENS);
	VM_BUG_ON(!rcu_read_lock_held());

	do {
		new_flags = old_flags = READ_ONCE(page->flags);

		/* for shrink_page_list() */
		if (!(new_flags & LRU_GEN_MASK)) {
			new_flags |= BIT(PG_referenced);
			continue;
		}

		new_flags &= ~LRU_GEN_MASK;
		new_flags |= (gen + 1UL) << LRU_GEN_PGOFF;
		new_flags &= ~(LRU_REFS_MASK | LRU_REFS_FLAGS);
	} while (new_flags != old_flags &&
		 cmpxchg(&page->flags, old_flags, new_flags) != old_flags);

	return ((old_flags & LRU_GEN_MASK) >> LRU_GEN_PGOFF) - 1;
}

static int page_inc_gen(struct lruvec *lruvec, struct page *page, bool reclaiming)
{
	unsigned long old_flags, new_flags;
	int type = page_is_file_cache(page);
	struct lru_gen_struct *lrugen = &lruvec->lrugen;
	int new_gen, old_gen = lru_gen_from_seq(lrugen->min_seq[type]);

	do {
		new_flags = old_flags = READ_ONCE(page->flags);
		VM_BUG_ON_PAGE(!(new_flags & LRU_GEN_MASK), page);

		new_gen = ((new_flags & LRU_GEN_MASK) >> LRU_GEN_PGOFF) - 1;
		/* page_update_gen() has promoted this page? */
		if (new_gen >= 0 && new_gen != old_gen)
			return new_gen;

		new_gen = (old_gen + 1) % MAX_NR_GENS;

		new_flags &= ~LRU_GEN_MASK;
		new_flags |= (new_gen + 1UL) << LRU_GEN_PGOFF;
		new_flags &= ~(LRU_REFS_MASK | LRU_REFS_FLAGS);
		/* for end_page_writeback() */
		if (reclaiming)
			new_flags |= BIT(PG_reclaim);
	} while (cmpxchg(&page->flags, old_flags, new_flags) != old_flags);

	lru_gen_update_size(lruvec, page, old_gen, new_gen);

	return new_gen;
}

static void update_batch_size(struct lru_gen_mm_walk *walk, struct page *page,
			      int old_gen, int new_gen)
{
	int type = page_is_file_cache(page);
	int zone = page_zonenum(page);
	int delta = hpage_nr_pages(page);

	VM_BUG_ON(old_gen >= MAX_NR_GENS);
	VM_BUG_ON(new_gen >= MAX_NR_GENS);

	walk->batched++;

	walk->nr_pages[old_gen][type][zone] -= delta;
	walk->nr_pages[new_gen][type][zone] += delta;
}

static void reset_batch_size(struct lruvec *lruvec, struct lru_gen_mm_walk *walk)
{
	int gen, type, zone;
	struct lru_gen_struct *lrugen = &lruvec->lrugen;

	walk->batched = 0;

	for_each_gen_type_zone(gen, type, zone) {
		enum lru_list lru = type * LRU_INACTIVE_FILE;
		int delta = walk->nr_pages[gen][type][zone];

		if (!delta)
			continue;

		walk->nr_pages[gen][type][zone] = 0;
		WRITE_ONCE(lrugen->nr_pages[gen][type][zone],
			   lrugen->nr_pages[gen][type][zone] + delta);

		if (lru_gen_is_active(lruvec, gen))
			lru += LRU_ACTIVE;
		update_lru_size(lruvec, lru, zone, delta);
	}
}

static int should_skip_vma(unsigned long start, unsigned long end, struct mm_walk *walk)
{
	struct address_space *mapping;
	struct vm_area_struct *vma = walk->vma;
	struct lru_gen_mm_walk *priv = walk->private;

	if (!(vma->vm_flags & (VM_READ | VM_EXEC | VM_WRITE)) || is_vm_hugetlb_page(vma) ||
	    (vma->vm_flags & (VM_LOCKED | VM_SPECIAL | VM_SEQ_READ | VM_RAND_READ)) ||
	    vma == get_gate_vma(vma->vm_mm))
		return true;

	if (vma_is_anonymous(vma))
		return !priv->can_swap;

	if (WARN_ON_ONCE(!vma->vm_file || !vma->vm_file->f_mapping))
		return true;

	mapping = vma->vm_file->f_mapping;
	if (mapping_unevictable(mapping))
		return true;

	/* check readpage to exclude special mappings like dax, etc. */
	return shmem_mapping(mapping) ? !priv->can_swap : !mapping->a_ops->readpage;
}

/*
 * Some userspace memory allocators map many single-page VMAs. Instead of
 * returning back to the PGD table for each of such VMAs, finish an entire PMD
 * table to reduce zigzags and improve cache performance.
 */
static bool get_next_vma(struct mm_walk *walk, unsigned long mask, unsigned long size,
			 unsigned long *start, unsigned long *end)
{
	unsigned long next = round_up(*end, size);

	VM_BUG_ON(mask & size);
	VM_BUG_ON(*start >= *end);
	VM_BUG_ON((next & mask) != (*start & mask));

	while (walk->vma) {
		if (next >= walk->vma->vm_end) {
			walk->vma = walk->vma->vm_next;
			continue;
		}

		if ((next & mask) != (walk->vma->vm_start & mask))
			return false;

		if (should_skip_vma(walk->vma->vm_start, walk->vma->vm_end, walk)) {
			walk->vma = walk->vma->vm_next;
			continue;
		}

		*start = max(next, walk->vma->vm_start);
		next = (next | ~mask) + 1;
		/* rounded-up boundaries can wrap to 0 */
		*end = next && next < walk->vma->vm_end ? next : walk->vma->vm_end;

		return true;
	}

	return false;
}

static bool suitable_to_scan(int total, int young)
{
	int n = clamp_t(int, cache_line_size() / sizeof(pte_t), 2, 8);

	/* suitable if the average number of young PTEs per cacheline is >=1 */
	return young * n >= total;
}

static bool walk_pte_range(pmd_t *pmd, unsigned long start, unsigned long end,
			   struct mm_walk *walk)
{
	int i;
	pte_t *pte;
	spinlock_t *ptl;
	unsigned long addr;
	int total = 0;
	int young = 0;
	struct lru_gen_mm_walk *priv = walk->private;
	struct mem_cgroup *memcg = lruvec_memcg(priv->lruvec);
	struct pglist_data *pgdat = lruvec_pgdat(priv->lruvec);
	int old_gen, new_gen = lru_gen_from_seq(priv->max_seq);

	VM_BUG_ON(pmd_trans_huge(*pmd) || pmd_devmap(*pmd));

	ptl = pte_lockptr(walk->mm, pmd);
	if (!spin_trylock(ptl))
		return false;

	arch_enter_lazy_mmu_mode();

	pte = pte_offset_map(pmd, start & PMD_MASK);
restart:
	i = (start >> PAGE_SHIFT) & (PTRS_PER_PTE - 1);
	for (addr = start; addr != end; i++, addr += PAGE_SIZE) {
		struct page *page;
		unsigned long pfn = pte_pfn(pte[i]);

		VM_BUG_ON(addr < walk->vma->vm_start || addr >= walk->vma->vm_end);

		total++;
		priv->mm_stats[MM_PTE_TOTAL]++;

		if (!pte_present(pte[i]) || is_zero_pfn(pfn))
			continue;

		if (WARN_ON_ONCE(pte_devmap(pte[i]) || pte_special(pte[i])))
			continue;

		if (!pte_young(pte[i])) {
			priv->mm_stats[MM_PTE_OLD]++;
			continue;
		}

		VM_BUG_ON(!pfn_valid(pfn));
		if (pfn < pgdat->node_start_pfn || pfn >= pgdat_end_pfn(pgdat))
			continue;

		page = compound_head(pfn_to_page(pfn));
		if (page_to_nid(page) != pgdat->node_id)
			continue;

		if (page_memcg_rcu(page) != memcg)
			continue;

		if (!ptep_test_and_clear_young(walk->vma, addr, pte + i))
			continue;

		young++;
		priv->mm_stats[MM_PTE_YOUNG]++;

		if (pte_dirty(pte[i]) && !PageDirty(page) &&
		    !(PageAnon(page) && PageSwapBacked(page) && !PageSwapCache(page)))
			set_page_dirty(page);

		old_gen = page_update_gen(page, new_gen);
		if (old_gen >= 0 && old_gen != new_gen)
			update_batch_size(priv, page, old_gen, new_gen);
	}

	if (i < PTRS_PER_PTE && get_next_vma(walk, PMD_MASK, PAGE_SIZE, &start, &end))
		goto restart;

	pte_unmap(pte);

	arch_leave_lazy_mmu_mode();
	spin_unlock(ptl);

	return suitable_to_scan(total, young);
}

#if defined(CONFIG_TRANSPARENT_HUGEPAGE) || defined(CONFIG_ARCH_HAS_NONLEAF_PMD_YOUNG)
static void walk_pmd_range_locked(pud_t *pud, unsigned long next, struct vm_area_struct *vma,
				  struct mm_walk *walk, unsigned long *start)
{
	int i;
	pmd_t *pmd;
	spinlock_t *ptl;
	struct lru_gen_mm_walk *priv = walk->private;
	struct mem_cgroup *memcg = lruvec_memcg(priv->lruvec);
	struct pglist_data *pgdat = lruvec_pgdat(priv->lruvec);
	int old_gen, new_gen = lru_gen_from_seq(priv->max_seq);

	VM_BUG_ON(pud_trans_huge(*pud) || pud_devmap(*pud));

	/* try to batch at most 1+MIN_LRU_BATCH+1 entries */
	if (*start == -1) {
		*start = next;
		return;
	}

	i = next == -1 ? 0 : ((next - *start) >> PMD_SHIFT) & (PTRS_PER_PMD - 1);
	if (i && i <= MIN_LRU_BATCH) {
		__set_bit(i - 1, priv->bitmap);
		return;
	}

	pmd = pmd_offset(pud, *start);

	ptl = pmd_lockptr(walk->mm, pmd);
	if (!spin_trylock(ptl))
		goto done;

	arch_enter_lazy_mmu_mode();

	do {
		struct page *page;
		unsigned long pfn = pmd_pfn(pmd[i]);
		unsigned long addr = i ? (*start & PMD_MASK) + i * PMD_SIZE : *start;

		VM_BUG_ON(addr < vma->vm_start || addr >= vma->vm_end);

		if (!pmd_present(pmd[i]) || is_huge_zero_pmd(pmd[i]))
			goto next;

		if (WARN_ON_ONCE(pmd_devmap(pmd[i])))
			goto next;

		if (!pmd_trans_huge(pmd[i])) {
			if (IS_ENABLED(CONFIG_ARCH_HAS_NONLEAF_PMD_YOUNG) &&
			    get_cap(LRU_GEN_NONLEAF_YOUNG))
				pmdp_test_and_clear_young(vma, addr, pmd + i);
			goto next;
		}

		VM_BUG_ON(!pfn_valid(pfn));
		if (pfn < pgdat->node_start_pfn || pfn >= pgdat_end_pfn(pgdat))
			goto next;

		page = pfn_to_page(pfn);
		VM_BUG_ON_PAGE(PageTail(page), page);
		if (page_to_nid(page) != pgdat->node_id)
			goto next;

		if (page_memcg_rcu(page) != memcg)
			goto next;

		if (!pmdp_test_and_clear_young(vma, addr, pmd + i))
			goto next;

		priv->mm_stats[MM_PTE_YOUNG]++;

		if (pmd_dirty(pmd[i]) && !PageDirty(page) &&
		    !(PageAnon(page) && PageSwapBacked(page) && !PageSwapCache(page)))
			set_page_dirty(page);

		old_gen = page_update_gen(page, new_gen);
		if (old_gen >= 0 && old_gen != new_gen)
			update_batch_size(priv, page, old_gen, new_gen);
next:
		i = i > MIN_LRU_BATCH ? 0 :
		    find_next_bit(priv->bitmap, MIN_LRU_BATCH, i) + 1;
	} while (i <= MIN_LRU_BATCH);

	arch_leave_lazy_mmu_mode();
	spin_unlock(ptl);
done:
	*start = -1;
	bitmap_zero(priv->bitmap, MIN_LRU_BATCH);
}
#else
static void walk_pmd_range_locked(pud_t *pud, unsigned long next, struct vm_area_struct *vma,
				  struct mm_walk *walk, unsigned long *start)
{
}
#endif

static void walk_pmd_range(pud_t *pud, unsigned long start, unsigned long end,
			   struct mm_walk *walk)
{
	int i;
	pmd_t *pmd;
	unsigned long next;
	unsigned long addr;
	struct vm_area_struct *vma;
	unsigned long pos = -1;
	struct lru_gen_mm_walk *priv = walk->private;

	VM_BUG_ON(pud_trans_huge(*pud) || pud_devmap(*pud));

	/*
	 * Finish an entire PMD in two passes: the first only reaches to PTE
	 * tables to avoid taking the PMD lock; the second, if necessary, takes
	 * the PMD lock to clear the accessed bit in PMD entries.
	 */
	pmd = pmd_offset(pud, start & PUD_MASK);
restart:
	/* walk_pte_range() may call get_next_vma() */
	vma = walk->vma;
	i = (start >> PMD_SHIFT) & (PTRS_PER_PMD - 1);
	for (addr = start; addr != end; i++, addr = next) {
		pmd_t val = pmd_read_atomic(pmd + i);

		/* for pmd_read_atomic() */
		barrier();

		next = pmd_addr_end(addr, end);

		if (!pmd_present(val)) {
			priv->mm_stats[MM_PTE_TOTAL]++;
			continue;
		}

#ifdef CONFIG_TRANSPARENT_HUGEPAGE
		if (pmd_trans_huge(val)) {
			unsigned long pfn = pmd_pfn(val);
			struct pglist_data *pgdat = lruvec_pgdat(priv->lruvec);

			priv->mm_stats[MM_PTE_TOTAL]++;

			if (is_huge_zero_pmd(val))
				continue;

			if (!pmd_young(val)) {
				priv->mm_stats[MM_PTE_OLD]++;
				continue;
			}

			if (pfn < pgdat->node_start_pfn || pfn >= pgdat_end_pfn(pgdat))
				continue;

			walk_pmd_range_locked(pud, addr, vma, walk, &pos);
			continue;
		}
#endif
		priv->mm_stats[MM_PMD_TOTAL]++;

#ifdef CONFIG_ARCH_HAS_NONLEAF_PMD_YOUNG
		if (get_cap(LRU_GEN_NONLEAF_YOUNG)) {
			if (!pmd_young(val))
				continue;

			walk_pmd_range_locked(pud, addr, vma, walk, &pos);
		}
#endif
		if (!priv->full_scan && !test_bloom_filter(priv->lruvec, priv->max_seq, pmd + i))
			continue;

		priv->mm_stats[MM_PMD_FOUND]++;

		if (!walk_pte_range(&val, addr, next, walk))
			continue;

		priv->mm_stats[MM_PMD_ADDED]++;

		/* carry over to the next generation */
		update_bloom_filter(priv->lruvec, priv->max_seq + 1, pmd + i);
	}

	walk_pmd_range_locked(pud, -1, vma, walk, &pos);

	if (i < PTRS_PER_PMD && get_next_vma(walk, PUD_MASK, PMD_SIZE, &start, &end))
		goto restart;
}

static int walk_pud_range(p4d_t *p4d, unsigned long start, unsigned long end,
			  struct mm_walk *walk)
{
	int i;
	pud_t *pud;
	unsigned long addr;
	unsigned long next;
	struct lru_gen_mm_walk *priv = walk->private;

	pud = pud_offset(p4d, start & P4D_MASK);
restart:
	i = (start >> PUD_SHIFT) & (PTRS_PER_PUD - 1);
	for (addr = start; addr != end; i++, addr = next) {
		pud_t val = READ_ONCE(pud[i]);

		next = pud_addr_end(addr, end);

		if (!pud_present(val) || WARN_ON_ONCE(pud_trans_huge(val) || pud_devmap(val)))
			continue;

		walk_pmd_range(&val, addr, next, walk);

		if (priv->batched >= MAX_LRU_BATCH) {
			end = (addr | ~PUD_MASK) + 1;
			goto done;
		}
	}

	if (i < PTRS_PER_PUD && get_next_vma(walk, P4D_MASK, PUD_SIZE, &start, &end))
		goto restart;

	end = round_up(end, P4D_SIZE);
done:
	/* rounded-up boundaries can wrap to 0 */
	priv->next_addr = end && walk->vma ? max(end, walk->vma->vm_start) : 0;

	return -EAGAIN;
}

static void walk_mm(struct lruvec *lruvec, struct mm_struct *mm, struct lru_gen_mm_walk *walk)
{
	static const struct mm_walk_ops mm_walk_ops = {
		.test_walk = should_skip_vma,
		.p4d_entry = walk_pud_range,
	};

	int err;
	struct mem_cgroup *memcg = lruvec_memcg(lruvec);
	struct pglist_data *pgdat = lruvec_pgdat(lruvec);

	walk->next_addr = FIRST_USER_ADDRESS;

	do {
		err = -EBUSY;

		/* page_update_gen() requires stable page_memcg() */
		if (!mem_cgroup_trylock_pages(memcg))
			break;

		/* the caller might be holding the lock for write */
		if (down_read_trylock(&mm->mmap_sem)) {
			unsigned long start = walk->next_addr;
			unsigned long end = mm->highest_vm_end;

			err = walk_page_range(mm, start, end, &mm_walk_ops, walk);

			up_read(&mm->mmap_sem);

			if (walk->batched) {
				spin_lock_irq(&pgdat->lru_lock);
				reset_batch_size(lruvec, walk);
				spin_unlock_irq(&pgdat->lru_lock);
			}
		}

		mem_cgroup_unlock_pages();

		cond_resched();
	} while (err == -EAGAIN && walk->next_addr && !mm_is_oom_victim(mm));
}

static struct lru_gen_mm_walk *alloc_mm_walk(void)
{
	if (current->reclaim_state && current->reclaim_state->mm_walk)
		return current->reclaim_state->mm_walk;

	return kzalloc(sizeof(struct lru_gen_mm_walk),
		       __GFP_HIGH | __GFP_NOMEMALLOC | __GFP_NOWARN);
}

static void free_mm_walk(struct lru_gen_mm_walk *walk)
{
	if (!current->reclaim_state || !current->reclaim_state->mm_walk)
		kfree(walk);
}

static void inc_min_seq(struct lruvec *lruvec)
{
	int type;
	struct lru_gen_struct *lrugen = &lruvec->lrugen;

	VM_BUG_ON(!seq_is_valid(lruvec));

	for (type = 0; type < ANON_AND_FILE; type++) {
		if (get_nr_gens(lruvec, type) != MAX_NR_GENS)
			continue;

		reset_ctrl_pos(lruvec, type, true);
		WRITE_ONCE(lrugen->min_seq[type], lrugen->min_seq[type] + 1);
	}
}

static bool try_to_inc_min_seq(struct lruvec *lruvec, bool can_swap)
{
	int gen, type, zone;
	bool success = false;
	struct lru_gen_struct *lrugen = &lruvec->lrugen;
	DEFINE_MIN_SEQ(lruvec);

	VM_BUG_ON(!seq_is_valid(lruvec));

	for (type = !can_swap; type < ANON_AND_FILE; type++) {
		while (min_seq[type] + MIN_NR_GENS <= lrugen->max_seq) {
			gen = lru_gen_from_seq(min_seq[type]);

			for (zone = 0; zone < MAX_NR_ZONES; zone++) {
				if (!list_empty(&lrugen->lists[gen][type][zone]))
					goto next;
			}

			min_seq[type]++;
		}
next:
		;
	}

	/* see the comment on lru_gen_struct */
	if (can_swap) {
		min_seq[LRU_GEN_ANON] = min(min_seq[LRU_GEN_ANON], min_seq[LRU_GEN_FILE]);
		min_seq[LRU_GEN_FILE] = max(min_seq[LRU_GEN_ANON], lrugen->min_seq[LRU_GEN_FILE]);
	}

	for (type = !can_swap; type < ANON_AND_FILE; type++) {
		if (min_seq[type] == lrugen->min_seq[type])
			continue;

		reset_ctrl_pos(lruvec, type, true);
		WRITE_ONCE(lrugen->min_seq[type], min_seq[type]);
		success = true;
	}

	return success;
}

static void inc_max_seq(struct lruvec *lruvec)
{
	int prev, next;
	int type, zone;
	struct lru_gen_struct *lrugen = &lruvec->lrugen;
	struct pglist_data *pgdat = lruvec_pgdat(lruvec);

	spin_lock_irq(&pgdat->lru_lock);

	VM_BUG_ON(!seq_is_valid(lruvec));

	inc_min_seq(lruvec);

	/*
	 * Update the active/inactive LRU sizes for compatibility. Both sides of
	 * the current max_seq need to be covered, since max_seq+1 can overlap
	 * with min_seq[LRU_GEN_ANON] if swapping is constrained. And if they do
	 * overlap, cold/hot inversion happens. This can be solved by moving
	 * pages from min_seq to min_seq+1 but is omitted for simplicity.
	 */
	prev = lru_gen_from_seq(lrugen->max_seq - 1);
	next = lru_gen_from_seq(lrugen->max_seq + 1);

	for (type = 0; type < ANON_AND_FILE; type++) {
		for (zone = 0; zone < MAX_NR_ZONES; zone++) {
			enum lru_list lru = type * LRU_INACTIVE_FILE;
			long delta = lrugen->nr_pages[prev][type][zone] -
				     lrugen->nr_pages[next][type][zone];

			if (!delta)
				continue;

			WARN_ON_ONCE(delta != (int)delta);

			update_lru_size(lruvec, lru, zone, delta);
			update_lru_size(lruvec, lru + LRU_ACTIVE, zone, -delta);
		}
	}

	for (type = 0; type < ANON_AND_FILE; type++)
		reset_ctrl_pos(lruvec, type, false);

	WRITE_ONCE(lrugen->timestamps[next], jiffies);
	/* make sure preceding modifications appear */
	smp_store_release(&lrugen->max_seq, lrugen->max_seq + 1);

	spin_unlock_irq(&pgdat->lru_lock);
}

static bool try_to_inc_max_seq(struct lruvec *lruvec, unsigned long max_seq,
			       struct scan_control *sc, bool can_swap, bool full_scan)
{
	bool success;
	struct lru_gen_mm_walk *walk;
	struct mm_struct *mm = NULL;
	struct lru_gen_struct *lrugen = &lruvec->lrugen;

	VM_BUG_ON(max_seq > READ_ONCE(lrugen->max_seq));

	/*
	 * If the hardware doesn't automatically set the accessed bit, fallback
	 * to lru_gen_look_around(), which only clears the accessed bit in a
	 * handful of PTEs. Spreading the work out over a period of time usually
	 * is less efficient, but it avoids bursty page faults.
	 */
	if (!full_scan && (!arch_has_hw_pte_young() || !get_cap(LRU_GEN_MM_WALK))) {
		success = iterate_mm_list_nowalk(lruvec, max_seq);
		goto done;
	}

	walk = alloc_mm_walk();
	if (!walk) {
		success = iterate_mm_list_nowalk(lruvec, max_seq);
		goto done;
	}

	walk->lruvec = lruvec;
	walk->max_seq = max_seq;
	walk->can_swap = can_swap;
	walk->full_scan = full_scan;

	do {
		success = iterate_mm_list(lruvec, walk, &mm);
		if (mm)
			walk_mm(lruvec, mm, walk);

		cond_resched();
	} while (mm);

	free_mm_walk(walk);
done:
	if (!success) {
		if (!current_is_kswapd() && !sc->priority)
			wait_event_killable(lruvec->mm_state.wait,
					    max_seq < READ_ONCE(lrugen->max_seq));

		return max_seq < READ_ONCE(lrugen->max_seq);
	}

	VM_BUG_ON(max_seq != READ_ONCE(lrugen->max_seq));

	inc_max_seq(lruvec);
	/* either this sees any waiters or they will see updated max_seq */
	if (wq_has_sleeper(&lruvec->mm_state.wait))
		wake_up_all(&lruvec->mm_state.wait);

	wakeup_flusher_threads(WB_REASON_VMSCAN);

	return true;
}

static long get_nr_evictable(struct lruvec *lruvec, unsigned long max_seq,
			     unsigned long *min_seq, bool can_swap, bool *need_aging)
{
	int gen, type, zone;
	long old = 0;
	long young = 0;
	long total = 0;
	struct lru_gen_struct *lrugen = &lruvec->lrugen;

	for (type = !can_swap; type < ANON_AND_FILE; type++) {
		unsigned long seq;

		for (seq = min_seq[type]; seq <= max_seq; seq++) {
			long size = 0;

			gen = lru_gen_from_seq(seq);

			for (zone = 0; zone < MAX_NR_ZONES; zone++)
				size += READ_ONCE(lrugen->nr_pages[gen][type][zone]);

			total += size;
			if (seq == max_seq)
				young += size;
			if (seq + MIN_NR_GENS == max_seq)
				old += size;
		}
	}

	/*
	 * The aging and the eviction is a typical producer-consumer model. The
	 * aging tries to be lazy to reduce the unnecessary overhead. On the
	 * other hand, the eviction stalls when the number of generations
	 * reaches MIN_NR_GENS. So ideally, there should be MIN_NR_GENS+1
	 * generations, hence the first two if's.
	 *
	 * In addition, it's ideal to spread pages out evenly, meaning
	 * 1/(MIN_NR_GENS+1) of the total number of pages for each generation. A
	 * reasonable range for this average portion would [1/MIN_NR_GENS,
	 * 1/(MIN_NR_GENS+2)]. From the consumer's POV, the eviction only cares
	 * about the lower bound of cold pages, i.e., 1/(MIN_NR_GENS+2), whereas
	 * from the producer's POV, the aging only cares about the upper bound
	 * of hot pages, i.e., 1/MIN_NR_GENS.
	 */
	if (min_seq[!can_swap] + MIN_NR_GENS > max_seq)
		*need_aging = true;
	else if (min_seq[!can_swap] + MIN_NR_GENS < max_seq)
		*need_aging = false;
	else if (young * MIN_NR_GENS > total)
		*need_aging = true;
	else if (old * (MIN_NR_GENS + 2) < total)
		*need_aging = true;
	else
		*need_aging = false;

	return total > 0 ? total : 0;
}

static bool age_lruvec(struct lruvec *lruvec, struct scan_control *sc,
		       unsigned long min_ttl)
{
	bool need_aging;
	long nr_to_scan;
	int swappiness = get_swappiness(lruvec, sc);
	struct mem_cgroup *memcg = lruvec_memcg(lruvec);
	enum mem_cgroup_protection prot = mem_cgroup_protected(NULL, memcg);
	DEFINE_MAX_SEQ(lruvec);
	DEFINE_MIN_SEQ(lruvec);

	if (min_ttl) {
		int gen = lru_gen_from_seq(min_seq[LRU_GEN_FILE]);
		unsigned long birth = READ_ONCE(lruvec->lrugen.timestamps[gen]);

		if (time_is_after_jiffies(birth + min_ttl))
			return false;
	}

	if (prot == MEMCG_PROT_MIN)
		return false;

	nr_to_scan = get_nr_evictable(lruvec, max_seq, min_seq, swappiness, &need_aging);
	if (!nr_to_scan)
		return false;

	nr_to_scan >>= sc->priority;

	if (!mem_cgroup_online(memcg))
		nr_to_scan++;

	if (nr_to_scan && need_aging && (prot != MEMCG_PROT_LOW || sc->memcg_low_reclaim))
		try_to_inc_max_seq(lruvec, max_seq, sc, swappiness, false);

	return true;
}

/* to protect the working set of the last N jiffies */
static unsigned long lru_gen_min_ttl __read_mostly = 5 * HZ; // 5000ms
static int lru_gen_min_ttl_unsatisfied;

static void lru_gen_age_node(struct pglist_data *pgdat, struct scan_control *sc)
{
	struct mem_cgroup *memcg;
	bool success = false;
	unsigned long min_ttl = READ_ONCE(lru_gen_min_ttl);

	VM_BUG_ON(!current_is_kswapd());

	/*
	 * To reduce the chance of going into the aging path or swapping, which
	 * can be costly, optimistically skip them unless their corresponding
	 * flags were cleared in the eviction path. This improves the overall
	 * performance when multiple memcgs are available.
	 */
	if (!sc->memcgs_need_aging) {
		sc->memcgs_need_aging = true;
		sc->memcgs_avoid_swapping = !sc->memcgs_need_swapping;
		sc->memcgs_need_swapping = true;
		return;
	}

	sc->memcgs_need_swapping = true;
	sc->memcgs_avoid_swapping = true;

	current->reclaim_state->mm_walk = &pgdat->mm_walk;

	memcg = mem_cgroup_iter(NULL, NULL, NULL);
	do {
		struct lruvec *lruvec = mem_cgroup_lruvec(pgdat, memcg);

		if (age_lruvec(lruvec, sc, min_ttl))
			success = true;

		cond_resched();
	} while ((memcg = mem_cgroup_iter(NULL, memcg, NULL)));

	current->reclaim_state->mm_walk = NULL;

	/*
	 * The main goal is to OOM kill if every generation from all memcgs is
	 * younger than min_ttl. However, another theoretical possibility is all
	 * memcgs are either below min or empty.
	 */
	if (!success) {
		pr_err("mglru: min_ttl unsatisfied, calling OOM killer\n");
		lru_gen_min_ttl_unsatisfied++;
		if (!sc->order && mutex_trylock(&oom_lock)) {
			struct oom_control oc = {
				.gfp_mask = sc->gfp_mask,
				.order = sc->order,
			};
			out_of_memory(&oc);
			mutex_unlock(&oom_lock);
		}
	}
}

/*
 * This function exploits spatial locality when shrink_page_list() walks the
 * rmap. It scans the adjacent PTEs of a young PTE and promotes hot pages.
 * If the scan was done cacheline efficiently, it adds the PMD entry pointing
 * to the PTE table to the Bloom filter. This process is a feedback loop from
 * the eviction to the aging.
 */
void lru_gen_look_around(struct page_vma_mapped_walk *pvmw)
{
	int i;
	pte_t *pte;
	unsigned long start;
	unsigned long end;
	unsigned long addr;
	struct page *page;
	struct lru_gen_mm_walk *walk;
	int young = 0;
	unsigned long bitmap[BITS_TO_LONGS(MIN_LRU_BATCH)] = {};
	struct mem_cgroup *memcg = page_memcg(pvmw->page);
	struct pglist_data *pgdat = page_pgdat(pvmw->page);
	struct lruvec *lruvec = mem_cgroup_lruvec(pgdat, memcg);
	DEFINE_MAX_SEQ(lruvec);
	int old_gen, new_gen = lru_gen_from_seq(max_seq);

	lockdep_assert_held(pvmw->ptl);
	VM_BUG_ON_PAGE(PageLRU(pvmw->page), pvmw->page);

	if (spin_is_contended(pvmw->ptl))
		return;

	start = max(pvmw->address & PMD_MASK, pvmw->vma->vm_start);
	end = min(pvmw->address | ~PMD_MASK, pvmw->vma->vm_end - 1) + 1;

	if (end - start > MIN_LRU_BATCH * PAGE_SIZE) {
		if (pvmw->address - start < MIN_LRU_BATCH * PAGE_SIZE / 2)
			end = start + MIN_LRU_BATCH * PAGE_SIZE;
		else if (end - pvmw->address < MIN_LRU_BATCH * PAGE_SIZE / 2)
			start = end - MIN_LRU_BATCH * PAGE_SIZE;
		else {
			start = pvmw->address - MIN_LRU_BATCH * PAGE_SIZE / 2;
			end = pvmw->address + MIN_LRU_BATCH * PAGE_SIZE / 2;
		}
	}

	pte = pvmw->pte - (pvmw->address - start) / PAGE_SIZE;

	rcu_read_lock();
	arch_enter_lazy_mmu_mode();

	for (i = 0, addr = start; addr != end; i++, addr += PAGE_SIZE) {
		unsigned long pfn = pte_pfn(pte[i]);

		VM_BUG_ON(addr < pvmw->vma->vm_start || addr >= pvmw->vma->vm_end);

		if (!pte_present(pte[i]) || is_zero_pfn(pfn))
			continue;

		if (WARN_ON_ONCE(pte_devmap(pte[i]) || pte_special(pte[i])))
			continue;

		if (!pte_young(pte[i]))
			continue;

		VM_BUG_ON(!pfn_valid(pfn));
		if (pfn < pgdat->node_start_pfn || pfn >= pgdat_end_pfn(pgdat))
			continue;

		page = compound_head(pfn_to_page(pfn));
		if (page_to_nid(page) != pgdat->node_id)
			continue;

		if (page_memcg_rcu(page) != memcg)
			continue;

		if (!ptep_test_and_clear_young(pvmw->vma, addr, pte + i))
			continue;

		young++;

		if (pte_dirty(pte[i]) && !PageDirty(page) &&
		    !(PageAnon(page) && PageSwapBacked(page) && !PageSwapCache(page)))
			set_page_dirty(page);

		old_gen = page_lru_gen(page);
		if (old_gen < 0)
			SetPageReferenced(page);
		else if (old_gen != new_gen)
			__set_bit(i, bitmap);
	}

	arch_leave_lazy_mmu_mode();
	rcu_read_unlock();

	/* feedback from rmap walkers to page table walkers */
	if (suitable_to_scan(i, young))
		update_bloom_filter(lruvec, max_seq, pvmw->pmd);

	walk = current->reclaim_state ? current->reclaim_state->mm_walk : NULL;

	if (!walk && bitmap_weight(bitmap, MIN_LRU_BATCH) < PAGEVEC_SIZE) {
		for_each_set_bit(i, bitmap, MIN_LRU_BATCH)
			activate_page(pte_page(pte[i]));
		return;
	}

	/* page_update_gen() requires stable page_memcg() */
	if (!mem_cgroup_trylock_pages(memcg))
		return;

	if (!walk) {
		spin_lock_irq(&pgdat->lru_lock);
		new_gen = lru_gen_from_seq(lruvec->lrugen.max_seq);
	}

	for_each_set_bit(i, bitmap, MIN_LRU_BATCH) {
		page = compound_head(pte_page(pte[i]));
		if (page_memcg_rcu(page) != memcg)
			continue;

		old_gen = page_update_gen(page, new_gen);
		if (old_gen < 0 || old_gen == new_gen)
			continue;

		if (walk)
			update_batch_size(walk, page, old_gen, new_gen);
		else
			lru_gen_update_size(lruvec, page, old_gen, new_gen);
	}

	if (!walk)
		spin_unlock_irq(&pgdat->lru_lock);

	mem_cgroup_unlock_pages();
}

/******************************************************************************
 *                          the eviction
 ******************************************************************************/

static bool sort_page(struct lruvec *lruvec, struct page *page, int tier_idx)
{
	bool success;
	int gen = page_lru_gen(page);
	int type = page_is_file_cache(page);
	int zone = page_zonenum(page);
	int tier = page_lru_tier(page);
	int delta = hpage_nr_pages(page);
	struct lru_gen_struct *lrugen = &lruvec->lrugen;

	VM_BUG_ON_PAGE(gen >= MAX_NR_GENS, page);

	if (!page_evictable(page)) {
		success = lru_gen_del_page(lruvec, page, true);
		VM_BUG_ON_PAGE(!success, page);
		SetPageUnevictable(page);
		add_page_to_lru_list(page, lruvec);
		__count_vm_events(UNEVICTABLE_PGCULLED, delta);
		return true;
	}

	if (type == LRU_GEN_FILE && PageAnon(page) && PageDirty(page)) {
		success = lru_gen_del_page(lruvec, page, true);
		VM_BUG_ON_PAGE(!success, page);
		SetPageSwapBacked(page);
		add_page_to_lru_list_tail(page, lruvec);
		return true;
	}

	if (gen != lru_gen_from_seq(lrugen->min_seq[type])) {
		list_move(&page->lru, &lrugen->lists[gen][type][zone]);
		return true;
	}

	if (tier > tier_idx) {
		int hist = lru_hist_from_seq(lrugen->min_seq[type]);

		gen = page_inc_gen(lruvec, page, false);
		list_move_tail(&page->lru, &lrugen->lists[gen][type][zone]);

		WRITE_ONCE(lrugen->protected[hist][type][tier - 1],
			   lrugen->protected[hist][type][tier - 1] + delta);
		__mod_lruvec_state(lruvec, WORKINGSET_ACTIVATE, delta);
		return true;
	}

	if (PageLocked(page) || PageWriteback(page) ||
	    (type == LRU_GEN_FILE && PageDirty(page))) {
		gen = page_inc_gen(lruvec, page, true);
		list_move(&page->lru, &lrugen->lists[gen][type][zone]);
		return true;
	}

	return false;
}

static bool isolate_page(struct lruvec *lruvec, struct page *page, struct scan_control *sc)
{
	bool success;

	if (!sc->may_unmap && page_mapped(page))
		return false;

	if (!(sc->may_writepage && (sc->gfp_mask & __GFP_IO)) &&
	    (PageDirty(page) || (PageAnon(page) && !PageSwapCache(page))))
		return false;

	if (!get_page_unless_zero(page))
		return false;

	ClearPageLRU(page);

	success = lru_gen_del_page(lruvec, page, true);
	VM_BUG_ON_PAGE(!success, page);

	return true;
}

static int scan_pages(struct lruvec *lruvec, struct scan_control *sc,
		      int type, int tier, struct list_head *list)
{
	int gen, zone;
	enum vm_event_item item;
	int sorted = 0;
	int scanned = 0;
	int isolated = 0;
	int remaining = MAX_LRU_BATCH;
	struct lru_gen_struct *lrugen = &lruvec->lrugen;
	struct mem_cgroup *memcg = lruvec_memcg(lruvec);

	VM_BUG_ON(!list_empty(list));

	if (get_nr_gens(lruvec, type) == MIN_NR_GENS)
		return 0;

	gen = lru_gen_from_seq(lrugen->min_seq[type]);

	for (zone = sc->reclaim_idx; zone >= 0; zone--) {
		LIST_HEAD(moved);
		int skipped = 0;
		struct list_head *head = &lrugen->lists[gen][type][zone];

		while (!list_empty(head)) {
			struct page *page = lru_to_page(head);
			int delta = hpage_nr_pages(page);

			VM_BUG_ON_PAGE(PageTail(page), page);
			VM_BUG_ON_PAGE(PageUnevictable(page), page);
			VM_BUG_ON_PAGE(PageActive(page), page);
			VM_BUG_ON_PAGE(page_is_file_cache(page) != type, page);
			VM_BUG_ON_PAGE(page_zonenum(page) != zone, page);

			prefetchw_prev_lru_page(page, head, flags);

			scanned += delta;

			if (sort_page(lruvec, page, tier))
				sorted += delta;
			else if (isolate_page(lruvec, page, sc)) {
				list_add(&page->lru, list);
				isolated += delta;
			} else {
				list_move(&page->lru, &moved);
				skipped += delta;
			}

			if (!--remaining || max(isolated, skipped) >= MIN_LRU_BATCH)
				break;
		}

		if (skipped) {
			list_splice(&moved, head);
			__count_zid_vm_events(PGSCAN_SKIP, zone, skipped);
		}

		if (!remaining || isolated >= MIN_LRU_BATCH)
			break;
	}

	item = current_is_kswapd() ? PGSCAN_KSWAPD : PGSCAN_DIRECT;
	if (global_reclaim(sc)) {
		__count_vm_events(item, isolated);
		__count_vm_events(PGREFILL, sorted);
	}
	__count_memcg_events(memcg, item, isolated);
	__count_memcg_events(memcg, PGREFILL, sorted);

	/*
	 * There might not be eligible pages due to reclaim_idx, may_unmap and
	 * may_writepage. Check the remaining to prevent livelock if there is no
	 * progress.
	 */
	return isolated || !remaining ? scanned : 0;
}

static int get_tier_idx(struct lruvec *lruvec, int type)
{
	int tier;
	struct ctrl_pos sp, pv;

	/*
	 * To leave a margin for fluctuations, use a larger gain factor (1:2).
	 * This value is chosen because any other tier would have at least twice
	 * as many refaults as the first tier.
	 */
	read_ctrl_pos(lruvec, type, 0, 1, &sp);
	for (tier = 1; tier < MAX_NR_TIERS; tier++) {
		read_ctrl_pos(lruvec, type, tier, 2, &pv);
		if (!positive_ctrl_err(&sp, &pv))
			break;
	}

	return tier - 1;
}

static int get_type_to_scan(struct lruvec *lruvec, int swappiness, int *tier_idx)
{
	int type, tier;
	struct ctrl_pos sp, pv;
	int gain[ANON_AND_FILE] = { swappiness, 200 - swappiness };

	/*
	 * Compare the first tier of anon with that of file to determine which
	 * type to scan. Also need to compare other tiers of the selected type
	 * with the first tier of the other type to determine the last tier (of
	 * the selected type) to evict.
	 */
	read_ctrl_pos(lruvec, LRU_GEN_ANON, 0, gain[LRU_GEN_ANON], &sp);
	read_ctrl_pos(lruvec, LRU_GEN_FILE, 0, gain[LRU_GEN_FILE], &pv);
	type = positive_ctrl_err(&sp, &pv);

	read_ctrl_pos(lruvec, !type, 0, gain[!type], &sp);
	for (tier = 1; tier < MAX_NR_TIERS; tier++) {
		read_ctrl_pos(lruvec, type, tier, gain[type], &pv);
		if (!positive_ctrl_err(&sp, &pv))
			break;
	}

	*tier_idx = tier - 1;

	return type;
}

static int isolate_pages(struct lruvec *lruvec, struct scan_control *sc, int swappiness,
			 int *type_scanned, struct list_head *list)
{
	int i;
	int type;
	int scanned;
	int tier = -1;
	DEFINE_MIN_SEQ(lruvec);

	VM_BUG_ON(!seq_is_valid(lruvec));

	/*
	 * Try to make the obvious choice first. When anon and file are both
	 * available from the same generation, interpret swappiness 1 as file
	 * first and 200 as anon first.
	 */
	if (!swappiness)
		type = LRU_GEN_FILE;
	else if (min_seq[LRU_GEN_ANON] < min_seq[LRU_GEN_FILE])
		type = LRU_GEN_ANON;
	else if (swappiness == 1)
		type = LRU_GEN_FILE;
	else if (swappiness == 200)
		type = LRU_GEN_ANON;
	else
		type = get_type_to_scan(lruvec, swappiness, &tier);

	for (i = !swappiness; i < ANON_AND_FILE; i++) {
		if (tier < 0)
			tier = get_tier_idx(lruvec, type);

		scanned = scan_pages(lruvec, sc, type, tier, list);
		if (scanned)
			break;

		type = !type;
		tier = -1;
	}

	*type_scanned = type;

	return scanned;
}

static int evict_pages(struct lruvec *lruvec, struct scan_control *sc, int swappiness,
		       bool *swapped)
{
	int type;
	int scanned;
	int reclaimed;
	LIST_HEAD(list);
	struct page *page;
	enum vm_event_item item;
	struct lru_gen_mm_walk *walk;
	struct mem_cgroup *memcg = lruvec_memcg(lruvec);
	struct pglist_data *pgdat = lruvec_pgdat(lruvec);

	spin_lock_irq(&pgdat->lru_lock);

	scanned = isolate_pages(lruvec, sc, swappiness, &type, &list);

	if (try_to_inc_min_seq(lruvec, swappiness))
		scanned++;

	if (get_nr_gens(lruvec, !swappiness) == MIN_NR_GENS)
		scanned = 0;

	spin_unlock_irq(&pgdat->lru_lock);

	if (list_empty(&list))
		return scanned;

	reclaimed = shrink_page_list(&list, pgdat, sc, 0, NULL, false);

	/*
	 * To avoid livelock, don't add rejected pages back to the same lists
	 * they were isolated from. See lru_gen_add_page().
	 */
	list_for_each_entry(page, &list, lru) {
		ClearPageReferenced(page);
		ClearPageWorkingset(page);

		if (PageReclaim(page) && (PageDirty(page) || PageWriteback(page)))
			ClearPageActive(page);
		else
			SetPageActive(page);
	}

	spin_lock_irq(&pgdat->lru_lock);

	putback_inactive_pages(lruvec, &list);

	walk = current->reclaim_state ? current->reclaim_state->mm_walk : NULL;
	if (walk && walk->batched)
		reset_batch_size(lruvec, walk);

	item = current_is_kswapd() ? PGSTEAL_KSWAPD : PGSTEAL_DIRECT;
	if (global_reclaim(sc))
		__count_vm_events(item, reclaimed);
	__count_memcg_events(memcg, item, reclaimed);

	spin_unlock_irq(&pgdat->lru_lock);

	mem_cgroup_uncharge_list(&list);
	free_unref_page_list(&list);

	sc->nr_reclaimed += reclaimed;

	if (type == LRU_GEN_ANON && swapped)
		*swapped = true;

	return scanned;
}

static long get_nr_to_scan(struct lruvec *lruvec, struct scan_control *sc, bool can_swap,
			   unsigned long reclaimed, bool *need_aging)
{
	int priority;
	long nr_to_scan;
	struct mem_cgroup *memcg = lruvec_memcg(lruvec);
	DEFINE_MAX_SEQ(lruvec);
	DEFINE_MIN_SEQ(lruvec);

	nr_to_scan = get_nr_evictable(lruvec, max_seq, min_seq, can_swap, need_aging);
	if (!nr_to_scan)
		return 0;

	/* adjust priority if memcg is offline or the target is met */
	if (!mem_cgroup_online(memcg))
		priority = 0;
	else if (sc->nr_reclaimed - reclaimed >= sc->nr_to_reclaim)
		priority = DEF_PRIORITY;
	else
		priority = sc->priority;

	nr_to_scan >>= priority;
	if (!nr_to_scan)
		return 0;

	if (!*need_aging)
		return nr_to_scan;

	/* skip the aging path at the default priority */
	if (priority == DEF_PRIORITY)
		goto done;

	/* leave the work to lru_gen_age_node() */
	if (current_is_kswapd())
		return 0;

	if (try_to_inc_max_seq(lruvec, max_seq, sc, can_swap, false))
		return nr_to_scan;
done:
	return min_seq[!can_swap] + MIN_NR_GENS <= max_seq ? nr_to_scan : 0;
}

static void lru_gen_shrink_lruvec(struct lruvec *lruvec, struct scan_control *sc)
{
	struct blk_plug plug;
	long scanned = 0;
	bool need_aging = false;
	bool swapped = false;
	unsigned long reclaimed = sc->nr_reclaimed;
	struct pglist_data *pgdat = lruvec_pgdat(lruvec);

	lru_add_drain();

	blk_start_plug(&plug);

	if (current_is_kswapd())
		current->reclaim_state->mm_walk = &pgdat->mm_walk;

	while (true) {
		int delta;
		int swappiness;
		long nr_to_scan;

		if (sc->may_swap)
			swappiness = get_swappiness(lruvec, sc);
		else if (global_reclaim(sc) && get_swappiness(lruvec, sc))
			swappiness = 1;
		else
			swappiness = 0;

		nr_to_scan = get_nr_to_scan(lruvec, sc, swappiness, reclaimed, &need_aging);
		if (!nr_to_scan)
			goto done;

		delta = evict_pages(lruvec, sc, swappiness, &swapped);
		if (!delta)
			goto done;

		if (sc->memcgs_avoid_swapping && swappiness < 200 && swapped)
			break;

		scanned += delta;
		if (scanned >= nr_to_scan)
			break;

		cond_resched();
	}

	if (!need_aging)
		sc->memcgs_need_aging = false;
	if (!swapped)
		sc->memcgs_need_swapping = false;
done:
	if (current_is_kswapd())
		current->reclaim_state->mm_walk = NULL;

	blk_finish_plug(&plug);
}

/******************************************************************************
 *                          state change
 ******************************************************************************/

static bool __maybe_unused state_is_valid(struct lruvec *lruvec)
{
	struct lru_gen_struct *lrugen = &lruvec->lrugen;

	if (lrugen->enabled) {
		enum lru_list lru;

		for_each_evictable_lru(lru) {
			if (!list_empty(&lruvec->lists[lru]))
				return false;
		}
	} else {
		int gen, type, zone;

		for_each_gen_type_zone(gen, type, zone) {
			if (!list_empty(&lrugen->lists[gen][type][zone]))
				return false;

			/* unlikely but not a bug when reset_batch_size() is pending */
			VM_WARN_ON(lrugen->nr_pages[gen][type][zone]);
		}
	}

	return true;
}

static bool fill_evictable(struct lruvec *lruvec)
{
	enum lru_list lru;
	int remaining = MAX_LRU_BATCH;

	for_each_evictable_lru(lru) {
		int type = is_file_lru(lru);
		bool active = is_active_lru(lru);
		struct list_head *head = &lruvec->lists[lru];

		while (!list_empty(head)) {
			bool success;
			struct page *page = lru_to_page(head);

			VM_BUG_ON_PAGE(PageTail(page), page);
			VM_BUG_ON_PAGE(PageUnevictable(page), page);
			VM_BUG_ON_PAGE(PageActive(page) != active, page);
			VM_BUG_ON_PAGE(page_is_file_cache(page) != type, page);
			VM_BUG_ON_PAGE(page_lru_gen(page) < MAX_NR_GENS, page);

			prefetchw_prev_lru_page(page, head, flags);

			del_page_from_lru_list(page, lruvec);
			success = lru_gen_add_page(lruvec, page, false);
			VM_BUG_ON(!success);

			if (!--remaining)
				return false;
		}
	}

	return true;
}

static bool drain_evictable(struct lruvec *lruvec)
{
	int gen, type, zone;
	int remaining = MAX_LRU_BATCH;

	for_each_gen_type_zone(gen, type, zone) {
		struct list_head *head = &lruvec->lrugen.lists[gen][type][zone];

		while (!list_empty(head)) {
			bool success;
			struct page *page = lru_to_page(head);

			VM_BUG_ON_PAGE(PageTail(page), page);
			VM_BUG_ON_PAGE(PageUnevictable(page), page);
			VM_BUG_ON_PAGE(PageActive(page), page);
			VM_BUG_ON_PAGE(page_is_file_cache(page) != type, page);
			VM_BUG_ON_PAGE(page_zonenum(page) != zone, page);

			prefetchw_prev_lru_page(page, head, flags);

			success = lru_gen_del_page(lruvec, page, false);
			VM_BUG_ON(!success);
			add_page_to_lru_list(page, lruvec);

			if (!--remaining)
				return false;
		}
	}

	return true;
}

static void lru_gen_change_state(bool enable)
{
	static DEFINE_MUTEX(state_mutex);

	struct mem_cgroup *memcg;

	cgroup_lock();
	cpus_read_lock();
	get_online_mems();
	mutex_lock(&state_mutex);

	if (enable == lru_gen_enabled())
		goto unlock;

	if (enable)
		static_branch_enable_cpuslocked(&lru_gen_caps[LRU_GEN_CORE]);
	else
		static_branch_disable_cpuslocked(&lru_gen_caps[LRU_GEN_CORE]);

	memcg = mem_cgroup_iter(NULL, NULL, NULL);
	do {
		int nid;

		for_each_node(nid) {
			struct pglist_data *pgdat = NODE_DATA(nid);
			struct lruvec *lruvec = get_lruvec(memcg, nid);

			if (!lruvec)
				continue;

			if (!pgdat) {
				lruvec->lrugen.enabled = enable;
				continue;
			}

			spin_lock_irq(&pgdat->lru_lock);

			VM_BUG_ON(!seq_is_valid(lruvec));
			VM_BUG_ON(!state_is_valid(lruvec));

			lruvec->lrugen.enabled = enable;

			while (!(enable ? fill_evictable(lruvec) : drain_evictable(lruvec))) {
				spin_unlock_irq(&pgdat->lru_lock);
				cond_resched();
				spin_lock_irq(&pgdat->lru_lock);
			}

			spin_unlock_irq(&pgdat->lru_lock);
		}

		cond_resched();
	} while ((memcg = mem_cgroup_iter(NULL, memcg, NULL)));
unlock:
	mutex_unlock(&state_mutex);
	put_online_mems();
	cpus_read_unlock();
	cgroup_unlock();
}

/******************************************************************************
 *                          sysfs interface
 ******************************************************************************/

static ssize_t show_min_ttl(struct kobject *kobj, struct kobj_attribute *attr, char *buf)
{
	return sprintf(buf, "%u\n", jiffies_to_msecs(READ_ONCE(lru_gen_min_ttl)));
}

static ssize_t store_min_ttl(struct kobject *kobj, struct kobj_attribute *attr,
			     const char *buf, size_t len)
{
	unsigned int msecs;

	if (kstrtouint(buf, 0, &msecs))
		return -EINVAL;

	WRITE_ONCE(lru_gen_min_ttl, msecs_to_jiffies(msecs));

	return len;
}

static struct kobj_attribute lru_gen_min_ttl_attr = __ATTR(
	min_ttl_ms, 0644, show_min_ttl, store_min_ttl
);

static ssize_t show_min_ttl_unsatisfied(struct kobject *kobj, struct kobj_attribute *attr, char *buf)
{
	return sprintf(buf, "%d\n", lru_gen_min_ttl_unsatisfied);
}

static struct kobj_attribute lru_gen_min_ttl_unsatisfied_attr = __ATTR(
	min_ttl_unsatisfied, 0444, show_min_ttl_unsatisfied, NULL
);

static ssize_t show_enable(struct kobject *kobj, struct kobj_attribute *attr, char *buf)
{
	unsigned int caps = 0;

	if (get_cap(LRU_GEN_CORE))
		caps |= BIT(LRU_GEN_CORE);

	if (arch_has_hw_pte_young() && get_cap(LRU_GEN_MM_WALK))
		caps |= BIT(LRU_GEN_MM_WALK);

	if (IS_ENABLED(CONFIG_ARCH_HAS_NONLEAF_PMD_YOUNG) && get_cap(LRU_GEN_NONLEAF_YOUNG))
		caps |= BIT(LRU_GEN_NONLEAF_YOUNG);

	return snprintf(buf, PAGE_SIZE, "0x%04x\n", caps);
}

static ssize_t store_enable(struct kobject *kobj, struct kobj_attribute *attr,
			    const char *buf, size_t len)
{
	int i;
	unsigned int caps;

	if (tolower(*buf) == 'n')
		caps = 0;
	else if (tolower(*buf) == 'y')
		caps = -1;
	else if (kstrtouint(buf, 0, &caps))
		return -EINVAL;

	for (i = 0; i < NR_LRU_GEN_CAPS; i++) {
		bool enable = caps & BIT(i);

		if (i == LRU_GEN_CORE)
			lru_gen_change_state(enable);
		else if (enable)
			static_branch_enable(&lru_gen_caps[i]);
		else
			static_branch_disable(&lru_gen_caps[i]);
	}

	return len;
}

static struct kobj_attribute lru_gen_enabled_attr = __ATTR(
	enabled, 0644, show_enable, store_enable
);

static struct attribute *lru_gen_attrs[] = {
	&lru_gen_min_ttl_unsatisfied_attr.attr,
	&lru_gen_min_ttl_attr.attr,
	&lru_gen_enabled_attr.attr,
	NULL
};

static struct attribute_group lru_gen_attr_group = {
	.name = "lru_gen",
	.attrs = lru_gen_attrs,
};

/******************************************************************************
 *                          debugfs interface
 ******************************************************************************/

static void *lru_gen_seq_start(struct seq_file *m, loff_t *pos)
{
	struct mem_cgroup *memcg;
	loff_t nr_to_skip = *pos;

	m->private = kvmalloc(PATH_MAX, GFP_KERNEL);
	if (!m->private)
		return ERR_PTR(-ENOMEM);

	memcg = mem_cgroup_iter(NULL, NULL, NULL);
	do {
		int nid;

		for_each_node_state(nid, N_MEMORY) {
			if (!nr_to_skip--)
				return get_lruvec(memcg, nid);
		}
	} while ((memcg = mem_cgroup_iter(NULL, memcg, NULL)));

	return NULL;
}

static void lru_gen_seq_stop(struct seq_file *m, void *v)
{
	if (!IS_ERR_OR_NULL(v))
		mem_cgroup_iter_break(NULL, lruvec_memcg(v));

	kvfree(m->private);
	m->private = NULL;
}

static void *lru_gen_seq_next(struct seq_file *m, void *v, loff_t *pos)
{
	int nid = lruvec_pgdat(v)->node_id;
	struct mem_cgroup *memcg = lruvec_memcg(v);

	++*pos;

	nid = next_memory_node(nid);
	if (nid == MAX_NUMNODES) {
		memcg = mem_cgroup_iter(NULL, memcg, NULL);
		if (!memcg)
			return NULL;

		nid = first_memory_node;
	}

	return get_lruvec(memcg, nid);
}

static void lru_gen_seq_show_full(struct seq_file *m, struct lruvec *lruvec,
				  unsigned long max_seq, unsigned long *min_seq,
				  unsigned long seq)
{
	int i;
	int type, tier;
	int hist = lru_hist_from_seq(seq);
	struct lru_gen_struct *lrugen = &lruvec->lrugen;

	for (tier = 0; tier < MAX_NR_TIERS; tier++) {
		seq_printf(m, "            %10d", tier);
		for (type = 0; type < ANON_AND_FILE; type++) {
			unsigned long n[3] = {};

			if (seq == max_seq) {
				n[0] = READ_ONCE(lrugen->avg_refaulted[type][tier]);
				n[1] = READ_ONCE(lrugen->avg_total[type][tier]);

				seq_printf(m, " %10luR %10luT %10lu ", n[0], n[1], n[2]);
			} else if (seq == min_seq[type] || NR_HIST_GENS > 1) {
				n[0] = atomic_long_read(&lrugen->refaulted[hist][type][tier]);
				n[1] = atomic_long_read(&lrugen->evicted[hist][type][tier]);
				if (tier)
					n[2] = READ_ONCE(lrugen->protected[hist][type][tier - 1]);

				seq_printf(m, " %10lur %10lue %10lup", n[0], n[1], n[2]);
			} else
				seq_puts(m, "          0           0           0 ");
		}
		seq_putc(m, '\n');
	}

	seq_puts(m, "                      ");
	for (i = 0; i < NR_MM_STATS; i++) {
		if (seq == max_seq && NR_HIST_GENS == 1)
			seq_printf(m, " %10lu%c", READ_ONCE(lruvec->mm_state.stats[hist][i]),
				   toupper(MM_STAT_CODES[i]));
		else if (seq != max_seq && NR_HIST_GENS > 1)
			seq_printf(m, " %10lu%c", READ_ONCE(lruvec->mm_state.stats[hist][i]),
				   MM_STAT_CODES[i]);
		else
			seq_puts(m, "          0 ");
	}
	seq_putc(m, '\n');
}

static int lru_gen_seq_show(struct seq_file *m, void *v)
{
	unsigned long seq;
	bool full = !debugfs_real_fops(m->file)->write;
	struct lruvec *lruvec = v;
	struct lru_gen_struct *lrugen = &lruvec->lrugen;
	int nid = lruvec_pgdat(lruvec)->node_id;
	struct mem_cgroup *memcg = lruvec_memcg(lruvec);
	DEFINE_MAX_SEQ(lruvec);
	DEFINE_MIN_SEQ(lruvec);

	if (nid == first_memory_node) {
		const char *path = memcg ? m->private : "";

#ifdef CONFIG_MEMCG
		if (memcg)
			cgroup_path(memcg->css.cgroup, m->private, PATH_MAX);
#endif
		seq_printf(m, "memcg %5hu %s\n", mem_cgroup_id(memcg), path);
	}

	seq_printf(m, " node %5d\n", nid);

	if (!full)
		seq = min_seq[LRU_GEN_ANON];
	else if (max_seq >= MAX_NR_GENS)
		seq = max_seq - MAX_NR_GENS + 1;
	else
		seq = 0;

	for (; seq <= max_seq; seq++) {
		int type, zone;
		int gen = lru_gen_from_seq(seq);
		unsigned long birth = READ_ONCE(lruvec->lrugen.timestamps[gen]);

		seq_printf(m, " %10lu %10u", seq, jiffies_to_msecs(jiffies - birth));

		for (type = 0; type < ANON_AND_FILE; type++) {
			long size = 0;
			char mark = full && seq < min_seq[type] ? 'x' : ' ';

			for (zone = 0; zone < MAX_NR_ZONES; zone++)
				size += READ_ONCE(lrugen->nr_pages[gen][type][zone]);

			seq_printf(m, " %10lu%c", max(size, 0L), mark);
		}

		seq_putc(m, '\n');

		if (full)
			lru_gen_seq_show_full(m, lruvec, max_seq, min_seq, seq);
	}

	return 0;
}

static const struct seq_operations lru_gen_seq_ops = {
	.start = lru_gen_seq_start,
	.stop = lru_gen_seq_stop,
	.next = lru_gen_seq_next,
	.show = lru_gen_seq_show,
};

static int run_aging(struct lruvec *lruvec, unsigned long seq, struct scan_control *sc,
		     bool can_swap, bool full_scan)
{
	DEFINE_MAX_SEQ(lruvec);

	if (seq == max_seq)
		try_to_inc_max_seq(lruvec, max_seq, sc, can_swap, full_scan);

	return seq > max_seq ? -EINVAL : 0;
}

static int run_eviction(struct lruvec *lruvec, unsigned long seq, struct scan_control *sc,
			int swappiness, unsigned long nr_to_reclaim)
{
	struct blk_plug plug;
	int err = -EINTR;
	DEFINE_MAX_SEQ(lruvec);

	if (seq + MIN_NR_GENS > max_seq)
		return -EINVAL;

	sc->nr_reclaimed = 0;

	blk_start_plug(&plug);

	while (!signal_pending(current)) {
		DEFINE_MIN_SEQ(lruvec);

		if (seq < min_seq[!swappiness] || sc->nr_reclaimed >= nr_to_reclaim ||
		    !evict_pages(lruvec, sc, swappiness, NULL)) {
			err = 0;
			break;
		}

		cond_resched();
	}

	blk_finish_plug(&plug);

	return err;
}

static int run_cmd(char cmd, int memcg_id, int nid, unsigned long seq,
		   struct scan_control *sc, int swappiness, unsigned long opt)
{
	struct lruvec *lruvec;
	int err = -EINVAL;
	struct mem_cgroup *memcg = NULL;

	if (!mem_cgroup_disabled()) {
		rcu_read_lock();
		memcg = mem_cgroup_from_id(memcg_id);
#ifdef CONFIG_MEMCG
		if (memcg && !css_tryget(&memcg->css))
			memcg = NULL;
#endif
		rcu_read_unlock();

		if (!memcg)
			goto done;
	}
	if (memcg_id != mem_cgroup_id(memcg))
		goto done;

	if (nid < 0 || nid >= MAX_NUMNODES || !node_state(nid, N_MEMORY))
		goto done;

	lruvec = get_lruvec(memcg, nid);

	if (swappiness < 0)
		swappiness = get_swappiness(lruvec, sc);
	else if (swappiness > 200)
		goto done;

	switch (cmd) {
	case '+':
		err = run_aging(lruvec, seq, sc, swappiness, opt);
		break;
	case '-':
		err = run_eviction(lruvec, seq, sc, swappiness, opt);
		break;
	}
done:
	mem_cgroup_put(memcg);

	return err;
}

static ssize_t lru_gen_seq_write(struct file *file, const char __user *src,
				 size_t len, loff_t *pos)
{
	void *buf;
	char *cur, *next;
	unsigned int flags;
	int err = 0;
	struct reclaim_state rs = {};
	struct scan_control sc = {
		.may_writepage = true,
		.may_unmap = true,
		.may_swap = true,
		.reclaim_idx = MAX_NR_ZONES - 1,
		.gfp_mask = GFP_KERNEL,
	};

	buf = kvmalloc(len + 1, GFP_KERNEL);
	if (!buf)
		return -ENOMEM;

	if (copy_from_user(buf, src, len)) {
		kvfree(buf);
		return -EFAULT;
	}

	next = buf;
	next[len] = '\0';

	rs.mm_walk = alloc_mm_walk();
	if (!rs.mm_walk) {
		kvfree(buf);
		return -ENOMEM;
	}

	current->reclaim_state = &rs;
	flags = memalloc_noreclaim_save();

	while ((cur = strsep(&next, ",;\n"))) {
		int n;
		int end;
		char cmd;
		unsigned int memcg_id;
		unsigned int nid;
		unsigned long seq;
		unsigned int swappiness = -1;
		unsigned long opt = -1;

		cur = skip_spaces(cur);
		if (!*cur)
			continue;

		n = sscanf(cur, "%c %u %u %lu %n %u %n %lu %n", &cmd, &memcg_id, &nid,
			   &seq, &end, &swappiness, &end, &opt, &end);
		if (n < 4 || cur[end]) {
			err = -EINVAL;
			break;
		}

		err = run_cmd(cmd, memcg_id, nid, seq, &sc, swappiness, opt);
		if (err)
			break;
	}

	memalloc_noreclaim_restore(flags);
	current->reclaim_state = NULL;

	free_mm_walk(rs.mm_walk);
	kvfree(buf);

	return err ? : len;
}

static int lru_gen_seq_open(struct inode *inode, struct file *file)
{
	return seq_open(file, &lru_gen_seq_ops);
}

static const struct file_operations lru_gen_rw_fops = {
	.open = lru_gen_seq_open,
	.read = seq_read,
	.write = lru_gen_seq_write,
	.llseek = seq_lseek,
	.release = seq_release,
};

static const struct file_operations lru_gen_ro_fops = {
	.open = lru_gen_seq_open,
	.read = seq_read,
	.llseek = seq_lseek,
	.release = seq_release,
};

/******************************************************************************
 *                          initialization
 ******************************************************************************/

void lru_gen_init_lruvec(struct lruvec *lruvec)
{
	int i;
	int gen, type, zone;
	struct lru_gen_struct *lrugen = &lruvec->lrugen;

	lrugen->max_seq = MIN_NR_GENS + 1;
	lrugen->enabled = lru_gen_enabled();

	for (i = 0; i <= MIN_NR_GENS + 1; i++)
		lrugen->timestamps[i] = jiffies;

	for_each_gen_type_zone(gen, type, zone)
		INIT_LIST_HEAD(&lrugen->lists[gen][type][zone]);

	lruvec->mm_state.seq = MIN_NR_GENS;
	init_waitqueue_head(&lruvec->mm_state.wait);
}

#ifdef CONFIG_MEMCG
void lru_gen_init_memcg(struct mem_cgroup *memcg)
{
	INIT_LIST_HEAD(&memcg->mm_list.fifo);
	spin_lock_init(&memcg->mm_list.lock);
}

void lru_gen_exit_memcg(struct mem_cgroup *memcg)
{
	int i;
	int nid;

	for_each_node(nid) {
		struct lruvec *lruvec = get_lruvec(memcg, nid);

		VM_BUG_ON(memchr_inv(lruvec->lrugen.nr_pages, 0,
				     sizeof(lruvec->lrugen.nr_pages)));

		for (i = 0; i < NR_BLOOM_FILTERS; i++) {
			bitmap_free(lruvec->mm_state.filters[i]);
			lruvec->mm_state.filters[i] = NULL;
		}
	}
}
#endif

static int __init init_lru_gen(void)
{
	BUILD_BUG_ON(MIN_NR_GENS + 1 >= MAX_NR_GENS);
	BUILD_BUG_ON(BIT(LRU_GEN_WIDTH) <= MAX_NR_GENS);
	BUILD_BUG_ON(sizeof(MM_STAT_CODES) != NR_MM_STATS + 1);

	if (sysfs_create_group(mm_kobj, &lru_gen_attr_group))
		pr_err("lru_gen: failed to create sysfs group\n");

	debugfs_create_file("lru_gen", 0644, NULL, NULL, &lru_gen_rw_fops);
	debugfs_create_file("lru_gen_full", 0444, NULL, NULL, &lru_gen_ro_fops);

	return 0;
};
late_initcall(init_lru_gen);

#else

static void lru_gen_age_node(struct pglist_data *pgdat, struct scan_control *sc)
{
}

static void lru_gen_shrink_lruvec(struct lruvec *lruvec, struct scan_control *sc)
{
}

#endif /* CONFIG_LRU_GEN */

/*
 * This is a basic per-node page freer.  Used by both kswapd and direct reclaim.
 */
static void shrink_node_memcg(struct pglist_data *pgdat, struct mem_cgroup *memcg,
			      struct scan_control *sc, unsigned long *lru_pages)
{
	struct lruvec *lruvec = mem_cgroup_lruvec(pgdat, memcg);
	unsigned long nr[NR_LRU_LISTS];
	unsigned long targets[NR_LRU_LISTS];
	unsigned long nr_to_scan;
	enum lru_list lru;
	unsigned long nr_reclaimed = 0;
	unsigned long nr_to_reclaim = sc->nr_to_reclaim;
	struct blk_plug plug;
	bool scan_adjusted;

	if (lru_gen_enabled()) {
		lru_gen_shrink_lruvec(lruvec, sc);
		return;
	}

	get_scan_count(lruvec, memcg, sc, nr, lru_pages);

	/* Record the original scan target for proportional adjustments later */
	memcpy(targets, nr, sizeof(nr));

	/*
	 * Global reclaiming within direct reclaim at DEF_PRIORITY is a normal
	 * event that can occur when there is little memory pressure e.g.
	 * multiple streaming readers/writers. Hence, we do not abort scanning
	 * when the requested number of pages are reclaimed when scanning at
	 * DEF_PRIORITY on the assumption that the fact we are direct
	 * reclaiming implies that kswapd is not keeping up and it is best to
	 * do a batch of work at once. For memcg reclaim one check is made to
	 * abort proportional reclaim if either the file or anon lru has already
	 * dropped to zero at the first pass.
	 */
	scan_adjusted = (global_reclaim(sc) && !current_is_kswapd() &&
			 sc->priority == DEF_PRIORITY);

	blk_start_plug(&plug);
	while (nr[LRU_INACTIVE_ANON] || nr[LRU_ACTIVE_FILE] ||
					nr[LRU_INACTIVE_FILE]) {
		unsigned long nr_anon, nr_file, percentage;
		unsigned long nr_scanned;

		for_each_evictable_lru(lru) {
			if (nr[lru]) {
				nr_to_scan = min(nr[lru], SWAP_CLUSTER_MAX);
				nr[lru] -= nr_to_scan;

				nr_reclaimed += shrink_list(lru, nr_to_scan,
							    lruvec, sc);
			}
		}

		cond_resched();

		if (nr_reclaimed < nr_to_reclaim || scan_adjusted)
			continue;

		/*
		 * For kswapd and memcg, reclaim at least the number of pages
		 * requested. Ensure that the anon and file LRUs are scanned
		 * proportionally what was requested by get_scan_count(). We
		 * stop reclaiming one LRU and reduce the amount scanning
		 * proportional to the original scan target.
		 */
		nr_file = nr[LRU_INACTIVE_FILE] + nr[LRU_ACTIVE_FILE];
		nr_anon = nr[LRU_INACTIVE_ANON] + nr[LRU_ACTIVE_ANON];

		/*
		 * It's just vindictive to attack the larger once the smaller
		 * has gone to zero.  And given the way we stop scanning the
		 * smaller below, this makes sure that we only make one nudge
		 * towards proportionality once we've got nr_to_reclaim.
		 */
		if (!nr_file || !nr_anon)
			break;

		if (nr_file > nr_anon) {
			unsigned long scan_target = targets[LRU_INACTIVE_ANON] +
						targets[LRU_ACTIVE_ANON] + 1;
			lru = LRU_BASE;
			percentage = nr_anon * 100 / scan_target;
		} else {
			unsigned long scan_target = targets[LRU_INACTIVE_FILE] +
						targets[LRU_ACTIVE_FILE] + 1;
			lru = LRU_FILE;
			percentage = nr_file * 100 / scan_target;
		}

		/* Stop scanning the smaller of the LRU */
		nr[lru] = 0;
		nr[lru + LRU_ACTIVE] = 0;

		/*
		 * Recalculate the other LRU scan count based on its original
		 * scan target and the percentage scanning already complete
		 */
		lru = (lru == LRU_FILE) ? LRU_BASE : LRU_FILE;
		nr_scanned = targets[lru] - nr[lru];
		nr[lru] = targets[lru] * (100 - percentage) / 100;
		nr[lru] -= min(nr[lru], nr_scanned);

		lru += LRU_ACTIVE;
		nr_scanned = targets[lru] - nr[lru];
		nr[lru] = targets[lru] * (100 - percentage) / 100;
		nr[lru] -= min(nr[lru], nr_scanned);

		scan_adjusted = true;
	}
	blk_finish_plug(&plug);
	sc->nr_reclaimed += nr_reclaimed;

	/*
	 * Even if we did not try to evict anon pages at all, we want to
	 * rebalance the anon lru active/inactive ratio.
	 */
	if (inactive_list_is_low(lruvec, false, sc, true))
		shrink_active_list(SWAP_CLUSTER_MAX, lruvec,
				   sc, LRU_ACTIVE_ANON);
}

/* Use reclaim/compaction for costly allocs or under memory pressure */
static bool in_reclaim_compaction(struct scan_control *sc)
{
	if (IS_ENABLED(CONFIG_COMPACTION) && sc->order &&
			(sc->order > PAGE_ALLOC_COSTLY_ORDER ||
			 sc->priority < DEF_PRIORITY - 2))
		return true;

	return false;
}

/*
 * Reclaim/compaction is used for high-order allocation requests. It reclaims
 * order-0 pages before compacting the zone. should_continue_reclaim() returns
 * true if more pages should be reclaimed such that when the page allocator
 * calls try_to_compact_zone() that it will have enough free pages to succeed.
 * It will give up earlier than that if there is difficulty reclaiming pages.
 */
static inline bool should_continue_reclaim(struct pglist_data *pgdat,
					unsigned long nr_reclaimed,
					unsigned long nr_scanned,
					struct scan_control *sc)
{
	unsigned long pages_for_compaction;
	unsigned long inactive_lru_pages;
	int z;

	/* If not in reclaim/compaction mode, stop */
	if (!in_reclaim_compaction(sc))
		return false;

	/* Consider stopping depending on scan and reclaim activity */
	if (sc->gfp_mask & __GFP_RETRY_MAYFAIL) {
		/*
		 * For __GFP_RETRY_MAYFAIL allocations, stop reclaiming if the
		 * full LRU list has been scanned and we are still failing
		 * to reclaim pages. This full LRU scan is potentially
		 * expensive but a __GFP_RETRY_MAYFAIL caller really wants to succeed
		 */
		if (!nr_reclaimed && !nr_scanned)
			return false;
	} else {
		/*
		 * For non-__GFP_RETRY_MAYFAIL allocations which can presumably
		 * fail without consequence, stop if we failed to reclaim
		 * any pages from the last SWAP_CLUSTER_MAX number of
		 * pages that were scanned. This will return to the
		 * caller faster at the risk reclaim/compaction and
		 * the resulting allocation attempt fails
		 */
		if (!nr_reclaimed)
			return false;
	}

	/*
	 * If we have not reclaimed enough pages for compaction and the
	 * inactive lists are large enough, continue reclaiming
	 */
	pages_for_compaction = compact_gap(sc->order);
	inactive_lru_pages = node_page_state(pgdat, NR_INACTIVE_FILE);
	if (get_nr_swap_pages() > 0)
		inactive_lru_pages += node_page_state(pgdat, NR_INACTIVE_ANON);
	if (sc->nr_reclaimed < pages_for_compaction &&
			inactive_lru_pages > pages_for_compaction)
		return true;

	/* If compaction would go ahead or the allocation would succeed, stop */
	for (z = 0; z <= sc->reclaim_idx; z++) {
		struct zone *zone = &pgdat->node_zones[z];
		if (!managed_zone(zone))
			continue;

		switch (compaction_suitable(zone, sc->order, 0, sc->reclaim_idx)) {
		case COMPACT_SUCCESS:
		case COMPACT_CONTINUE:
			return false;
		default:
			/* check next zone */
			;
		}
	}
	return true;
}

static bool pgdat_memcg_congested(pg_data_t *pgdat, struct mem_cgroup *memcg)
{
	return test_bit(PGDAT_CONGESTED, &pgdat->flags) ||
		(memcg && memcg_congested(pgdat, memcg));
}

static bool shrink_node(pg_data_t *pgdat, struct scan_control *sc)
{
	struct reclaim_state *reclaim_state = current->reclaim_state;
	unsigned long nr_reclaimed, nr_scanned;
	bool reclaimable = false;

	do {
		struct mem_cgroup *root = sc->target_mem_cgroup;
		struct mem_cgroup_reclaim_cookie reclaim = {
			.pgdat = pgdat,
			.priority = sc->priority,
		};
		unsigned long node_lru_pages = 0;
		struct mem_cgroup *memcg;

		memset(&sc->nr, 0, sizeof(sc->nr));

		nr_reclaimed = sc->nr_reclaimed;
		nr_scanned = sc->nr_scanned;

		memcg = mem_cgroup_iter(root, NULL, &reclaim);
		do {
			unsigned long lru_pages;
			unsigned long reclaimed;
			unsigned long scanned;

			/*
			 * This loop can become CPU-bound when target memcgs
			 * aren't eligible for reclaim - either because they
			 * don't have any reclaimable pages, or because their
			 * memory is explicitly protected. Avoid soft lockups.
			 */
			cond_resched();

			switch (mem_cgroup_protected(root, memcg)) {
			case MEMCG_PROT_MIN:
				/*
				 * Hard protection.
				 * If there is no reclaimable memory, OOM.
				 */
				continue;
			case MEMCG_PROT_LOW:
				/*
				 * Soft protection.
				 * Respect the protection only as long as
				 * there is an unprotected supply
				 * of reclaimable memory from other cgroups.
				 */
				if (!sc->memcg_low_reclaim) {
					sc->memcg_low_skipped = 1;
					continue;
				}
				memcg_memory_event(memcg, MEMCG_LOW);
				break;
			case MEMCG_PROT_NONE:
				break;
			}

			reclaimed = sc->nr_reclaimed;
			scanned = sc->nr_scanned;
			shrink_node_memcg(pgdat, memcg, sc, &lru_pages);
			node_lru_pages += lru_pages;

			shrink_slab(sc->gfp_mask, pgdat->node_id,
				    memcg, sc->priority);

			/* Record the group's reclaim efficiency */
			vmpressure(sc->gfp_mask, memcg, false,
				   sc->nr_scanned - scanned,
				   sc->nr_reclaimed - reclaimed);

			/*
			 * Direct reclaim and kswapd have to scan all memory
			 * cgroups to fulfill the overall scan target for the
			 * node.
			 *
			 * Limit reclaim, on the other hand, only cares about
			 * nr_to_reclaim pages to be reclaimed and it will
			 * retry with decreasing priority if one round over the
			 * whole hierarchy is not sufficient.
			 */
			if (!global_reclaim(sc) &&
					sc->nr_reclaimed >= sc->nr_to_reclaim) {
				mem_cgroup_iter_break(root, memcg);
				break;
			}
		} while ((memcg = mem_cgroup_iter(root, memcg, &reclaim)));

		/*
		 * Record the subtree's reclaim efficiency. The reclaimed
		 * pages from slab is excluded here because the corresponding
		 * scanned pages is not accounted. Moreover, freeing a page
		 * by slab shrinking depends on each slab's object population,
		 * making the cost model (i.e. scan:free) different from that
		 * of LRU.
		 */
		vmpressure(sc->gfp_mask, sc->target_mem_cgroup, true,
			   sc->nr_scanned - nr_scanned,
			   sc->nr_reclaimed - nr_reclaimed);

		if (reclaim_state) {
			sc->nr_reclaimed += reclaim_state->reclaimed_slab;
			reclaim_state->reclaimed_slab = 0;
		}

		if (sc->nr_reclaimed - nr_reclaimed)
			reclaimable = true;

		if (current_is_kswapd()) {
			/*
			 * If reclaim is isolating dirty pages under writeback,
			 * it implies that the long-lived page allocation rate
			 * is exceeding the page laundering rate. Either the
			 * global limits are not being effective at throttling
			 * processes due to the page distribution throughout
			 * zones or there is heavy usage of a slow backing
			 * device. The only option is to throttle from reclaim
			 * context which is not ideal as there is no guarantee
			 * the dirtying process is throttled in the same way
			 * balance_dirty_pages() manages.
			 *
			 * Once a node is flagged PGDAT_WRITEBACK, kswapd will
			 * count the number of pages under pages flagged for
			 * immediate reclaim and stall if any are encountered
			 * in the nr_immediate check below.
			 */
			if (sc->nr.writeback && sc->nr.writeback == sc->nr.taken)
				set_bit(PGDAT_WRITEBACK, &pgdat->flags);

			/*
			 * Tag a node as congested if all the dirty pages
			 * scanned were backed by a congested BDI and
			 * wait_iff_congested will stall.
			 */
			if (sc->nr.dirty && sc->nr.dirty == sc->nr.congested)
				set_bit(PGDAT_CONGESTED, &pgdat->flags);

			/* Allow kswapd to start writing pages during reclaim.*/
			if (sc->nr.unqueued_dirty == sc->nr.file_taken)
				set_bit(PGDAT_DIRTY, &pgdat->flags);

			/*
			 * If kswapd scans pages marked marked for immediate
			 * reclaim and under writeback (nr_immediate), it
			 * implies that pages are cycling through the LRU
			 * faster than they are written so also forcibly stall.
			 */
			if (sc->nr.immediate)
				congestion_wait(BLK_RW_ASYNC, HZ/10);
		}

		/*
		 * Legacy memcg will stall in page writeback so avoid forcibly
		 * stalling in wait_iff_congested().
		 */
		if (!global_reclaim(sc) && sane_reclaim(sc) &&
		    sc->nr.dirty && sc->nr.dirty == sc->nr.congested)
			set_memcg_congestion(pgdat, root, true);

		/*
		 * Stall direct reclaim for IO completions if underlying BDIs
		 * and node is congested. Allow kswapd to continue until it
		 * starts encountering unqueued dirty pages or cycling through
		 * the LRU too quickly.
		 */
		if (!sc->hibernation_mode && !current_is_kswapd() &&
		   current_may_throttle() && pgdat_memcg_congested(pgdat, root))
			wait_iff_congested(BLK_RW_ASYNC, HZ/10);

	} while (should_continue_reclaim(pgdat, sc->nr_reclaimed - nr_reclaimed,
					 sc->nr_scanned - nr_scanned, sc));

	/*
	 * Kswapd gives up on balancing particular nodes after too
	 * many failures to reclaim anything from them and goes to
	 * sleep. On reclaim progress, reset the failure counter. A
	 * successful direct reclaim run will revive a dormant kswapd.
	 */
	if (reclaimable)
		pgdat->kswapd_failures = 0;

	return reclaimable;
}

/*
 * Returns true if compaction should go ahead for a costly-order request, or
 * the allocation would already succeed without compaction. Return false if we
 * should reclaim first.
 */
static inline bool compaction_ready(struct zone *zone, struct scan_control *sc)
{
	unsigned long watermark;
	enum compact_result suitable;

	if (!gfp_compaction_allowed(sc->gfp_mask))
		return false;

	suitable = compaction_suitable(zone, sc->order, 0, sc->reclaim_idx);
	if (suitable == COMPACT_SUCCESS)
		/* Allocation should succeed already. Don't reclaim. */
		return true;
	if (suitable == COMPACT_SKIPPED)
		/* Compaction cannot yet proceed. Do reclaim. */
		return false;

	/*
	 * Compaction is already possible, but it takes time to run and there
	 * are potentially other callers using the pages just freed. So proceed
	 * with reclaim to make a buffer of free pages available to give
	 * compaction a reasonable chance of completing and allocating the page.
	 * Note that we won't actually reclaim the whole buffer in one attempt
	 * as the target watermark in should_continue_reclaim() is lower. But if
	 * we are already above the high+gap watermark, don't reclaim at all.
	 */
	watermark = high_wmark_pages(zone) + compact_gap(sc->order);

	return zone_watermark_ok_safe(zone, 0, watermark, sc->reclaim_idx);
}

/*
 * This is the direct reclaim path, for page-allocating processes.  We only
 * try to reclaim pages from zones which will satisfy the caller's allocation
 * request.
 *
 * If a zone is deemed to be full of pinned pages then just give it a light
 * scan then give up on it.
 */
static void shrink_zones(struct zonelist *zonelist, struct scan_control *sc)
{
	struct zoneref *z;
	struct zone *zone;
	unsigned long nr_soft_reclaimed;
	unsigned long nr_soft_scanned;
	gfp_t orig_mask;
	pg_data_t *last_pgdat = NULL;

	/*
	 * If the number of buffer_heads in the machine exceeds the maximum
	 * allowed level, force direct reclaim to scan the highmem zone as
	 * highmem pages could be pinning lowmem pages storing buffer_heads
	 */
	orig_mask = sc->gfp_mask;
	if (buffer_heads_over_limit) {
		sc->gfp_mask |= __GFP_HIGHMEM;
		sc->reclaim_idx = gfp_zone(sc->gfp_mask);
	}

	for_each_zone_zonelist_nodemask(zone, z, zonelist,
					sc->reclaim_idx, sc->nodemask) {
		/*
		 * Take care memory controller reclaiming has small influence
		 * to global LRU.
		 */
		if (global_reclaim(sc)) {
			if (!cpuset_zone_allowed(zone,
						 GFP_KERNEL | __GFP_HARDWALL))
				continue;

			/*
			 * If we already have plenty of memory free for
			 * compaction in this zone, don't free any more.
			 * Even though compaction is invoked for any
			 * non-zero order, only frequent costly order
			 * reclamation is disruptive enough to become a
			 * noticeable problem, like transparent huge
			 * page allocations.
			 */
			if (IS_ENABLED(CONFIG_COMPACTION) &&
			    sc->order > PAGE_ALLOC_COSTLY_ORDER &&
			    compaction_ready(zone, sc)) {
				sc->compaction_ready = true;
				continue;
			}

			/*
			 * Shrink each node in the zonelist once. If the
			 * zonelist is ordered by zone (not the default) then a
			 * node may be shrunk multiple times but in that case
			 * the user prefers lower zones being preserved.
			 */
			if (zone->zone_pgdat == last_pgdat)
				continue;

			/*
			 * This steals pages from memory cgroups over softlimit
			 * and returns the number of reclaimed pages and
			 * scanned pages. This works for global memory pressure
			 * and balancing, not for a memcg's limit.
			 */
			nr_soft_scanned = 0;
			nr_soft_reclaimed = mem_cgroup_soft_limit_reclaim(zone->zone_pgdat,
						sc->order, sc->gfp_mask,
						&nr_soft_scanned);
			sc->nr_reclaimed += nr_soft_reclaimed;
			sc->nr_scanned += nr_soft_scanned;
			/* need some check for avoid more shrink_zone() */
		}

		/* See comment about same check for global reclaim above */
		if (zone->zone_pgdat == last_pgdat)
			continue;
		last_pgdat = zone->zone_pgdat;
		shrink_node(zone->zone_pgdat, sc);
	}

	/*
	 * Restore to original mask to avoid the impact on the caller if we
	 * promoted it to __GFP_HIGHMEM.
	 */
	sc->gfp_mask = orig_mask;
}

static void snapshot_refaults(struct mem_cgroup *root_memcg, pg_data_t *pgdat)
{
	struct mem_cgroup *memcg;

	if (lru_gen_enabled())
		return;

	memcg = mem_cgroup_iter(root_memcg, NULL, NULL);
	do {
		unsigned long refaults;
		struct lruvec *lruvec;

		lruvec = mem_cgroup_lruvec(pgdat, memcg);
		refaults = lruvec_page_state(lruvec, WORKINGSET_ACTIVATE);
		lruvec->refaults = refaults;
	} while ((memcg = mem_cgroup_iter(root_memcg, memcg, NULL)));
}

/*
 * This is the main entry point to direct page reclaim.
 *
 * If a full scan of the inactive list fails to free enough memory then we
 * are "out of memory" and something needs to be killed.
 *
 * If the caller is !__GFP_FS then the probability of a failure is reasonably
 * high - the zone may be full of dirty or under-writeback pages, which this
 * caller can't do much about.  We kick the writeback threads and take explicit
 * naps in the hope that some of these pages can be written.  But if the
 * allocating task holds filesystem locks which prevent writeout this might not
 * work, and the allocation attempt will fail.
 *
 * returns:	0, if no pages reclaimed
 * 		else, the number of pages reclaimed
 */
static unsigned long do_try_to_free_pages(struct zonelist *zonelist,
					  struct scan_control *sc)
{
	int initial_priority = sc->priority;
	pg_data_t *last_pgdat;
	struct zoneref *z;
	struct zone *zone;
retry:
	delayacct_freepages_start();

	if (global_reclaim(sc))
		__count_zid_vm_events(ALLOCSTALL, sc->reclaim_idx, 1);

	do {
		vmpressure_prio(sc->gfp_mask, sc->target_mem_cgroup,
				sc->priority);
		sc->nr_scanned = 0;
		shrink_zones(zonelist, sc);

		if (sc->nr_reclaimed >= sc->nr_to_reclaim)
			break;

		if (sc->compaction_ready)
			break;

		/*
		 * If we're getting trouble reclaiming, start doing
		 * writepage even in laptop mode.
		 */
		if (sc->priority < DEF_PRIORITY - 2)
			sc->may_writepage = 1;
	} while (--sc->priority >= 0);

	last_pgdat = NULL;
	for_each_zone_zonelist_nodemask(zone, z, zonelist, sc->reclaim_idx,
					sc->nodemask) {
		if (zone->zone_pgdat == last_pgdat)
			continue;
		last_pgdat = zone->zone_pgdat;
		snapshot_refaults(sc->target_mem_cgroup, zone->zone_pgdat);
		set_memcg_congestion(last_pgdat, sc->target_mem_cgroup, false);
	}

	delayacct_freepages_end();

	if (sc->nr_reclaimed)
		return sc->nr_reclaimed;

	/* Aborted reclaim to try compaction? don't OOM, then */
	if (sc->compaction_ready)
		return 1;

	/* Untapped cgroup reserves?  Don't OOM, retry. */
	if (sc->memcg_low_skipped) {
		sc->priority = initial_priority;
		sc->memcg_low_reclaim = 1;
		sc->memcg_low_skipped = 0;
		goto retry;
	}

	return 0;
}

static bool allow_direct_reclaim(pg_data_t *pgdat)
{
	struct zone *zone;
	unsigned long pfmemalloc_reserve = 0;
	unsigned long free_pages = 0;
	int i;
	bool wmark_ok;

	if (pgdat->kswapd_failures >= MAX_RECLAIM_RETRIES)
		return true;

	for (i = 0; i <= ZONE_NORMAL; i++) {
		zone = &pgdat->node_zones[i];
		if (!managed_zone(zone))
			continue;

		if (!zone_reclaimable_pages(zone))
			continue;

		pfmemalloc_reserve += min_wmark_pages(zone);
		free_pages += zone_page_state(zone, NR_FREE_PAGES);
	}

	/* If there are no reserves (unexpected config) then do not throttle */
	if (!pfmemalloc_reserve)
		return true;

	wmark_ok = free_pages > pfmemalloc_reserve / 2;

	/* kswapd must be awake if processes are being throttled */
	if (!wmark_ok && waitqueue_active(&pgdat->kswapd_wait)) {
		if (READ_ONCE(pgdat->kswapd_classzone_idx) > ZONE_NORMAL)
			WRITE_ONCE(pgdat->kswapd_classzone_idx, ZONE_NORMAL);

		wake_up_interruptible(&pgdat->kswapd_wait);
	}

	return wmark_ok;
}

/*
 * Throttle direct reclaimers if backing storage is backed by the network
 * and the PFMEMALLOC reserve for the preferred node is getting dangerously
 * depleted. kswapd will continue to make progress and wake the processes
 * when the low watermark is reached.
 *
 * Returns true if a fatal signal was delivered during throttling. If this
 * happens, the page allocator should not consider triggering the OOM killer.
 */
static bool throttle_direct_reclaim(gfp_t gfp_mask, struct zonelist *zonelist,
					nodemask_t *nodemask)
{
	struct zoneref *z;
	struct zone *zone;
	pg_data_t *pgdat = NULL;

	/*
	 * Kernel threads should not be throttled as they may be indirectly
	 * responsible for cleaning pages necessary for reclaim to make forward
	 * progress. kjournald for example may enter direct reclaim while
	 * committing a transaction where throttling it could forcing other
	 * processes to block on log_wait_commit().
	 */
	if (current->flags & PF_KTHREAD)
		goto out;

	/*
	 * If a fatal signal is pending, this process should not throttle.
	 * It should return quickly so it can exit and free its memory
	 */
	if (fatal_signal_pending(current))
		goto out;

	/*
	 * Check if the pfmemalloc reserves are ok by finding the first node
	 * with a usable ZONE_NORMAL or lower zone. The expectation is that
	 * GFP_KERNEL will be required for allocating network buffers when
	 * swapping over the network so ZONE_HIGHMEM is unusable.
	 *
	 * Throttling is based on the first usable node and throttled processes
	 * wait on a queue until kswapd makes progress and wakes them. There
	 * is an affinity then between processes waking up and where reclaim
	 * progress has been made assuming the process wakes on the same node.
	 * More importantly, processes running on remote nodes will not compete
	 * for remote pfmemalloc reserves and processes on different nodes
	 * should make reasonable progress.
	 */
	for_each_zone_zonelist_nodemask(zone, z, zonelist,
					gfp_zone(gfp_mask), nodemask) {
		if (zone_idx(zone) > ZONE_NORMAL)
			continue;

		/* Throttle based on the first usable node */
		pgdat = zone->zone_pgdat;
		if (allow_direct_reclaim(pgdat))
			goto out;
		break;
	}

	/* If no zone was usable by the allocation flags then do not throttle */
	if (!pgdat)
		goto out;

	/* Account for the throttling */
	count_vm_event(PGSCAN_DIRECT_THROTTLE);

	/*
	 * If the caller cannot enter the filesystem, it's possible that it
	 * is due to the caller holding an FS lock or performing a journal
	 * transaction in the case of a filesystem like ext[3|4]. In this case,
	 * it is not safe to block on pfmemalloc_wait as kswapd could be
	 * blocked waiting on the same lock. Instead, throttle for up to a
	 * second before continuing.
	 */
	if (!(gfp_mask & __GFP_FS)) {
		wait_event_interruptible_timeout(pgdat->pfmemalloc_wait,
			allow_direct_reclaim(pgdat), HZ);

		goto check_pending;
	}

	/* Throttle until kswapd wakes the process */
	wait_event_killable(zone->zone_pgdat->pfmemalloc_wait,
		allow_direct_reclaim(pgdat));

check_pending:
	if (fatal_signal_pending(current))
		return true;

out:
	return false;
}

unsigned long try_to_free_pages(struct zonelist *zonelist, int order,
				gfp_t gfp_mask, nodemask_t *nodemask)
{
	ktime_t event_ts;
	unsigned long nr_reclaimed;
	struct scan_control sc = {
		.nr_to_reclaim = SWAP_CLUSTER_MAX,
		.gfp_mask = current_gfp_context(gfp_mask),
		.reclaim_idx = gfp_zone(gfp_mask),
		.order = order,
		.nodemask = nodemask,
		.priority = DEF_PRIORITY,
		.may_writepage = !laptop_mode,
		.may_unmap = 1,
		.may_swap = 1,
	};

	/*
	 * scan_control uses s8 fields for order, priority, and reclaim_idx.
	 * Confirm they are large enough for max values.
	 */
	BUILD_BUG_ON(MAX_ORDER > S8_MAX);
	BUILD_BUG_ON(DEF_PRIORITY > S8_MAX);
	BUILD_BUG_ON(MAX_NR_ZONES > S8_MAX);

	/*
	 * Do not enter reclaim if fatal signal was delivered while throttled.
	 * 1 is returned so that the page allocator does not OOM kill at this
	 * point.
	 */
	if (throttle_direct_reclaim(sc.gfp_mask, zonelist, nodemask))
		return 1;

	mm_event_start(&event_ts);
	trace_mm_vmscan_direct_reclaim_begin(order,
				sc.may_writepage,
				sc.gfp_mask,
				sc.reclaim_idx);

	nr_reclaimed = do_try_to_free_pages(zonelist, &sc);

	trace_mm_vmscan_direct_reclaim_end(nr_reclaimed);
	mm_event_end(MM_RECLAIM, event_ts);

	return nr_reclaimed;
}

#ifdef CONFIG_MEMCG

unsigned long mem_cgroup_shrink_node(struct mem_cgroup *memcg,
						gfp_t gfp_mask, bool noswap,
						pg_data_t *pgdat,
						unsigned long *nr_scanned)
{
	struct scan_control sc = {
		.nr_to_reclaim = SWAP_CLUSTER_MAX,
		.target_mem_cgroup = memcg,
		.may_writepage = !laptop_mode,
		.may_unmap = 1,
		.reclaim_idx = MAX_NR_ZONES - 1,
		.may_swap = !noswap,
	};
	unsigned long lru_pages;

	sc.gfp_mask = (gfp_mask & GFP_RECLAIM_MASK) |
			(GFP_HIGHUSER_MOVABLE & ~GFP_RECLAIM_MASK);

	trace_mm_vmscan_memcg_softlimit_reclaim_begin(sc.order,
						      sc.may_writepage,
						      sc.gfp_mask,
						      sc.reclaim_idx);

	/*
	 * NOTE: Although we can get the priority field, using it
	 * here is not a good idea, since it limits the pages we can scan.
	 * if we don't reclaim here, the shrink_node from balance_pgdat
	 * will pick up pages from other mem cgroup's as well. We hack
	 * the priority and make it zero.
	 */
	shrink_node_memcg(pgdat, memcg, &sc, &lru_pages);

	trace_mm_vmscan_memcg_softlimit_reclaim_end(sc.nr_reclaimed);

	*nr_scanned = sc.nr_scanned;
	return sc.nr_reclaimed;
}

unsigned long try_to_free_mem_cgroup_pages(struct mem_cgroup *memcg,
					   unsigned long nr_pages,
					   gfp_t gfp_mask,
					   bool may_swap)
{
	struct zonelist *zonelist;
	unsigned long nr_reclaimed;
	unsigned long pflags;
	int nid;
	unsigned int noreclaim_flag;
	struct scan_control sc = {
		.nr_to_reclaim = max(nr_pages, SWAP_CLUSTER_MAX),
		.gfp_mask = (current_gfp_context(gfp_mask) & GFP_RECLAIM_MASK) |
				(GFP_HIGHUSER_MOVABLE & ~GFP_RECLAIM_MASK),
		.reclaim_idx = MAX_NR_ZONES - 1,
		.target_mem_cgroup = memcg,
		.priority = DEF_PRIORITY,
		.may_writepage = !laptop_mode,
		.may_unmap = 1,
		.may_swap = may_swap,
	};

	/*
	 * Unlike direct reclaim via alloc_pages(), memcg's reclaim doesn't
	 * take care of from where we get pages. So the node where we start the
	 * scan does not need to be the current node.
	 */
	nid = mem_cgroup_select_victim_node(memcg);

	zonelist = &NODE_DATA(nid)->node_zonelists[ZONELIST_FALLBACK];

	trace_mm_vmscan_memcg_reclaim_begin(0,
					    sc.may_writepage,
					    sc.gfp_mask,
					    sc.reclaim_idx);

	psi_memstall_enter(&pflags);
	noreclaim_flag = memalloc_noreclaim_save();

	nr_reclaimed = do_try_to_free_pages(zonelist, &sc);

	memalloc_noreclaim_restore(noreclaim_flag);
	psi_memstall_leave(&pflags);

	trace_mm_vmscan_memcg_reclaim_end(nr_reclaimed);

	return nr_reclaimed;
}
#endif

static void age_active_anon(struct pglist_data *pgdat,
				struct scan_control *sc)
{
	struct mem_cgroup *memcg;

	if (lru_gen_enabled()) {
		lru_gen_age_node(pgdat, sc);
		return;
	}

	if (!total_swap_pages)
		return;

	memcg = mem_cgroup_iter(NULL, NULL, NULL);
	do {
		struct lruvec *lruvec = mem_cgroup_lruvec(pgdat, memcg);

		if (inactive_list_is_low(lruvec, false, sc, true))
			shrink_active_list(SWAP_CLUSTER_MAX, lruvec,
					   sc, LRU_ACTIVE_ANON);

		memcg = mem_cgroup_iter(NULL, memcg, NULL);
	} while (memcg);
}

/*
 * Returns true if there is an eligible zone balanced for the request order
 * and classzone_idx
 */
static bool pgdat_balanced(pg_data_t *pgdat, int order, int classzone_idx)
{
	int i;
	unsigned long mark = -1;
	struct zone *zone;

	for (i = 0; i <= classzone_idx; i++) {
		zone = pgdat->node_zones + i;

		if (!managed_zone(zone))
			continue;

		mark = high_wmark_pages(zone);
		if (zone_watermark_ok_safe(zone, order, mark, classzone_idx))
			return true;
	}

	/*
	 * If a node has no populated zone within classzone_idx, it does not
	 * need balancing by definition. This can happen if a zone-restricted
	 * allocation tries to wake a remote kswapd.
	 */
	if (mark == -1)
		return true;

	return false;
}

/* Clear pgdat state for congested, dirty or under writeback. */
static void clear_pgdat_congested(pg_data_t *pgdat)
{
	clear_bit(PGDAT_CONGESTED, &pgdat->flags);
	clear_bit(PGDAT_DIRTY, &pgdat->flags);
	clear_bit(PGDAT_WRITEBACK, &pgdat->flags);
}

/*
 * Prepare kswapd for sleeping. This verifies that there are no processes
 * waiting in throttle_direct_reclaim() and that watermarks have been met.
 *
 * Returns true if kswapd is ready to sleep
 */
static bool prepare_kswapd_sleep(pg_data_t *pgdat, int order, int classzone_idx)
{
	/*
	 * The throttled processes are normally woken up in balance_pgdat() as
	 * soon as allow_direct_reclaim() is true. But there is a potential
	 * race between when kswapd checks the watermarks and a process gets
	 * throttled. There is also a potential race if processes get
	 * throttled, kswapd wakes, a large process exits thereby balancing the
	 * zones, which causes kswapd to exit balance_pgdat() before reaching
	 * the wake up checks. If kswapd is going to sleep, no process should
	 * be sleeping on pfmemalloc_wait, so wake them now if necessary. If
	 * the wake up is premature, processes will wake kswapd and get
	 * throttled again. The difference from wake ups in balance_pgdat() is
	 * that here we are under prepare_to_wait().
	 */
	if (waitqueue_active(&pgdat->pfmemalloc_wait))
		wake_up_all(&pgdat->pfmemalloc_wait);

	/* Hopeless node, leave it to direct reclaim */
	if (pgdat->kswapd_failures >= MAX_RECLAIM_RETRIES)
		return true;

	if (pgdat_balanced(pgdat, order, classzone_idx)) {
		clear_pgdat_congested(pgdat);
		return true;
	}

	return false;
}

/*
 * kswapd shrinks a node of pages that are at or below the highest usable
 * zone that is currently unbalanced.
 *
 * Returns true if kswapd scanned at least the requested number of pages to
 * reclaim or if the lack of progress was due to pages under writeback.
 * This is used to determine if the scanning priority needs to be raised.
 */
static bool kswapd_shrink_node(pg_data_t *pgdat,
			       struct scan_control *sc)
{
	struct zone *zone;
	int z;

	/* Reclaim a number of pages proportional to the number of zones */
	sc->nr_to_reclaim = 0;
	for (z = 0; z <= sc->reclaim_idx; z++) {
		zone = pgdat->node_zones + z;
		if (!managed_zone(zone))
			continue;

		sc->nr_to_reclaim += max(high_wmark_pages(zone), SWAP_CLUSTER_MAX);
	}

	/*
	 * Historically care was taken to put equal pressure on all zones but
	 * now pressure is applied based on node LRU order.
	 */
	shrink_node(pgdat, sc);

	/*
	 * Fragmentation may mean that the system cannot be rebalanced for
	 * high-order allocations. If twice the allocation size has been
	 * reclaimed then recheck watermarks only at order-0 to prevent
	 * excessive reclaim. Assume that a process requested a high-order
	 * can direct reclaim/compact.
	 */
	if (sc->order && sc->nr_reclaimed >= compact_gap(sc->order))
		sc->order = 0;

	return sc->nr_scanned >= sc->nr_to_reclaim;
}

/*
 * For kswapd, balance_pgdat() will reclaim pages across a node from zones
 * that are eligible for use by the caller until at least one zone is
 * balanced.
 *
 * Returns the order kswapd finished reclaiming at.
 *
 * kswapd scans the zones in the highmem->normal->dma direction.  It skips
 * zones which have free_pages > high_wmark_pages(zone), but once a zone is
 * found to have free_pages <= high_wmark_pages(zone), any page is that zone
 * or lower is eligible for reclaim until at least one usable zone is
 * balanced.
 */
static int balance_pgdat(pg_data_t *pgdat, int order, int classzone_idx)
{
	int i;
	unsigned long nr_soft_reclaimed;
	unsigned long nr_soft_scanned;
	unsigned long pflags;
	struct zone *zone;
	struct scan_control sc = {
		.gfp_mask = GFP_KERNEL,
		.order = order,
		.priority = DEF_PRIORITY,
		.may_writepage = !laptop_mode,
		.may_unmap = 1,
		.may_swap = 1,
	};

	psi_memstall_enter(&pflags);
	__fs_reclaim_acquire();

	count_vm_event(PAGEOUTRUN);

	do {
		unsigned long nr_reclaimed = sc.nr_reclaimed;
		bool raise_priority = true;
		bool ret;

		sc.reclaim_idx = classzone_idx;

		/*
		 * If the number of buffer_heads exceeds the maximum allowed
		 * then consider reclaiming from all zones. This has a dual
		 * purpose -- on 64-bit systems it is expected that
		 * buffer_heads are stripped during active rotation. On 32-bit
		 * systems, highmem pages can pin lowmem memory and shrinking
		 * buffers can relieve lowmem pressure. Reclaim may still not
		 * go ahead if all eligible zones for the original allocation
		 * request are balanced to avoid excessive reclaim from kswapd.
		 */
		if (buffer_heads_over_limit) {
			for (i = MAX_NR_ZONES - 1; i >= 0; i--) {
				zone = pgdat->node_zones + i;
				if (!managed_zone(zone))
					continue;

				sc.reclaim_idx = i;
				break;
			}
		}

		/*
		 * Only reclaim if there are no eligible zones. Note that
		 * sc.reclaim_idx is not used as buffer_heads_over_limit may
		 * have adjusted it.
		 */
		if (pgdat_balanced(pgdat, sc.order, classzone_idx))
			goto out;

		/*
		 * Do some background aging of the anon list, to give
		 * pages a chance to be referenced before reclaiming. All
		 * pages are rotated regardless of classzone as this is
		 * about consistent aging.
		 */
		age_active_anon(pgdat, &sc);

		/*
		 * If we're getting trouble reclaiming, start doing writepage
		 * even in laptop mode.
		 */
		if (sc.priority < DEF_PRIORITY - 2)
			sc.may_writepage = 1;

		/* Call soft limit reclaim before calling shrink_node. */
		sc.nr_scanned = 0;
		nr_soft_scanned = 0;
		nr_soft_reclaimed = mem_cgroup_soft_limit_reclaim(pgdat, sc.order,
						sc.gfp_mask, &nr_soft_scanned);
		sc.nr_reclaimed += nr_soft_reclaimed;

		/*
		 * There should be no need to raise the scanning priority if
		 * enough pages are already being scanned that that high
		 * watermark would be met at 100% efficiency.
		 */
		if (kswapd_shrink_node(pgdat, &sc))
			raise_priority = false;

		/*
		 * If the low watermark is met there is no need for processes
		 * to be throttled on pfmemalloc_wait as they should not be
		 * able to safely make forward progress. Wake them
		 */
		if (waitqueue_active(&pgdat->pfmemalloc_wait) &&
				allow_direct_reclaim(pgdat))
			wake_up_all(&pgdat->pfmemalloc_wait);

		/* Check if kswapd should be suspending */
		__fs_reclaim_release();
		ret = try_to_freeze();
		__fs_reclaim_acquire();
		if (ret || kthread_should_stop())
			break;

		/*
		 * Raise priority if scanning rate is too low or there was no
		 * progress in reclaiming pages
		 */
		nr_reclaimed = sc.nr_reclaimed - nr_reclaimed;
		if (raise_priority || !nr_reclaimed)
			sc.priority--;
	} while (sc.priority >= 1);

	if (!sc.nr_reclaimed)
		pgdat->kswapd_failures++;

out:
	snapshot_refaults(NULL, pgdat);
	__fs_reclaim_release();
	psi_memstall_leave(&pflags);
	/*
	 * Return the order kswapd stopped reclaiming at as
	 * prepare_kswapd_sleep() takes it into account. If another caller
	 * entered the allocator slow path while kswapd was awake, order will
	 * remain at the higher level.
	 */
	return sc.order;
}

/*
 * The pgdat->kswapd_classzone_idx is used to pass the highest zone index to be
 * reclaimed by kswapd from the waker. If the value is MAX_NR_ZONES which is not
 * a valid index then either kswapd runs for first time or kswapd couldn't sleep
 * after previous reclaim attempt (node is still unbalanced). In that case
 * return the zone index of the previous kswapd reclaim cycle.
 */
static enum zone_type kswapd_classzone_idx(pg_data_t *pgdat,
					   enum zone_type prev_classzone_idx)
{
	enum zone_type curr_idx = READ_ONCE(pgdat->kswapd_classzone_idx);

	return curr_idx == MAX_NR_ZONES ? prev_classzone_idx : curr_idx;
}

static void kswapd_try_to_sleep(pg_data_t *pgdat, int alloc_order, int reclaim_order,
				unsigned int classzone_idx)
{
	long remaining = 0;
	DEFINE_WAIT(wait);

	if (freezing(current) || kthread_should_stop())
		return;

	prepare_to_wait(&pgdat->kswapd_wait, &wait, TASK_INTERRUPTIBLE);

	/*
	 * Try to sleep for a short interval. Note that kcompactd will only be
	 * woken if it is possible to sleep for a short interval. This is
	 * deliberate on the assumption that if reclaim cannot keep an
	 * eligible zone balanced that it's also unlikely that compaction will
	 * succeed.
	 */
	if (prepare_kswapd_sleep(pgdat, reclaim_order, classzone_idx)) {
		/*
		 * Compaction records what page blocks it recently failed to
		 * isolate pages from and skips them in the future scanning.
		 * When kswapd is going to sleep, it is reasonable to assume
		 * that pages and compaction may succeed so reset the cache.
		 */
		reset_isolation_suitable(pgdat);

		/*
		 * We have freed the memory, now we should compact it to make
		 * allocation of the requested order possible.
		 */
		wakeup_kcompactd(pgdat, alloc_order, classzone_idx);

		remaining = schedule_timeout(HZ/10);

		/*
		 * If woken prematurely then reset kswapd_classzone_idx and
		 * order. The values will either be from a wakeup request or
		 * the previous request that slept prematurely.
		 */
		if (remaining) {
			WRITE_ONCE(pgdat->kswapd_classzone_idx,
				   kswapd_classzone_idx(pgdat, classzone_idx));

			if (READ_ONCE(pgdat->kswapd_order) < reclaim_order)
				WRITE_ONCE(pgdat->kswapd_order, reclaim_order);
		}

		finish_wait(&pgdat->kswapd_wait, &wait);
		prepare_to_wait(&pgdat->kswapd_wait, &wait, TASK_INTERRUPTIBLE);
	}

	/*
	 * After a short sleep, check if it was a premature sleep. If not, then
	 * go fully to sleep until explicitly woken up.
	 */
	if (!remaining &&
	    prepare_kswapd_sleep(pgdat, reclaim_order, classzone_idx)) {
		trace_mm_vmscan_kswapd_sleep(pgdat->node_id);

		/*
		 * vmstat counters are not perfectly accurate and the estimated
		 * value for counters such as NR_FREE_PAGES can deviate from the
		 * true value by nr_online_cpus * threshold. To avoid the zone
		 * watermarks being breached while under pressure, we reduce the
		 * per-cpu vmstat threshold while kswapd is awake and restore
		 * them before going back to sleep.
		 */
		set_pgdat_percpu_threshold(pgdat, calculate_normal_threshold);

		if (!kthread_should_stop())
			schedule();

		set_pgdat_percpu_threshold(pgdat, calculate_pressure_threshold);
	} else {
		if (remaining)
			count_vm_event(KSWAPD_LOW_WMARK_HIT_QUICKLY);
		else
			count_vm_event(KSWAPD_HIGH_WMARK_HIT_QUICKLY);
	}
	finish_wait(&pgdat->kswapd_wait, &wait);
}

/*
 * The background pageout daemon, started as a kernel thread
 * from the init process.
 *
 * This basically trickles out pages so that we have _some_
 * free memory available even if there is no other activity
 * that frees anything up. This is needed for things like routing
 * etc, where we otherwise might have all activity going on in
 * asynchronous contexts that cannot page things out.
 *
 * If there are applications that are active memory-allocators
 * (most normal use), this basically shouldn't matter.
 */
static int kswapd(void *p)
{
	unsigned int alloc_order, reclaim_order;
	unsigned int classzone_idx = MAX_NR_ZONES - 1;
	pg_data_t *pgdat = (pg_data_t*)p;
	struct task_struct *tsk = current;

	struct reclaim_state reclaim_state = {
		.reclaimed_slab = 0,
	};
	const struct cpumask *cpumask = cpumask_of_node(pgdat->node_id);

	if (!cpumask_empty(cpumask))
		set_cpus_allowed_ptr(tsk, cpumask);
	current->reclaim_state = &reclaim_state;

	/*
	 * Tell the memory management that we're a "memory allocator",
	 * and that if we need more memory we should get access to it
	 * regardless (see "__alloc_pages()"). "kswapd" should
	 * never get caught in the normal page freeing logic.
	 *
	 * (Kswapd normally doesn't need memory anyway, but sometimes
	 * you need a small amount of memory in order to be able to
	 * page out something else, and this flag essentially protects
	 * us from recursively trying to free more memory as we're
	 * trying to free the first piece of memory in the first place).
	 */
	tsk->flags |= PF_MEMALLOC | PF_SWAPWRITE | PF_KSWAPD;
	set_freezable();

	WRITE_ONCE(pgdat->kswapd_order, 0);
	WRITE_ONCE(pgdat->kswapd_classzone_idx, MAX_NR_ZONES);
	for ( ; ; ) {
		bool ret;

		ktime_t event_ts;
		alloc_order = reclaim_order = READ_ONCE(pgdat->kswapd_order);
		classzone_idx = kswapd_classzone_idx(pgdat, classzone_idx);

kswapd_try_sleep:
		kswapd_try_to_sleep(pgdat, alloc_order, reclaim_order,
					classzone_idx);

		/* Read the new order and classzone_idx */
		alloc_order = reclaim_order = READ_ONCE(pgdat->kswapd_order);
		classzone_idx = kswapd_classzone_idx(pgdat, classzone_idx);
		WRITE_ONCE(pgdat->kswapd_order, 0);
		WRITE_ONCE(pgdat->kswapd_classzone_idx, MAX_NR_ZONES);

		ret = try_to_freeze();
		if (kthread_should_stop())
			break;

		/*
		 * We can speed up thawing tasks if we don't call balance_pgdat
		 * after returning from the refrigerator
		 */
		if (ret)
			continue;

		/*
		 * Reclaim begins at the requested order but if a high-order
		 * reclaim fails then kswapd falls back to reclaiming for
		 * order-0. If that happens, kswapd will consider sleeping
		 * for the order it finished reclaiming at (reclaim_order)
		 * but kcompactd is woken to compact for the original
		 * request (alloc_order).
		 */
		trace_mm_vmscan_kswapd_wake(pgdat->node_id, classzone_idx,
						alloc_order);
		mm_event_start(&event_ts);
		reclaim_order = balance_pgdat(pgdat, alloc_order, classzone_idx);
		mm_event_end(MM_RECLAIM, event_ts);
		if (reclaim_order < alloc_order)
			goto kswapd_try_sleep;
	}

	tsk->flags &= ~(PF_MEMALLOC | PF_SWAPWRITE | PF_KSWAPD);
	current->reclaim_state = NULL;

	return 0;
}

/*
 * A zone is low on free memory or too fragmented for high-order memory.  If
 * kswapd should reclaim (direct reclaim is deferred), wake it up for the zone's
 * pgdat.  It will wake up kcompactd after reclaiming memory.  If kswapd reclaim
 * has failed or is not needed, still wake up kcompactd if only compaction is
 * needed.
 */
void wakeup_kswapd(struct zone *zone, gfp_t gfp_flags, int order,
		   enum zone_type classzone_idx)
{
	pg_data_t *pgdat;
	enum zone_type curr_idx;

	if (!managed_zone(zone))
		return;

	if (!cpuset_zone_allowed(zone, gfp_flags))
		return;

	pgdat = zone->zone_pgdat;
	curr_idx = READ_ONCE(pgdat->kswapd_classzone_idx);

	if (curr_idx == MAX_NR_ZONES || curr_idx < classzone_idx)
		WRITE_ONCE(pgdat->kswapd_classzone_idx, classzone_idx);

	if (READ_ONCE(pgdat->kswapd_order) < order)
		WRITE_ONCE(pgdat->kswapd_order, order);

	if (!waitqueue_active(&pgdat->kswapd_wait))
		return;

	/* Hopeless node, leave it to direct reclaim if possible */
	if (pgdat->kswapd_failures >= MAX_RECLAIM_RETRIES ||
	    pgdat_balanced(pgdat, order, classzone_idx)) {
		/*
		 * There may be plenty of free memory available, but it's too
		 * fragmented for high-order allocations.  Wake up kcompactd
		 * and rely on compaction_suitable() to determine if it's
		 * needed.  If it fails, it will defer subsequent attempts to
		 * ratelimit its work.
		 */
		if (!(gfp_flags & __GFP_DIRECT_RECLAIM))
			wakeup_kcompactd(pgdat, order, classzone_idx);
		return;
	}

	trace_mm_vmscan_wakeup_kswapd(pgdat->node_id, classzone_idx, order,
				      gfp_flags);
	wake_up_interruptible(&pgdat->kswapd_wait);
}

#ifdef CONFIG_HIBERNATION
/*
 * Try to free `nr_to_reclaim' of memory, system-wide, and return the number of
 * freed pages.
 *
 * Rather than trying to age LRUs the aim is to preserve the overall
 * LRU order by reclaiming preferentially
 * inactive > active > active referenced > active mapped
 */
unsigned long shrink_all_memory(unsigned long nr_to_reclaim)
{
	struct reclaim_state reclaim_state = {};
	struct scan_control sc = {
		.nr_to_reclaim = nr_to_reclaim,
		.gfp_mask = GFP_HIGHUSER_MOVABLE,
		.reclaim_idx = MAX_NR_ZONES - 1,
		.priority = DEF_PRIORITY,
		.may_writepage = 1,
		.may_unmap = 1,
		.may_swap = 1,
		.hibernation_mode = 1,
	};
	struct zonelist *zonelist = node_zonelist(numa_node_id(), sc.gfp_mask);
	struct task_struct *p = current;
	unsigned long nr_reclaimed;
	unsigned int noreclaim_flag;

	fs_reclaim_acquire(sc.gfp_mask);
	noreclaim_flag = memalloc_noreclaim_save();
	reclaim_state.reclaimed_slab = 0;
	p->reclaim_state = &reclaim_state;

	nr_reclaimed = do_try_to_free_pages(zonelist, &sc);

	p->reclaim_state = NULL;
	memalloc_noreclaim_restore(noreclaim_flag);
	fs_reclaim_release(sc.gfp_mask);

	return nr_reclaimed;
}
#endif /* CONFIG_HIBERNATION */

/* It's optimal to keep kswapds on the same CPUs as their memory, but
   not required for correctness.  So if the last cpu in a node goes
   away, we get changed to run anywhere: as the first one comes back,
   restore their cpu bindings. */
static int kswapd_cpu_online(unsigned int cpu)
{
	int nid;

	for_each_node_state(nid, N_MEMORY) {
		pg_data_t *pgdat = NODE_DATA(nid);
		const struct cpumask *mask;

		mask = cpumask_of_node(pgdat->node_id);

		if (cpumask_any_and(cpu_online_mask, mask) < nr_cpu_ids)
			/* One of our CPUs online: restore mask */
			set_cpus_allowed_ptr(pgdat->kswapd, mask);
	}
	return 0;
}

/*
 * This kswapd start function will be called by init and node-hot-add.
 * On node-hot-add, kswapd will moved to proper cpus if cpus are hot-added.
 */
int kswapd_run(int nid)
{
	pg_data_t *pgdat = NODE_DATA(nid);
	int ret = 0;

	if (pgdat->kswapd)
		return 0;

	pgdat->kswapd = kthread_run(kswapd, pgdat, "kswapd%d", nid);
	if (IS_ERR(pgdat->kswapd)) {
		/* failure at boot is fatal */
		BUG_ON(system_state < SYSTEM_RUNNING);
		pr_err("Failed to start kswapd on node %d\n", nid);
		ret = PTR_ERR(pgdat->kswapd);
		pgdat->kswapd = NULL;
	}
	return ret;
}

/*
 * Called by memory hotplug when all memory in a node is offlined.  Caller must
 * hold mem_hotplug_begin/end().
 */
void kswapd_stop(int nid)
{
	struct task_struct *kswapd = NODE_DATA(nid)->kswapd;

	if (kswapd) {
		kthread_stop(kswapd);
		NODE_DATA(nid)->kswapd = NULL;
	}
}

static int __init kswapd_init(void)
{
	int nid, ret;

	swap_setup();
	for_each_node_state(nid, N_MEMORY)
 		kswapd_run(nid);
	ret = cpuhp_setup_state_nocalls(CPUHP_AP_ONLINE_DYN,
					"mm/vmscan:online", kswapd_cpu_online,
					NULL);
	WARN_ON(ret < 0);
	return 0;
}

module_init(kswapd_init)

#ifdef CONFIG_NUMA
/*
 * Node reclaim mode
 *
 * If non-zero call node_reclaim when the number of free pages falls below
 * the watermarks.
 */
int node_reclaim_mode __read_mostly;

#define RECLAIM_OFF 0
#define RECLAIM_ZONE (1<<0)	/* Run shrink_inactive_list on the zone */
#define RECLAIM_WRITE (1<<1)	/* Writeout pages during reclaim */
#define RECLAIM_UNMAP (1<<2)	/* Unmap pages during reclaim */

/*
 * Priority for NODE_RECLAIM. This determines the fraction of pages
 * of a node considered for each zone_reclaim. 4 scans 1/16th of
 * a zone.
 */
#define NODE_RECLAIM_PRIORITY 4

/*
 * Percentage of pages in a zone that must be unmapped for node_reclaim to
 * occur.
 */
int sysctl_min_unmapped_ratio = 1;

/*
 * If the number of slab pages in a zone grows beyond this percentage then
 * slab reclaim needs to occur.
 */
int sysctl_min_slab_ratio = 5;

static inline unsigned long node_unmapped_file_pages(struct pglist_data *pgdat)
{
	unsigned long file_mapped = node_page_state(pgdat, NR_FILE_MAPPED);
	unsigned long file_lru = node_page_state(pgdat, NR_INACTIVE_FILE) +
		node_page_state(pgdat, NR_ACTIVE_FILE);

	/*
	 * It's possible for there to be more file mapped pages than
	 * accounted for by the pages on the file LRU lists because
	 * tmpfs pages accounted for as ANON can also be FILE_MAPPED
	 */
	return (file_lru > file_mapped) ? (file_lru - file_mapped) : 0;
}

/* Work out how many page cache pages we can reclaim in this reclaim_mode */
static unsigned long node_pagecache_reclaimable(struct pglist_data *pgdat)
{
	unsigned long nr_pagecache_reclaimable;
	unsigned long delta = 0;

	/*
	 * If RECLAIM_UNMAP is set, then all file pages are considered
	 * potentially reclaimable. Otherwise, we have to worry about
	 * pages like swapcache and node_unmapped_file_pages() provides
	 * a better estimate
	 */
	if (node_reclaim_mode & RECLAIM_UNMAP)
		nr_pagecache_reclaimable = node_page_state(pgdat, NR_FILE_PAGES);
	else
		nr_pagecache_reclaimable = node_unmapped_file_pages(pgdat);

	/* If we can't clean pages, remove dirty pages from consideration */
	if (!(node_reclaim_mode & RECLAIM_WRITE))
		delta += node_page_state(pgdat, NR_FILE_DIRTY);

	/* Watch for any possible underflows due to delta */
	if (unlikely(delta > nr_pagecache_reclaimable))
		delta = nr_pagecache_reclaimable;

	return nr_pagecache_reclaimable - delta;
}

/*
 * Try to free up some pages from this node through reclaim.
 */
static int __node_reclaim(struct pglist_data *pgdat, gfp_t gfp_mask, unsigned int order)
{
	/* Minimum pages needed in order to stay on node */
	const unsigned long nr_pages = 1 << order;
	struct task_struct *p = current;
	struct reclaim_state reclaim_state = {};
	unsigned int noreclaim_flag;
	struct scan_control sc = {
		.nr_to_reclaim = max(nr_pages, SWAP_CLUSTER_MAX),
		.gfp_mask = current_gfp_context(gfp_mask),
		.order = order,
		.priority = NODE_RECLAIM_PRIORITY,
		.may_writepage = !!(node_reclaim_mode & RECLAIM_WRITE),
		.may_unmap = !!(node_reclaim_mode & RECLAIM_UNMAP),
		.may_swap = 1,
		.reclaim_idx = gfp_zone(gfp_mask),
	};

	cond_resched();
	fs_reclaim_acquire(sc.gfp_mask);
	/*
	 * We need to be able to allocate from the reserves for RECLAIM_UNMAP
	 * and we also need to be able to write out pages for RECLAIM_WRITE
	 * and RECLAIM_UNMAP.
	 */
	noreclaim_flag = memalloc_noreclaim_save();
	p->flags |= PF_SWAPWRITE;
	reclaim_state.reclaimed_slab = 0;
	p->reclaim_state = &reclaim_state;

	if (node_pagecache_reclaimable(pgdat) > pgdat->min_unmapped_pages) {
		/*
		 * Free memory by calling shrink node with increasing
		 * priorities until we have enough memory freed.
		 */
		do {
			shrink_node(pgdat, &sc);
		} while (sc.nr_reclaimed < nr_pages && --sc.priority >= 0);
	}

	p->reclaim_state = NULL;
	current->flags &= ~PF_SWAPWRITE;
	memalloc_noreclaim_restore(noreclaim_flag);
	fs_reclaim_release(sc.gfp_mask);
	return sc.nr_reclaimed >= nr_pages;
}

int node_reclaim(struct pglist_data *pgdat, gfp_t gfp_mask, unsigned int order)
{
	int ret;

	/*
	 * Node reclaim reclaims unmapped file backed pages and
	 * slab pages if we are over the defined limits.
	 *
	 * A small portion of unmapped file backed pages is needed for
	 * file I/O otherwise pages read by file I/O will be immediately
	 * thrown out if the node is overallocated. So we do not reclaim
	 * if less than a specified percentage of the node is used by
	 * unmapped file backed pages.
	 */
	if (node_pagecache_reclaimable(pgdat) <= pgdat->min_unmapped_pages &&
	    node_page_state(pgdat, NR_SLAB_RECLAIMABLE) <= pgdat->min_slab_pages)
		return NODE_RECLAIM_FULL;

	/*
	 * Do not scan if the allocation should not be delayed.
	 */
	if (!gfpflags_allow_blocking(gfp_mask) || (current->flags & PF_MEMALLOC))
		return NODE_RECLAIM_NOSCAN;

	/*
	 * Only run node reclaim on the local node or on nodes that do not
	 * have associated processors. This will favor the local processor
	 * over remote processors and spread off node memory allocations
	 * as wide as possible.
	 */
	if (node_state(pgdat->node_id, N_CPU) && pgdat->node_id != numa_node_id())
		return NODE_RECLAIM_NOSCAN;

	if (test_and_set_bit(PGDAT_RECLAIM_LOCKED, &pgdat->flags))
		return NODE_RECLAIM_NOSCAN;

	ret = __node_reclaim(pgdat, gfp_mask, order);
	clear_bit(PGDAT_RECLAIM_LOCKED, &pgdat->flags);

	if (!ret)
		count_vm_event(PGSCAN_ZONE_RECLAIM_FAILED);

	return ret;
}
#endif

/*
 * page_evictable - test whether a page is evictable
 * @page: the page to test
 *
 * Test whether page is evictable--i.e., should be placed on active/inactive
 * lists vs unevictable list.
 *
 * Reasons page might not be evictable:
 * (1) page's mapping marked unevictable
 * (2) page is part of an mlocked VMA
 *
 */
int page_evictable(struct page *page)
{
	int ret;

	/* Prevent address_space of inode and swap cache from being freed */
	rcu_read_lock();
	ret = !mapping_unevictable(page_mapping(page)) && !PageMlocked(page);
	rcu_read_unlock();
	return ret;
}

#ifdef CONFIG_SHMEM
/**
 * check_move_unevictable_pages - check pages for evictability and move to appropriate zone lru list
 * @pages:	array of pages to check
 * @nr_pages:	number of pages to check
 *
 * Checks pages for evictability and moves them to the appropriate lru list.
 *
 * This function is only used for SysV IPC SHM_UNLOCK.
 */
void check_move_unevictable_pages(struct page **pages, int nr_pages)
{
	struct lruvec *lruvec;
	struct pglist_data *pgdat = NULL;
	int pgscanned = 0;
	int pgrescued = 0;
	int i;

	for (i = 0; i < nr_pages; i++) {
		struct page *page = pages[i];
		struct pglist_data *pagepgdat = page_pgdat(page);

		pgscanned++;

		/* block memcg migration during page moving between lru */
		if (!TestClearPageLRU(page))
			continue;

		if (pagepgdat != pgdat) {
			if (pgdat)
				spin_unlock_irq(&pgdat->lru_lock);
			pgdat = pagepgdat;
			spin_lock_irq(&pgdat->lru_lock);
		}
		lruvec = mem_cgroup_page_lruvec(page, pgdat);

		if (page_evictable(page) && PageUnevictable(page)) {
			del_page_from_lru_list(page, lruvec);
			ClearPageUnevictable(page);
			add_page_to_lru_list(page, lruvec);
			pgrescued++;
		}
		SetPageLRU(page);
	}

	if (pgdat) {
		__count_vm_events(UNEVICTABLE_PGRESCUED, pgrescued);
		__count_vm_events(UNEVICTABLE_PGSCANNED, pgscanned);
		spin_unlock_irq(&pgdat->lru_lock);
	} else if (pgscanned) {
		count_vm_events(UNEVICTABLE_PGSCANNED, pgscanned);
	}
}
#endif /* CONFIG_SHMEM */<|MERGE_RESOLUTION|>--- conflicted
+++ resolved
@@ -51,15 +51,12 @@
 #include <linux/printk.h>
 #include <linux/dax.h>
 #include <linux/psi.h>
-<<<<<<< HEAD
 #include <linux/memory.h>
 #include <linux/pagewalk.h>
 #include <linux/pagevec.h>
 #include <linux/shmem_fs.h>
 #include <linux/ctype.h>
 #include <linux/debugfs.h>
-=======
->>>>>>> bbc4834e
 
 #include <asm/tlbflush.h>
 #include <asm/div64.h>
@@ -2633,14 +2630,7 @@
 
 static int get_swappiness(struct lruvec *lruvec, struct scan_control *sc)
 {
-<<<<<<< HEAD
 	struct mem_cgroup *memcg = lruvec_memcg(lruvec);
-=======
-	if (gfp_compaction_allowed(sc->gfp_mask) && sc->order &&
-			(sc->order > PAGE_ALLOC_COSTLY_ORDER ||
-			 sc->priority < DEF_PRIORITY - 2))
-		return true;
->>>>>>> bbc4834e
 
 	if (mem_cgroup_get_nr_swap_pages(memcg) < MIN_LRU_BATCH)
 		return 0;
@@ -5332,7 +5322,7 @@
 /* Use reclaim/compaction for costly allocs or under memory pressure */
 static bool in_reclaim_compaction(struct scan_control *sc)
 {
-	if (IS_ENABLED(CONFIG_COMPACTION) && sc->order &&
+	if (gfp_compaction_allowed(sc->gfp_mask) && sc->order &&
 			(sc->order > PAGE_ALLOC_COSTLY_ORDER ||
 			 sc->priority < DEF_PRIORITY - 2))
 		return true;
