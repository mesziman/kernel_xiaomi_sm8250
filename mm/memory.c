/*
 *  linux/mm/memory.c
 *
 *  Copyright (C) 1991, 1992, 1993, 1994  Linus Torvalds
 */

/*
 * demand-loading started 01.12.91 - seems it is high on the list of
 * things wanted, and it should be easy to implement. - Linus
 */

/*
 * Ok, demand-loading was easy, shared pages a little bit tricker. Shared
 * pages started 02.12.91, seems to work. - Linus.
 *
 * Tested sharing by executing about 30 /bin/sh: under the old kernel it
 * would have taken more than the 6M I have free, but it worked well as
 * far as I could see.
 *
 * Also corrected some "invalidate()"s - I wasn't doing enough of them.
 */

/*
 * Real VM (paging to/from disk) started 18.12.91. Much more work and
 * thought has to go into this. Oh, well..
 * 19.12.91  -  works, somewhat. Sometimes I get faults, don't know why.
 *		Found it. Everything seems to work now.
 * 20.12.91  -  Ok, making the swap-device changeable like the root.
 */

/*
 * 05.04.94  -  Multi-page memory management added for v1.1.
 *              Idea by Alex Bligh (alex@cconcepts.co.uk)
 *
 * 16.07.99  -  Support of BIGMEM added by Gerhard Wichert, Siemens AG
 *		(Gerhard.Wichert@pdb.siemens.de)
 *
 * Aug/Sep 2004 Changed to four level page tables (Andi Kleen)
 */

#include <linux/kernel_stat.h>
#include <linux/mm.h>
#include <linux/mm_inline.h>
#include <linux/sched/mm.h>
#include <linux/sched/coredump.h>
#include <linux/sched/numa_balancing.h>
#include <linux/sched/task.h>
#include <linux/hugetlb.h>
#include <linux/mman.h>
#include <linux/swap.h>
#include <linux/highmem.h>
#include <linux/pagemap.h>
#include <linux/memremap.h>
#include <linux/ksm.h>
#include <linux/rmap.h>
#include <linux/export.h>
#include <linux/delayacct.h>
#include <linux/init.h>
#include <linux/pfn_t.h>
#include <linux/writeback.h>
#include <linux/memcontrol.h>
#include <linux/mmu_notifier.h>
#include <linux/swapops.h>
#include <linux/elf.h>
#include <linux/gfp.h>
#include <linux/migrate.h>
#include <linux/string.h>
#include <linux/dma-debug.h>
#include <linux/debugfs.h>
#include <linux/userfaultfd_k.h>
#include <linux/dax.h>
#include <linux/oom.h>

#include <trace/events/kmem.h>

#include <asm/io.h>
#include <asm/mmu_context.h>
#include <asm/pgalloc.h>
#include <linux/uaccess.h>
#include <asm/tlb.h>
#include <asm/tlbflush.h>
#include <asm/pgtable.h>

#include "internal.h"

#if defined(LAST_CPUPID_NOT_IN_PAGE_FLAGS) && !defined(CONFIG_COMPILE_TEST)
#warning Unfortunate NUMA and NUMA Balancing config, growing page-frame for last_cpupid.
#endif

#ifndef CONFIG_NEED_MULTIPLE_NODES
/* use the per-pgdat data instead for discontigmem - mbligh */
unsigned long max_mapnr;
EXPORT_SYMBOL(max_mapnr);

struct page *mem_map;
EXPORT_SYMBOL(mem_map);
#endif

/*
 * A number of key systems in x86 including ioremap() rely on the assumption
 * that high_memory defines the upper bound on direct map memory, then end
 * of ZONE_NORMAL.  Under CONFIG_DISCONTIG this means that max_low_pfn and
 * highstart_pfn must be the same; there must be no gap between ZONE_NORMAL
 * and ZONE_HIGHMEM.
 */
void *high_memory;
EXPORT_SYMBOL(high_memory);

/*
 * Randomize the address space (stacks, mmaps, brk, etc.).
 *
 * ( When CONFIG_COMPAT_BRK=y we exclude brk from randomization,
 *   as ancient (libc5 based) binaries can segfault. )
 */
int randomize_va_space __read_mostly =
#ifdef CONFIG_COMPAT_BRK
					1;
#else
					2;
#endif

#ifndef arch_faults_on_old_pte
static inline bool arch_faults_on_old_pte(void)
{
	/*
	 * Those arches which don't have hw access flag feature need to
	 * implement their own helper. By default, "true" means pagefault
	 * will be hit on old pte.
	 */
	return true;
}
#endif

static int __init disable_randmaps(char *s)
{
	randomize_va_space = 0;
	return 1;
}
__setup("norandmaps", disable_randmaps);

unsigned long zero_pfn __read_mostly;
EXPORT_SYMBOL(zero_pfn);

unsigned long highest_memmap_pfn __read_mostly;

/*
 * CONFIG_MMU architectures set up ZERO_PAGE in their paging_init()
 */
static int __init init_zero_pfn(void)
{
	zero_pfn = page_to_pfn(ZERO_PAGE(0));
	return 0;
}
early_initcall(init_zero_pfn);

/*
 * Only trace rss_stat when there is a 512kb cross over.
 * Smaller changes may be lost unless every small change is
 * crossing into or returning to a 512kb boundary.
 */
#define TRACE_MM_COUNTER_THRESHOLD 128

void mm_trace_rss_stat(struct mm_struct *mm, int member, long count,
		       long value)
{
	long thresh_mask = ~(TRACE_MM_COUNTER_THRESHOLD - 1);

	/* Threshold roll-over, trace it */
	if ((count & thresh_mask) != ((count - value) & thresh_mask))
		trace_rss_stat(mm, member, count);
}
EXPORT_SYMBOL_GPL(mm_trace_rss_stat);

#if defined(SPLIT_RSS_COUNTING)

void sync_mm_rss(struct mm_struct *mm)
{
	int i;

	for (i = 0; i < NR_MM_COUNTERS; i++) {
		if (current->rss_stat.count[i]) {
			add_mm_counter(mm, i, current->rss_stat.count[i]);
			current->rss_stat.count[i] = 0;
		}
	}
	current->rss_stat.events = 0;
}

static void add_mm_counter_fast(struct mm_struct *mm, int member, int val)
{
	struct task_struct *task = current;

	if (likely(task->mm == mm))
		task->rss_stat.count[member] += val;
	else
		add_mm_counter(mm, member, val);
}
#define inc_mm_counter_fast(mm, member) add_mm_counter_fast(mm, member, 1)
#define dec_mm_counter_fast(mm, member) add_mm_counter_fast(mm, member, -1)

/* sync counter once per 64 page faults */
#define TASK_RSS_EVENTS_THRESH	(64)
static void check_sync_rss_stat(struct task_struct *task)
{
	if (unlikely(task != current))
		return;
	if (unlikely(task->rss_stat.events++ > TASK_RSS_EVENTS_THRESH))
		sync_mm_rss(task->mm);
}
#else /* SPLIT_RSS_COUNTING */

#define inc_mm_counter_fast(mm, member) inc_mm_counter(mm, member)
#define dec_mm_counter_fast(mm, member) dec_mm_counter(mm, member)

static void check_sync_rss_stat(struct task_struct *task)
{
}

#endif /* SPLIT_RSS_COUNTING */

#ifdef HAVE_GENERIC_MMU_GATHER

static bool tlb_next_batch(struct mmu_gather *tlb)
{
	struct mmu_gather_batch *batch;

	batch = tlb->active;
	if (batch->next) {
		tlb->active = batch->next;
		return true;
	}

	if (tlb->batch_count == MAX_GATHER_BATCH_COUNT)
		return false;

	batch = (void *)__get_free_pages(GFP_NOWAIT | __GFP_NOWARN, 0);
	if (!batch)
		return false;

	tlb->batch_count++;
	batch->next = NULL;
	batch->nr   = 0;
	batch->max  = MAX_GATHER_BATCH;

	tlb->active->next = batch;
	tlb->active = batch;

	return true;
}

void arch_tlb_gather_mmu(struct mmu_gather *tlb, struct mm_struct *mm,
				unsigned long start, unsigned long end)
{
	tlb->mm = mm;

	/* Is it from 0 to ~0? */
	tlb->fullmm     = !(start | (end+1));
	tlb->need_flush_all = 0;
	tlb->local.next = NULL;
	tlb->local.nr   = 0;
	tlb->local.max  = ARRAY_SIZE(tlb->__pages);
	tlb->active     = &tlb->local;
	tlb->batch_count = 0;

#ifdef CONFIG_HAVE_RCU_TABLE_FREE
	tlb->batch = NULL;
#endif
	tlb->page_size = 0;

	__tlb_reset_range(tlb);
}

static void tlb_flush_mmu_free(struct mmu_gather *tlb)
{
	struct mmu_gather_batch *batch;

#ifdef CONFIG_HAVE_RCU_TABLE_FREE
	tlb_table_flush(tlb);
#endif
	for (batch = &tlb->local; batch && batch->nr; batch = batch->next) {
		free_pages_and_swap_cache(batch->pages, batch->nr);
		batch->nr = 0;
	}
	tlb->active = &tlb->local;
}

void tlb_flush_mmu(struct mmu_gather *tlb)
{
	tlb_flush_mmu_tlbonly(tlb);
	tlb_flush_mmu_free(tlb);
}

/* tlb_finish_mmu
 *	Called at the end of the shootdown operation to free up any resources
 *	that were required.
 */
void arch_tlb_finish_mmu(struct mmu_gather *tlb,
		unsigned long start, unsigned long end, bool force)
{
	struct mmu_gather_batch *batch, *next;

	if (force)
		__tlb_adjust_range(tlb, start, end - start);

	tlb_flush_mmu(tlb);

	/* keep the page table cache within bounds */
	check_pgt_cache();

	for (batch = tlb->local.next; batch; batch = next) {
		next = batch->next;
		free_pages((unsigned long)batch, 0);
	}
	tlb->local.next = NULL;
}

/* __tlb_remove_page
 *	Must perform the equivalent to __free_pte(pte_get_and_clear(ptep)), while
 *	handling the additional races in SMP caused by other CPUs caching valid
 *	mappings in their TLBs. Returns the number of free page slots left.
 *	When out of page slots we must call tlb_flush_mmu().
 *returns true if the caller should flush.
 */
bool __tlb_remove_page_size(struct mmu_gather *tlb, struct page *page, int page_size)
{
	struct mmu_gather_batch *batch;

	VM_BUG_ON(!tlb->end);
	VM_WARN_ON(tlb->page_size != page_size);

	batch = tlb->active;
	/*
	 * Add the page and check if we are full. If so
	 * force a flush.
	 */
	batch->pages[batch->nr++] = page;
	if (batch->nr == batch->max) {
		if (!tlb_next_batch(tlb))
			return true;
		batch = tlb->active;
	}
	VM_BUG_ON_PAGE(batch->nr > batch->max, page);

	return false;
}

void tlb_flush_pmd_range(struct mmu_gather *tlb, unsigned long address,
			 unsigned long size)
{
	if (tlb->page_size != 0 && tlb->page_size != PMD_SIZE)
		tlb_flush_mmu(tlb);

	tlb->page_size = PMD_SIZE;
	tlb->start = min(tlb->start, address);
	tlb->end = max(tlb->end, address + size);
}
#endif /* HAVE_GENERIC_MMU_GATHER */

#ifdef CONFIG_HAVE_RCU_TABLE_FREE

/*
 * See the comment near struct mmu_table_batch.
 */

/*
 * If we want tlb_remove_table() to imply TLB invalidates.
 */
static inline void tlb_table_invalidate(struct mmu_gather *tlb)
{
#ifdef CONFIG_HAVE_RCU_TABLE_INVALIDATE
	/*
	 * Invalidate page-table caches used by hardware walkers. Then we still
	 * need to RCU-sched wait while freeing the pages because software
	 * walkers can still be in-flight.
	 */
	tlb_flush_mmu_tlbonly(tlb);
#endif
}

static void tlb_remove_table_smp_sync(void *arg)
{
	/* Simply deliver the interrupt */
}

static void tlb_remove_table_one(void *table)
{
	/*
	 * This isn't an RCU grace period and hence the page-tables cannot be
	 * assumed to be actually RCU-freed.
	 *
	 * It is however sufficient for software page-table walkers that rely on
	 * IRQ disabling. See the comment near struct mmu_table_batch.
	 */
	smp_call_function(tlb_remove_table_smp_sync, NULL, 1);
	__tlb_remove_table(table);
}

static void tlb_remove_table_rcu(struct rcu_head *head)
{
	struct mmu_table_batch *batch;
	int i;

	batch = container_of(head, struct mmu_table_batch, rcu);

	for (i = 0; i < batch->nr; i++)
		__tlb_remove_table(batch->tables[i]);

	free_page((unsigned long)batch);
}

void tlb_table_flush(struct mmu_gather *tlb)
{
	struct mmu_table_batch **batch = &tlb->batch;

	if (*batch) {
		tlb_table_invalidate(tlb);
		call_rcu_sched(&(*batch)->rcu, tlb_remove_table_rcu);
		*batch = NULL;
	}
}

void tlb_remove_table(struct mmu_gather *tlb, void *table)
{
	struct mmu_table_batch **batch = &tlb->batch;

	if (*batch == NULL) {
		*batch = (struct mmu_table_batch *)__get_free_page(GFP_NOWAIT | __GFP_NOWARN);
		if (*batch == NULL) {
			tlb_table_invalidate(tlb);
			tlb_remove_table_one(table);
			return;
		}
		(*batch)->nr = 0;
	}

	(*batch)->tables[(*batch)->nr++] = table;
	if ((*batch)->nr == MAX_TABLE_BATCH)
		tlb_table_flush(tlb);
}

#endif /* CONFIG_HAVE_RCU_TABLE_FREE */

/**
 * tlb_gather_mmu - initialize an mmu_gather structure for page-table tear-down
 * @tlb: the mmu_gather structure to initialize
 * @mm: the mm_struct of the target address space
 * @start: start of the region that will be removed from the page-table
 * @end: end of the region that will be removed from the page-table
 *
 * Called to initialize an (on-stack) mmu_gather structure for page-table
 * tear-down from @mm. The @start and @end are set to 0 and -1
 * respectively when @mm is without users and we're going to destroy
 * the full address space (exit/execve).
 */
void tlb_gather_mmu(struct mmu_gather *tlb, struct mm_struct *mm,
			unsigned long start, unsigned long end)
{
	arch_tlb_gather_mmu(tlb, mm, start, end);
	inc_tlb_flush_pending(tlb->mm);
}

void tlb_finish_mmu(struct mmu_gather *tlb,
		unsigned long start, unsigned long end)
{
	/*
	 * If there are parallel threads are doing PTE changes on same range
	 * under non-exclusive lock(e.g., mmap_sem read-side) but defer TLB
	 * flush by batching, a thread has stable TLB entry can fail to flush
	 * the TLB by observing pte_none|!pte_dirty, for example so flush TLB
	 * forcefully if we detect parallel PTE batching threads.
	 */
	bool force = mm_tlb_flush_nested(tlb->mm);

	arch_tlb_finish_mmu(tlb, start, end, force);
	dec_tlb_flush_pending(tlb->mm);
}

/*
 * Note: this doesn't free the actual pages themselves. That
 * has been handled earlier when unmapping all the memory regions.
 */
static void free_pte_range(struct mmu_gather *tlb, pmd_t *pmd,
			   unsigned long addr)
{
	pgtable_t token = pmd_pgtable(*pmd);
	pmd_clear(pmd);
	pte_free_tlb(tlb, token, addr);
	mm_dec_nr_ptes(tlb->mm);
}

static inline void free_pmd_range(struct mmu_gather *tlb, pud_t *pud,
				unsigned long addr, unsigned long end,
				unsigned long floor, unsigned long ceiling)
{
	pmd_t *pmd;
	unsigned long next;
	unsigned long start;

	start = addr;
	pmd = pmd_offset(pud, addr);
	do {
		next = pmd_addr_end(addr, end);
		if (pmd_none_or_clear_bad(pmd))
			continue;
		free_pte_range(tlb, pmd, addr);
	} while (pmd++, addr = next, addr != end);

	start &= PUD_MASK;
	if (start < floor)
		return;
	if (ceiling) {
		ceiling &= PUD_MASK;
		if (!ceiling)
			return;
	}
	if (end - 1 > ceiling - 1)
		return;

	pmd = pmd_offset(pud, start);
	pud_clear(pud);
	pmd_free_tlb(tlb, pmd, start);
	mm_dec_nr_pmds(tlb->mm);
}

static inline void free_pud_range(struct mmu_gather *tlb, p4d_t *p4d,
				unsigned long addr, unsigned long end,
				unsigned long floor, unsigned long ceiling)
{
	pud_t *pud;
	unsigned long next;
	unsigned long start;

	start = addr;
	pud = pud_offset(p4d, addr);
	do {
		next = pud_addr_end(addr, end);
		if (pud_none_or_clear_bad(pud))
			continue;
		free_pmd_range(tlb, pud, addr, next, floor, ceiling);
	} while (pud++, addr = next, addr != end);

	start &= P4D_MASK;
	if (start < floor)
		return;
	if (ceiling) {
		ceiling &= P4D_MASK;
		if (!ceiling)
			return;
	}
	if (end - 1 > ceiling - 1)
		return;

	pud = pud_offset(p4d, start);
	p4d_clear(p4d);
	pud_free_tlb(tlb, pud, start);
	mm_dec_nr_puds(tlb->mm);
}

static inline void free_p4d_range(struct mmu_gather *tlb, pgd_t *pgd,
				unsigned long addr, unsigned long end,
				unsigned long floor, unsigned long ceiling)
{
	p4d_t *p4d;
	unsigned long next;
	unsigned long start;

	start = addr;
	p4d = p4d_offset(pgd, addr);
	do {
		next = p4d_addr_end(addr, end);
		if (p4d_none_or_clear_bad(p4d))
			continue;
		free_pud_range(tlb, p4d, addr, next, floor, ceiling);
	} while (p4d++, addr = next, addr != end);

	start &= PGDIR_MASK;
	if (start < floor)
		return;
	if (ceiling) {
		ceiling &= PGDIR_MASK;
		if (!ceiling)
			return;
	}
	if (end - 1 > ceiling - 1)
		return;

	p4d = p4d_offset(pgd, start);
	pgd_clear(pgd);
	p4d_free_tlb(tlb, p4d, start);
}

/*
 * This function frees user-level page tables of a process.
 */
void free_pgd_range(struct mmu_gather *tlb,
			unsigned long addr, unsigned long end,
			unsigned long floor, unsigned long ceiling)
{
	pgd_t *pgd;
	unsigned long next;

	/*
	 * The next few lines have given us lots of grief...
	 *
	 * Why are we testing PMD* at this top level?  Because often
	 * there will be no work to do at all, and we'd prefer not to
	 * go all the way down to the bottom just to discover that.
	 *
	 * Why all these "- 1"s?  Because 0 represents both the bottom
	 * of the address space and the top of it (using -1 for the
	 * top wouldn't help much: the masks would do the wrong thing).
	 * The rule is that addr 0 and floor 0 refer to the bottom of
	 * the address space, but end 0 and ceiling 0 refer to the top
	 * Comparisons need to use "end - 1" and "ceiling - 1" (though
	 * that end 0 case should be mythical).
	 *
	 * Wherever addr is brought up or ceiling brought down, we must
	 * be careful to reject "the opposite 0" before it confuses the
	 * subsequent tests.  But what about where end is brought down
	 * by PMD_SIZE below? no, end can't go down to 0 there.
	 *
	 * Whereas we round start (addr) and ceiling down, by different
	 * masks at different levels, in order to test whether a table
	 * now has no other vmas using it, so can be freed, we don't
	 * bother to round floor or end up - the tests don't need that.
	 */

	addr &= PMD_MASK;
	if (addr < floor) {
		addr += PMD_SIZE;
		if (!addr)
			return;
	}
	if (ceiling) {
		ceiling &= PMD_MASK;
		if (!ceiling)
			return;
	}
	if (end - 1 > ceiling - 1)
		end -= PMD_SIZE;
	if (addr > end - 1)
		return;
	/*
	 * We add page table cache pages with PAGE_SIZE,
	 * (see pte_free_tlb()), flush the tlb if we need
	 */
	tlb_remove_check_page_size_change(tlb, PAGE_SIZE);
	pgd = pgd_offset(tlb->mm, addr);
	do {
		next = pgd_addr_end(addr, end);
		if (pgd_none_or_clear_bad(pgd))
			continue;
		free_p4d_range(tlb, pgd, addr, next, floor, ceiling);
	} while (pgd++, addr = next, addr != end);
}

void free_pgtables(struct mmu_gather *tlb, struct vm_area_struct *vma,
		unsigned long floor, unsigned long ceiling)
{
	while (vma) {
		struct vm_area_struct *next = vma->vm_next;
		unsigned long addr = vma->vm_start;

		/*
		 * Hide vma from rmap and truncate_pagecache before freeing
		 * pgtables
		 */
		unlink_anon_vmas(vma);
		unlink_file_vma(vma);

		if (is_vm_hugetlb_page(vma)) {
			hugetlb_free_pgd_range(tlb, addr, vma->vm_end,
				floor, next ? next->vm_start : ceiling);
		} else {
			/*
			 * Optimization: gather nearby vmas into one call down
			 */
			while (next && next->vm_start <= vma->vm_end + PMD_SIZE
			       && !is_vm_hugetlb_page(next)) {
				vma = next;
				next = vma->vm_next;
				unlink_anon_vmas(vma);
				unlink_file_vma(vma);
			}
			free_pgd_range(tlb, addr, vma->vm_end,
				floor, next ? next->vm_start : ceiling);
		}
		vma = next;
	}
}

int __pte_alloc(struct mm_struct *mm, pmd_t *pmd)
{
	spinlock_t *ptl;
	pgtable_t new = pte_alloc_one(mm);
	if (!new)
		return -ENOMEM;

	/*
	 * Ensure all pte setup (eg. pte page lock and page clearing) are
	 * visible before the pte is made visible to other CPUs by being
	 * put into page tables.
	 *
	 * The other side of the story is the pointer chasing in the page
	 * table walking code (when walking the page table without locking;
	 * ie. most of the time). Fortunately, these data accesses consist
	 * of a chain of data-dependent loads, meaning most CPUs (alpha
	 * being the notable exception) will already guarantee loads are
	 * seen in-order. See the alpha page table accessors for the
	 * smp_read_barrier_depends() barriers in page table walking code.
	 */
	smp_wmb(); /* Could be smp_wmb__xxx(before|after)_spin_lock */

	ptl = pmd_lock(mm, pmd);
	if (likely(pmd_none(*pmd))) {	/* Has another populated it ? */
		mm_inc_nr_ptes(mm);
		pmd_populate(mm, pmd, new);
		new = NULL;
	}
	spin_unlock(ptl);
	if (new)
		pte_free(mm, new);
	return 0;
}

int __pte_alloc_kernel(pmd_t *pmd)
{
	pte_t *new = pte_alloc_one_kernel(&init_mm);
	if (!new)
		return -ENOMEM;

	smp_wmb(); /* See comment in __pte_alloc */

	spin_lock(&init_mm.page_table_lock);
	if (likely(pmd_none(*pmd))) {	/* Has another populated it ? */
		pmd_populate_kernel(&init_mm, pmd, new);
		new = NULL;
	}
	spin_unlock(&init_mm.page_table_lock);
	if (new)
		pte_free_kernel(&init_mm, new);
	return 0;
}

static inline void init_rss_vec(int *rss)
{
	memset(rss, 0, sizeof(int) * NR_MM_COUNTERS);
}

static inline void add_mm_rss_vec(struct mm_struct *mm, int *rss)
{
	int i;

	if (current->mm == mm)
		sync_mm_rss(mm);
	for (i = 0; i < NR_MM_COUNTERS; i++)
		if (rss[i])
			add_mm_counter(mm, i, rss[i]);
}

/*
 * This function is called to print an error when a bad pte
 * is found. For example, we might have a PFN-mapped pte in
 * a region that doesn't allow it.
 *
 * The calling function must still handle the error.
 */
static void print_bad_pte(struct vm_area_struct *vma, unsigned long addr,
			  pte_t pte, struct page *page)
{
	pgd_t *pgd = pgd_offset(vma->vm_mm, addr);
	p4d_t *p4d = p4d_offset(pgd, addr);
	pud_t *pud = pud_offset(p4d, addr);
	pmd_t *pmd = pmd_offset(pud, addr);
	struct address_space *mapping;
	pgoff_t index;
	static unsigned long resume;
	static unsigned long nr_shown;
	static unsigned long nr_unshown;

	/*
	 * Allow a burst of 60 reports, then keep quiet for that minute;
	 * or allow a steady drip of one report per second.
	 */
	if (nr_shown == 60) {
		if (time_before(jiffies, resume)) {
			nr_unshown++;
			return;
		}
		if (nr_unshown) {
			pr_alert("BUG: Bad page map: %lu messages suppressed\n",
				 nr_unshown);
			nr_unshown = 0;
		}
		nr_shown = 0;
	}
	if (nr_shown++ == 0)
		resume = jiffies + 60 * HZ;

	mapping = vma->vm_file ? vma->vm_file->f_mapping : NULL;
	index = linear_page_index(vma, addr);

	pr_alert("BUG: Bad page map in process %s  pte:%08llx pmd:%08llx\n",
		 current->comm,
		 (long long)pte_val(pte), (long long)pmd_val(*pmd));
	if (page)
		dump_page(page, "bad pte");
	pr_alert("addr:%p vm_flags:%08lx anon_vma:%p mapping:%p index:%lx\n",
		 (void *)addr, vma->vm_flags, vma->anon_vma, mapping, index);
	pr_alert("file:%pD fault:%pf mmap:%pf readpage:%pf\n",
		 vma->vm_file,
		 vma->vm_ops ? vma->vm_ops->fault : NULL,
		 vma->vm_file ? vma->vm_file->f_op->mmap : NULL,
		 mapping ? mapping->a_ops->readpage : NULL);
	dump_stack();
	add_taint(TAINT_BAD_PAGE, LOCKDEP_NOW_UNRELIABLE);
}

/*
 * vm_normal_page -- This function gets the "struct page" associated with a pte.
 *
 * "Special" mappings do not wish to be associated with a "struct page" (either
 * it doesn't exist, or it exists but they don't want to touch it). In this
 * case, NULL is returned here. "Normal" mappings do have a struct page.
 *
 * There are 2 broad cases. Firstly, an architecture may define a pte_special()
 * pte bit, in which case this function is trivial. Secondly, an architecture
 * may not have a spare pte bit, which requires a more complicated scheme,
 * described below.
 *
 * A raw VM_PFNMAP mapping (ie. one that is not COWed) is always considered a
 * special mapping (even if there are underlying and valid "struct pages").
 * COWed pages of a VM_PFNMAP are always normal.
 *
 * The way we recognize COWed pages within VM_PFNMAP mappings is through the
 * rules set up by "remap_pfn_range()": the vma will have the VM_PFNMAP bit
 * set, and the vm_pgoff will point to the first PFN mapped: thus every special
 * mapping will always honor the rule
 *
 *	pfn_of_page == vma->vm_pgoff + ((addr - vma->vm_start) >> PAGE_SHIFT)
 *
 * And for normal mappings this is false.
 *
 * This restricts such mappings to be a linear translation from virtual address
 * to pfn. To get around this restriction, we allow arbitrary mappings so long
 * as the vma is not a COW mapping; in that case, we know that all ptes are
 * special (because none can have been COWed).
 *
 *
 * In order to support COW of arbitrary special mappings, we have VM_MIXEDMAP.
 *
 * VM_MIXEDMAP mappings can likewise contain memory with or without "struct
 * page" backing, however the difference is that _all_ pages with a struct
 * page (that is, those where pfn_valid is true) are refcounted and considered
 * normal pages by the VM. The disadvantage is that pages are refcounted
 * (which can be slower and simply not an option for some PFNMAP users). The
 * advantage is that we don't have to follow the strict linearity rule of
 * PFNMAP mappings in order to support COWable mappings.
 *
 */
struct page *_vm_normal_page(struct vm_area_struct *vma, unsigned long addr,
			     pte_t pte, bool with_public_device)
{
	unsigned long pfn = pte_pfn(pte);

	if (IS_ENABLED(CONFIG_ARCH_HAS_PTE_SPECIAL)) {
		if (likely(!pte_special(pte)))
			goto check_pfn;
		if (vma->vm_ops && vma->vm_ops->find_special_page)
			return vma->vm_ops->find_special_page(vma, addr);
		if (vma->vm_flags & (VM_PFNMAP | VM_MIXEDMAP))
			return NULL;
		if (is_zero_pfn(pfn))
			return NULL;

		/*
		 * Device public pages are special pages (they are ZONE_DEVICE
		 * pages but different from persistent memory). They behave
		 * allmost like normal pages. The difference is that they are
		 * not on the lru and thus should never be involve with any-
		 * thing that involve lru manipulation (mlock, numa balancing,
		 * ...).
		 *
		 * This is why we still want to return NULL for such page from
		 * vm_normal_page() so that we do not have to special case all
		 * call site of vm_normal_page().
		 */
		if (likely(pfn <= highest_memmap_pfn)) {
			struct page *page = pfn_to_page(pfn);

			if (is_device_public_page(page)) {
				if (with_public_device)
					return page;
				return NULL;
			}
		}

		if (pte_devmap(pte))
			return NULL;

		print_bad_pte(vma, addr, pte, NULL);
		return NULL;
	}

	/* !CONFIG_ARCH_HAS_PTE_SPECIAL case follows: */

	if (unlikely(vma->vm_flags & (VM_PFNMAP|VM_MIXEDMAP))) {
		if (vma->vm_flags & VM_MIXEDMAP) {
			if (!pfn_valid(pfn))
				return NULL;
			goto out;
		} else {
			unsigned long off;
			off = (addr - vma->vm_start) >> PAGE_SHIFT;
			if (pfn == vma->vm_pgoff + off)
				return NULL;
			if (!is_cow_mapping(vma->vm_flags))
				return NULL;
		}
	}

	if (is_zero_pfn(pfn))
		return NULL;

check_pfn:
	if (unlikely(pfn > highest_memmap_pfn)) {
		print_bad_pte(vma, addr, pte, NULL);
		return NULL;
	}

	/*
	 * NOTE! We still have PageReserved() pages in the page tables.
	 * eg. VDSO mappings can cause them to exist.
	 */
out:
	return pfn_to_page(pfn);
}

#ifdef CONFIG_TRANSPARENT_HUGEPAGE
struct page *vm_normal_page_pmd(struct vm_area_struct *vma, unsigned long addr,
				pmd_t pmd)
{
	unsigned long pfn = pmd_pfn(pmd);

	/*
	 * There is no pmd_special() but there may be special pmds, e.g.
	 * in a direct-access (dax) mapping, so let's just replicate the
	 * !CONFIG_ARCH_HAS_PTE_SPECIAL case from vm_normal_page() here.
	 */
	if (unlikely(vma->vm_flags & (VM_PFNMAP|VM_MIXEDMAP))) {
		if (vma->vm_flags & VM_MIXEDMAP) {
			if (!pfn_valid(pfn))
				return NULL;
			goto out;
		} else {
			unsigned long off;
			off = (addr - vma->vm_start) >> PAGE_SHIFT;
			if (pfn == vma->vm_pgoff + off)
				return NULL;
			if (!is_cow_mapping(vma->vm_flags))
				return NULL;
		}
	}

	if (pmd_devmap(pmd))
		return NULL;
	if (is_zero_pfn(pfn))
		return NULL;
	if (unlikely(pfn > highest_memmap_pfn))
		return NULL;

	/*
	 * NOTE! We still have PageReserved() pages in the page tables.
	 * eg. VDSO mappings can cause them to exist.
	 */
out:
	return pfn_to_page(pfn);
}
#endif

/*
 * copy one vm_area from one task to the other. Assumes the page tables
 * already present in the new task to be cleared in the whole range
 * covered by this vma.
 */

static inline unsigned long
copy_one_pte(struct mm_struct *dst_mm, struct mm_struct *src_mm,
		pte_t *dst_pte, pte_t *src_pte, struct vm_area_struct *vma,
		unsigned long addr, int *rss)
{
	unsigned long vm_flags = vma->vm_flags;
	pte_t pte = *src_pte;
	struct page *page;

	/* pte contains position in swap or file, so copy. */
	if (unlikely(!pte_present(pte))) {
		swp_entry_t entry = pte_to_swp_entry(pte);

		if (likely(!non_swap_entry(entry))) {
			if (swap_duplicate(entry) < 0)
				return entry.val;

			/* make sure dst_mm is on swapoff's mmlist. */
			if (unlikely(list_empty(&dst_mm->mmlist))) {
				spin_lock(&mmlist_lock);
				if (list_empty(&dst_mm->mmlist))
					list_add(&dst_mm->mmlist,
							&src_mm->mmlist);
				spin_unlock(&mmlist_lock);
			}
			rss[MM_SWAPENTS]++;
		} else if (is_migration_entry(entry)) {
			page = migration_entry_to_page(entry);

			rss[mm_counter(page)]++;

			if (is_write_migration_entry(entry) &&
					is_cow_mapping(vm_flags)) {
				/*
				 * COW mappings require pages in both
				 * parent and child to be set to read.
				 */
				make_migration_entry_read(&entry);
				pte = swp_entry_to_pte(entry);
				if (pte_swp_soft_dirty(*src_pte))
					pte = pte_swp_mksoft_dirty(pte);
				set_pte_at(src_mm, addr, src_pte, pte);
			}
		} else if (is_device_private_entry(entry)) {
			page = device_private_entry_to_page(entry);

			/*
			 * Update rss count even for unaddressable pages, as
			 * they should treated just like normal pages in this
			 * respect.
			 *
			 * We will likely want to have some new rss counters
			 * for unaddressable pages, at some point. But for now
			 * keep things as they are.
			 */
			get_page(page);
			rss[mm_counter(page)]++;
			page_dup_rmap(page, false);

			/*
			 * We do not preserve soft-dirty information, because so
			 * far, checkpoint/restore is the only feature that
			 * requires that. And checkpoint/restore does not work
			 * when a device driver is involved (you cannot easily
			 * save and restore device driver state).
			 */
			if (is_write_device_private_entry(entry) &&
			    is_cow_mapping(vm_flags)) {
				make_device_private_entry_read(&entry);
				pte = swp_entry_to_pte(entry);
				set_pte_at(src_mm, addr, src_pte, pte);
			}
		}
		goto out_set_pte;
	}

	/*
	 * If it's a COW mapping, write protect it both
	 * in the parent and the child
	 */
	if (is_cow_mapping(vm_flags) && pte_write(pte)) {
		ptep_set_wrprotect(src_mm, addr, src_pte);
		pte = pte_wrprotect(pte);
	}

	/*
	 * If it's a shared mapping, mark it clean in
	 * the child
	 */
	if (vm_flags & VM_SHARED)
		pte = pte_mkclean(pte);
	pte = pte_mkold(pte);

	page = vm_normal_page(vma, addr, pte);
	if (page) {
		get_page(page);
		page_dup_rmap(page, false);
		rss[mm_counter(page)]++;
	} else if (pte_devmap(pte)) {
		page = pte_page(pte);

		/*
		 * Cache coherent device memory behave like regular page and
		 * not like persistent memory page. For more informations see
		 * MEMORY_DEVICE_CACHE_COHERENT in memory_hotplug.h
		 */
		if (is_device_public_page(page)) {
			get_page(page);
			page_dup_rmap(page, false);
			rss[mm_counter(page)]++;
		}
	}

out_set_pte:
	set_pte_at(dst_mm, addr, dst_pte, pte);
	return 0;
}

static int copy_pte_range(struct mm_struct *dst_mm, struct mm_struct *src_mm,
		   pmd_t *dst_pmd, pmd_t *src_pmd, struct vm_area_struct *vma,
		   unsigned long addr, unsigned long end)
{
	pte_t *orig_src_pte, *orig_dst_pte;
	pte_t *src_pte, *dst_pte;
	spinlock_t *src_ptl, *dst_ptl;
	int progress = 0;
	int rss[NR_MM_COUNTERS];
	swp_entry_t entry = (swp_entry_t){0};

again:
	init_rss_vec(rss);

	dst_pte = pte_alloc_map_lock(dst_mm, dst_pmd, addr, &dst_ptl);
	if (!dst_pte)
		return -ENOMEM;
	src_pte = pte_offset_map(src_pmd, addr);
	src_ptl = pte_lockptr(src_mm, src_pmd);
	spin_lock_nested(src_ptl, SINGLE_DEPTH_NESTING);
	orig_src_pte = src_pte;
	orig_dst_pte = dst_pte;
	arch_enter_lazy_mmu_mode();

	do {
		/*
		 * We are holding two locks at this point - either of them
		 * could generate latencies in another task on another CPU.
		 */
		if (progress >= 32) {
			progress = 0;
			if (need_resched() ||
			    spin_needbreak(src_ptl) || spin_needbreak(dst_ptl))
				break;
		}
		if (pte_none(*src_pte)) {
			progress++;
			continue;
		}
		entry.val = copy_one_pte(dst_mm, src_mm, dst_pte, src_pte,
							vma, addr, rss);
		if (entry.val)
			break;
		progress += 8;
	} while (dst_pte++, src_pte++, addr += PAGE_SIZE, addr != end);

	arch_leave_lazy_mmu_mode();
	spin_unlock(src_ptl);
	pte_unmap(orig_src_pte);
	add_mm_rss_vec(dst_mm, rss);
	pte_unmap_unlock(orig_dst_pte, dst_ptl);
	cond_resched();

	if (entry.val) {
		if (add_swap_count_continuation(entry, GFP_KERNEL) < 0)
			return -ENOMEM;
		progress = 0;
	}
	if (addr != end)
		goto again;
	return 0;
}

static inline int copy_pmd_range(struct mm_struct *dst_mm, struct mm_struct *src_mm,
		pud_t *dst_pud, pud_t *src_pud, struct vm_area_struct *vma,
		unsigned long addr, unsigned long end)
{
	pmd_t *src_pmd, *dst_pmd;
	unsigned long next;

	dst_pmd = pmd_alloc(dst_mm, dst_pud, addr);
	if (!dst_pmd)
		return -ENOMEM;
	src_pmd = pmd_offset(src_pud, addr);
	do {
		next = pmd_addr_end(addr, end);
		if (is_swap_pmd(*src_pmd) || pmd_trans_huge(*src_pmd)
			|| pmd_devmap(*src_pmd)) {
			int err;
			VM_BUG_ON_VMA(next-addr != HPAGE_PMD_SIZE, vma);
			err = copy_huge_pmd(dst_mm, src_mm,
					    dst_pmd, src_pmd, addr, vma);
			if (err == -ENOMEM)
				return -ENOMEM;
			if (!err)
				continue;
			/* fall through */
		}
		if (pmd_none_or_clear_bad(src_pmd))
			continue;
		if (copy_pte_range(dst_mm, src_mm, dst_pmd, src_pmd,
						vma, addr, next))
			return -ENOMEM;
	} while (dst_pmd++, src_pmd++, addr = next, addr != end);
	return 0;
}

static inline int copy_pud_range(struct mm_struct *dst_mm, struct mm_struct *src_mm,
		p4d_t *dst_p4d, p4d_t *src_p4d, struct vm_area_struct *vma,
		unsigned long addr, unsigned long end)
{
	pud_t *src_pud, *dst_pud;
	unsigned long next;

	dst_pud = pud_alloc(dst_mm, dst_p4d, addr);
	if (!dst_pud)
		return -ENOMEM;
	src_pud = pud_offset(src_p4d, addr);
	do {
		next = pud_addr_end(addr, end);
		if (pud_trans_huge(*src_pud) || pud_devmap(*src_pud)) {
			int err;

			VM_BUG_ON_VMA(next-addr != HPAGE_PUD_SIZE, vma);
			err = copy_huge_pud(dst_mm, src_mm,
					    dst_pud, src_pud, addr, vma);
			if (err == -ENOMEM)
				return -ENOMEM;
			if (!err)
				continue;
			/* fall through */
		}
		if (pud_none_or_clear_bad(src_pud))
			continue;
		if (copy_pmd_range(dst_mm, src_mm, dst_pud, src_pud,
						vma, addr, next))
			return -ENOMEM;
	} while (dst_pud++, src_pud++, addr = next, addr != end);
	return 0;
}

static inline int copy_p4d_range(struct mm_struct *dst_mm, struct mm_struct *src_mm,
		pgd_t *dst_pgd, pgd_t *src_pgd, struct vm_area_struct *vma,
		unsigned long addr, unsigned long end)
{
	p4d_t *src_p4d, *dst_p4d;
	unsigned long next;

	dst_p4d = p4d_alloc(dst_mm, dst_pgd, addr);
	if (!dst_p4d)
		return -ENOMEM;
	src_p4d = p4d_offset(src_pgd, addr);
	do {
		next = p4d_addr_end(addr, end);
		if (p4d_none_or_clear_bad(src_p4d))
			continue;
		if (copy_pud_range(dst_mm, src_mm, dst_p4d, src_p4d,
						vma, addr, next))
			return -ENOMEM;
	} while (dst_p4d++, src_p4d++, addr = next, addr != end);
	return 0;
}

int copy_page_range(struct mm_struct *dst_mm, struct mm_struct *src_mm,
		struct vm_area_struct *vma)
{
	pgd_t *src_pgd, *dst_pgd;
	unsigned long next;
	unsigned long addr = vma->vm_start;
	unsigned long end = vma->vm_end;
	unsigned long mmun_start;	/* For mmu_notifiers */
	unsigned long mmun_end;		/* For mmu_notifiers */
	bool is_cow;
	int ret;

	/*
	 * Don't copy ptes where a page fault will fill them correctly.
	 * Fork becomes much lighter when there are big shared or private
	 * readonly mappings. The tradeoff is that copy_page_range is more
	 * efficient than faulting.
	 */
	if (!(vma->vm_flags & (VM_HUGETLB | VM_PFNMAP | VM_MIXEDMAP)) &&
			!vma->anon_vma)
		return 0;

	if (is_vm_hugetlb_page(vma))
		return copy_hugetlb_page_range(dst_mm, src_mm, vma);

	if (unlikely(vma->vm_flags & VM_PFNMAP)) {
		/*
		 * We do not free on error cases below as remove_vma
		 * gets called on error from higher level routine
		 */
		ret = track_pfn_copy(vma);
		if (ret)
			return ret;
	}

	/*
	 * We need to invalidate the secondary MMU mappings only when
	 * there could be a permission downgrade on the ptes of the
	 * parent mm. And a permission downgrade will only happen if
	 * is_cow_mapping() returns true.
	 */
	is_cow = is_cow_mapping(vma->vm_flags);
	mmun_start = addr;
	mmun_end   = end;
	if (is_cow)
		mmu_notifier_invalidate_range_start(src_mm, mmun_start,
						    mmun_end);

	ret = 0;
	dst_pgd = pgd_offset(dst_mm, addr);
	src_pgd = pgd_offset(src_mm, addr);
	do {
		next = pgd_addr_end(addr, end);
		if (pgd_none_or_clear_bad(src_pgd))
			continue;
		if (unlikely(copy_p4d_range(dst_mm, src_mm, dst_pgd, src_pgd,
					    vma, addr, next))) {
			ret = -ENOMEM;
			break;
		}
	} while (dst_pgd++, src_pgd++, addr = next, addr != end);

	if (is_cow)
		mmu_notifier_invalidate_range_end(src_mm, mmun_start, mmun_end);
	return ret;
}

/* Whether we should zap all COWed (private) pages too */
static inline bool should_zap_cows(struct zap_details *details)
{
	/* By default, zap all pages */
	if (!details)
		return true;

	/* Or, we zap COWed pages only if the caller wants to */
	return !details->check_mapping;
}

static unsigned long zap_pte_range(struct mmu_gather *tlb,
				struct vm_area_struct *vma, pmd_t *pmd,
				unsigned long addr, unsigned long end,
				struct zap_details *details)
{
	struct mm_struct *mm = tlb->mm;
	int force_flush = 0;
	int rss[NR_MM_COUNTERS];
	spinlock_t *ptl;
	pte_t *start_pte;
	pte_t *pte;
	swp_entry_t entry;

	tlb_remove_check_page_size_change(tlb, PAGE_SIZE);
again:
	init_rss_vec(rss);
	start_pte = pte_offset_map_lock(mm, pmd, addr, &ptl);
	pte = start_pte;
	flush_tlb_batched_pending(mm);
	arch_enter_lazy_mmu_mode();
	do {
		pte_t ptent = *pte;
		if (pte_none(ptent))
			continue;

		if (need_resched())
			break;

		if (pte_present(ptent)) {
			struct page *page;

			page = _vm_normal_page(vma, addr, ptent, true);
			if (unlikely(details) && page) {
				/*
				 * unmap_shared_mapping_pages() wants to
				 * invalidate cache without truncating:
				 * unmap shared but keep private pages.
				 */
				if (details->check_mapping &&
				    details->check_mapping != page_rmapping(page))
					continue;
			}
			ptent = ptep_get_and_clear_full(mm, addr, pte,
							tlb->fullmm);
			tlb_remove_tlb_entry(tlb, pte, addr);
			if (unlikely(!page))
				continue;

			if (!PageAnon(page)) {
				if (pte_dirty(ptent)) {
					force_flush = 1;
					set_page_dirty(page);
				}
				if (pte_young(ptent) &&
				    likely(!(vma->vm_flags & VM_SEQ_READ)))
					mark_page_accessed(page);
			}
			rss[mm_counter(page)]--;
			page_remove_rmap(page, false);
			if (unlikely(page_mapcount(page) < 0))
				print_bad_pte(vma, addr, ptent, page);
			if (unlikely(__tlb_remove_page(tlb, page))) {
				force_flush = 1;
				addr += PAGE_SIZE;
				break;
			}
			continue;
		}

		entry = pte_to_swp_entry(ptent);
		if (non_swap_entry(entry) && is_device_private_entry(entry)) {
			struct page *page = device_private_entry_to_page(entry);

			if (unlikely(details && details->check_mapping)) {
				/*
				 * unmap_shared_mapping_pages() wants to
				 * invalidate cache without truncating:
				 * unmap shared but keep private pages.
				 */
				if (details->check_mapping !=
				    page_rmapping(page))
					continue;
			}

			pte_clear_not_present_full(mm, addr, pte, tlb->fullmm);
			rss[mm_counter(page)]--;
			page_remove_rmap(page, false);
			put_page(page);
			continue;
		}

		entry = pte_to_swp_entry(ptent);
		if (!non_swap_entry(entry)) {
			/* Genuine swap entry, hence a private anon page */
			if (!should_zap_cows(details))
				continue;
			rss[MM_SWAPENTS]--;
		} else if (is_migration_entry(entry)) {
			struct page *page;

			page = migration_entry_to_page(entry);
			if (details && details->check_mapping &&
			    details->check_mapping != page_rmapping(page))
				continue;
			rss[mm_counter(page)]--;
		}
		if (unlikely(!free_swap_and_cache(entry)))
			print_bad_pte(vma, addr, ptent, NULL);
		pte_clear_not_present_full(mm, addr, pte, tlb->fullmm);
	} while (pte++, addr += PAGE_SIZE, addr != end);

	add_mm_rss_vec(mm, rss);
	arch_leave_lazy_mmu_mode();

	/* Do the actual TLB flush before dropping ptl */
	if (force_flush)
		tlb_flush_mmu_tlbonly(tlb);
	pte_unmap_unlock(start_pte, ptl);

	/*
	 * If we forced a TLB flush (either due to running out of
	 * batch buffers or because we needed to flush dirty TLB
	 * entries before releasing the ptl), free the batched
	 * memory too. Restart if we didn't do everything.
	 */
	if (force_flush) {
		force_flush = 0;
		tlb_flush_mmu_free(tlb);
	}

	if (addr != end) {
		cond_resched();
		goto again;
	}

	return addr;
}

static inline unsigned long zap_pmd_range(struct mmu_gather *tlb,
				struct vm_area_struct *vma, pud_t *pud,
				unsigned long addr, unsigned long end,
				struct zap_details *details)
{
	pmd_t *pmd;
	unsigned long next;

	pmd = pmd_offset(pud, addr);
	do {
		next = pmd_addr_end(addr, end);
		if (is_swap_pmd(*pmd) || pmd_trans_huge(*pmd) || pmd_devmap(*pmd)) {
			if (next - addr != HPAGE_PMD_SIZE)
				__split_huge_pmd(vma, pmd, addr, false, NULL);
			else if (zap_huge_pmd(tlb, vma, pmd, addr))
				goto next;
			/* fall through */
		} else if (details && details->single_page &&
			   PageTransCompound(details->single_page) &&
			   next - addr == HPAGE_PMD_SIZE && pmd_none(*pmd)) {
			spinlock_t *ptl = pmd_lock(tlb->mm, pmd);
			/*
			 * Take and drop THP pmd lock so that we cannot return
			 * prematurely, while zap_huge_pmd() has cleared *pmd,
			 * but not yet decremented compound_mapcount().
			 */
			spin_unlock(ptl);
		}

		/*
		 * Here there can be other concurrent MADV_DONTNEED or
		 * trans huge page faults running, and if the pmd is
		 * none or trans huge it can change under us. This is
		 * because MADV_DONTNEED holds the mmap_sem in read
		 * mode.
		 */
		if (pmd_none_or_trans_huge_or_clear_bad(pmd))
			goto next;
		next = zap_pte_range(tlb, vma, pmd, addr, next, details);
next:
		cond_resched();
	} while (pmd++, addr = next, addr != end);

	return addr;
}

static inline unsigned long zap_pud_range(struct mmu_gather *tlb,
				struct vm_area_struct *vma, p4d_t *p4d,
				unsigned long addr, unsigned long end,
				struct zap_details *details)
{
	pud_t *pud;
	unsigned long next;

	pud = pud_offset(p4d, addr);
	do {
		next = pud_addr_end(addr, end);
		if (pud_trans_huge(*pud) || pud_devmap(*pud)) {
			if (next - addr != HPAGE_PUD_SIZE) {
				VM_BUG_ON_VMA(!rwsem_is_locked(&tlb->mm->mmap_sem), vma);
				split_huge_pud(vma, pud, addr);
			} else if (zap_huge_pud(tlb, vma, pud, addr))
				goto next;
			/* fall through */
		}
		if (pud_none_or_clear_bad(pud))
			continue;
		next = zap_pmd_range(tlb, vma, pud, addr, next, details);
next:
		cond_resched();
	} while (pud++, addr = next, addr != end);

	return addr;
}

static inline unsigned long zap_p4d_range(struct mmu_gather *tlb,
				struct vm_area_struct *vma, pgd_t *pgd,
				unsigned long addr, unsigned long end,
				struct zap_details *details)
{
	p4d_t *p4d;
	unsigned long next;

	p4d = p4d_offset(pgd, addr);
	do {
		next = p4d_addr_end(addr, end);
		if (p4d_none_or_clear_bad(p4d))
			continue;
		next = zap_pud_range(tlb, vma, p4d, addr, next, details);
	} while (p4d++, addr = next, addr != end);

	return addr;
}

void unmap_page_range(struct mmu_gather *tlb,
			     struct vm_area_struct *vma,
			     unsigned long addr, unsigned long end,
			     struct zap_details *details)
{
	pgd_t *pgd;
	unsigned long next;

	BUG_ON(addr >= end);
	tlb_start_vma(tlb, vma);
	pgd = pgd_offset(vma->vm_mm, addr);
	do {
		next = pgd_addr_end(addr, end);
		if (pgd_none_or_clear_bad(pgd))
			continue;
		next = zap_p4d_range(tlb, vma, pgd, addr, next, details);
	} while (pgd++, addr = next, addr != end);
	tlb_end_vma(tlb, vma);
}


static void unmap_single_vma(struct mmu_gather *tlb,
		struct vm_area_struct *vma, unsigned long start_addr,
		unsigned long end_addr,
		struct zap_details *details)
{
	unsigned long start = max(vma->vm_start, start_addr);
	unsigned long end;

	if (start >= vma->vm_end)
		return;
	end = min(vma->vm_end, end_addr);
	if (end <= vma->vm_start)
		return;

	if (vma->vm_file)
		uprobe_munmap(vma, start, end);

	if (unlikely(vma->vm_flags & VM_PFNMAP))
		untrack_pfn(vma, 0, 0);

	if (start != end) {
		if (unlikely(is_vm_hugetlb_page(vma))) {
			/*
			 * It is undesirable to test vma->vm_file as it
			 * should be non-null for valid hugetlb area.
			 * However, vm_file will be NULL in the error
			 * cleanup path of mmap_region. When
			 * hugetlbfs ->mmap method fails,
			 * mmap_region() nullifies vma->vm_file
			 * before calling this function to clean up.
			 * Since no pte has actually been setup, it is
			 * safe to do nothing in this case.
			 */
			if (vma->vm_file) {
				i_mmap_lock_write(vma->vm_file->f_mapping);
				__unmap_hugepage_range_final(tlb, vma, start, end, NULL);
				i_mmap_unlock_write(vma->vm_file->f_mapping);
			}
		} else
			unmap_page_range(tlb, vma, start, end, details);
	}
}

/**
 * unmap_vmas - unmap a range of memory covered by a list of vma's
 * @tlb: address of the caller's struct mmu_gather
 * @vma: the starting vma
 * @start_addr: virtual address at which to start unmapping
 * @end_addr: virtual address at which to end unmapping
 *
 * Unmap all pages in the vma list.
 *
 * Only addresses between `start' and `end' will be unmapped.
 *
 * The VMA list must be sorted in ascending virtual address order.
 *
 * unmap_vmas() assumes that the caller will flush the whole unmapped address
 * range after unmap_vmas() returns.  So the only responsibility here is to
 * ensure that any thus-far unmapped pages are flushed before unmap_vmas()
 * drops the lock and schedules.
 */
void unmap_vmas(struct mmu_gather *tlb,
		struct vm_area_struct *vma, unsigned long start_addr,
		unsigned long end_addr)
{
	struct mm_struct *mm = vma->vm_mm;

	mmu_notifier_invalidate_range_start(mm, start_addr, end_addr);
	for ( ; vma && vma->vm_start < end_addr; vma = vma->vm_next)
		unmap_single_vma(tlb, vma, start_addr, end_addr, NULL);
	mmu_notifier_invalidate_range_end(mm, start_addr, end_addr);
}

/**
 * zap_page_range - remove user pages in a given range
 * @vma: vm_area_struct holding the applicable pages
 * @start: starting address of pages to zap
 * @size: number of bytes to zap
 *
 * Caller must protect the VMA list
 */
void zap_page_range(struct vm_area_struct *vma, unsigned long start,
		unsigned long size)
{
	struct mm_struct *mm = vma->vm_mm;
	struct mmu_gather tlb;
	unsigned long end = start + size;

	lru_add_drain();
	tlb_gather_mmu(&tlb, mm, start, end);
	update_hiwater_rss(mm);
	mmu_notifier_invalidate_range_start(mm, start, end);
	for ( ; vma && vma->vm_start < end; vma = vma->vm_next)
		unmap_single_vma(&tlb, vma, start, end, NULL);
	mmu_notifier_invalidate_range_end(mm, start, end);
	tlb_finish_mmu(&tlb, start, end);
}

/**
 * zap_page_range_single - remove user pages in a given range
 * @vma: vm_area_struct holding the applicable pages
 * @address: starting address of pages to zap
 * @size: number of bytes to zap
 * @details: details of shared cache invalidation
 *
 * The range must fit into one VMA.
 */
static void zap_page_range_single(struct vm_area_struct *vma, unsigned long address,
		unsigned long size, struct zap_details *details)
{
	struct mm_struct *mm = vma->vm_mm;
	struct mmu_gather tlb;
	unsigned long end = address + size;

	lru_add_drain();
	tlb_gather_mmu(&tlb, mm, address, end);
	update_hiwater_rss(mm);
	mmu_notifier_invalidate_range_start(mm, address, end);
	unmap_single_vma(&tlb, vma, address, end, details);
	mmu_notifier_invalidate_range_end(mm, address, end);
	tlb_finish_mmu(&tlb, address, end);
}

/**
 * zap_vma_ptes - remove ptes mapping the vma
 * @vma: vm_area_struct holding ptes to be zapped
 * @address: starting address of pages to zap
 * @size: number of bytes to zap
 *
 * This function only unmaps ptes assigned to VM_PFNMAP vmas.
 *
 * The entire address range must be fully contained within the vma.
 *
 */
void zap_vma_ptes(struct vm_area_struct *vma, unsigned long address,
		unsigned long size)
{
	if (address < vma->vm_start || address + size > vma->vm_end ||
	    		!(vma->vm_flags & VM_PFNMAP))
		return;

	zap_page_range_single(vma, address, size, NULL);
}
EXPORT_SYMBOL_GPL(zap_vma_ptes);

pte_t *__get_locked_pte(struct mm_struct *mm, unsigned long addr,
			spinlock_t **ptl)
{
	pgd_t *pgd;
	p4d_t *p4d;
	pud_t *pud;
	pmd_t *pmd;

	pgd = pgd_offset(mm, addr);
	p4d = p4d_alloc(mm, pgd, addr);
	if (!p4d)
		return NULL;
	pud = pud_alloc(mm, p4d, addr);
	if (!pud)
		return NULL;
	pmd = pmd_alloc(mm, pud, addr);
	if (!pmd)
		return NULL;

	VM_BUG_ON(pmd_trans_huge(*pmd));
	return pte_alloc_map_lock(mm, pmd, addr, ptl);
}

/*
 * This is the old fallback for page remapping.
 *
 * For historical reasons, it only allows reserved pages. Only
 * old drivers should use this, and they needed to mark their
 * pages reserved for the old functions anyway.
 */
static int insert_page(struct vm_area_struct *vma, unsigned long addr,
			struct page *page, pgprot_t prot)
{
	struct mm_struct *mm = vma->vm_mm;
	int retval;
	pte_t *pte;
	spinlock_t *ptl;

	retval = -EINVAL;
	if (PageAnon(page))
		goto out;
	retval = -ENOMEM;
	flush_dcache_page(page);
	pte = get_locked_pte(mm, addr, &ptl);
	if (!pte)
		goto out;
	retval = -EBUSY;
	if (!pte_none(*pte))
		goto out_unlock;

	/* Ok, finally just insert the thing.. */
	get_page(page);
	inc_mm_counter_fast(mm, mm_counter_file(page));
	page_add_file_rmap(page, false);
	set_pte_at(mm, addr, pte, mk_pte(page, prot));

	retval = 0;
	pte_unmap_unlock(pte, ptl);
	return retval;
out_unlock:
	pte_unmap_unlock(pte, ptl);
out:
	return retval;
}

/**
 * vm_insert_page - insert single page into user vma
 * @vma: user vma to map to
 * @addr: target user address of this page
 * @page: source kernel page
 *
 * This allows drivers to insert individual pages they've allocated
 * into a user vma.
 *
 * The page has to be a nice clean _individual_ kernel allocation.
 * If you allocate a compound page, you need to have marked it as
 * such (__GFP_COMP), or manually just split the page up yourself
 * (see split_page()).
 *
 * NOTE! Traditionally this was done with "remap_pfn_range()" which
 * took an arbitrary page protection parameter. This doesn't allow
 * that. Your vma protection will have to be set up correctly, which
 * means that if you want a shared writable mapping, you'd better
 * ask for a shared writable mapping!
 *
 * The page does not need to be reserved.
 *
 * Usually this function is called from f_op->mmap() handler
 * under mm->mmap_sem write-lock, so it can change vma->vm_flags.
 * Caller must set VM_MIXEDMAP on vma if it wants to call this
 * function from other places, for example from page-fault handler.
 */
int vm_insert_page(struct vm_area_struct *vma, unsigned long addr,
			struct page *page)
{
	if (addr < vma->vm_start || addr >= vma->vm_end)
		return -EFAULT;
	if (!page_count(page))
		return -EINVAL;
	if (!(vma->vm_flags & VM_MIXEDMAP)) {
		BUG_ON(down_read_trylock(&vma->vm_mm->mmap_sem));
		BUG_ON(vma->vm_flags & VM_PFNMAP);
		vma->vm_flags |= VM_MIXEDMAP;
	}
	return insert_page(vma, addr, page, vma->vm_page_prot);
}
EXPORT_SYMBOL(vm_insert_page);

static int insert_pfn(struct vm_area_struct *vma, unsigned long addr,
			pfn_t pfn, pgprot_t prot, bool mkwrite)
{
	struct mm_struct *mm = vma->vm_mm;
	int retval;
	pte_t *pte, entry;
	spinlock_t *ptl;

	retval = -ENOMEM;
	pte = get_locked_pte(mm, addr, &ptl);
	if (!pte)
		goto out;
	retval = -EBUSY;
	if (!pte_none(*pte)) {
		if (mkwrite) {
			/*
			 * For read faults on private mappings the PFN passed
			 * in may not match the PFN we have mapped if the
			 * mapped PFN is a writeable COW page.  In the mkwrite
			 * case we are creating a writable PTE for a shared
			 * mapping and we expect the PFNs to match. If they
			 * don't match, we are likely racing with block
			 * allocation and mapping invalidation so just skip the
			 * update.
			 */
			if (pte_pfn(*pte) != pfn_t_to_pfn(pfn)) {
				WARN_ON_ONCE(!is_zero_pfn(pte_pfn(*pte)));
				goto out_unlock;
			}
			entry = pte_mkyoung(*pte);
			entry = maybe_mkwrite(pte_mkdirty(entry), vma);
			if (ptep_set_access_flags(vma, addr, pte, entry, 1))
				update_mmu_cache(vma, addr, pte);
		}
		goto out_unlock;
	}

	/* Ok, finally just insert the thing.. */
	if (pfn_t_devmap(pfn))
		entry = pte_mkdevmap(pfn_t_pte(pfn, prot));
	else
		entry = pte_mkspecial(pfn_t_pte(pfn, prot));

	if (mkwrite) {
		entry = pte_mkyoung(entry);
		entry = maybe_mkwrite(pte_mkdirty(entry), vma);
	}

	set_pte_at(mm, addr, pte, entry);
	update_mmu_cache(vma, addr, pte); /* XXX: why not for insert_page? */

	retval = 0;
out_unlock:
	pte_unmap_unlock(pte, ptl);
out:
	return retval;
}

/**
 * vm_insert_pfn - insert single pfn into user vma
 * @vma: user vma to map to
 * @addr: target user address of this page
 * @pfn: source kernel pfn
 *
 * Similar to vm_insert_page, this allows drivers to insert individual pages
 * they've allocated into a user vma. Same comments apply.
 *
 * This function should only be called from a vm_ops->fault handler, and
 * in that case the handler should return NULL.
 *
 * vma cannot be a COW mapping.
 *
 * As this is called only for pages that do not currently exist, we
 * do not need to flush old virtual caches or the TLB.
 */
int vm_insert_pfn(struct vm_area_struct *vma, unsigned long addr,
			unsigned long pfn)
{
	return vm_insert_pfn_prot(vma, addr, pfn, vma->vm_page_prot);
}
EXPORT_SYMBOL(vm_insert_pfn);

/**
 * vm_insert_pfn_prot - insert single pfn into user vma with specified pgprot
 * @vma: user vma to map to
 * @addr: target user address of this page
 * @pfn: source kernel pfn
 * @pgprot: pgprot flags for the inserted page
 *
 * This is exactly like vm_insert_pfn, except that it allows drivers to
 * to override pgprot on a per-page basis.
 *
 * This only makes sense for IO mappings, and it makes no sense for
 * cow mappings.  In general, using multiple vmas is preferable;
 * vm_insert_pfn_prot should only be used if using multiple VMAs is
 * impractical.
 */
int vm_insert_pfn_prot(struct vm_area_struct *vma, unsigned long addr,
			unsigned long pfn, pgprot_t pgprot)
{
	int ret;
	/*
	 * Technically, architectures with pte_special can avoid all these
	 * restrictions (same for remap_pfn_range).  However we would like
	 * consistency in testing and feature parity among all, so we should
	 * try to keep these invariants in place for everybody.
	 */
	BUG_ON(!(vma->vm_flags & (VM_PFNMAP|VM_MIXEDMAP)));
	BUG_ON((vma->vm_flags & (VM_PFNMAP|VM_MIXEDMAP)) ==
						(VM_PFNMAP|VM_MIXEDMAP));
	BUG_ON((vma->vm_flags & VM_PFNMAP) && is_cow_mapping(vma->vm_flags));
	BUG_ON((vma->vm_flags & VM_MIXEDMAP) && pfn_valid(pfn));

	if (addr < vma->vm_start || addr >= vma->vm_end)
		return -EFAULT;

	if (!pfn_modify_allowed(pfn, pgprot))
		return -EACCES;

	track_pfn_insert(vma, &pgprot, __pfn_to_pfn_t(pfn, PFN_DEV));

	ret = insert_pfn(vma, addr, __pfn_to_pfn_t(pfn, PFN_DEV), pgprot,
			false);

	return ret;
}
EXPORT_SYMBOL(vm_insert_pfn_prot);

static bool vm_mixed_ok(struct vm_area_struct *vma, pfn_t pfn)
{
	/* these checks mirror the abort conditions in vm_normal_page */
	if (vma->vm_flags & VM_MIXEDMAP)
		return true;
	if (pfn_t_devmap(pfn))
		return true;
	if (pfn_t_special(pfn))
		return true;
	if (is_zero_pfn(pfn_t_to_pfn(pfn)))
		return true;
	return false;
}

static int __vm_insert_mixed(struct vm_area_struct *vma, unsigned long addr,
			pfn_t pfn, bool mkwrite)
{
	pgprot_t pgprot = vma->vm_page_prot;

	BUG_ON(!vm_mixed_ok(vma, pfn));

	if (addr < vma->vm_start || addr >= vma->vm_end)
		return -EFAULT;

	track_pfn_insert(vma, &pgprot, pfn);

	if (!pfn_modify_allowed(pfn_t_to_pfn(pfn), pgprot))
		return -EACCES;

	/*
	 * If we don't have pte special, then we have to use the pfn_valid()
	 * based VM_MIXEDMAP scheme (see vm_normal_page), and thus we *must*
	 * refcount the page if pfn_valid is true (hence insert_page rather
	 * than insert_pfn).  If a zero_pfn were inserted into a VM_MIXEDMAP
	 * without pte special, it would there be refcounted as a normal page.
	 */
	if (!IS_ENABLED(CONFIG_ARCH_HAS_PTE_SPECIAL) &&
	    !pfn_t_devmap(pfn) && pfn_t_valid(pfn)) {
		struct page *page;

		/*
		 * At this point we are committed to insert_page()
		 * regardless of whether the caller specified flags that
		 * result in pfn_t_has_page() == false.
		 */
		page = pfn_to_page(pfn_t_to_pfn(pfn));
		return insert_page(vma, addr, page, pgprot);
	}
	return insert_pfn(vma, addr, pfn, pgprot, mkwrite);
}

int vm_insert_mixed(struct vm_area_struct *vma, unsigned long addr,
			pfn_t pfn)
{
	return __vm_insert_mixed(vma, addr, pfn, false);

}
EXPORT_SYMBOL(vm_insert_mixed);

/*
 *  If the insertion of PTE failed because someone else already added a
 *  different entry in the mean time, we treat that as success as we assume
 *  the same entry was actually inserted.
 */

vm_fault_t vmf_insert_mixed_mkwrite(struct vm_area_struct *vma,
		unsigned long addr, pfn_t pfn)
{
	int err;

	err =  __vm_insert_mixed(vma, addr, pfn, true);
	if (err == -ENOMEM)
		return VM_FAULT_OOM;
	if (err < 0 && err != -EBUSY)
		return VM_FAULT_SIGBUS;
	return VM_FAULT_NOPAGE;
}
EXPORT_SYMBOL(vmf_insert_mixed_mkwrite);

/*
 * maps a range of physical memory into the requested pages. the old
 * mappings are removed. any references to nonexistent pages results
 * in null mappings (currently treated as "copy-on-access")
 */
static int remap_pte_range(struct mm_struct *mm, pmd_t *pmd,
			unsigned long addr, unsigned long end,
			unsigned long pfn, pgprot_t prot)
{
	pte_t *pte, *mapped_pte;
	spinlock_t *ptl;
	int err = 0;

	mapped_pte = pte = pte_alloc_map_lock(mm, pmd, addr, &ptl);
	if (!pte)
		return -ENOMEM;
	arch_enter_lazy_mmu_mode();
	do {
		BUG_ON(!pte_none(*pte));
		if (!pfn_modify_allowed(pfn, prot)) {
			err = -EACCES;
			break;
		}
		set_pte_at(mm, addr, pte, pte_mkspecial(pfn_pte(pfn, prot)));
		pfn++;
	} while (pte++, addr += PAGE_SIZE, addr != end);
	arch_leave_lazy_mmu_mode();
	pte_unmap_unlock(mapped_pte, ptl);
	return err;
}

static inline int remap_pmd_range(struct mm_struct *mm, pud_t *pud,
			unsigned long addr, unsigned long end,
			unsigned long pfn, pgprot_t prot)
{
	pmd_t *pmd;
	unsigned long next;
	int err;

	pfn -= addr >> PAGE_SHIFT;
	pmd = pmd_alloc(mm, pud, addr);
	if (!pmd)
		return -ENOMEM;
	VM_BUG_ON(pmd_trans_huge(*pmd));
	do {
		next = pmd_addr_end(addr, end);
		err = remap_pte_range(mm, pmd, addr, next,
				pfn + (addr >> PAGE_SHIFT), prot);
		if (err)
			return err;
	} while (pmd++, addr = next, addr != end);
	return 0;
}

static inline int remap_pud_range(struct mm_struct *mm, p4d_t *p4d,
			unsigned long addr, unsigned long end,
			unsigned long pfn, pgprot_t prot)
{
	pud_t *pud;
	unsigned long next;
	int err;

	pfn -= addr >> PAGE_SHIFT;
	pud = pud_alloc(mm, p4d, addr);
	if (!pud)
		return -ENOMEM;
	do {
		next = pud_addr_end(addr, end);
		err = remap_pmd_range(mm, pud, addr, next,
				pfn + (addr >> PAGE_SHIFT), prot);
		if (err)
			return err;
	} while (pud++, addr = next, addr != end);
	return 0;
}

static inline int remap_p4d_range(struct mm_struct *mm, pgd_t *pgd,
			unsigned long addr, unsigned long end,
			unsigned long pfn, pgprot_t prot)
{
	p4d_t *p4d;
	unsigned long next;
	int err;

	pfn -= addr >> PAGE_SHIFT;
	p4d = p4d_alloc(mm, pgd, addr);
	if (!p4d)
		return -ENOMEM;
	do {
		next = p4d_addr_end(addr, end);
		err = remap_pud_range(mm, p4d, addr, next,
				pfn + (addr >> PAGE_SHIFT), prot);
		if (err)
			return err;
	} while (p4d++, addr = next, addr != end);
	return 0;
}

/**
 * remap_pfn_range - remap kernel memory to userspace
 * @vma: user vma to map to
 * @addr: target user address to start at
 * @pfn: physical address of kernel memory
 * @size: size of map area
 * @prot: page protection flags for this mapping
 *
 *  Note: this is only safe if the mm semaphore is held when called.
 */
int remap_pfn_range(struct vm_area_struct *vma, unsigned long addr,
		    unsigned long pfn, unsigned long size, pgprot_t prot)
{
	pgd_t *pgd;
	unsigned long next;
	unsigned long end = addr + PAGE_ALIGN(size);
	struct mm_struct *mm = vma->vm_mm;
	unsigned long remap_pfn = pfn;
	int err;

	/*
	 * Physically remapped pages are special. Tell the
	 * rest of the world about it:
	 *   VM_IO tells people not to look at these pages
	 *	(accesses can have side effects).
	 *   VM_PFNMAP tells the core MM that the base pages are just
	 *	raw PFN mappings, and do not have a "struct page" associated
	 *	with them.
	 *   VM_DONTEXPAND
	 *      Disable vma merging and expanding with mremap().
	 *   VM_DONTDUMP
	 *      Omit vma from core dump, even when VM_IO turned off.
	 *
	 * There's a horrible special case to handle copy-on-write
	 * behaviour that some programs depend on. We mark the "original"
	 * un-COW'ed pages by matching them up with "vma->vm_pgoff".
	 * See vm_normal_page() for details.
	 */
	if (is_cow_mapping(vma->vm_flags)) {
		if (addr != vma->vm_start || end != vma->vm_end)
			return -EINVAL;
		vma->vm_pgoff = pfn;
	}

	err = track_pfn_remap(vma, &prot, remap_pfn, addr, PAGE_ALIGN(size));
	if (err)
		return -EINVAL;

	vma->vm_flags |= VM_IO | VM_PFNMAP | VM_DONTEXPAND | VM_DONTDUMP;

	BUG_ON(addr >= end);
	pfn -= addr >> PAGE_SHIFT;
	pgd = pgd_offset(mm, addr);
	flush_cache_range(vma, addr, end);
	do {
		next = pgd_addr_end(addr, end);
		err = remap_p4d_range(mm, pgd, addr, next,
				pfn + (addr >> PAGE_SHIFT), prot);
		if (err)
			break;
	} while (pgd++, addr = next, addr != end);

	if (err)
		untrack_pfn(vma, remap_pfn, PAGE_ALIGN(size));

	return err;
}
EXPORT_SYMBOL(remap_pfn_range);

/**
 * vm_iomap_memory - remap memory to userspace
 * @vma: user vma to map to
 * @start: start of area
 * @len: size of area
 *
 * This is a simplified io_remap_pfn_range() for common driver use. The
 * driver just needs to give us the physical memory range to be mapped,
 * we'll figure out the rest from the vma information.
 *
 * NOTE! Some drivers might want to tweak vma->vm_page_prot first to get
 * whatever write-combining details or similar.
 */
int vm_iomap_memory(struct vm_area_struct *vma, phys_addr_t start, unsigned long len)
{
	unsigned long vm_len, pfn, pages;

	/* Check that the physical memory area passed in looks valid */
	if (start + len < start)
		return -EINVAL;
	/*
	 * You *really* shouldn't map things that aren't page-aligned,
	 * but we've historically allowed it because IO memory might
	 * just have smaller alignment.
	 */
	len += start & ~PAGE_MASK;
	pfn = start >> PAGE_SHIFT;
	pages = (len + ~PAGE_MASK) >> PAGE_SHIFT;
	if (pfn + pages < pfn)
		return -EINVAL;

	/* We start the mapping 'vm_pgoff' pages into the area */
	if (vma->vm_pgoff > pages)
		return -EINVAL;
	pfn += vma->vm_pgoff;
	pages -= vma->vm_pgoff;

	/* Can we fit all of the mapping? */
	vm_len = vma->vm_end - vma->vm_start;
	if (vm_len >> PAGE_SHIFT > pages)
		return -EINVAL;

	/* Ok, let it rip */
	return io_remap_pfn_range(vma, vma->vm_start, pfn, vm_len, vma->vm_page_prot);
}
EXPORT_SYMBOL(vm_iomap_memory);

static int apply_to_pte_range(struct mm_struct *mm, pmd_t *pmd,
				     unsigned long addr, unsigned long end,
				     pte_fn_t fn, void *data)
{
	pte_t *pte;
	int err;
	pgtable_t token;
	spinlock_t *uninitialized_var(ptl);

	pte = (mm == &init_mm) ?
		pte_alloc_kernel(pmd, addr) :
		pte_alloc_map_lock(mm, pmd, addr, &ptl);
	if (!pte)
		return -ENOMEM;

	BUG_ON(pmd_huge(*pmd));

	arch_enter_lazy_mmu_mode();

	token = pmd_pgtable(*pmd);

	do {
		err = fn(pte++, token, addr, data);
		if (err)
			break;
	} while (addr += PAGE_SIZE, addr != end);

	arch_leave_lazy_mmu_mode();

	if (mm != &init_mm)
		pte_unmap_unlock(pte-1, ptl);
	return err;
}

static int apply_to_pmd_range(struct mm_struct *mm, pud_t *pud,
				     unsigned long addr, unsigned long end,
				     pte_fn_t fn, void *data)
{
	pmd_t *pmd;
	unsigned long next;
	int err;

	BUG_ON(pud_huge(*pud));

	pmd = pmd_alloc(mm, pud, addr);
	if (!pmd)
		return -ENOMEM;
	do {
		next = pmd_addr_end(addr, end);
		err = apply_to_pte_range(mm, pmd, addr, next, fn, data);
		if (err)
			break;
	} while (pmd++, addr = next, addr != end);
	return err;
}

static int apply_to_pud_range(struct mm_struct *mm, p4d_t *p4d,
				     unsigned long addr, unsigned long end,
				     pte_fn_t fn, void *data)
{
	pud_t *pud;
	unsigned long next;
	int err;

	pud = pud_alloc(mm, p4d, addr);
	if (!pud)
		return -ENOMEM;
	do {
		next = pud_addr_end(addr, end);
		err = apply_to_pmd_range(mm, pud, addr, next, fn, data);
		if (err)
			break;
	} while (pud++, addr = next, addr != end);
	return err;
}

static int apply_to_p4d_range(struct mm_struct *mm, pgd_t *pgd,
				     unsigned long addr, unsigned long end,
				     pte_fn_t fn, void *data)
{
	p4d_t *p4d;
	unsigned long next;
	int err;

	p4d = p4d_alloc(mm, pgd, addr);
	if (!p4d)
		return -ENOMEM;
	do {
		next = p4d_addr_end(addr, end);
		err = apply_to_pud_range(mm, p4d, addr, next, fn, data);
		if (err)
			break;
	} while (p4d++, addr = next, addr != end);
	return err;
}

/*
 * Scan a region of virtual memory, filling in page tables as necessary
 * and calling a provided function on each leaf page table.
 */
int apply_to_page_range(struct mm_struct *mm, unsigned long addr,
			unsigned long size, pte_fn_t fn, void *data)
{
	pgd_t *pgd;
	unsigned long next;
	unsigned long end = addr + size;
	int err;

	if (WARN_ON(addr >= end))
		return -EINVAL;

	pgd = pgd_offset(mm, addr);
	do {
		next = pgd_addr_end(addr, end);
		err = apply_to_p4d_range(mm, pgd, addr, next, fn, data);
		if (err)
			break;
	} while (pgd++, addr = next, addr != end);

	return err;
}
EXPORT_SYMBOL_GPL(apply_to_page_range);

/*
 * handle_pte_fault chooses page fault handler according to an entry which was
 * read non-atomically.  Before making any commitment, on those architectures
 * or configurations (e.g. i386 with PAE) which might give a mix of unmatched
 * parts, do_swap_page must check under lock before unmapping the pte and
 * proceeding (but do_wp_page is only called after already making such a check;
 * and do_anonymous_page can safely check later on).
 */
static inline int pte_unmap_same(struct mm_struct *mm, pmd_t *pmd,
				pte_t *page_table, pte_t orig_pte)
{
	int same = 1;
#if defined(CONFIG_SMP) || defined(CONFIG_PREEMPT)
	if (sizeof(pte_t) > sizeof(unsigned long)) {
		spinlock_t *ptl = pte_lockptr(mm, pmd);
		spin_lock(ptl);
		same = pte_same(*page_table, orig_pte);
		spin_unlock(ptl);
	}
#endif
	pte_unmap(page_table);
	return same;
}

static inline bool cow_user_page(struct page *dst, struct page *src,
				 struct vm_fault *vmf)
{
	bool ret;
	void *kaddr;
	void __user *uaddr;
	bool locked = false;
	struct vm_area_struct *vma = vmf->vma;
	struct mm_struct *mm = vma->vm_mm;
	unsigned long addr = vmf->address;

	debug_dma_assert_idle(src);

	if (likely(src)) {
		copy_user_highpage(dst, src, addr, vma);
		return true;
	}

	/*
	 * If the source page was a PFN mapping, we don't have
	 * a "struct page" for it. We do a best-effort copy by
	 * just copying from the original user address. If that
	 * fails, we just zero-fill it. Live with it.
	 */
	kaddr = kmap_atomic(dst);
	uaddr = (void __user *)(addr & PAGE_MASK);

	/*
	 * On architectures with software "accessed" bits, we would
	 * take a double page fault, so mark it accessed here.
	 */
	if (arch_faults_on_old_pte() && !pte_young(vmf->orig_pte)) {
		pte_t entry;

		vmf->pte = pte_offset_map_lock(mm, vmf->pmd, addr, &vmf->ptl);
		locked = true;
		if (!likely(pte_same(*vmf->pte, vmf->orig_pte))) {
			/*
			 * Other thread has already handled the fault
			 * and we don't need to do anything. If it's
			 * not the case, the fault will be triggered
			 * again on the same address.
			 */
			ret = false;
			goto pte_unlock;
		}

		entry = pte_mkyoung(vmf->orig_pte);
		if (ptep_set_access_flags(vma, addr, vmf->pte, entry, 0))
			update_mmu_cache(vma, addr, vmf->pte);
	}

	/*
	 * This really shouldn't fail, because the page is there
	 * in the page tables. But it might just be unreadable,
	 * in which case we just give up and fill the result with
	 * zeroes.
	 */
	if (__copy_from_user_inatomic(kaddr, uaddr, PAGE_SIZE)) {
		if (locked)
			goto warn;

		/* Re-validate under PTL if the page is still mapped */
		vmf->pte = pte_offset_map_lock(mm, vmf->pmd, addr, &vmf->ptl);
		locked = true;
		if (!likely(pte_same(*vmf->pte, vmf->orig_pte))) {
			/* The PTE changed under us. Retry page fault. */
			ret = false;
			goto pte_unlock;
		}

		/*
		 * The same page can be mapped back since last copy attampt.
		 * Try to copy again under PTL.
		 */
		if (__copy_from_user_inatomic(kaddr, uaddr, PAGE_SIZE)) {
			/*
			 * Give a warn in case there can be some obscure
			 * use-case
			 */
warn:
			WARN_ON_ONCE(1);
			clear_page(kaddr);
		}
	}

	ret = true;

pte_unlock:
	if (locked)
		pte_unmap_unlock(vmf->pte, vmf->ptl);
	kunmap_atomic(kaddr);
	flush_dcache_page(dst);

	return ret;
}

static gfp_t __get_fault_gfp_mask(struct vm_area_struct *vma)
{
	struct file *vm_file = vma->vm_file;

	if (vm_file)
		return mapping_gfp_mask(vm_file->f_mapping) | __GFP_FS | __GFP_IO;

	/*
	 * Special mappings (e.g. VDSO) do not have any file so fake
	 * a default GFP_KERNEL for them.
	 */
	return GFP_KERNEL;
}

/*
 * Notify the address space that the page is about to become writable so that
 * it can prohibit this or wait for the page to get into an appropriate state.
 *
 * We do this without the lock held, so that it can sleep if it needs to.
 */
static vm_fault_t do_page_mkwrite(struct vm_fault *vmf)
{
	vm_fault_t ret;
	struct page *page = vmf->page;
	unsigned int old_flags = vmf->flags;

	vmf->flags = FAULT_FLAG_WRITE|FAULT_FLAG_MKWRITE;

	if (vmf->vma->vm_file &&
	    IS_SWAPFILE(vmf->vma->vm_file->f_mapping->host))
		return VM_FAULT_SIGBUS;

	ret = vmf->vma->vm_ops->page_mkwrite(vmf);
	/* Restore original flags so that caller is not surprised */
	vmf->flags = old_flags;
	if (unlikely(ret & (VM_FAULT_ERROR | VM_FAULT_NOPAGE)))
		return ret;
	if (unlikely(!(ret & VM_FAULT_LOCKED))) {
		lock_page(page);
		if (!page->mapping) {
			unlock_page(page);
			return 0; /* retry */
		}
		ret |= VM_FAULT_LOCKED;
	} else
		VM_BUG_ON_PAGE(!PageLocked(page), page);
	return ret;
}

/*
 * Handle dirtying of a page in shared file mapping on a write fault.
 *
 * The function expects the page to be locked and unlocks it.
 */
static void fault_dirty_shared_page(struct vm_area_struct *vma,
				    struct page *page)
{
	struct address_space *mapping;
	bool dirtied;
	bool page_mkwrite = vma->vm_ops && vma->vm_ops->page_mkwrite;

	dirtied = set_page_dirty(page);
	VM_BUG_ON_PAGE(PageAnon(page), page);
	/*
	 * Take a local copy of the address_space - page.mapping may be zeroed
	 * by truncate after unlock_page().   The address_space itself remains
	 * pinned by vma->vm_file's reference.  We rely on unlock_page()'s
	 * release semantics to prevent the compiler from undoing this copying.
	 */
	mapping = page_rmapping(page);
	unlock_page(page);

	if ((dirtied || page_mkwrite) && mapping) {
		/*
		 * Some device drivers do not set page.mapping
		 * but still dirty their pages
		 */
		balance_dirty_pages_ratelimited(mapping);
	}

	if (!page_mkwrite)
		file_update_time(vma->vm_file);
}

/*
 * Handle write page faults for pages that can be reused in the current vma
 *
 * This can happen either due to the mapping being with the VM_SHARED flag,
 * or due to us being the last reference standing to the page. In either
 * case, all we need to do here is to mark the page as writable and update
 * any related book-keeping.
 */
static inline void wp_page_reuse(struct vm_fault *vmf)
	__releases(vmf->ptl)
{
	struct vm_area_struct *vma = vmf->vma;
	struct page *page = vmf->page;
	pte_t entry;
	/*
	 * Clear the pages cpupid information as the existing
	 * information potentially belongs to a now completely
	 * unrelated process.
	 */
	if (page)
		page_cpupid_xchg_last(page, (1 << LAST_CPUPID_SHIFT) - 1);

	flush_cache_page(vma, vmf->address, pte_pfn(vmf->orig_pte));
	entry = pte_mkyoung(vmf->orig_pte);
	entry = maybe_mkwrite(pte_mkdirty(entry), vma);
	if (ptep_set_access_flags(vma, vmf->address, vmf->pte, entry, 1))
		update_mmu_cache(vma, vmf->address, vmf->pte);
	pte_unmap_unlock(vmf->pte, vmf->ptl);
}

/*
 * Handle the case of a page which we actually need to copy to a new page.
 *
 * Called with mmap_sem locked and the old page referenced, but
 * without the ptl held.
 *
 * High level logic flow:
 *
 * - Allocate a page, copy the content of the old page to the new one.
 * - Handle book keeping and accounting - cgroups, mmu-notifiers, etc.
 * - Take the PTL. If the pte changed, bail out and release the allocated page
 * - If the pte is still the way we remember it, update the page table and all
 *   relevant references. This includes dropping the reference the page-table
 *   held to the old page, as well as updating the rmap.
 * - In any case, unlock the PTL and drop the reference we took to the old page.
 */
static vm_fault_t wp_page_copy(struct vm_fault *vmf)
{
	struct vm_area_struct *vma = vmf->vma;
	struct mm_struct *mm = vma->vm_mm;
	struct page *old_page = vmf->page;
	struct page *new_page = NULL;
	pte_t entry;
	int page_copied = 0;
	const unsigned long mmun_start = vmf->address & PAGE_MASK;
	const unsigned long mmun_end = mmun_start + PAGE_SIZE;
	struct mem_cgroup *memcg;

	if (unlikely(anon_vma_prepare(vma)))
		goto oom;

	if (is_zero_pfn(pte_pfn(vmf->orig_pte))) {
		new_page = alloc_zeroed_user_highpage_movable(vma,
							      vmf->address);
		if (!new_page)
			goto oom;
	} else {
		new_page = alloc_page_vma(GFP_HIGHUSER_MOVABLE, vma,
				vmf->address);
		if (!new_page)
			goto oom;

		if (!cow_user_page(new_page, old_page, vmf)) {
			/*
			 * COW failed, if the fault was solved by other,
			 * it's fine. If not, userspace would re-fault on
			 * the same address and we will handle the fault
			 * from the second attempt.
			 */
			put_page(new_page);
			if (old_page)
				put_page(old_page);
			return 0;
		}
	}

	if (mem_cgroup_try_charge_delay(new_page, mm, GFP_KERNEL, &memcg, false))
		goto oom_free_new;

	__SetPageUptodate(new_page);

	mmu_notifier_invalidate_range_start(mm, mmun_start, mmun_end);

	/*
	 * Re-check the pte - we dropped the lock
	 */
	vmf->pte = pte_offset_map_lock(mm, vmf->pmd, vmf->address, &vmf->ptl);
	if (likely(pte_same(*vmf->pte, vmf->orig_pte))) {
		if (old_page) {
			if (!PageAnon(old_page)) {
				dec_mm_counter_fast(mm,
						mm_counter_file(old_page));
				inc_mm_counter_fast(mm, MM_ANONPAGES);
			}
		} else {
			inc_mm_counter_fast(mm, MM_ANONPAGES);
		}
		flush_cache_page(vma, vmf->address, pte_pfn(vmf->orig_pte));
		entry = mk_pte(new_page, vma->vm_page_prot);
		entry = maybe_mkwrite(pte_mkdirty(entry), vma);
		/*
		 * Clear the pte entry and flush it first, before updating the
		 * pte with the new entry. This will avoid a race condition
		 * seen in the presence of one thread doing SMC and another
		 * thread doing COW.
		 */
		ptep_clear_flush_notify(vma, vmf->address, vmf->pte);
		page_add_new_anon_rmap(new_page, vma, vmf->address, false);
		mem_cgroup_commit_charge(new_page, memcg, false, false);
		lru_cache_add_active_or_unevictable(new_page, vma);
		/*
		 * We call the notify macro here because, when using secondary
		 * mmu page tables (such as kvm shadow page tables), we want the
		 * new page to be mapped directly into the secondary page table.
		 */
		set_pte_at_notify(mm, vmf->address, vmf->pte, entry);
		update_mmu_cache(vma, vmf->address, vmf->pte);
		if (old_page) {
			/*
			 * Only after switching the pte to the new page may
			 * we remove the mapcount here. Otherwise another
			 * process may come and find the rmap count decremented
			 * before the pte is switched to the new page, and
			 * "reuse" the old page writing into it while our pte
			 * here still points into it and can be read by other
			 * threads.
			 *
			 * The critical issue is to order this
			 * page_remove_rmap with the ptp_clear_flush above.
			 * Those stores are ordered by (if nothing else,)
			 * the barrier present in the atomic_add_negative
			 * in page_remove_rmap.
			 *
			 * Then the TLB flush in ptep_clear_flush ensures that
			 * no process can access the old page before the
			 * decremented mapcount is visible. And the old page
			 * cannot be reused until after the decremented
			 * mapcount is visible. So transitively, TLBs to
			 * old page will be flushed before it can be reused.
			 */
			page_remove_rmap(old_page, false);
		}

		/* Free the old page.. */
		new_page = old_page;
		page_copied = 1;
	} else {
		mem_cgroup_cancel_charge(new_page, memcg, false);
	}

	if (new_page)
		put_page(new_page);

	pte_unmap_unlock(vmf->pte, vmf->ptl);
	/*
	 * No need to double call mmu_notifier->invalidate_range() callback as
	 * the above ptep_clear_flush_notify() did already call it.
	 */
	mmu_notifier_invalidate_range_only_end(mm, mmun_start, mmun_end);
	if (old_page) {
		/*
		 * Don't let another task, with possibly unlocked vma,
		 * keep the mlocked page.
		 */
		if (page_copied && (vma->vm_flags & VM_LOCKED)) {
			lock_page(old_page);	/* LRU manipulation */
			if (PageMlocked(old_page))
				munlock_vma_page(old_page);
			unlock_page(old_page);
		}
		put_page(old_page);
	}
	return page_copied ? VM_FAULT_WRITE : 0;
oom_free_new:
	put_page(new_page);
oom:
	if (old_page)
		put_page(old_page);
	return VM_FAULT_OOM;
}

/**
 * finish_mkwrite_fault - finish page fault for a shared mapping, making PTE
 *			  writeable once the page is prepared
 *
 * @vmf: structure describing the fault
 *
 * This function handles all that is needed to finish a write page fault in a
 * shared mapping due to PTE being read-only once the mapped page is prepared.
 * It handles locking of PTE and modifying it. The function returns
 * VM_FAULT_WRITE on success, 0 when PTE got changed before we acquired PTE
 * lock.
 *
 * The function expects the page to be locked or other protection against
 * concurrent faults / writeback (such as DAX radix tree locks).
 */
vm_fault_t finish_mkwrite_fault(struct vm_fault *vmf)
{
	WARN_ON_ONCE(!(vmf->vma->vm_flags & VM_SHARED));
	vmf->pte = pte_offset_map_lock(vmf->vma->vm_mm, vmf->pmd, vmf->address,
				       &vmf->ptl);
	/*
	 * We might have raced with another page fault while we released the
	 * pte_offset_map_lock.
	 */
	if (!pte_same(*vmf->pte, vmf->orig_pte)) {
		pte_unmap_unlock(vmf->pte, vmf->ptl);
		return VM_FAULT_NOPAGE;
	}
	wp_page_reuse(vmf);
	return 0;
}

/*
 * Handle write page faults for VM_MIXEDMAP or VM_PFNMAP for a VM_SHARED
 * mapping
 */
static vm_fault_t wp_pfn_shared(struct vm_fault *vmf)
{
	struct vm_area_struct *vma = vmf->vma;

	if (vma->vm_ops && vma->vm_ops->pfn_mkwrite) {
		vm_fault_t ret;

		pte_unmap_unlock(vmf->pte, vmf->ptl);
		vmf->flags |= FAULT_FLAG_MKWRITE;
		ret = vma->vm_ops->pfn_mkwrite(vmf);
		if (ret & (VM_FAULT_ERROR | VM_FAULT_NOPAGE))
			return ret;
		return finish_mkwrite_fault(vmf);
	}
	wp_page_reuse(vmf);
	return VM_FAULT_WRITE;
}

static vm_fault_t wp_page_shared(struct vm_fault *vmf)
	__releases(vmf->ptl)
{
	struct vm_area_struct *vma = vmf->vma;

	get_page(vmf->page);

	if (vma->vm_ops && vma->vm_ops->page_mkwrite) {
		vm_fault_t tmp;

		pte_unmap_unlock(vmf->pte, vmf->ptl);
		tmp = do_page_mkwrite(vmf);
		if (unlikely(!tmp || (tmp &
				      (VM_FAULT_ERROR | VM_FAULT_NOPAGE)))) {
			put_page(vmf->page);
			return tmp;
		}
		tmp = finish_mkwrite_fault(vmf);
		if (unlikely(tmp & (VM_FAULT_ERROR | VM_FAULT_NOPAGE))) {
			unlock_page(vmf->page);
			put_page(vmf->page);
			return tmp;
		}
	} else {
		wp_page_reuse(vmf);
		lock_page(vmf->page);
	}
	fault_dirty_shared_page(vma, vmf->page);
	put_page(vmf->page);

	return VM_FAULT_WRITE;
}

/*
 * This routine handles present pages, when users try to write
 * to a shared page. It is done by copying the page to a new address
 * and decrementing the shared-page counter for the old page.
 *
 * Note that this routine assumes that the protection checks have been
 * done by the caller (the low-level page fault routine in most cases).
 * Thus we can safely just mark it writable once we've done any necessary
 * COW.
 *
 * We also mark the page dirty at this point even though the page will
 * change only once the write actually happens. This avoids a few races,
 * and potentially makes it more efficient.
 *
 * We enter with non-exclusive mmap_sem (to exclude vma changes,
 * but allow concurrent faults), with pte both mapped and locked.
 * We return with mmap_sem still held, but pte unmapped and unlocked.
 */
static vm_fault_t do_wp_page(struct vm_fault *vmf)
	__releases(vmf->ptl)
{
	struct vm_area_struct *vma = vmf->vma;

	vmf->page = vm_normal_page(vma, vmf->address, vmf->orig_pte);
	if (!vmf->page) {
		/*
		 * VM_MIXEDMAP !pfn_valid() case, or VM_SOFTDIRTY clear on a
		 * VM_PFNMAP VMA.
		 *
		 * We should not cow pages in a shared writeable mapping.
		 * Just mark the pages writable and/or call ops->pfn_mkwrite.
		 */
		if ((vma->vm_flags & (VM_WRITE|VM_SHARED)) ==
				     (VM_WRITE|VM_SHARED))
			return wp_pfn_shared(vmf);

		pte_unmap_unlock(vmf->pte, vmf->ptl);
		return wp_page_copy(vmf);
	}

	/*
	 * Take out anonymous pages first, anonymous shared vmas are
	 * not dirty accountable.
	 */
<<<<<<< HEAD
	if (PageAnon(vmf->page) && !PageKsm(vmf->page)) {
		int total_map_swapcount;
		if (!trylock_page(vmf->page)) {
			get_page(vmf->page);
			pte_unmap_unlock(vmf->pte, vmf->ptl);
			lock_page(vmf->page);
			vmf->pte = pte_offset_map_lock(vma->vm_mm, vmf->pmd,
					vmf->address, &vmf->ptl);
			if (!pte_same(*vmf->pte, vmf->orig_pte)) {
				unlock_page(vmf->page);
				pte_unmap_unlock(vmf->pte, vmf->ptl);
				put_page(vmf->page);
				return 0;
			}
			put_page(vmf->page);
		}
		if (reuse_swap_page(vmf->page, &total_map_swapcount)) {
			if (total_map_swapcount == 1) {
				/*
				 * The page is all ours. Move it to
				 * our anon_vma so the rmap code will
				 * not search our parent or siblings.
				 * Protected against the rmap code by
				 * the page lock.
				 */
				page_move_anon_rmap(vmf->page, vma);
			}
			unlock_page(vmf->page);
			wp_page_reuse(vmf);
			return VM_FAULT_WRITE;
		}
		unlock_page(vmf->page);
=======
	if (PageAnon(vmf->page)) {
		struct page *page = vmf->page;

		/* PageKsm() doesn't necessarily raise the page refcount */
		if (PageKsm(page) || page_count(page) != 1)
			goto copy;
		if (!trylock_page(page))
			goto copy;
		if (PageKsm(page) || page_mapcount(page) != 1 || page_count(page) != 1) {
			unlock_page(page);
			goto copy;
		}
		/*
		 * Ok, we've got the only map reference, and the only
		 * page count reference, and the page is locked,
		 * it's dark out, and we're wearing sunglasses. Hit it.
		 */
		unlock_page(page);
		wp_page_reuse(vmf);
		return VM_FAULT_WRITE;
>>>>>>> 9df7ef73
	} else if (unlikely((vma->vm_flags & (VM_WRITE|VM_SHARED)) ==
					(VM_WRITE|VM_SHARED))) {
		return wp_page_shared(vmf);
	}
copy:
	/*
	 * Ok, we need to copy. Oh, well..
	 */
	get_page(vmf->page);

	pte_unmap_unlock(vmf->pte, vmf->ptl);
	return wp_page_copy(vmf);
}

static void unmap_mapping_range_vma(struct vm_area_struct *vma,
		unsigned long start_addr, unsigned long end_addr,
		struct zap_details *details)
{
	zap_page_range_single(vma, start_addr, end_addr - start_addr, details);
}

static inline void unmap_mapping_range_tree(struct rb_root_cached *root,
					    struct zap_details *details)
{
	struct vm_area_struct *vma;
	pgoff_t vba, vea, zba, zea;

	vma_interval_tree_foreach(vma, root,
			details->first_index, details->last_index) {

		vba = vma->vm_pgoff;
		vea = vba + vma_pages(vma) - 1;
		zba = details->first_index;
		if (zba < vba)
			zba = vba;
		zea = details->last_index;
		if (zea > vea)
			zea = vea;

		unmap_mapping_range_vma(vma,
			((zba - vba) << PAGE_SHIFT) + vma->vm_start,
			((zea - vba + 1) << PAGE_SHIFT) + vma->vm_start,
				details);
	}
}

/**
 * unmap_mapping_page() - Unmap single page from processes.
 * @page: The locked page to be unmapped.
 *
 * Unmap this page from any userspace process which still has it mmaped.
 * Typically, for efficiency, the range of nearby pages has already been
 * unmapped by unmap_mapping_pages() or unmap_mapping_range().  But once
 * truncation or invalidation holds the lock on a page, it may find that
 * the page has been remapped again: and then uses unmap_mapping_page()
 * to unmap it finally.
 */
void unmap_mapping_page(struct page *page)
{
	struct address_space *mapping = page->mapping;
	struct zap_details details = { };

	VM_BUG_ON(!PageLocked(page));
	VM_BUG_ON(PageTail(page));

	details.check_mapping = mapping;
	details.first_index = page->index;
	details.last_index = page->index + hpage_nr_pages(page) - 1;
	details.single_page = page;

	i_mmap_lock_write(mapping);
	if (unlikely(!RB_EMPTY_ROOT(&mapping->i_mmap.rb_root)))
		unmap_mapping_range_tree(&mapping->i_mmap, &details);
	i_mmap_unlock_write(mapping);
}

/**
 * unmap_mapping_pages() - Unmap pages from processes.
 * @mapping: The address space containing pages to be unmapped.
 * @start: Index of first page to be unmapped.
 * @nr: Number of pages to be unmapped.  0 to unmap to end of file.
 * @even_cows: Whether to unmap even private COWed pages.
 *
 * Unmap the pages in this address space from any userspace process which
 * has them mmaped.  Generally, you want to remove COWed pages as well when
 * a file is being truncated, but not when invalidating pages from the page
 * cache.
 */
void unmap_mapping_pages(struct address_space *mapping, pgoff_t start,
		pgoff_t nr, bool even_cows)
{
	struct zap_details details = { };

	details.check_mapping = even_cows ? NULL : mapping;
	details.first_index = start;
	details.last_index = start + nr - 1;
	if (details.last_index < details.first_index)
		details.last_index = ULONG_MAX;

	i_mmap_lock_write(mapping);
	if (unlikely(!RB_EMPTY_ROOT(&mapping->i_mmap.rb_root)))
		unmap_mapping_range_tree(&mapping->i_mmap, &details);
	i_mmap_unlock_write(mapping);
}

/**
 * unmap_mapping_range - unmap the portion of all mmaps in the specified
 * address_space corresponding to the specified byte range in the underlying
 * file.
 *
 * @mapping: the address space containing mmaps to be unmapped.
 * @holebegin: byte in first page to unmap, relative to the start of
 * the underlying file.  This will be rounded down to a PAGE_SIZE
 * boundary.  Note that this is different from truncate_pagecache(), which
 * must keep the partial page.  In contrast, we must get rid of
 * partial pages.
 * @holelen: size of prospective hole in bytes.  This will be rounded
 * up to a PAGE_SIZE boundary.  A holelen of zero truncates to the
 * end of the file.
 * @even_cows: 1 when truncating a file, unmap even private COWed pages;
 * but 0 when invalidating pagecache, don't throw away private data.
 */
void unmap_mapping_range(struct address_space *mapping,
		loff_t const holebegin, loff_t const holelen, int even_cows)
{
	pgoff_t hba = holebegin >> PAGE_SHIFT;
	pgoff_t hlen = (holelen + PAGE_SIZE - 1) >> PAGE_SHIFT;

	/* Check for overflow. */
	if (sizeof(holelen) > sizeof(hlen)) {
		long long holeend =
			(holebegin + holelen + PAGE_SIZE - 1) >> PAGE_SHIFT;
		if (holeend & ~(long long)ULONG_MAX)
			hlen = ULONG_MAX - hba + 1;
	}

	unmap_mapping_pages(mapping, hba, hlen, even_cows);
}
EXPORT_SYMBOL(unmap_mapping_range);

#ifdef CONFIG_LRU_GEN
static void lru_gen_enter_fault(struct vm_area_struct *vma)
{
	/* the LRU algorithm doesn't apply to sequential or random reads */
	current->in_lru_fault = !(vma->vm_flags & (VM_SEQ_READ | VM_RAND_READ));
}

static void lru_gen_exit_fault(void)
{
	current->in_lru_fault = false;
}

static void lru_gen_swap_refault(struct page *page, swp_entry_t entry)
{
	void *item;
	struct address_space *mapping = swap_address_space(entry);
	pgoff_t index = swp_offset(entry);

	if (!lru_gen_enabled())
		return;

	rcu_read_lock();
	item = radix_tree_lookup(&mapping->i_pages, index);
	rcu_read_unlock();
	if (radix_tree_exceptional_entry(item))
		lru_gen_refault(page, item);
}
#else
static void lru_gen_enter_fault(struct vm_area_struct *vma)
{
}

static void lru_gen_exit_fault(void)
{
}

static void lru_gen_swap_refault(struct page *page, swp_entry_t entry)
{
}
#endif /* CONFIG_LRU_GEN */

/*
 * We enter with non-exclusive mmap_sem (to exclude vma changes,
 * but allow concurrent faults), and pte mapped but not yet locked.
 * We return with pte unmapped and unlocked.
 *
 * We return with the mmap_sem locked or unlocked in the same cases
 * as does filemap_fault().
 */
vm_fault_t do_swap_page(struct vm_fault *vmf)
{
	struct vm_area_struct *vma = vmf->vma;
	struct page *page = NULL, *swapcache;
	struct mem_cgroup *memcg;
	swp_entry_t entry;
	pte_t pte;
	int locked;
	int exclusive = 0;
	vm_fault_t ret = 0;

	if (!pte_unmap_same(vma->vm_mm, vmf->pmd, vmf->pte, vmf->orig_pte))
		goto out;

	entry = pte_to_swp_entry(vmf->orig_pte);
	if (unlikely(non_swap_entry(entry))) {
		if (is_migration_entry(entry)) {
			migration_entry_wait(vma->vm_mm, vmf->pmd,
					     vmf->address);
		} else if (is_device_private_entry(entry)) {
			/*
			 * For un-addressable device memory we call the pgmap
			 * fault handler callback. The callback must migrate
			 * the page back to some CPU accessible page.
			 */
			ret = device_private_entry_fault(vma, vmf->address, entry,
						 vmf->flags, vmf->pmd);
		} else if (is_hwpoison_entry(entry)) {
			ret = VM_FAULT_HWPOISON;
		} else {
			print_bad_pte(vma, vmf->address, vmf->orig_pte, NULL);
			ret = VM_FAULT_SIGBUS;
		}
		goto out;
	}


	delayacct_set_flag(DELAYACCT_PF_SWAPIN);
	page = lookup_swap_cache(entry, vma, vmf->address);
	swapcache = page;

	if (!page) {
		struct swap_info_struct *si = swp_swap_info(entry);

		if (si->flags & SWP_SYNCHRONOUS_IO &&
				__swap_count(si, entry) == 1) {
			/* skip swapcache */
			page = alloc_page_vma(GFP_HIGHUSER_MOVABLE | __GFP_CMA,
					      vma, vmf->address);
			if (page) {
				__SetPageLocked(page);
				__SetPageSwapBacked(page);
				set_page_private(page, entry.val);
				lru_gen_swap_refault(page, entry);
				lru_cache_add_anon(page);
				swap_readpage(page, true);
			}
		} else {
			page = swapin_readahead(entry, GFP_HIGHUSER_MOVABLE | __GFP_CMA,
						vmf);
			swapcache = page;
		}

		if (!page) {
			/*
			 * Back out if somebody else faulted in this pte
			 * while we released the pte lock.
			 */
			vmf->pte = pte_offset_map_lock(vma->vm_mm, vmf->pmd,
					vmf->address, &vmf->ptl);
			if (likely(pte_same(*vmf->pte, vmf->orig_pte)))
				ret = VM_FAULT_OOM;
			delayacct_clear_flag(DELAYACCT_PF_SWAPIN);
			goto unlock;
		}

		/* Had to read the page from swap area: Major fault */
		ret = VM_FAULT_MAJOR;
		count_vm_event(PGMAJFAULT);
		count_memcg_event_mm(vma->vm_mm, PGMAJFAULT);
	} else if (PageHWPoison(page)) {
		/*
		 * hwpoisoned dirty swapcache pages are kept for killing
		 * owner processes (which may be unknown at hwpoison time)
		 */
		ret = VM_FAULT_HWPOISON;
		delayacct_clear_flag(DELAYACCT_PF_SWAPIN);
		goto out_release;
	}

	locked = lock_page_or_retry(page, vma->vm_mm, vmf->flags);

	delayacct_clear_flag(DELAYACCT_PF_SWAPIN);
	if (!locked) {
		ret |= VM_FAULT_RETRY;
		goto out_release;
	}

	/*
	 * Make sure try_to_free_swap or reuse_swap_page or swapoff did not
	 * release the swapcache from under us.  The page pin, and pte_same
	 * test below, are not enough to exclude that.  Even if it is still
	 * swapcache, we need to check that the page's swap has not changed.
	 */
	if (unlikely((!PageSwapCache(page) ||
			page_private(page) != entry.val)) && swapcache)
		goto out_page;

	page = ksm_might_need_to_copy(page, vma, vmf->address);
	if (unlikely(!page)) {
		ret = VM_FAULT_OOM;
		page = swapcache;
		goto out_page;
	}

	if (mem_cgroup_try_charge_delay(page, vma->vm_mm, GFP_KERNEL,
					&memcg, false)) {
		ret = VM_FAULT_OOM;
		goto out_page;
	}

	/*
	 * Back out if somebody else already faulted in this pte.
	 */
	vmf->pte = pte_offset_map_lock(vma->vm_mm, vmf->pmd, vmf->address,
			&vmf->ptl);
	if (unlikely(!pte_same(*vmf->pte, vmf->orig_pte)))
		goto out_nomap;

	if (unlikely(!PageUptodate(page))) {
		ret = VM_FAULT_SIGBUS;
		goto out_nomap;
	}

	/*
	 * The page isn't present yet, go ahead with the fault.
	 *
	 * Be careful about the sequence of operations here.
	 * To get its accounting right, reuse_swap_page() must be called
	 * while the page is counted on swap but not yet in mapcount i.e.
	 * before page_add_anon_rmap() and swap_free(); try_to_free_swap()
	 * must be called after the swap_free(), or it will never succeed.
	 */

	inc_mm_counter_fast(vma->vm_mm, MM_ANONPAGES);
	dec_mm_counter_fast(vma->vm_mm, MM_SWAPENTS);
	pte = mk_pte(page, vma->vm_page_prot);
	if ((vmf->flags & FAULT_FLAG_WRITE) && reuse_swap_page(page, NULL)) {
		pte = maybe_mkwrite(pte_mkdirty(pte), vma);
		vmf->flags &= ~FAULT_FLAG_WRITE;
		ret |= VM_FAULT_WRITE;
		exclusive = RMAP_EXCLUSIVE;
	}
	flush_icache_page(vma, page);
	if (pte_swp_soft_dirty(vmf->orig_pte))
		pte = pte_mksoft_dirty(pte);
	set_pte_at(vma->vm_mm, vmf->address, vmf->pte, pte);
	arch_do_swap_page(vma->vm_mm, vma, vmf->address, pte, vmf->orig_pte);
	vmf->orig_pte = pte;

	/* ksm created a completely new copy */
	if (unlikely(page != swapcache && swapcache)) {
		page_add_new_anon_rmap(page, vma, vmf->address, false);
		mem_cgroup_commit_charge(page, memcg, false, false);
		lru_cache_add_active_or_unevictable(page, vma);
	} else {
		do_page_add_anon_rmap(page, vma, vmf->address, exclusive);
		mem_cgroup_commit_charge(page, memcg, true, false);
		if (!lru_gen_enabled())
			activate_page(page);
	}

	swap_free(entry);
	if (mem_cgroup_swap_full(page) ||
	    (vma->vm_flags & VM_LOCKED) || PageMlocked(page))
		try_to_free_swap(page);
	unlock_page(page);
	if (page != swapcache && swapcache) {
		/*
		 * Hold the lock to avoid the swap entry to be reused
		 * until we take the PT lock for the pte_same() check
		 * (to avoid false positives from pte_same). For
		 * further safety release the lock after the swap_free
		 * so that the swap count won't change under a
		 * parallel locked swapcache.
		 */
		unlock_page(swapcache);
		put_page(swapcache);
	}

	if (vmf->flags & FAULT_FLAG_WRITE) {
		ret |= do_wp_page(vmf);
		if (ret & VM_FAULT_ERROR)
			ret &= VM_FAULT_ERROR;
		goto out;
	}

	/* No need to invalidate - it was non-present before */
	update_mmu_cache(vma, vmf->address, vmf->pte);
unlock:
	pte_unmap_unlock(vmf->pte, vmf->ptl);
out:
	return ret | VM_FAULT_SWAP;
out_nomap:
	mem_cgroup_cancel_charge(page, memcg, false);
	pte_unmap_unlock(vmf->pte, vmf->ptl);
out_page:
	unlock_page(page);
out_release:
	put_page(page);
	if (page != swapcache && swapcache) {
		unlock_page(swapcache);
		put_page(swapcache);
	}
	return ret | VM_FAULT_SWAP;
}

/*
 * We enter with non-exclusive mmap_sem (to exclude vma changes,
 * but allow concurrent faults), and pte mapped but not yet locked.
 * We return with mmap_sem still held, but pte unmapped and unlocked.
 */
static vm_fault_t do_anonymous_page(struct vm_fault *vmf)
{
	struct vm_area_struct *vma = vmf->vma;
	struct mem_cgroup *memcg;
	struct page *page;
	vm_fault_t ret = 0;
	pte_t entry;

	/* File mapping without ->vm_ops ? */
	if (vma->vm_flags & VM_SHARED)
		return VM_FAULT_SIGBUS;

	/*
	 * Use pte_alloc() instead of pte_alloc_map().  We can't run
	 * pte_offset_map() on pmds where a huge pmd might be created
	 * from a different thread.
	 *
	 * pte_alloc_map() is safe to use under down_write(mmap_sem) or when
	 * parallel threads are excluded by other means.
	 *
	 * Here we only have down_read(mmap_sem).
	 */
	if (pte_alloc(vma->vm_mm, vmf->pmd))
		return VM_FAULT_OOM;

	/* See the comment in pte_alloc_one_map() */
	if (unlikely(pmd_trans_unstable(vmf->pmd)))
		return 0;

	/* Use the zero-page for reads */
	if (!(vmf->flags & FAULT_FLAG_WRITE) &&
			!mm_forbids_zeropage(vma->vm_mm)) {
		entry = pte_mkspecial(pfn_pte(my_zero_pfn(vmf->address),
						vma->vm_page_prot));
		vmf->pte = pte_offset_map_lock(vma->vm_mm, vmf->pmd,
				vmf->address, &vmf->ptl);
		if (!pte_none(*vmf->pte))
			goto unlock;
		ret = check_stable_address_space(vma->vm_mm);
		if (ret)
			goto unlock;
		/* Deliver the page fault to userland, check inside PT lock */
		if (userfaultfd_missing(vma)) {
			pte_unmap_unlock(vmf->pte, vmf->ptl);
			return handle_userfault(vmf, VM_UFFD_MISSING);
		}
		goto setpte;
	}

	/* Allocate our own private page. */
	if (unlikely(anon_vma_prepare(vma)))
		goto oom;
	page = alloc_zeroed_user_highpage_movable(vma, vmf->address);
	if (!page)
		goto oom;

	if (mem_cgroup_try_charge_delay(page, vma->vm_mm, GFP_KERNEL, &memcg,
					false))
		goto oom_free_page;

	/*
	 * The memory barrier inside __SetPageUptodate makes sure that
	 * preceeding stores to the page contents become visible before
	 * the set_pte_at() write.
	 */
	__SetPageUptodate(page);

	entry = mk_pte(page, vma->vm_page_prot);
	if (vma->vm_flags & VM_WRITE)
		entry = pte_mkwrite(pte_mkdirty(entry));

	vmf->pte = pte_offset_map_lock(vma->vm_mm, vmf->pmd, vmf->address,
			&vmf->ptl);
	if (!pte_none(*vmf->pte))
		goto release;

	ret = check_stable_address_space(vma->vm_mm);
	if (ret)
		goto release;

	/* Deliver the page fault to userland, check inside PT lock */
	if (userfaultfd_missing(vma)) {
		pte_unmap_unlock(vmf->pte, vmf->ptl);
		mem_cgroup_cancel_charge(page, memcg, false);
		put_page(page);
		return handle_userfault(vmf, VM_UFFD_MISSING);
	}

	inc_mm_counter_fast(vma->vm_mm, MM_ANONPAGES);
	page_add_new_anon_rmap(page, vma, vmf->address, false);
	mem_cgroup_commit_charge(page, memcg, false, false);
	lru_cache_add_active_or_unevictable(page, vma);
setpte:
	set_pte_at(vma->vm_mm, vmf->address, vmf->pte, entry);

	/* No need to invalidate - it was non-present before */
	update_mmu_cache(vma, vmf->address, vmf->pte);
unlock:
	pte_unmap_unlock(vmf->pte, vmf->ptl);
	return ret;
release:
	mem_cgroup_cancel_charge(page, memcg, false);
	put_page(page);
	goto unlock;
oom_free_page:
	put_page(page);
oom:
	return VM_FAULT_OOM;
}

/*
 * The mmap_sem must have been held on entry, and may have been
 * released depending on flags and vma->vm_ops->fault() return value.
 * See filemap_fault() and __lock_page_retry().
 */
static vm_fault_t __do_fault(struct vm_fault *vmf)
{
	struct vm_area_struct *vma = vmf->vma;
	vm_fault_t ret;

	/*
	 * Preallocate pte before we take page_lock because this might lead to
	 * deadlocks for memcg reclaim which waits for pages under writeback:
	 *				lock_page(A)
	 *				SetPageWriteback(A)
	 *				unlock_page(A)
	 * lock_page(B)
	 *				lock_page(B)
	 * pte_alloc_pne
	 *   shrink_page_list
	 *     wait_on_page_writeback(A)
	 *				SetPageWriteback(B)
	 *				unlock_page(B)
	 *				# flush A, B to clear the writeback
	 */
	if (pmd_none(*vmf->pmd) && !vmf->prealloc_pte) {
		vmf->prealloc_pte = pte_alloc_one(vmf->vma->vm_mm);
		if (!vmf->prealloc_pte)
			return VM_FAULT_OOM;
		smp_wmb(); /* See comment in __pte_alloc() */
	}

	ret = vma->vm_ops->fault(vmf);
	if (unlikely(ret & (VM_FAULT_ERROR | VM_FAULT_NOPAGE | VM_FAULT_RETRY |
			    VM_FAULT_DONE_COW)))
		return ret;

	if (unlikely(PageHWPoison(vmf->page))) {
		struct page *page = vmf->page;
		vm_fault_t poisonret = VM_FAULT_HWPOISON;
		if (ret & VM_FAULT_LOCKED) {
			if (page_mapped(page))
				unmap_mapping_pages(page_mapping(page),
						    page->index, 1, false);
			/* Retry if a clean page was removed from the cache. */
			if (invalidate_inode_page(page))
				poisonret = VM_FAULT_NOPAGE;
			unlock_page(page);
		}
		put_page(page);
		vmf->page = NULL;
		return poisonret;
	}

	if (unlikely(!(ret & VM_FAULT_LOCKED)))
		lock_page(vmf->page);
	else
		VM_BUG_ON_PAGE(!PageLocked(vmf->page), vmf->page);

	return ret;
}

/*
 * The ordering of these checks is important for pmds with _PAGE_DEVMAP set.
 * If we check pmd_trans_unstable() first we will trip the bad_pmd() check
 * inside of pmd_none_or_trans_huge_or_clear_bad(). This will end up correctly
 * returning 1 but not before it spams dmesg with the pmd_clear_bad() output.
 */
static int pmd_devmap_trans_unstable(pmd_t *pmd)
{
	return pmd_devmap(*pmd) || pmd_trans_unstable(pmd);
}

static vm_fault_t pte_alloc_one_map(struct vm_fault *vmf)
{
	struct vm_area_struct *vma = vmf->vma;

	if (!pmd_none(*vmf->pmd))
		goto map_pte;
	if (vmf->prealloc_pte) {
		vmf->ptl = pmd_lock(vma->vm_mm, vmf->pmd);
		if (unlikely(!pmd_none(*vmf->pmd))) {
			spin_unlock(vmf->ptl);
			goto map_pte;
		}

		mm_inc_nr_ptes(vma->vm_mm);
		pmd_populate(vma->vm_mm, vmf->pmd, vmf->prealloc_pte);
		spin_unlock(vmf->ptl);
		vmf->prealloc_pte = NULL;
	} else if (unlikely(pte_alloc(vma->vm_mm, vmf->pmd))) {
		return VM_FAULT_OOM;
	}
map_pte:
	/*
	 * If a huge pmd materialized under us just retry later.  Use
	 * pmd_trans_unstable() via pmd_devmap_trans_unstable() instead of
	 * pmd_trans_huge() to ensure the pmd didn't become pmd_trans_huge
	 * under us and then back to pmd_none, as a result of MADV_DONTNEED
	 * running immediately after a huge pmd fault in a different thread of
	 * this mm, in turn leading to a misleading pmd_trans_huge() retval.
	 * All we have to ensure is that it is a regular pmd that we can walk
	 * with pte_offset_map() and we can do that through an atomic read in
	 * C, which is what pmd_trans_unstable() provides.
	 */
	if (pmd_devmap_trans_unstable(vmf->pmd))
		return VM_FAULT_NOPAGE;

	/*
	 * At this point we know that our vmf->pmd points to a page of ptes
	 * and it cannot become pmd_none(), pmd_devmap() or pmd_trans_huge()
	 * for the duration of the fault.  If a racing MADV_DONTNEED runs and
	 * we zap the ptes pointed to by our vmf->pmd, the vmf->ptl will still
	 * be valid and we will re-check to make sure the vmf->pte isn't
	 * pte_none() under vmf->ptl protection when we return to
	 * alloc_set_pte().
	 */
	vmf->pte = pte_offset_map_lock(vma->vm_mm, vmf->pmd, vmf->address,
			&vmf->ptl);
	return 0;
}

#ifdef CONFIG_TRANSPARENT_HUGE_PAGECACHE

#define HPAGE_CACHE_INDEX_MASK (HPAGE_PMD_NR - 1)
static inline bool transhuge_vma_suitable(struct vm_area_struct *vma,
		unsigned long haddr)
{
	if (((vma->vm_start >> PAGE_SHIFT) & HPAGE_CACHE_INDEX_MASK) !=
			(vma->vm_pgoff & HPAGE_CACHE_INDEX_MASK))
		return false;
	if (haddr < vma->vm_start || haddr + HPAGE_PMD_SIZE > vma->vm_end)
		return false;
	return true;
}

static void deposit_prealloc_pte(struct vm_fault *vmf)
{
	struct vm_area_struct *vma = vmf->vma;

	pgtable_trans_huge_deposit(vma->vm_mm, vmf->pmd, vmf->prealloc_pte);
	/*
	 * We are going to consume the prealloc table,
	 * count that as nr_ptes.
	 */
	mm_inc_nr_ptes(vma->vm_mm);
	vmf->prealloc_pte = NULL;
}

static vm_fault_t do_set_pmd(struct vm_fault *vmf, struct page *page)
{
	struct vm_area_struct *vma = vmf->vma;
	bool write = vmf->flags & FAULT_FLAG_WRITE;
	unsigned long haddr = vmf->address & HPAGE_PMD_MASK;
	pmd_t entry;
	int i;
	vm_fault_t ret;

	if (!transhuge_vma_suitable(vma, haddr))
		return VM_FAULT_FALLBACK;

	ret = VM_FAULT_FALLBACK;
	page = compound_head(page);

	/*
	 * Archs like ppc64 need additonal space to store information
	 * related to pte entry. Use the preallocated table for that.
	 */
	if (arch_needs_pgtable_deposit() && !vmf->prealloc_pte) {
		vmf->prealloc_pte = pte_alloc_one(vma->vm_mm);
		if (!vmf->prealloc_pte)
			return VM_FAULT_OOM;
		smp_wmb(); /* See comment in __pte_alloc() */
	}

	vmf->ptl = pmd_lock(vma->vm_mm, vmf->pmd);
	if (unlikely(!pmd_none(*vmf->pmd)))
		goto out;

	for (i = 0; i < HPAGE_PMD_NR; i++)
		flush_icache_page(vma, page + i);

	entry = mk_huge_pmd(page, vma->vm_page_prot);
	if (write)
		entry = maybe_pmd_mkwrite(pmd_mkdirty(entry), vma);

	add_mm_counter(vma->vm_mm, mm_counter_file(page), HPAGE_PMD_NR);
	page_add_file_rmap(page, true);
	/*
	 * deposit and withdraw with pmd lock held
	 */
	if (arch_needs_pgtable_deposit())
		deposit_prealloc_pte(vmf);

	set_pmd_at(vma->vm_mm, haddr, vmf->pmd, entry);

	update_mmu_cache_pmd(vma, haddr, vmf->pmd);

	/* fault is handled */
	ret = 0;
	count_vm_event(THP_FILE_MAPPED);
out:
	spin_unlock(vmf->ptl);
	return ret;
}
#else
static vm_fault_t do_set_pmd(struct vm_fault *vmf, struct page *page)
{
	BUILD_BUG();
	return 0;
}
#endif

/**
 * alloc_set_pte - setup new PTE entry for given page and add reverse page
 * mapping. If needed, the fucntion allocates page table or use pre-allocated.
 *
 * @vmf: fault environment
 * @memcg: memcg to charge page (only for private mappings)
 * @page: page to map
 *
 * Caller must take care of unlocking vmf->ptl, if vmf->pte is non-NULL on
 * return.
 *
 * Target users are page handler itself and implementations of
 * vm_ops->map_pages.
 */
vm_fault_t alloc_set_pte(struct vm_fault *vmf, struct mem_cgroup *memcg,
		struct page *page)
{
	struct vm_area_struct *vma = vmf->vma;
	bool write = vmf->flags & FAULT_FLAG_WRITE;
	pte_t entry;
	vm_fault_t ret;

	if (pmd_none(*vmf->pmd) && PageTransCompound(page) &&
			IS_ENABLED(CONFIG_TRANSPARENT_HUGE_PAGECACHE)) {
		/* THP on COW? */
		VM_BUG_ON_PAGE(memcg, page);

		ret = do_set_pmd(vmf, page);
		if (ret != VM_FAULT_FALLBACK)
			return ret;
	}

	if (!vmf->pte) {
		ret = pte_alloc_one_map(vmf);
		if (ret)
			return ret;
	}

	/* Re-check under ptl */
	if (unlikely(!pte_none(*vmf->pte)))
		return VM_FAULT_NOPAGE;

	flush_icache_page(vma, page);
	entry = mk_pte(page, vma->vm_page_prot);
	if (write)
		entry = maybe_mkwrite(pte_mkdirty(entry), vma);

	if (vmf->flags & FAULT_FLAG_PREFAULT_OLD)
		entry = pte_mkold(entry);

	/* copy-on-write page */
	if (write && !(vma->vm_flags & VM_SHARED)) {
		inc_mm_counter_fast(vma->vm_mm, MM_ANONPAGES);
		page_add_new_anon_rmap(page, vma, vmf->address, false);
		mem_cgroup_commit_charge(page, memcg, false, false);
		lru_cache_add_active_or_unevictable(page, vma);
	} else {
		inc_mm_counter_fast(vma->vm_mm, mm_counter_file(page));
		page_add_file_rmap(page, false);
	}
	set_pte_at(vma->vm_mm, vmf->address, vmf->pte, entry);

	/* no need to invalidate: a not-present page won't be cached */
	update_mmu_cache(vma, vmf->address, vmf->pte);

	return 0;
}


/**
 * finish_fault - finish page fault once we have prepared the page to fault
 *
 * @vmf: structure describing the fault
 *
 * This function handles all that is needed to finish a page fault once the
 * page to fault in is prepared. It handles locking of PTEs, inserts PTE for
 * given page, adds reverse page mapping, handles memcg charges and LRU
 * addition. The function returns 0 on success, VM_FAULT_ code in case of
 * error.
 *
 * The function expects the page to be locked and on success it consumes a
 * reference of a page being mapped (for the PTE which maps it).
 */
vm_fault_t finish_fault(struct vm_fault *vmf)
{
	struct page *page;
	vm_fault_t ret = 0;

	/* Did we COW the page? */
	if ((vmf->flags & FAULT_FLAG_WRITE) &&
	    !(vmf->vma->vm_flags & VM_SHARED))
		page = vmf->cow_page;
	else
		page = vmf->page;

	/*
	 * check even for read faults because we might have lost our CoWed
	 * page
	 */
	if (!(vmf->vma->vm_flags & VM_SHARED))
		ret = check_stable_address_space(vmf->vma->vm_mm);
	if (!ret)
		ret = alloc_set_pte(vmf, vmf->memcg, page);
	if (vmf->pte)
		pte_unmap_unlock(vmf->pte, vmf->ptl);
	return ret;
}

/*
 * If architecture emulates "accessed" or "young" bit without HW support,
 * there is no much gain with fault_around.
 */
static unsigned long fault_around_bytes __read_mostly =
#ifndef __HAVE_ARCH_PTEP_SET_ACCESS_FLAGS
	PAGE_SIZE;
#else
	rounddown_pow_of_two(65536);
#endif

#ifdef CONFIG_DEBUG_FS
static int fault_around_bytes_get(void *data, u64 *val)
{
	*val = fault_around_bytes;
	return 0;
}

/*
 * fault_around_bytes must be rounded down to the nearest page order as it's
 * what do_fault_around() expects to see.
 */
static int fault_around_bytes_set(void *data, u64 val)
{
	if (val / PAGE_SIZE > PTRS_PER_PTE)
		return -EINVAL;
	if (val > PAGE_SIZE)
		fault_around_bytes = rounddown_pow_of_two(val);
	else
		fault_around_bytes = PAGE_SIZE; /* rounddown_pow_of_two(0) is undefined */
	return 0;
}
DEFINE_DEBUGFS_ATTRIBUTE(fault_around_bytes_fops,
		fault_around_bytes_get, fault_around_bytes_set, "%llu\n");

static int __init fault_around_debugfs(void)
{
	void *ret;

	ret = debugfs_create_file_unsafe("fault_around_bytes", 0644, NULL, NULL,
			&fault_around_bytes_fops);
	if (!ret)
		pr_warn("Failed to create fault_around_bytes in debugfs");
	return 0;
}
late_initcall(fault_around_debugfs);
#endif

/*
 * do_fault_around() tries to map few pages around the fault address. The hope
 * is that the pages will be needed soon and this will lower the number of
 * faults to handle.
 *
 * It uses vm_ops->map_pages() to map the pages, which skips the page if it's
 * not ready to be mapped: not up-to-date, locked, etc.
 *
 * This function is called with the page table lock taken. In the split ptlock
 * case the page table lock only protects only those entries which belong to
 * the page table corresponding to the fault address.
 *
 * This function doesn't cross the VMA boundaries, in order to call map_pages()
 * only once.
 *
 * fault_around_bytes defines how many bytes we'll try to map.
 * do_fault_around() expects it to be set to a power of two less than or equal
 * to PTRS_PER_PTE.
 *
 * The virtual address of the area that we map is naturally aligned to
 * fault_around_bytes rounded down to the machine page size
 * (and therefore to page order).  This way it's easier to guarantee
 * that we don't cross page table boundaries.
 */
static vm_fault_t do_fault_around(struct vm_fault *vmf)
{
	unsigned long address = vmf->address, nr_pages, mask;
	pgoff_t start_pgoff = vmf->pgoff;
	pgoff_t end_pgoff;
	int off;
	vm_fault_t ret = 0;

	nr_pages = READ_ONCE(fault_around_bytes) >> PAGE_SHIFT;
	mask = ~(nr_pages * PAGE_SIZE - 1) & PAGE_MASK;

	vmf->address = max(address & mask, vmf->vma->vm_start);
	off = ((address - vmf->address) >> PAGE_SHIFT) & (PTRS_PER_PTE - 1);
	start_pgoff -= off;

	/*
	 *  end_pgoff is either the end of the page table, the end of
	 *  the vma or nr_pages from start_pgoff, depending what is nearest.
	 */
	end_pgoff = start_pgoff -
		((vmf->address >> PAGE_SHIFT) & (PTRS_PER_PTE - 1)) +
		PTRS_PER_PTE - 1;
	end_pgoff = min3(end_pgoff, vma_pages(vmf->vma) + vmf->vma->vm_pgoff - 1,
			start_pgoff + nr_pages - 1);

	if (pmd_none(*vmf->pmd)) {
		vmf->prealloc_pte = pte_alloc_one(vmf->vma->vm_mm);
		if (!vmf->prealloc_pte)
			goto out;
		smp_wmb(); /* See comment in __pte_alloc() */
	}

	vmf->vma->vm_ops->map_pages(vmf, start_pgoff, end_pgoff);

	/* Huge page is mapped? Page fault is solved */
	if (pmd_trans_huge(*vmf->pmd)) {
		ret = VM_FAULT_NOPAGE;
		goto out;
	}

	/* ->map_pages() haven't done anything useful. Cold page cache? */
	if (!vmf->pte)
		goto out;

	/* check if the page fault is solved */
	vmf->pte -= (vmf->address >> PAGE_SHIFT) - (address >> PAGE_SHIFT);
	if (!pte_none(*vmf->pte))
		ret = VM_FAULT_NOPAGE;
	pte_unmap_unlock(vmf->pte, vmf->ptl);
out:
	vmf->address = address;
	vmf->pte = NULL;
	return ret;
}

static vm_fault_t do_read_fault(struct vm_fault *vmf)
{
	struct vm_area_struct *vma = vmf->vma;
	vm_fault_t ret = 0;

	/*
	 * Let's call ->map_pages() first and use ->fault() as fallback
	 * if page by the offset is not ready to be mapped (cold cache or
	 * something).
	 */
	if (vma->vm_ops->map_pages && fault_around_bytes >> PAGE_SHIFT > 1) {
		ret = do_fault_around(vmf);
		if (ret)
			return ret;
	}

	ret = __do_fault(vmf);
	if (unlikely(ret & (VM_FAULT_ERROR | VM_FAULT_NOPAGE | VM_FAULT_RETRY)))
		return ret;

	ret |= finish_fault(vmf);
	unlock_page(vmf->page);
	if (unlikely(ret & (VM_FAULT_ERROR | VM_FAULT_NOPAGE | VM_FAULT_RETRY)))
		put_page(vmf->page);
	return ret;
}

static vm_fault_t do_cow_fault(struct vm_fault *vmf)
{
	struct vm_area_struct *vma = vmf->vma;
	vm_fault_t ret;

	if (unlikely(anon_vma_prepare(vma)))
		return VM_FAULT_OOM;

	vmf->cow_page = alloc_page_vma(GFP_HIGHUSER_MOVABLE, vma, vmf->address);
	if (!vmf->cow_page)
		return VM_FAULT_OOM;

	if (mem_cgroup_try_charge_delay(vmf->cow_page, vma->vm_mm, GFP_KERNEL,
				&vmf->memcg, false)) {
		put_page(vmf->cow_page);
		return VM_FAULT_OOM;
	}

	ret = __do_fault(vmf);
	if (unlikely(ret & (VM_FAULT_ERROR | VM_FAULT_NOPAGE | VM_FAULT_RETRY)))
		goto uncharge_out;
	if (ret & VM_FAULT_DONE_COW)
		return ret;

	copy_user_highpage(vmf->cow_page, vmf->page, vmf->address, vma);
	__SetPageUptodate(vmf->cow_page);

	ret |= finish_fault(vmf);
	unlock_page(vmf->page);
	put_page(vmf->page);
	if (unlikely(ret & (VM_FAULT_ERROR | VM_FAULT_NOPAGE | VM_FAULT_RETRY)))
		goto uncharge_out;
	return ret;
uncharge_out:
	mem_cgroup_cancel_charge(vmf->cow_page, vmf->memcg, false);
	put_page(vmf->cow_page);
	return ret;
}

static vm_fault_t do_shared_fault(struct vm_fault *vmf)
{
	struct vm_area_struct *vma = vmf->vma;
	vm_fault_t ret, tmp;

	ret = __do_fault(vmf);
	if (unlikely(ret & (VM_FAULT_ERROR | VM_FAULT_NOPAGE | VM_FAULT_RETRY)))
		return ret;

	/*
	 * Check if the backing address space wants to know that the page is
	 * about to become writable
	 */
	if (vma->vm_ops->page_mkwrite) {
		unlock_page(vmf->page);
		tmp = do_page_mkwrite(vmf);
		if (unlikely(!tmp ||
				(tmp & (VM_FAULT_ERROR | VM_FAULT_NOPAGE)))) {
			put_page(vmf->page);
			return tmp;
		}
	}

	ret |= finish_fault(vmf);
	if (unlikely(ret & (VM_FAULT_ERROR | VM_FAULT_NOPAGE |
					VM_FAULT_RETRY))) {
		unlock_page(vmf->page);
		put_page(vmf->page);
		return ret;
	}

	fault_dirty_shared_page(vma, vmf->page);
	return ret;
}

/*
 * We enter with non-exclusive mmap_sem (to exclude vma changes,
 * but allow concurrent faults).
 * The mmap_sem may have been released depending on flags and our
 * return value.  See filemap_fault() and __lock_page_or_retry().
 * If mmap_sem is released, vma may become invalid (for example
 * by other thread calling munmap()).
 */
static vm_fault_t do_fault(struct vm_fault *vmf)
{
	struct vm_area_struct *vma = vmf->vma;
	struct mm_struct *vm_mm = vma->vm_mm;
	vm_fault_t ret;

	/*
	 * The VMA was not fully populated on mmap() or missing VM_DONTEXPAND
	 */
	if (!vma->vm_ops->fault) {
		/*
		 * If we find a migration pmd entry or a none pmd entry, which
		 * should never happen, return SIGBUS
		 */
		if (unlikely(!pmd_present(*vmf->pmd)))
			ret = VM_FAULT_SIGBUS;
		else {
			vmf->pte = pte_offset_map_lock(vmf->vma->vm_mm,
						       vmf->pmd,
						       vmf->address,
						       &vmf->ptl);
			/*
			 * Make sure this is not a temporary clearing of pte
			 * by holding ptl and checking again. A R/M/W update
			 * of pte involves: take ptl, clearing the pte so that
			 * we don't have concurrent modification by hardware
			 * followed by an update.
			 */
			if (unlikely(pte_none(*vmf->pte)))
				ret = VM_FAULT_SIGBUS;
			else
				ret = VM_FAULT_NOPAGE;

			pte_unmap_unlock(vmf->pte, vmf->ptl);
		}
	} else if (!(vmf->flags & FAULT_FLAG_WRITE))
		ret = do_read_fault(vmf);
	else if (!(vma->vm_flags & VM_SHARED))
		ret = do_cow_fault(vmf);
	else
		ret = do_shared_fault(vmf);

	/* preallocated pagetable is unused: free it */
	if (vmf->prealloc_pte) {
		pte_free(vm_mm, vmf->prealloc_pte);
		vmf->prealloc_pte = NULL;
	}
	return ret;
}

static int numa_migrate_prep(struct page *page, struct vm_area_struct *vma,
				unsigned long addr, int page_nid,
				int *flags)
{
	get_page(page);

	count_vm_numa_event(NUMA_HINT_FAULTS);
	if (page_nid == numa_node_id()) {
		count_vm_numa_event(NUMA_HINT_FAULTS_LOCAL);
		*flags |= TNF_FAULT_LOCAL;
	}

	return mpol_misplaced(page, vma, addr);
}

static vm_fault_t do_numa_page(struct vm_fault *vmf)
{
	struct vm_area_struct *vma = vmf->vma;
	struct page *page = NULL;
	int page_nid = -1;
	int last_cpupid;
	int target_nid;
	bool migrated = false;
	pte_t pte;
	bool was_writable = pte_savedwrite(vmf->orig_pte);
	int flags = 0;

	/*
	 * The "pte" at this point cannot be used safely without
	 * validation through pte_unmap_same(). It's of NUMA type but
	 * the pfn may be screwed if the read is non atomic.
	 */
	vmf->ptl = pte_lockptr(vma->vm_mm, vmf->pmd);
	spin_lock(vmf->ptl);
	if (unlikely(!pte_same(*vmf->pte, vmf->orig_pte))) {
		pte_unmap_unlock(vmf->pte, vmf->ptl);
		goto out;
	}

	/*
	 * Make it present again, Depending on how arch implementes non
	 * accessible ptes, some can allow access by kernel mode.
	 */
	pte = ptep_modify_prot_start(vma->vm_mm, vmf->address, vmf->pte);
	pte = pte_modify(pte, vma->vm_page_prot);
	pte = pte_mkyoung(pte);
	if (was_writable)
		pte = pte_mkwrite(pte);
	ptep_modify_prot_commit(vma->vm_mm, vmf->address, vmf->pte, pte);
	update_mmu_cache(vma, vmf->address, vmf->pte);

	page = vm_normal_page(vma, vmf->address, pte);
	if (!page) {
		pte_unmap_unlock(vmf->pte, vmf->ptl);
		return 0;
	}

	/* TODO: handle PTE-mapped THP */
	if (PageCompound(page)) {
		pte_unmap_unlock(vmf->pte, vmf->ptl);
		return 0;
	}

	/*
	 * Avoid grouping on RO pages in general. RO pages shouldn't hurt as
	 * much anyway since they can be in shared cache state. This misses
	 * the case where a mapping is writable but the process never writes
	 * to it but pte_write gets cleared during protection updates and
	 * pte_dirty has unpredictable behaviour between PTE scan updates,
	 * background writeback, dirty balancing and application behaviour.
	 */
	if (!pte_write(pte))
		flags |= TNF_NO_GROUP;

	/*
	 * Flag if the page is shared between multiple address spaces. This
	 * is later used when determining whether to group tasks together
	 */
	if (page_mapcount(page) > 1 && (vma->vm_flags & VM_SHARED))
		flags |= TNF_SHARED;

	last_cpupid = page_cpupid_last(page);
	page_nid = page_to_nid(page);
	target_nid = numa_migrate_prep(page, vma, vmf->address, page_nid,
			&flags);
	pte_unmap_unlock(vmf->pte, vmf->ptl);
	if (target_nid == -1) {
		put_page(page);
		goto out;
	}

	/* Migrate to the requested node */
	migrated = migrate_misplaced_page(page, vma, target_nid);
	if (migrated) {
		page_nid = target_nid;
		flags |= TNF_MIGRATED;
	} else
		flags |= TNF_MIGRATE_FAIL;

out:
	if (page_nid != -1)
		task_numa_fault(last_cpupid, page_nid, 1, flags);
	return 0;
}

static inline vm_fault_t create_huge_pmd(struct vm_fault *vmf)
{
	if (vma_is_anonymous(vmf->vma))
		return do_huge_pmd_anonymous_page(vmf);
	if (vmf->vma->vm_ops->huge_fault)
		return vmf->vma->vm_ops->huge_fault(vmf, PE_SIZE_PMD);
	return VM_FAULT_FALLBACK;
}

/* `inline' is required to avoid gcc 4.1.2 build error */
static inline vm_fault_t wp_huge_pmd(struct vm_fault *vmf, pmd_t orig_pmd)
{
	if (vma_is_anonymous(vmf->vma))
		return do_huge_pmd_wp_page(vmf, orig_pmd);
	if (vmf->vma->vm_ops->huge_fault)
		return vmf->vma->vm_ops->huge_fault(vmf, PE_SIZE_PMD);

	/* COW handled on pte level: split pmd */
	VM_BUG_ON_VMA(vmf->vma->vm_flags & VM_SHARED, vmf->vma);
	__split_huge_pmd(vmf->vma, vmf->pmd, vmf->address, false, NULL);

	return VM_FAULT_FALLBACK;
}

static vm_fault_t create_huge_pud(struct vm_fault *vmf)
{
#ifdef CONFIG_TRANSPARENT_HUGEPAGE
	/* No support for anonymous transparent PUD pages yet */
	if (vma_is_anonymous(vmf->vma))
		return VM_FAULT_FALLBACK;
	if (vmf->vma->vm_ops->huge_fault)
		return vmf->vma->vm_ops->huge_fault(vmf, PE_SIZE_PUD);
#endif /* CONFIG_TRANSPARENT_HUGEPAGE */
	return VM_FAULT_FALLBACK;
}

static vm_fault_t wp_huge_pud(struct vm_fault *vmf, pud_t orig_pud)
{
#ifdef CONFIG_TRANSPARENT_HUGEPAGE
	/* No support for anonymous transparent PUD pages yet */
	if (vma_is_anonymous(vmf->vma))
		return VM_FAULT_FALLBACK;
	if (vmf->vma->vm_ops->huge_fault)
		return vmf->vma->vm_ops->huge_fault(vmf, PE_SIZE_PUD);
#endif /* CONFIG_TRANSPARENT_HUGEPAGE */
	return VM_FAULT_FALLBACK;
}

/*
 * These routines also need to handle stuff like marking pages dirty
 * and/or accessed for architectures that don't do it in hardware (most
 * RISC architectures).  The early dirtying is also good on the i386.
 *
 * There is also a hook called "update_mmu_cache()" that architectures
 * with external mmu caches can use to update those (ie the Sparc or
 * PowerPC hashed page tables that act as extended TLBs).
 *
 * We enter with non-exclusive mmap_sem (to exclude vma changes, but allow
 * concurrent faults).
 *
 * The mmap_sem may have been released depending on flags and our return value.
 * See filemap_fault() and __lock_page_or_retry().
 */
static vm_fault_t handle_pte_fault(struct vm_fault *vmf)
{
	pte_t entry;

	if (unlikely(pmd_none(*vmf->pmd))) {
		/*
		 * Leave __pte_alloc() until later: because vm_ops->fault may
		 * want to allocate huge page, and if we expose page table
		 * for an instant, it will be difficult to retract from
		 * concurrent faults and from rmap lookups.
		 */
		vmf->pte = NULL;
	} else {
		/* See comment in pte_alloc_one_map() */
		if (pmd_devmap_trans_unstable(vmf->pmd))
			return 0;
		/*
		 * A regular pmd is established and it can't morph into a huge
		 * pmd from under us anymore at this point because we hold the
		 * mmap_sem read mode and khugepaged takes it in write mode.
		 * So now it's safe to run pte_offset_map().
		 */
		vmf->pte = pte_offset_map(vmf->pmd, vmf->address);
		vmf->orig_pte = *vmf->pte;

		/*
		 * some architectures can have larger ptes than wordsize,
		 * e.g.ppc44x-defconfig has CONFIG_PTE_64BIT=y and
		 * CONFIG_32BIT=y, so READ_ONCE cannot guarantee atomic
		 * accesses.  The code below just needs a consistent view
		 * for the ifs and we later double check anyway with the
		 * ptl lock held. So here a barrier will do.
		 */
		barrier();
		if (pte_none(vmf->orig_pte)) {
			pte_unmap(vmf->pte);
			vmf->pte = NULL;
		}
	}

	if (!vmf->pte) {
		if (vma_is_anonymous(vmf->vma))
			return do_anonymous_page(vmf);
		else
			return do_fault(vmf);
	}

	if (!pte_present(vmf->orig_pte))
		return do_swap_page(vmf);

	if (pte_protnone(vmf->orig_pte) && vma_is_accessible(vmf->vma))
		return do_numa_page(vmf);

	vmf->ptl = pte_lockptr(vmf->vma->vm_mm, vmf->pmd);
	spin_lock(vmf->ptl);
	entry = vmf->orig_pte;
	if (unlikely(!pte_same(*vmf->pte, entry)))
		goto unlock;
	if (vmf->flags & FAULT_FLAG_WRITE) {
		if (!pte_write(entry))
			return do_wp_page(vmf);
		entry = pte_mkdirty(entry);
	}
	entry = pte_mkyoung(entry);
	if (ptep_set_access_flags(vmf->vma, vmf->address, vmf->pte, entry,
				vmf->flags & FAULT_FLAG_WRITE)) {
		update_mmu_cache(vmf->vma, vmf->address, vmf->pte);
	} else {
		/*
		 * This is needed only for protection faults but the arch code
		 * is not yet telling us if this is a protection fault or not.
		 * This still avoids useless tlb flushes for .text page faults
		 * with threads.
		 */
		if (vmf->flags & FAULT_FLAG_WRITE)
			flush_tlb_fix_spurious_fault(vmf->vma, vmf->address);
	}
unlock:
	pte_unmap_unlock(vmf->pte, vmf->ptl);
	return 0;
}

/*
 * By the time we get here, we already hold the mm semaphore
 *
 * The mmap_sem may have been released depending on flags and our
 * return value.  See filemap_fault() and __lock_page_or_retry().
 */
static vm_fault_t __handle_mm_fault(struct vm_area_struct *vma,
		unsigned long address, unsigned int flags)
{
	struct vm_fault vmf = {
		.vma = vma,
		.address = address & PAGE_MASK,
		.flags = flags,
		.pgoff = linear_page_index(vma, address),
		.gfp_mask = __get_fault_gfp_mask(vma),
	};
	unsigned int dirty = flags & FAULT_FLAG_WRITE;
	struct mm_struct *mm = vma->vm_mm;
	pgd_t *pgd;
	p4d_t *p4d;
	vm_fault_t ret;

	pgd = pgd_offset(mm, address);
	p4d = p4d_alloc(mm, pgd, address);
	if (!p4d)
		return VM_FAULT_OOM;

	vmf.pud = pud_alloc(mm, p4d, address);
	if (!vmf.pud)
		return VM_FAULT_OOM;
	if (pud_none(*vmf.pud) && __transparent_hugepage_enabled(vma)) {
		ret = create_huge_pud(&vmf);
		if (!(ret & VM_FAULT_FALLBACK))
			return ret;
	} else {
		pud_t orig_pud = *vmf.pud;

		barrier();
		if (pud_trans_huge(orig_pud) || pud_devmap(orig_pud)) {

			/* NUMA case for anonymous PUDs would go here */

			if (dirty && !pud_write(orig_pud)) {
				ret = wp_huge_pud(&vmf, orig_pud);
				if (!(ret & VM_FAULT_FALLBACK))
					return ret;
			} else {
				huge_pud_set_accessed(&vmf, orig_pud);
				return 0;
			}
		}
	}

	vmf.pmd = pmd_alloc(mm, vmf.pud, address);
	if (!vmf.pmd)
		return VM_FAULT_OOM;
	if (pmd_none(*vmf.pmd) && __transparent_hugepage_enabled(vma)) {
		ret = create_huge_pmd(&vmf);
		if (!(ret & VM_FAULT_FALLBACK))
			return ret;
	} else {
		pmd_t orig_pmd = *vmf.pmd;

		barrier();
		if (unlikely(is_swap_pmd(orig_pmd))) {
			VM_BUG_ON(thp_migration_supported() &&
					  !is_pmd_migration_entry(orig_pmd));
			if (is_pmd_migration_entry(orig_pmd))
				pmd_migration_entry_wait(mm, vmf.pmd);
			return 0;
		}
		if (pmd_trans_huge(orig_pmd) || pmd_devmap(orig_pmd)) {
			if (pmd_protnone(orig_pmd) && vma_is_accessible(vma))
				return do_huge_pmd_numa_page(&vmf, orig_pmd);

			if (dirty && !pmd_write(orig_pmd)) {
				ret = wp_huge_pmd(&vmf, orig_pmd);
				if (!(ret & VM_FAULT_FALLBACK))
					return ret;
			} else {
				huge_pmd_set_accessed(&vmf, orig_pmd);
				return 0;
			}
		}
	}

	return handle_pte_fault(&vmf);
}

/*
 * By the time we get here, we already hold the mm semaphore
 *
 * The mmap_sem may have been released depending on flags and our
 * return value.  See filemap_fault() and __lock_page_or_retry().
 */
vm_fault_t handle_mm_fault(struct vm_area_struct *vma, unsigned long address,
		unsigned int flags)
{
	vm_fault_t ret;

	__set_current_state(TASK_RUNNING);

	count_vm_event(PGFAULT);
	count_memcg_event_mm(vma->vm_mm, PGFAULT);

	/* do counter updates before entering really critical section. */
	check_sync_rss_stat(current);

	if (!arch_vma_access_permitted(vma, flags & FAULT_FLAG_WRITE,
					    flags & FAULT_FLAG_INSTRUCTION,
					    flags & FAULT_FLAG_REMOTE))
		return VM_FAULT_SIGSEGV;

	/*
	 * Enable the memcg OOM handling for faults triggered in user
	 * space.  Kernel faults are handled more gracefully.
	 */
	if (flags & FAULT_FLAG_USER)
		mem_cgroup_enter_user_fault();

	lru_gen_enter_fault(vma);

	if (unlikely(is_vm_hugetlb_page(vma)))
		ret = hugetlb_fault(vma->vm_mm, vma, address, flags);
	else
		ret = __handle_mm_fault(vma, address, flags);

	lru_gen_exit_fault();

	if (flags & FAULT_FLAG_USER) {
		mem_cgroup_exit_user_fault();
		/*
		 * The task may have entered a memcg OOM situation but
		 * if the allocation error was handled gracefully (no
		 * VM_FAULT_OOM), there is no need to kill anything.
		 * Just clean up the OOM state peacefully.
		 */
		if (task_in_memcg_oom(current) && !(ret & VM_FAULT_OOM))
			mem_cgroup_oom_synchronize(false);
	}

	return ret;
}
EXPORT_SYMBOL_GPL(handle_mm_fault);

#ifndef __PAGETABLE_P4D_FOLDED
/*
 * Allocate p4d page table.
 * We've already handled the fast-path in-line.
 */
int __p4d_alloc(struct mm_struct *mm, pgd_t *pgd, unsigned long address)
{
	p4d_t *new = p4d_alloc_one(mm, address);
	if (!new)
		return -ENOMEM;

	smp_wmb(); /* See comment in __pte_alloc */

	spin_lock(&mm->page_table_lock);
	if (pgd_present(*pgd))		/* Another has populated it */
		p4d_free(mm, new);
	else
		pgd_populate(mm, pgd, new);
	spin_unlock(&mm->page_table_lock);
	return 0;
}
#endif /* __PAGETABLE_P4D_FOLDED */

#ifndef __PAGETABLE_PUD_FOLDED
/*
 * Allocate page upper directory.
 * We've already handled the fast-path in-line.
 */
int __pud_alloc(struct mm_struct *mm, p4d_t *p4d, unsigned long address)
{
	pud_t *new = pud_alloc_one(mm, address);
	if (!new)
		return -ENOMEM;

	smp_wmb(); /* See comment in __pte_alloc */

	spin_lock(&mm->page_table_lock);
#ifndef __ARCH_HAS_5LEVEL_HACK
	if (!p4d_present(*p4d)) {
		mm_inc_nr_puds(mm);
		p4d_populate(mm, p4d, new);
	} else	/* Another has populated it */
		pud_free(mm, new);
#else
	if (!pgd_present(*p4d)) {
		mm_inc_nr_puds(mm);
		pgd_populate(mm, p4d, new);
	} else	/* Another has populated it */
		pud_free(mm, new);
#endif /* __ARCH_HAS_5LEVEL_HACK */
	spin_unlock(&mm->page_table_lock);
	return 0;
}
#endif /* __PAGETABLE_PUD_FOLDED */

#ifndef __PAGETABLE_PMD_FOLDED
/*
 * Allocate page middle directory.
 * We've already handled the fast-path in-line.
 */
int __pmd_alloc(struct mm_struct *mm, pud_t *pud, unsigned long address)
{
	spinlock_t *ptl;
	pmd_t *new = pmd_alloc_one(mm, address);
	if (!new)
		return -ENOMEM;

	smp_wmb(); /* See comment in __pte_alloc */

	ptl = pud_lock(mm, pud);
#ifndef __ARCH_HAS_4LEVEL_HACK
	if (!pud_present(*pud)) {
		mm_inc_nr_pmds(mm);
		pud_populate(mm, pud, new);
	} else	/* Another has populated it */
		pmd_free(mm, new);
#else
	if (!pgd_present(*pud)) {
		mm_inc_nr_pmds(mm);
		pgd_populate(mm, pud, new);
	} else /* Another has populated it */
		pmd_free(mm, new);
#endif /* __ARCH_HAS_4LEVEL_HACK */
	spin_unlock(ptl);
	return 0;
}
#endif /* __PAGETABLE_PMD_FOLDED */

static int __follow_pte_pmd(struct mm_struct *mm, unsigned long address,
			    unsigned long *start, unsigned long *end,
			    pte_t **ptepp, pmd_t **pmdpp, spinlock_t **ptlp)
{
	pgd_t *pgd;
	p4d_t *p4d;
	pud_t *pud;
	pmd_t *pmd;
	pte_t *ptep;

	pgd = pgd_offset(mm, address);
	if (pgd_none(*pgd) || unlikely(pgd_bad(*pgd)))
		goto out;

	p4d = p4d_offset(pgd, address);
	if (p4d_none(*p4d) || unlikely(p4d_bad(*p4d)))
		goto out;

	pud = pud_offset(p4d, address);
	if (pud_none(*pud) || unlikely(pud_bad(*pud)))
		goto out;

	pmd = pmd_offset(pud, address);
	VM_BUG_ON(pmd_trans_huge(*pmd));

	if (pmd_huge(*pmd)) {
		if (!pmdpp)
			goto out;

		if (start && end) {
			*start = address & PMD_MASK;
			*end = *start + PMD_SIZE;
			mmu_notifier_invalidate_range_start(mm, *start, *end);
		}
		*ptlp = pmd_lock(mm, pmd);
		if (pmd_huge(*pmd)) {
			*pmdpp = pmd;
			return 0;
		}
		spin_unlock(*ptlp);
		if (start && end)
			mmu_notifier_invalidate_range_end(mm, *start, *end);
	}

	if (pmd_none(*pmd) || unlikely(pmd_bad(*pmd)))
		goto out;

	if (start && end) {
		*start = address & PAGE_MASK;
		*end = *start + PAGE_SIZE;
		mmu_notifier_invalidate_range_start(mm, *start, *end);
	}
	ptep = pte_offset_map_lock(mm, pmd, address, ptlp);
	if (!pte_present(*ptep))
		goto unlock;
	*ptepp = ptep;
	return 0;
unlock:
	pte_unmap_unlock(ptep, *ptlp);
	if (start && end)
		mmu_notifier_invalidate_range_end(mm, *start, *end);
out:
	return -EINVAL;
}

static inline int follow_pte(struct mm_struct *mm, unsigned long address,
			     pte_t **ptepp, spinlock_t **ptlp)
{
	int res;

	/* (void) is needed to make gcc happy */
	(void) __cond_lock(*ptlp,
			   !(res = __follow_pte_pmd(mm, address, NULL, NULL,
						    ptepp, NULL, ptlp)));
	return res;
}

int follow_pte_pmd(struct mm_struct *mm, unsigned long address,
			     unsigned long *start, unsigned long *end,
			     pte_t **ptepp, pmd_t **pmdpp, spinlock_t **ptlp)
{
	int res;

	/* (void) is needed to make gcc happy */
	(void) __cond_lock(*ptlp,
			   !(res = __follow_pte_pmd(mm, address, start, end,
						    ptepp, pmdpp, ptlp)));
	return res;
}
EXPORT_SYMBOL(follow_pte_pmd);

/**
 * follow_pfn - look up PFN at a user virtual address
 * @vma: memory mapping
 * @address: user virtual address
 * @pfn: location to store found PFN
 *
 * Only IO mappings and raw PFN mappings are allowed.
 *
 * Returns zero and the pfn at @pfn on success, -ve otherwise.
 */
int follow_pfn(struct vm_area_struct *vma, unsigned long address,
	unsigned long *pfn)
{
	int ret = -EINVAL;
	spinlock_t *ptl;
	pte_t *ptep;

	if (!(vma->vm_flags & (VM_IO | VM_PFNMAP)))
		return ret;

	ret = follow_pte(vma->vm_mm, address, &ptep, &ptl);
	if (ret)
		return ret;
	*pfn = pte_pfn(*ptep);
	pte_unmap_unlock(ptep, ptl);
	return 0;
}
EXPORT_SYMBOL(follow_pfn);

#ifdef CONFIG_HAVE_IOREMAP_PROT
int follow_phys(struct vm_area_struct *vma,
		unsigned long address, unsigned int flags,
		unsigned long *prot, resource_size_t *phys)
{
	int ret = -EINVAL;
	pte_t *ptep, pte;
	spinlock_t *ptl;

	if (!(vma->vm_flags & (VM_IO | VM_PFNMAP)))
		goto out;

	if (follow_pte(vma->vm_mm, address, &ptep, &ptl))
		goto out;
	pte = *ptep;

	if ((flags & FOLL_WRITE) && !pte_write(pte))
		goto unlock;

	*prot = pgprot_val(pte_pgprot(pte));
	*phys = (resource_size_t)pte_pfn(pte) << PAGE_SHIFT;

	ret = 0;
unlock:
	pte_unmap_unlock(ptep, ptl);
out:
	return ret;
}

int generic_access_phys(struct vm_area_struct *vma, unsigned long addr,
			void *buf, int len, int write)
{
	resource_size_t phys_addr;
	unsigned long prot = 0;
	void __iomem *maddr;
	int offset = addr & (PAGE_SIZE-1);

	if (follow_phys(vma, addr, write, &prot, &phys_addr))
		return -EINVAL;

	maddr = ioremap_prot(phys_addr, PAGE_ALIGN(len + offset), prot);
	if (!maddr)
		return -ENOMEM;

	if (write)
		memcpy_toio(maddr + offset, buf, len);
	else
		memcpy_fromio(buf, maddr + offset, len);
	iounmap(maddr);

	return len;
}
EXPORT_SYMBOL_GPL(generic_access_phys);
#endif

/*
 * Access another process' address space as given in mm.  If non-NULL, use the
 * given task for page fault accounting.
 */
int __access_remote_vm(struct task_struct *tsk, struct mm_struct *mm,
		unsigned long addr, void *buf, int len, unsigned int gup_flags)
{
	struct vm_area_struct *vma;
	void *old_buf = buf;
	int write = gup_flags & FOLL_WRITE;

	if (down_read_killable(&mm->mmap_sem))
		return 0;

	/* ignore errors, just check how much was successfully transferred */
	while (len) {
		int bytes, ret, offset;
		void *maddr;
		struct page *page = NULL;

		ret = get_user_pages_remote(tsk, mm, addr, 1,
				gup_flags, &page, &vma, NULL);
		if (ret <= 0) {
#ifndef CONFIG_HAVE_IOREMAP_PROT
			break;
#else
			/*
			 * Check if this is a VM_IO | VM_PFNMAP VMA, which
			 * we can access using slightly different code.
			 */
			vma = find_vma(mm, addr);
			if (!vma || vma->vm_start > addr)
				break;
			if (vma->vm_ops && vma->vm_ops->access)
				ret = vma->vm_ops->access(vma, addr, buf,
							  len, write);
			if (ret <= 0)
				break;
			bytes = ret;
#endif
		} else {
			bytes = len;
			offset = addr & (PAGE_SIZE-1);
			if (bytes > PAGE_SIZE-offset)
				bytes = PAGE_SIZE-offset;

			maddr = kmap(page);
			if (write) {
				copy_to_user_page(vma, page, addr,
						  maddr + offset, buf, bytes);
				set_page_dirty_lock(page);
			} else {
				copy_from_user_page(vma, page, addr,
						    buf, maddr + offset, bytes);
			}
			kunmap(page);
			put_page(page);
		}
		len -= bytes;
		buf += bytes;
		addr += bytes;
	}
	up_read(&mm->mmap_sem);

	return buf - old_buf;
}

/**
 * access_remote_vm - access another process' address space
 * @mm:		the mm_struct of the target address space
 * @addr:	start address to access
 * @buf:	source or destination buffer
 * @len:	number of bytes to transfer
 * @gup_flags:	flags modifying lookup behaviour
 *
 * The caller must hold a reference on @mm.
 */
int access_remote_vm(struct mm_struct *mm, unsigned long addr,
		void *buf, int len, unsigned int gup_flags)
{
	return __access_remote_vm(NULL, mm, addr, buf, len, gup_flags);
}

/*
 * Access another process' address space.
 * Source/target buffer must be kernel space,
 * Do not walk the page table directly, use get_user_pages
 */
int access_process_vm(struct task_struct *tsk, unsigned long addr,
		void *buf, int len, unsigned int gup_flags)
{
	struct mm_struct *mm;
	int ret;

	mm = get_task_mm(tsk);
	if (!mm)
		return 0;

	ret = __access_remote_vm(tsk, mm, addr, buf, len, gup_flags);

	mmput(mm);

	return ret;
}
EXPORT_SYMBOL_GPL(access_process_vm);

/*
 * Print the name of a VMA.
 */
void print_vma_addr(char *prefix, unsigned long ip)
{
	struct mm_struct *mm = current->mm;
	struct vm_area_struct *vma;

	/*
	 * we might be running from an atomic context so we cannot sleep
	 */
	if (!down_read_trylock(&mm->mmap_sem))
		return;

	vma = find_vma(mm, ip);
	if (vma && vma->vm_file) {
		struct file *f = vma->vm_file;
		char *buf = (char *)__get_free_page(GFP_NOWAIT);
		if (buf) {
			char *p;

			p = file_path(f, buf, PAGE_SIZE);
			if (IS_ERR(p))
				p = "?";
			printk("%s%s[%lx+%lx]", prefix, kbasename(p),
					vma->vm_start,
					vma->vm_end - vma->vm_start);
			free_page((unsigned long)buf);
		}
	}
	up_read(&mm->mmap_sem);
}

#if defined(CONFIG_PROVE_LOCKING) || defined(CONFIG_DEBUG_ATOMIC_SLEEP)
void __might_fault(const char *file, int line)
{
	/*
	 * Some code (nfs/sunrpc) uses socket ops on kernel memory while
	 * holding the mmap_sem, this is safe because kernel memory doesn't
	 * get paged out, therefore we'll never actually fault, and the
	 * below annotations will generate false positives.
	 */
	if (uaccess_kernel())
		return;
	if (pagefault_disabled())
		return;
	__might_sleep(file, line, 0);
#if defined(CONFIG_DEBUG_ATOMIC_SLEEP)
	if (current->mm)
		might_lock_read(&current->mm->mmap_sem);
#endif
}
EXPORT_SYMBOL(__might_fault);
#endif

#if defined(CONFIG_TRANSPARENT_HUGEPAGE) || defined(CONFIG_HUGETLBFS)
/*
 * Process all subpages of the specified huge page with the specified
 * operation.  The target subpage will be processed last to keep its
 * cache lines hot.
 */
static inline void process_huge_page(
	unsigned long addr_hint, unsigned int pages_per_huge_page,
	void (*process_subpage)(unsigned long addr, int idx, void *arg),
	void *arg)
{
	int i, n, base, l;
	unsigned long addr = addr_hint &
		~(((unsigned long)pages_per_huge_page << PAGE_SHIFT) - 1);

	/* Process target subpage last to keep its cache lines hot */
	might_sleep();
	n = (addr_hint - addr) / PAGE_SIZE;
	if (2 * n <= pages_per_huge_page) {
		/* If target subpage in first half of huge page */
		base = 0;
		l = n;
		/* Process subpages at the end of huge page */
		for (i = pages_per_huge_page - 1; i >= 2 * n; i--) {
			cond_resched();
			process_subpage(addr + i * PAGE_SIZE, i, arg);
		}
	} else {
		/* If target subpage in second half of huge page */
		base = pages_per_huge_page - 2 * (pages_per_huge_page - n);
		l = pages_per_huge_page - n;
		/* Process subpages at the begin of huge page */
		for (i = 0; i < base; i++) {
			cond_resched();
			process_subpage(addr + i * PAGE_SIZE, i, arg);
		}
	}
	/*
	 * Process remaining subpages in left-right-left-right pattern
	 * towards the target subpage
	 */
	for (i = 0; i < l; i++) {
		int left_idx = base + i;
		int right_idx = base + 2 * l - 1 - i;

		cond_resched();
		process_subpage(addr + left_idx * PAGE_SIZE, left_idx, arg);
		cond_resched();
		process_subpage(addr + right_idx * PAGE_SIZE, right_idx, arg);
	}
}

static void clear_gigantic_page(struct page *page,
				unsigned long addr,
				unsigned int pages_per_huge_page)
{
	int i;
	struct page *p = page;

	might_sleep();
	for (i = 0; i < pages_per_huge_page;
	     i++, p = mem_map_next(p, page, i)) {
		cond_resched();
		clear_user_highpage(p, addr + i * PAGE_SIZE);
	}
}

static void clear_subpage(unsigned long addr, int idx, void *arg)
{
	struct page *page = arg;

	clear_user_highpage(page + idx, addr);
}

void clear_huge_page(struct page *page,
		     unsigned long addr_hint, unsigned int pages_per_huge_page)
{
	unsigned long addr = addr_hint &
		~(((unsigned long)pages_per_huge_page << PAGE_SHIFT) - 1);

	if (unlikely(pages_per_huge_page > MAX_ORDER_NR_PAGES)) {
		clear_gigantic_page(page, addr, pages_per_huge_page);
		return;
	}

	process_huge_page(addr_hint, pages_per_huge_page, clear_subpage, page);
}

static void copy_user_gigantic_page(struct page *dst, struct page *src,
				    unsigned long addr,
				    struct vm_area_struct *vma,
				    unsigned int pages_per_huge_page)
{
	int i;
	struct page *dst_base = dst;
	struct page *src_base = src;

	for (i = 0; i < pages_per_huge_page; ) {
		cond_resched();
		copy_user_highpage(dst, src, addr + i*PAGE_SIZE, vma);

		i++;
		dst = mem_map_next(dst, dst_base, i);
		src = mem_map_next(src, src_base, i);
	}
}

struct copy_subpage_arg {
	struct page *dst;
	struct page *src;
	struct vm_area_struct *vma;
};

static void copy_subpage(unsigned long addr, int idx, void *arg)
{
	struct copy_subpage_arg *copy_arg = arg;

	copy_user_highpage(copy_arg->dst + idx, copy_arg->src + idx,
			   addr, copy_arg->vma);
}

void copy_user_huge_page(struct page *dst, struct page *src,
			 unsigned long addr_hint, struct vm_area_struct *vma,
			 unsigned int pages_per_huge_page)
{
	unsigned long addr = addr_hint &
		~(((unsigned long)pages_per_huge_page << PAGE_SHIFT) - 1);
	struct copy_subpage_arg arg = {
		.dst = dst,
		.src = src,
		.vma = vma,
	};

	if (unlikely(pages_per_huge_page > MAX_ORDER_NR_PAGES)) {
		copy_user_gigantic_page(dst, src, addr, vma,
					pages_per_huge_page);
		return;
	}

	process_huge_page(addr_hint, pages_per_huge_page, copy_subpage, &arg);
}

long copy_huge_page_from_user(struct page *dst_page,
				const void __user *usr_src,
				unsigned int pages_per_huge_page,
				bool allow_pagefault)
{
	void *src = (void *)usr_src;
	void *page_kaddr;
	unsigned long i, rc = 0;
	unsigned long ret_val = pages_per_huge_page * PAGE_SIZE;
	struct page *subpage = dst_page;

	for (i = 0; i < pages_per_huge_page;
	     i++, subpage = mem_map_next(subpage, dst_page, i)) {
		if (allow_pagefault)
			page_kaddr = kmap(subpage);
		else
			page_kaddr = kmap_atomic(subpage);
		rc = copy_from_user(page_kaddr,
				(const void __user *)(src + i * PAGE_SIZE),
				PAGE_SIZE);
		if (allow_pagefault)
			kunmap(subpage);
		else
			kunmap_atomic(page_kaddr);

		ret_val -= (PAGE_SIZE - rc);
		if (rc)
			break;

		flush_dcache_page(subpage);

		cond_resched();
	}
	return ret_val;
}
#endif /* CONFIG_TRANSPARENT_HUGEPAGE || CONFIG_HUGETLBFS */

#if USE_SPLIT_PTE_PTLOCKS && ALLOC_SPLIT_PTLOCKS

static struct kmem_cache *page_ptl_cachep;

void __init ptlock_cache_init(void)
{
	page_ptl_cachep = kmem_cache_create("page->ptl", sizeof(spinlock_t), 0,
			SLAB_PANIC, NULL);
}

bool ptlock_alloc(struct page *page)
{
	spinlock_t *ptl;

	ptl = kmem_cache_alloc(page_ptl_cachep, GFP_KERNEL);
	if (!ptl)
		return false;
	page->ptl = ptl;
	return true;
}

void ptlock_free(struct page *page)
{
	kmem_cache_free(page_ptl_cachep, page->ptl);
}
#endif<|MERGE_RESOLUTION|>--- conflicted
+++ resolved
@@ -2910,40 +2910,6 @@
 	 * Take out anonymous pages first, anonymous shared vmas are
 	 * not dirty accountable.
 	 */
-<<<<<<< HEAD
-	if (PageAnon(vmf->page) && !PageKsm(vmf->page)) {
-		int total_map_swapcount;
-		if (!trylock_page(vmf->page)) {
-			get_page(vmf->page);
-			pte_unmap_unlock(vmf->pte, vmf->ptl);
-			lock_page(vmf->page);
-			vmf->pte = pte_offset_map_lock(vma->vm_mm, vmf->pmd,
-					vmf->address, &vmf->ptl);
-			if (!pte_same(*vmf->pte, vmf->orig_pte)) {
-				unlock_page(vmf->page);
-				pte_unmap_unlock(vmf->pte, vmf->ptl);
-				put_page(vmf->page);
-				return 0;
-			}
-			put_page(vmf->page);
-		}
-		if (reuse_swap_page(vmf->page, &total_map_swapcount)) {
-			if (total_map_swapcount == 1) {
-				/*
-				 * The page is all ours. Move it to
-				 * our anon_vma so the rmap code will
-				 * not search our parent or siblings.
-				 * Protected against the rmap code by
-				 * the page lock.
-				 */
-				page_move_anon_rmap(vmf->page, vma);
-			}
-			unlock_page(vmf->page);
-			wp_page_reuse(vmf);
-			return VM_FAULT_WRITE;
-		}
-		unlock_page(vmf->page);
-=======
 	if (PageAnon(vmf->page)) {
 		struct page *page = vmf->page;
 
@@ -2964,7 +2930,6 @@
 		unlock_page(page);
 		wp_page_reuse(vmf);
 		return VM_FAULT_WRITE;
->>>>>>> 9df7ef73
 	} else if (unlikely((vma->vm_flags & (VM_WRITE|VM_SHARED)) ==
 					(VM_WRITE|VM_SHARED))) {
 		return wp_page_shared(vmf);
