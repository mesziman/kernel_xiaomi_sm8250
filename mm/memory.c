--- conflicted
+++ resolved
@@ -2873,24 +2873,7 @@
 	int exclusive = 0;
 	vm_fault_t ret = 0;
 
-<<<<<<< HEAD
 	if (!pte_unmap_same(vma->vm_mm, vmf->pmd, vmf->pte, vmf->orig_pte))
-=======
-	if (vmf->flags & FAULT_FLAG_SPECULATIVE) {
-		pte_unmap(vmf->pte);
-		return VM_FAULT_RETRY;
-	}
-
-	ret = pte_unmap_same(vmf);
-	if (ret) {
-		/*
-		 * If pte != orig_pte, this means another thread did the
-		 * swap operation in our back.
-		 * So nothing else to do.
-		 */
-		if (ret == VM_FAULT_PTNOTSAME)
-			ret = 0;
->>>>>>> aad4cd6b
 		goto out;
 
 	entry = pte_to_swp_entry(vmf->orig_pte);
@@ -3639,15 +3622,8 @@
 	end_pgoff = min3(end_pgoff, vma_pages(vmf->vma) + vmf->vma->vm_pgoff - 1,
 			start_pgoff + nr_pages - 1);
 
-<<<<<<< HEAD
 	if (pmd_none(*vmf->pmd)) {
 		vmf->prealloc_pte = pte_alloc_one(vmf->vma->vm_mm);
-=======
-	if (!(vmf->flags & FAULT_FLAG_SPECULATIVE) &&
-	    pmd_none(*vmf->pmd)) {
-		vmf->prealloc_pte = pte_alloc_one(vmf->vma->vm_mm,
-						  vmf->address);
->>>>>>> aad4cd6b
 		if (!vmf->prealloc_pte)
 			goto out;
 		smp_wmb(); /* See comment in __pte_alloc() */
@@ -4020,10 +3996,6 @@
 		 */
 		vmf->pte = NULL;
 	} else {
-<<<<<<< HEAD
-		/* See comment in pte_alloc_one_map() */
-=======
->>>>>>> aad4cd6b
 		if (pmd_devmap_trans_unstable(vmf->pmd))
 			return 0;
 		/*
@@ -4182,8 +4154,6 @@
 	return handle_pte_fault(&vmf);
 }
 
-<<<<<<< HEAD
-=======
 #ifdef CONFIG_SPECULATIVE_PAGE_FAULT
 
 #ifndef CONFIG_ARCH_HAS_PTE_SPECIAL
@@ -4434,7 +4404,6 @@
 }
 #endif /* CONFIG_SPECULATIVE_PAGE_FAULT */
 
->>>>>>> aad4cd6b
 /*
  * By the time we get here, we already hold the mm semaphore
  *
