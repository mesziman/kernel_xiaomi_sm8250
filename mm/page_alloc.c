/*
 *  linux/mm/page_alloc.c
 *
 *  Manages the free list, the system allocates free pages here.
 *  Note that kmalloc() lives in slab.c
 *
 *  Copyright (C) 1991, 1992, 1993, 1994  Linus Torvalds
 *  Swap reorganised 29.12.95, Stephen Tweedie
 *  Support of BIGMEM added by Gerhard Wichert, Siemens AG, July 1999
 *  Reshaped it to be a zoned allocator, Ingo Molnar, Red Hat, 1999
 *  Discontiguous memory support, Kanoj Sarcar, SGI, Nov 1999
 *  Zone balancing, Kanoj Sarcar, SGI, Jan 2000
 *  Per cpu hot/cold page lists, bulk allocation, Martin J. Bligh, Sept 2002
 *          (lots of bits borrowed from Ingo Molnar & Andrew Morton)
 */

#include <linux/stddef.h>
#include <linux/mm.h>
#include <linux/swap.h>
#include <linux/interrupt.h>
#include <linux/pagemap.h>
#include <linux/jiffies.h>
#include <linux/bootmem.h>
#include <linux/memblock.h>
#include <linux/compiler.h>
#include <linux/kernel.h>
#include <linux/kasan.h>
#include <linux/module.h>
#include <linux/suspend.h>
#include <linux/pagevec.h>
#include <linux/blkdev.h>
#include <linux/slab.h>
#include <linux/ratelimit.h>
#include <linux/oom.h>
#include <linux/topology.h>
#include <linux/sysctl.h>
#include <linux/cpu.h>
#include <linux/cpuset.h>
#include <linux/memory_hotplug.h>
#include <linux/nodemask.h>
#include <linux/vmalloc.h>
#include <linux/vmstat.h>
#include <linux/mempolicy.h>
#include <linux/memremap.h>
#include <linux/stop_machine.h>
#include <linux/sort.h>
#include <linux/pfn.h>
#include <linux/backing-dev.h>
#include <linux/fault-inject.h>
#include <linux/page-isolation.h>
#include <linux/page_ext.h>
#include <linux/debugobjects.h>
#include <linux/kmemleak.h>
#include <linux/compaction.h>
#include <trace/events/kmem.h>
#include <trace/events/oom.h>
#include <linux/prefetch.h>
#include <linux/mm_inline.h>
#include <linux/migrate.h>
#include <linux/hugetlb.h>
#include <linux/sched/rt.h>
#include <linux/sched/mm.h>
#include <linux/page_owner.h>
#include <linux/kthread.h>
#include <linux/memcontrol.h>
#include <linux/show_mem_notifier.h>
#include <linux/ftrace.h>
#include <linux/lockdep.h>
#include <linux/nmi.h>
#include <linux/khugepaged.h>
#include <linux/psi.h>

#include <asm/sections.h>
#include <asm/tlbflush.h>
#include <asm/div64.h>
#include "internal.h"

/* prevent >1 _updater_ of zone percpu pageset ->high and ->batch fields */
static DEFINE_MUTEX(pcp_batch_high_lock);
#define MIN_PERCPU_PAGELIST_FRACTION	(8)

#ifdef CONFIG_USE_PERCPU_NUMA_NODE_ID
DEFINE_PER_CPU(int, numa_node);
EXPORT_PER_CPU_SYMBOL(numa_node);
#endif

DEFINE_STATIC_KEY_TRUE(vm_numa_stat_key);

#ifdef CONFIG_HAVE_MEMORYLESS_NODES
/*
 * N.B., Do NOT reference the '_numa_mem_' per cpu variable directly.
 * It will not be defined when CONFIG_HAVE_MEMORYLESS_NODES is not defined.
 * Use the accessor functions set_numa_mem(), numa_mem_id() and cpu_to_mem()
 * defined in <linux/topology.h>.
 */
DEFINE_PER_CPU(int, _numa_mem_);		/* Kernel "local memory" node */
EXPORT_PER_CPU_SYMBOL(_numa_mem_);
int _node_numa_mem_[MAX_NUMNODES];
#endif

/* work_structs for global per-cpu drains */
DEFINE_MUTEX(pcpu_drain_mutex);
DEFINE_PER_CPU(struct work_struct, pcpu_drain);

#ifdef CONFIG_GCC_PLUGIN_LATENT_ENTROPY
volatile unsigned long latent_entropy __latent_entropy;
EXPORT_SYMBOL(latent_entropy);
#endif

/*
 * Array of node states.
 */
nodemask_t node_states[NR_NODE_STATES] __read_mostly = {
	[N_POSSIBLE] = NODE_MASK_ALL,
	[N_ONLINE] = { { [0] = 1UL } },
#ifndef CONFIG_NUMA
	[N_NORMAL_MEMORY] = { { [0] = 1UL } },
#ifdef CONFIG_HIGHMEM
	[N_HIGH_MEMORY] = { { [0] = 1UL } },
#endif
	[N_MEMORY] = { { [0] = 1UL } },
	[N_CPU] = { { [0] = 1UL } },
#endif	/* NUMA */
};
EXPORT_SYMBOL(node_states);

/* Protect totalram_pages and zone->managed_pages */
static DEFINE_SPINLOCK(managed_page_count_lock);

unsigned long totalram_pages __read_mostly;
unsigned long totalreserve_pages __read_mostly;
unsigned long totalcma_pages __read_mostly;

int percpu_pagelist_fraction;
gfp_t gfp_allowed_mask __read_mostly = GFP_BOOT_MASK;
#ifdef CONFIG_INIT_ON_ALLOC_DEFAULT_ON
DEFINE_STATIC_KEY_TRUE(init_on_alloc);
#else
DEFINE_STATIC_KEY_FALSE(init_on_alloc);
#endif
EXPORT_SYMBOL(init_on_alloc);

#ifdef CONFIG_INIT_ON_FREE_DEFAULT_ON
DEFINE_STATIC_KEY_TRUE(init_on_free);
#else
DEFINE_STATIC_KEY_FALSE(init_on_free);
#endif
EXPORT_SYMBOL(init_on_free);

static int __init early_init_on_alloc(char *buf)
{
	int ret;
	bool bool_result;

	if (!buf)
		return -EINVAL;
	ret = kstrtobool(buf, &bool_result);
	if (bool_result && page_poisoning_enabled())
		pr_info("mem auto-init: CONFIG_PAGE_POISONING is on, will take precedence over init_on_alloc\n");
	if (bool_result)
		static_branch_enable(&init_on_alloc);
	else
		static_branch_disable(&init_on_alloc);
	return ret;
}
early_param("init_on_alloc", early_init_on_alloc);

static int __init early_init_on_free(char *buf)
{
	int ret;
	bool bool_result;

	if (!buf)
		return -EINVAL;
	ret = kstrtobool(buf, &bool_result);
	if (bool_result && page_poisoning_enabled())
		pr_info("mem auto-init: CONFIG_PAGE_POISONING is on, will take precedence over init_on_free\n");
	if (bool_result)
		static_branch_enable(&init_on_free);
	else
		static_branch_disable(&init_on_free);
	return ret;
}
early_param("init_on_free", early_init_on_free);

/*
 * A cached value of the page's pageblock's migratetype, used when the page is
 * put on a pcplist. Used to avoid the pageblock migratetype lookup when
 * freeing from pcplists in most cases, at the cost of possibly becoming stale.
 * Also the migratetype set in the page does not necessarily match the pcplist
 * index, e.g. page might have MIGRATE_CMA set but be on a pcplist with any
 * other index - this ensures that it will be put on the correct CMA freelist.
 */
static inline int get_pcppage_migratetype(struct page *page)
{
	return page->index;
}

static inline void set_pcppage_migratetype(struct page *page, int migratetype)
{
	page->index = migratetype;
}

#ifdef CONFIG_PM_SLEEP
/*
 * The following functions are used by the suspend/hibernate code to temporarily
 * change gfp_allowed_mask in order to avoid using I/O during memory allocations
 * while devices are suspended.  To avoid races with the suspend/hibernate code,
 * they should always be called with system_transition_mutex held
 * (gfp_allowed_mask also should only be modified with system_transition_mutex
 * held, unless the suspend/hibernate code is guaranteed not to run in parallel
 * with that modification).
 */

static gfp_t saved_gfp_mask;

void pm_restore_gfp_mask(void)
{
	WARN_ON(!mutex_is_locked(&system_transition_mutex));
	if (saved_gfp_mask) {
		gfp_allowed_mask = saved_gfp_mask;
		saved_gfp_mask = 0;
	}
}

void pm_restrict_gfp_mask(void)
{
	WARN_ON(!mutex_is_locked(&system_transition_mutex));
	WARN_ON(saved_gfp_mask);
	saved_gfp_mask = gfp_allowed_mask;
	gfp_allowed_mask &= ~(__GFP_IO | __GFP_FS);
}

bool pm_suspended_storage(void)
{
	if ((gfp_allowed_mask & (__GFP_IO | __GFP_FS)) == (__GFP_IO | __GFP_FS))
		return false;
	return true;
}
#endif /* CONFIG_PM_SLEEP */

#ifdef CONFIG_HUGETLB_PAGE_SIZE_VARIABLE
unsigned int pageblock_order __read_mostly;
#endif

static void __free_pages_ok(struct page *page, unsigned int order);

/*
 * results with 256, 32 in the lowmem_reserve sysctl:
 *	1G machine -> (16M dma, 800M-16M normal, 1G-800M high)
 *	1G machine -> (16M dma, 784M normal, 224M high)
 *	NORMAL allocation will leave 784M/256 of ram reserved in the ZONE_DMA
 *	HIGHMEM allocation will leave 224M/32 of ram reserved in ZONE_NORMAL
 *	HIGHMEM allocation will leave (224M+784M)/256 of ram reserved in ZONE_DMA
 *
 * TBD: should special case ZONE_DMA32 machines here - in those we normally
 * don't need any ZONE_NORMAL reservation
 */
int sysctl_lowmem_reserve_ratio[MAX_NR_ZONES] = {
#ifdef CONFIG_ZONE_DMA
	[ZONE_DMA] = 256,
#endif
#ifdef CONFIG_ZONE_DMA32
	[ZONE_DMA32] = 256,
#endif
	[ZONE_NORMAL] = 32,
#ifdef CONFIG_HIGHMEM
	[ZONE_HIGHMEM] = 0,
#endif
	[ZONE_MOVABLE] = 0,
};

EXPORT_SYMBOL(totalram_pages);

static char * const zone_names[MAX_NR_ZONES] = {
#ifdef CONFIG_ZONE_DMA
	 "DMA",
#endif
#ifdef CONFIG_ZONE_DMA32
	 "DMA32",
#endif
	 "Normal",
#ifdef CONFIG_HIGHMEM
	 "HighMem",
#endif
	 "Movable",
#ifdef CONFIG_ZONE_DEVICE
	 "Device",
#endif
};

char * const migratetype_names[MIGRATE_TYPES] = {
	"Unmovable",
	"Movable",
	"Reclaimable",
#ifdef CONFIG_CMA
	"CMA",
#endif
	"HighAtomic",
#ifdef CONFIG_MEMORY_ISOLATION
	"Isolate",
#endif
};

compound_page_dtor * const compound_page_dtors[] = {
	NULL,
	free_compound_page,
#ifdef CONFIG_HUGETLB_PAGE
	free_huge_page,
#endif
#ifdef CONFIG_TRANSPARENT_HUGEPAGE
	free_transhuge_page,
#endif
};

/*
 * Try to keep at least this much lowmem free.  Do not allow normal
 * allocations below this point, only high priority ones. Automatically
 * tuned according to the amount of memory in the system.
 */
int min_free_kbytes = 1024;
int user_min_free_kbytes = -1;
#ifdef CONFIG_DISCONTIGMEM
/*
 * DiscontigMem defines memory ranges as separate pg_data_t even if the ranges
 * are not on separate NUMA nodes. Functionally this works but with
 * watermark_boost_factor, it can reclaim prematurely as the ranges can be
 * quite small. By default, do not boost watermarks on discontigmem as in
 * many cases very high-order allocations like THP are likely to be
 * unsupported and the premature reclaim offsets the advantage of long-term
 * fragmentation avoidance.
 */
int watermark_boost_factor __read_mostly;
#else
int watermark_boost_factor __read_mostly = 15000;
#endif
int watermark_scale_factor = 10;

/*
 * Extra memory for the system to try freeing. Used to temporarily
 * free memory, to make space for new workloads. Anyone can allocate
 * down to the min watermarks controlled by min_free_kbytes above.
 */
int extra_free_kbytes = 0;

static unsigned long nr_kernel_pages __meminitdata;
static unsigned long nr_all_pages __meminitdata;
static unsigned long dma_reserve __meminitdata;

#ifdef CONFIG_HAVE_MEMBLOCK_NODE_MAP
static unsigned long arch_zone_lowest_possible_pfn[MAX_NR_ZONES] __meminitdata;
static unsigned long arch_zone_highest_possible_pfn[MAX_NR_ZONES] __meminitdata;
static unsigned long required_kernelcore __initdata;
static unsigned long required_kernelcore_percent __initdata;
static unsigned long required_movablecore __initdata;
static unsigned long required_movablecore_percent __initdata;
static unsigned long zone_movable_pfn[MAX_NUMNODES] __meminitdata;
static bool mirrored_kernelcore __meminitdata;

/* movable_zone is the "real" zone pages in ZONE_MOVABLE are taken from */
int movable_zone;
EXPORT_SYMBOL(movable_zone);
#endif /* CONFIG_HAVE_MEMBLOCK_NODE_MAP */

#if MAX_NUMNODES > 1
int nr_node_ids __read_mostly = MAX_NUMNODES;
int nr_online_nodes __read_mostly = 1;
EXPORT_SYMBOL(nr_node_ids);
EXPORT_SYMBOL(nr_online_nodes);
#endif

int page_group_by_mobility_disabled __read_mostly;

#ifdef CONFIG_DEFERRED_STRUCT_PAGE_INIT
/*
 * During boot we initialize deferred pages on-demand, as needed, but once
 * page_alloc_init_late() has finished, the deferred pages are all initialized,
 * and we can permanently disable that path.
 */
static DEFINE_STATIC_KEY_TRUE(deferred_pages);

/*
 * Calling kasan_free_pages() only after deferred memory initialization
 * has completed. Poisoning pages during deferred memory init will greatly
 * lengthen the process and cause problem in large memory systems as the
 * deferred pages initialization is done with interrupt disabled.
 *
 * Assuming that there will be no reference to those newly initialized
 * pages before they are ever allocated, this should have no effect on
 * KASAN memory tracking as the poison will be properly inserted at page
 * allocation time. The only corner case is when pages are allocated by
 * on-demand allocation and then freed again before the deferred pages
 * initialization is done, but this is not likely to happen.
 */
static inline void kasan_free_nondeferred_pages(struct page *page, int order)
{
	if (!static_branch_unlikely(&deferred_pages))
		kasan_free_pages(page, order);
}

/* Returns true if the struct page for the pfn is uninitialised */
static inline bool __meminit early_page_uninitialised(unsigned long pfn)
{
	int nid = early_pfn_to_nid(pfn);

	if (node_online(nid) && pfn >= NODE_DATA(nid)->first_deferred_pfn)
		return true;

	return false;
}

/*
 * Returns false when the remaining initialisation should be deferred until
 * later in the boot cycle when it can be parallelised.
 */
static inline bool update_defer_init(pg_data_t *pgdat,
				unsigned long pfn, unsigned long zone_end,
				unsigned long *nr_initialised)
{
	/* Always populate low zones for address-constrained allocations */
	if (zone_end < pgdat_end_pfn(pgdat))
		return true;
	(*nr_initialised)++;
	if ((*nr_initialised > pgdat->static_init_pgcnt) &&
	    (pfn & (PAGES_PER_SECTION - 1)) == 0) {
		pgdat->first_deferred_pfn = pfn;
		return false;
	}

	return true;
}
#else
#define kasan_free_nondeferred_pages(p, o)	kasan_free_pages(p, o)

static inline bool early_page_uninitialised(unsigned long pfn)
{
	return false;
}

static inline bool update_defer_init(pg_data_t *pgdat,
				unsigned long pfn, unsigned long zone_end,
				unsigned long *nr_initialised)
{
	return true;
}
#endif

/* Return a pointer to the bitmap storing bits affecting a block of pages */
static inline unsigned long *get_pageblock_bitmap(struct page *page,
							unsigned long pfn)
{
#ifdef CONFIG_SPARSEMEM
	return __pfn_to_section(pfn)->pageblock_flags;
#else
	return page_zone(page)->pageblock_flags;
#endif /* CONFIG_SPARSEMEM */
}

static inline int pfn_to_bitidx(struct page *page, unsigned long pfn)
{
#ifdef CONFIG_SPARSEMEM
	pfn &= (PAGES_PER_SECTION-1);
	return (pfn >> pageblock_order) * NR_PAGEBLOCK_BITS;
#else
	pfn = pfn - round_down(page_zone(page)->zone_start_pfn, pageblock_nr_pages);
	return (pfn >> pageblock_order) * NR_PAGEBLOCK_BITS;
#endif /* CONFIG_SPARSEMEM */
}

/**
 * get_pfnblock_flags_mask - Return the requested group of flags for the pageblock_nr_pages block of pages
 * @page: The page within the block of interest
 * @pfn: The target page frame number
 * @end_bitidx: The last bit of interest to retrieve
 * @mask: mask of bits that the caller is interested in
 *
 * Return: pageblock_bits flags
 */
static __always_inline unsigned long __get_pfnblock_flags_mask(struct page *page,
					unsigned long pfn,
					unsigned long end_bitidx,
					unsigned long mask)
{
	unsigned long *bitmap;
	unsigned long bitidx, word_bitidx;
	unsigned long word;

	bitmap = get_pageblock_bitmap(page, pfn);
	bitidx = pfn_to_bitidx(page, pfn);
	word_bitidx = bitidx / BITS_PER_LONG;
	bitidx &= (BITS_PER_LONG-1);

	word = bitmap[word_bitidx];
	bitidx += end_bitidx;
	return (word >> (BITS_PER_LONG - bitidx - 1)) & mask;
}

unsigned long get_pfnblock_flags_mask(struct page *page, unsigned long pfn,
					unsigned long end_bitidx,
					unsigned long mask)
{
	return __get_pfnblock_flags_mask(page, pfn, end_bitidx, mask);
}

static __always_inline int get_pfnblock_migratetype(struct page *page, unsigned long pfn)
{
	return __get_pfnblock_flags_mask(page, pfn, PB_migrate_end, MIGRATETYPE_MASK);
}

/**
 * set_pfnblock_flags_mask - Set the requested group of flags for a pageblock_nr_pages block of pages
 * @page: The page within the block of interest
 * @flags: The flags to set
 * @pfn: The target page frame number
 * @end_bitidx: The last bit of interest
 * @mask: mask of bits that the caller is interested in
 */
void set_pfnblock_flags_mask(struct page *page, unsigned long flags,
					unsigned long pfn,
					unsigned long end_bitidx,
					unsigned long mask)
{
	unsigned long *bitmap;
	unsigned long bitidx, word_bitidx;
	unsigned long old_word, word;

	BUILD_BUG_ON(NR_PAGEBLOCK_BITS != 4);

	bitmap = get_pageblock_bitmap(page, pfn);
	bitidx = pfn_to_bitidx(page, pfn);
	word_bitidx = bitidx / BITS_PER_LONG;
	bitidx &= (BITS_PER_LONG-1);

	VM_BUG_ON_PAGE(!zone_spans_pfn(page_zone(page), pfn), page);

	bitidx += end_bitidx;
	mask <<= (BITS_PER_LONG - bitidx - 1);
	flags <<= (BITS_PER_LONG - bitidx - 1);

	word = READ_ONCE(bitmap[word_bitidx]);
	for (;;) {
		old_word = cmpxchg(&bitmap[word_bitidx], word, (word & ~mask) | flags);
		if (word == old_word)
			break;
		word = old_word;
	}
}

void set_pageblock_migratetype(struct page *page, int migratetype)
{
	if (unlikely(page_group_by_mobility_disabled &&
		     migratetype < MIGRATE_PCPTYPES))
		migratetype = MIGRATE_UNMOVABLE;

	set_pageblock_flags_group(page, (unsigned long)migratetype,
					PB_migrate, PB_migrate_end);
}

#ifdef CONFIG_DEBUG_VM
static int page_outside_zone_boundaries(struct zone *zone, struct page *page)
{
	int ret = 0;
	unsigned seq;
	unsigned long pfn = page_to_pfn(page);
	unsigned long sp, start_pfn;

	do {
		seq = zone_span_seqbegin(zone);
		start_pfn = zone->zone_start_pfn;
		sp = zone->spanned_pages;
		if (!zone_spans_pfn(zone, pfn))
			ret = 1;
	} while (zone_span_seqretry(zone, seq));

	if (ret)
		pr_err("page 0x%lx outside node %d zone %s [ 0x%lx - 0x%lx ]\n",
			pfn, zone_to_nid(zone), zone->name,
			start_pfn, start_pfn + sp);

	return ret;
}

static int page_is_consistent(struct zone *zone, struct page *page)
{
	if (!pfn_valid_within(page_to_pfn(page)))
		return 0;
	if (zone != page_zone(page))
		return 0;

	return 1;
}
/*
 * Temporary debugging check for pages not lying within a given zone.
 */
static int __maybe_unused bad_range(struct zone *zone, struct page *page)
{
	if (page_outside_zone_boundaries(zone, page))
		return 1;
	if (!page_is_consistent(zone, page))
		return 1;

	return 0;
}
#else
static inline int __maybe_unused bad_range(struct zone *zone, struct page *page)
{
	return 0;
}
#endif

static void bad_page(struct page *page, const char *reason,
		unsigned long bad_flags)
{
	static unsigned long resume;
	static unsigned long nr_shown;
	static unsigned long nr_unshown;

	/*
	 * Allow a burst of 60 reports, then keep quiet for that minute;
	 * or allow a steady drip of one report per second.
	 */
	if (nr_shown == 60) {
		if (time_before(jiffies, resume)) {
			nr_unshown++;
			goto out;
		}
		if (nr_unshown) {
			pr_alert(
			      "BUG: Bad page state: %lu messages suppressed\n",
				nr_unshown);
			nr_unshown = 0;
		}
		nr_shown = 0;
	}
	if (nr_shown++ == 0)
		resume = jiffies + 60 * HZ;

	pr_alert("BUG: Bad page state in process %s  pfn:%05lx\n",
		current->comm, page_to_pfn(page));
	__dump_page(page, reason);
	bad_flags &= page->flags;
	if (bad_flags)
		pr_alert("bad because of flags: %#lx(%pGp)\n",
						bad_flags, &bad_flags);
	dump_page_owner(page);

	print_modules();
	dump_stack();
out:
	/* Leave bad fields for debug, except PageBuddy could make trouble */
	page_mapcount_reset(page); /* remove PageBuddy */
	add_taint(TAINT_BAD_PAGE, LOCKDEP_NOW_UNRELIABLE);
}

/*
 * Higher-order pages are called "compound pages".  They are structured thusly:
 *
 * The first PAGE_SIZE page is called the "head page" and have PG_head set.
 *
 * The remaining PAGE_SIZE pages are called "tail pages". PageTail() is encoded
 * in bit 0 of page->compound_head. The rest of bits is pointer to head page.
 *
 * The first tail page's ->compound_dtor holds the offset in array of compound
 * page destructors. See compound_page_dtors.
 *
 * The first tail page's ->compound_order holds the order of allocation.
 * This usage means that zero-order pages may not be compound.
 */

void free_compound_page(struct page *page)
{
	__free_pages_ok(page, compound_order(page));
}

void prep_compound_page(struct page *page, unsigned int order)
{
	int i;
	int nr_pages = 1 << order;

	set_compound_page_dtor(page, COMPOUND_PAGE_DTOR);
	set_compound_order(page, order);
	__SetPageHead(page);
	for (i = 1; i < nr_pages; i++) {
		struct page *p = page + i;
		set_page_count(p, 0);
		p->mapping = TAIL_MAPPING;
		set_compound_head(p, page);
	}
	atomic_set(compound_mapcount_ptr(page), -1);
}

#ifdef CONFIG_DEBUG_PAGEALLOC
unsigned int _debug_guardpage_minorder;
bool _debug_pagealloc_enabled __read_mostly
			= IS_ENABLED(CONFIG_DEBUG_PAGEALLOC_ENABLE_DEFAULT);
EXPORT_SYMBOL(_debug_pagealloc_enabled);
bool _debug_guardpage_enabled __read_mostly;

static int __init early_debug_pagealloc(char *buf)
{
	if (!buf)
		return -EINVAL;
	return kstrtobool(buf, &_debug_pagealloc_enabled);
}
early_param("debug_pagealloc", early_debug_pagealloc);

static bool need_debug_guardpage(void)
{
	/* If we don't use debug_pagealloc, we don't need guard page */
	if (!debug_pagealloc_enabled())
		return false;

	if (!debug_guardpage_minorder())
		return false;

	return true;
}

static void init_debug_guardpage(void)
{
	if (!debug_pagealloc_enabled())
		return;

	if (!debug_guardpage_minorder())
		return;

	_debug_guardpage_enabled = true;
}

struct page_ext_operations debug_guardpage_ops = {
	.need = need_debug_guardpage,
	.init = init_debug_guardpage,
};

static int __init debug_guardpage_minorder_setup(char *buf)
{
	unsigned long res;

	if (kstrtoul(buf, 10, &res) < 0 ||  res > MAX_ORDER / 2) {
		pr_err("Bad debug_guardpage_minorder value\n");
		return 0;
	}
	_debug_guardpage_minorder = res;
	pr_info("Setting debug_guardpage_minorder to %lu\n", res);
	return 0;
}
early_param("debug_guardpage_minorder", debug_guardpage_minorder_setup);

static inline bool set_page_guard(struct zone *zone, struct page *page,
				unsigned int order, int migratetype)
{
	struct page_ext *page_ext;

	if (!debug_guardpage_enabled())
		return false;

	if (order >= debug_guardpage_minorder())
		return false;

	page_ext = lookup_page_ext(page);
	if (unlikely(!page_ext))
		return false;

	__set_bit(PAGE_EXT_DEBUG_GUARD, &page_ext->flags);

	INIT_LIST_HEAD(&page->lru);
	set_page_private(page, order);
	/* Guard pages are not available for any usage */
	__mod_zone_freepage_state(zone, -(1 << order), migratetype);

	return true;
}

static inline void clear_page_guard(struct zone *zone, struct page *page,
				unsigned int order, int migratetype)
{
	struct page_ext *page_ext;

	if (!debug_guardpage_enabled())
		return;

	page_ext = lookup_page_ext(page);
	if (unlikely(!page_ext))
		return;

	__clear_bit(PAGE_EXT_DEBUG_GUARD, &page_ext->flags);

	set_page_private(page, 0);
	if (!is_migrate_isolate(migratetype))
		__mod_zone_freepage_state(zone, (1 << order), migratetype);
}
#else
struct page_ext_operations debug_guardpage_ops;
static inline bool set_page_guard(struct zone *zone, struct page *page,
			unsigned int order, int migratetype) { return false; }
static inline void clear_page_guard(struct zone *zone, struct page *page,
				unsigned int order, int migratetype) {}
#endif

static inline void set_page_order(struct page *page, unsigned int order)
{
	set_page_private(page, order);
	__SetPageBuddy(page);
}

static inline void rmv_page_order(struct page *page)
{
	__ClearPageBuddy(page);
	set_page_private(page, 0);
}

/*
 * This function checks whether a page is free && is the buddy
 * we can coalesce a page and its buddy if
 * (a) the buddy is not in a hole (check before calling!) &&
 * (b) the buddy is in the buddy system &&
 * (c) a page and its buddy have the same order &&
 * (d) a page and its buddy are in the same zone.
 *
 * For recording whether a page is in the buddy system, we set PageBuddy.
 * Setting, clearing, and testing PageBuddy is serialized by zone->lock.
 *
 * For recording page's order, we use page_private(page).
 */
static inline int page_is_buddy(struct page *page, struct page *buddy,
							unsigned int order)
{
	if (page_is_guard(buddy) && page_order(buddy) == order) {
		if (page_zone_id(page) != page_zone_id(buddy))
			return 0;

		VM_BUG_ON_PAGE(page_count(buddy) != 0, buddy);

		return 1;
	}

	if (PageBuddy(buddy) && page_order(buddy) == order) {
		/*
		 * zone check is done late to avoid uselessly
		 * calculating zone/node ids for pages that could
		 * never merge.
		 */
		if (page_zone_id(page) != page_zone_id(buddy))
			return 0;

		VM_BUG_ON_PAGE(page_count(buddy) != 0, buddy);

		return 1;
	}
	return 0;
}

#ifdef CONFIG_COMPACTION
static inline struct capture_control *task_capc(struct zone *zone)
{
	struct capture_control *capc = current->capture_control;

	return capc &&
		!(current->flags & PF_KTHREAD) &&
		!capc->page &&
		capc->cc->zone == zone &&
		capc->cc->direct_compaction ? capc : NULL;
}

static inline bool
compaction_capture(struct capture_control *capc, struct page *page,
		   int order, int migratetype)
{
	if (!capc || order != capc->cc->order)
		return false;

	/* Do not accidentally pollute CMA or isolated regions*/
	if (is_migrate_cma(migratetype) ||
	    is_migrate_isolate(migratetype))
		return false;

	/*
	 * Do not let lower order allocations polluate a movable pageblock.
	 * This might let an unmovable request use a reclaimable pageblock
	 * and vice-versa but no more than normal fallback logic which can
	 * have trouble finding a high-order free page.
	 */
	if (order < pageblock_order && migratetype == MIGRATE_MOVABLE)
		return false;

	capc->page = page;
	return true;
}

#else
static inline struct capture_control *task_capc(struct zone *zone)
{
	return NULL;
}

static inline bool
compaction_capture(struct capture_control *capc, struct page *page,
		   int order, int migratetype)
{
	return false;
}
#endif /* CONFIG_COMPACTION */

/*
 * Freeing function for a buddy system allocator.
 *
 * The concept of a buddy system is to maintain direct-mapped table
 * (containing bit values) for memory blocks of various "orders".
 * The bottom level table contains the map for the smallest allocatable
 * units of memory (here, pages), and each level above it describes
 * pairs of units from the levels below, hence, "buddies".
 * At a high level, all that happens here is marking the table entry
 * at the bottom level available, and propagating the changes upward
 * as necessary, plus some accounting needed to play nicely with other
 * parts of the VM system.
 * At each level, we keep a list of pages, which are heads of continuous
 * free pages of length of (1 << order) and marked with PageBuddy.
 * Page's order is recorded in page_private(page) field.
 * So when we are allocating or freeing one, we can derive the state of the
 * other.  That is, if we allocate a small block, and both were
 * free, the remainder of the region must be split into blocks.
 * If a block is freed, and its buddy is also free, then this
 * triggers coalescing into a block of larger size.
 *
 * -- nyc
 */

static inline void __free_one_page(struct page *page,
		unsigned long pfn,
		struct zone *zone, unsigned int order,
		int migratetype)
{
	unsigned long combined_pfn;
	unsigned long uninitialized_var(buddy_pfn);
	struct page *buddy;
	unsigned int max_order;
	struct capture_control *capc = task_capc(zone);

	max_order = min_t(unsigned int, MAX_ORDER - 1, pageblock_order);

	VM_BUG_ON(!zone_is_initialized(zone));
	VM_BUG_ON_PAGE(page->flags & PAGE_FLAGS_CHECK_AT_PREP, page);

	VM_BUG_ON(migratetype == -1);
	if (likely(!is_migrate_isolate(migratetype)))
		__mod_zone_freepage_state(zone, 1 << order, migratetype);

	VM_BUG_ON_PAGE(pfn & ((1 << order) - 1), page);
	VM_BUG_ON_PAGE(bad_range(zone, page), page);

continue_merging:
	while (order < max_order) {
		if (compaction_capture(capc, page, order, migratetype)) {
			__mod_zone_freepage_state(zone, -(1 << order),
								migratetype);
			return;
		}
		buddy_pfn = __find_buddy_pfn(pfn, order);
		buddy = page + (buddy_pfn - pfn);

		if (!pfn_valid_within(buddy_pfn))
			goto done_merging;
		if (!page_is_buddy(page, buddy, order))
			goto done_merging;
		/*
		 * Our buddy is free or it is CONFIG_DEBUG_PAGEALLOC guard page,
		 * merge with it and move up one order.
		 */
		if (page_is_guard(buddy)) {
			clear_page_guard(zone, buddy, order, migratetype);
		} else {
			list_del(&buddy->lru);
			zone->free_area[order].nr_free--;
			rmv_page_order(buddy);
		}
		combined_pfn = buddy_pfn & pfn;
		page = page + (combined_pfn - pfn);
		pfn = combined_pfn;
		order++;
	}
	if (order < MAX_ORDER - 1) {
		/* If we are here, it means order is >= pageblock_order.
		 * We want to prevent merge between freepages on isolate
		 * pageblock and normal pageblock. Without this, pageblock
		 * isolation could cause incorrect freepage or CMA accounting.
		 *
		 * We don't want to hit this code for the more frequent
		 * low-order merging.
		 */
		if (unlikely(has_isolate_pageblock(zone))) {
			int buddy_mt;

			buddy_pfn = __find_buddy_pfn(pfn, order);
			buddy = page + (buddy_pfn - pfn);
			buddy_mt = get_pageblock_migratetype(buddy);

			if (migratetype != buddy_mt
					&& (is_migrate_isolate(migratetype) ||
						is_migrate_isolate(buddy_mt)))
				goto done_merging;
		}
		max_order = order + 1;
		goto continue_merging;
	}

done_merging:
	set_page_order(page, order);

	/*
	 * If this is not the largest possible page, check if the buddy
	 * of the next-highest order is free. If it is, it's possible
	 * that pages are being freed that will coalesce soon. In case,
	 * that is happening, add the free page to the tail of the list
	 * so it's less likely to be used soon and more likely to be merged
	 * as a higher order page
	 */
	if ((order < MAX_ORDER-2) && pfn_valid_within(buddy_pfn)) {
		struct page *higher_page, *higher_buddy;
		combined_pfn = buddy_pfn & pfn;
		higher_page = page + (combined_pfn - pfn);
		buddy_pfn = __find_buddy_pfn(combined_pfn, order + 1);
		higher_buddy = higher_page + (buddy_pfn - combined_pfn);
		if (pfn_valid_within(buddy_pfn) &&
		    page_is_buddy(higher_page, higher_buddy, order + 1)) {
			list_add_tail(&page->lru,
				&zone->free_area[order].free_list[migratetype]);
			goto out;
		}
	}

	list_add(&page->lru, &zone->free_area[order].free_list[migratetype]);
out:
	zone->free_area[order].nr_free++;
}

/*
 * A bad page could be due to a number of fields. Instead of multiple branches,
 * try and check multiple fields with one check. The caller must do a detailed
 * check if necessary.
 */
static inline bool page_expected_state(struct page *page,
					unsigned long check_flags)
{
	if (unlikely(atomic_read(&page->_mapcount) != -1))
		return false;

	if (unlikely((unsigned long)page->mapping |
			page_ref_count(page) |
#ifdef CONFIG_MEMCG
			(unsigned long)page->mem_cgroup |
#endif
			(page->flags & check_flags)))
		return false;

	return true;
}

static void free_pages_check_bad(struct page *page)
{
	const char *bad_reason;
	unsigned long bad_flags;

	bad_reason = NULL;
	bad_flags = 0;

	if (unlikely(atomic_read(&page->_mapcount) != -1))
		bad_reason = "nonzero mapcount";
	if (unlikely(page->mapping != NULL))
		bad_reason = "non-NULL mapping";
	if (unlikely(page_ref_count(page) != 0))
		bad_reason = "nonzero _refcount";
	if (unlikely(page->flags & PAGE_FLAGS_CHECK_AT_FREE)) {
		bad_reason = "PAGE_FLAGS_CHECK_AT_FREE flag(s) set";
		bad_flags = PAGE_FLAGS_CHECK_AT_FREE;
	}
#ifdef CONFIG_MEMCG
	if (unlikely(page->mem_cgroup))
		bad_reason = "page still charged to cgroup";
#endif
	bad_page(page, bad_reason, bad_flags);
}

static inline int free_pages_check(struct page *page)
{
	if (likely(page_expected_state(page, PAGE_FLAGS_CHECK_AT_FREE)))
		return 0;

	/* Something has gone sideways, find it */
	free_pages_check_bad(page);
	return 1;
}

static int free_tail_pages_check(struct page *head_page, struct page *page)
{
	int ret = 1;

	/*
	 * We rely page->lru.next never has bit 0 set, unless the page
	 * is PageTail(). Let's make sure that's true even for poisoned ->lru.
	 */
	BUILD_BUG_ON((unsigned long)LIST_POISON1 & 1);

	if (!IS_ENABLED(CONFIG_DEBUG_VM)) {
		ret = 0;
		goto out;
	}
	switch (page - head_page) {
	case 1:
		/* the first tail page: ->mapping may be compound_mapcount() */
		if (unlikely(compound_mapcount(page))) {
			bad_page(page, "nonzero compound_mapcount", 0);
			goto out;
		}
		break;
	case 2:
		/*
		 * the second tail page: ->mapping is
		 * deferred_list.next -- ignore value.
		 */
		break;
	default:
		if (page->mapping != TAIL_MAPPING) {
			bad_page(page, "corrupted mapping in tail page", 0);
			goto out;
		}
		break;
	}
	if (unlikely(!PageTail(page))) {
		bad_page(page, "PageTail not set", 0);
		goto out;
	}
	if (unlikely(compound_head(page) != head_page)) {
		bad_page(page, "compound_head not consistent", 0);
		goto out;
	}
	ret = 0;
out:
	page->mapping = NULL;
	clear_compound_head(page);
	return ret;
}

static void kernel_init_free_pages(struct page *page, int numpages)
{
	int i;

	/* s390's use of memset() could override KASAN redzones. */
	kasan_disable_current();
	for (i = 0; i < numpages; i++)
		clear_highpage(page + i);
	kasan_enable_current();
}

static __always_inline bool free_pages_prepare(struct page *page,
					unsigned int order, bool check_free)
{
	int bad = 0;

	VM_BUG_ON_PAGE(PageTail(page), page);

	trace_mm_page_free(page, order);

	/*
	 * Check tail pages before head page information is cleared to
	 * avoid checking PageCompound for order-0 pages.
	 */
	if (unlikely(order)) {
		bool compound = PageCompound(page);
		int i;

		VM_BUG_ON_PAGE(compound && compound_order(page) != order, page);

		if (compound)
			ClearPageDoubleMap(page);
		for (i = 1; i < (1 << order); i++) {
			if (compound)
				bad += free_tail_pages_check(page, page + i);
			if (unlikely(free_pages_check(page + i))) {
				bad++;
				continue;
			}
			(page + i)->flags &= ~PAGE_FLAGS_CHECK_AT_PREP;
		}
	}
	if (PageMappingFlags(page))
		page->mapping = NULL;
	if (memcg_kmem_enabled() && PageKmemcg(page))
		memcg_kmem_uncharge(page, order);
	if (check_free)
		bad += free_pages_check(page);
	if (bad)
		return false;

	page_cpupid_reset_last(page);
	page->flags &= ~PAGE_FLAGS_CHECK_AT_PREP;
	reset_page_owner(page, order);

	if (!PageHighMem(page)) {
		debug_check_no_locks_freed(page_address(page),
					   PAGE_SIZE << order);
		debug_check_no_obj_freed(page_address(page),
					   PAGE_SIZE << order);
	}
	arch_free_page(page, order);
	if (want_init_on_free())
		kernel_init_free_pages(page, 1 << order);

	kernel_poison_pages(page, 1 << order, 0);
	kernel_map_pages(page, 1 << order, 0);
	kasan_free_nondeferred_pages(page, order);

	return true;
}

#ifdef CONFIG_DEBUG_VM
static inline bool free_pcp_prepare(struct page *page)
{
	return free_pages_prepare(page, 0, true);
}

static inline bool bulkfree_pcp_prepare(struct page *page)
{
	return false;
}
#else
static bool free_pcp_prepare(struct page *page)
{
	return free_pages_prepare(page, 0, false);
}

static bool bulkfree_pcp_prepare(struct page *page)
{
	return free_pages_check(page);
}
#endif /* CONFIG_DEBUG_VM */

static inline void prefetch_buddy(struct page *page)
{
	unsigned long pfn = page_to_pfn(page);
	unsigned long buddy_pfn = __find_buddy_pfn(pfn, 0);
	struct page *buddy = page + (buddy_pfn - pfn);

	prefetch(buddy);
}

/*
 * Frees a number of pages from the PCP lists
 * Assumes all pages on list are in same zone, and of same order.
 * count is the number of pages to free.
 *
 * If the zone was previously in an "all pages pinned" state then look to
 * see if this freeing clears that state.
 *
 * And clear the zone's pages_scanned counter, to hold off the "all pages are
 * pinned" detection logic.
 */
static void free_pcppages_bulk(struct zone *zone, int count,
					struct per_cpu_pages *pcp)
{
	int migratetype = 0;
	int batch_free = 0;
	int prefetch_nr = 0;
	bool isolated_pageblocks;
	struct page *page, *tmp;
	LIST_HEAD(head);

	/*
	 * Ensure proper count is passed which otherwise would stuck in the
	 * below while (list_empty(list)) loop.
	 */
	count = min(pcp->count, count);
	while (count) {
		struct list_head *list;

		/*
		 * Remove pages from lists in a round-robin fashion. A
		 * batch_free count is maintained that is incremented when an
		 * empty list is encountered.  This is so more pages are freed
		 * off fuller lists instead of spinning excessively around empty
		 * lists
		 */
		do {
			batch_free++;
			if (++migratetype == MIGRATE_PCPTYPES)
				migratetype = 0;
			list = &pcp->lists[migratetype];
		} while (list_empty(list));

		/* This is the only non-empty list. Free them all. */
		if (batch_free == MIGRATE_PCPTYPES)
			batch_free = count;

		do {
			page = list_last_entry(list, struct page, lru);
			/* must delete to avoid corrupting pcp list */
			list_del(&page->lru);
			pcp->count--;

			if (bulkfree_pcp_prepare(page))
				continue;

			list_add_tail(&page->lru, &head);

			/*
			 * We are going to put the page back to the global
			 * pool, prefetch its buddy to speed up later access
			 * under zone->lock. It is believed the overhead of
			 * an additional test and calculating buddy_pfn here
			 * can be offset by reduced memory latency later. To
			 * avoid excessive prefetching due to large count, only
			 * prefetch buddy for the first pcp->batch nr of pages.
			 */
			if (prefetch_nr++ < pcp->batch)
				prefetch_buddy(page);
		} while (--count && --batch_free && !list_empty(list));
	}

	spin_lock(&zone->lock);
	isolated_pageblocks = has_isolate_pageblock(zone);

	/*
	 * Use safe version since after __free_one_page(),
	 * page->lru.next will not point to original list.
	 */
	list_for_each_entry_safe(page, tmp, &head, lru) {
		int mt = get_pcppage_migratetype(page);
		/* MIGRATE_ISOLATE page should not go to pcplists */
		VM_BUG_ON_PAGE(is_migrate_isolate(mt), page);
		/* Pageblock could have been isolated meanwhile */
		if (unlikely(isolated_pageblocks))
			mt = get_pageblock_migratetype(page);

		__free_one_page(page, page_to_pfn(page), zone, 0, mt);
		trace_mm_page_pcpu_drain(page, 0, mt);
	}
	spin_unlock(&zone->lock);
}

static void free_one_page(struct zone *zone,
				struct page *page, unsigned long pfn,
				unsigned int order,
				int migratetype)
{
	spin_lock(&zone->lock);
	if (unlikely(has_isolate_pageblock(zone) ||
		is_migrate_isolate(migratetype))) {
		migratetype = get_pfnblock_migratetype(page, pfn);
	}
	__free_one_page(page, pfn, zone, order, migratetype);
	spin_unlock(&zone->lock);
}

static void __meminit __init_single_page(struct page *page, unsigned long pfn,
				unsigned long zone, int nid)
{
	mm_zero_struct_page(page);
	set_page_links(page, zone, nid, pfn);
	init_page_count(page);
	page_mapcount_reset(page);
	page_cpupid_reset_last(page);
	page_kasan_tag_reset(page);

	INIT_LIST_HEAD(&page->lru);
#ifdef WANT_PAGE_VIRTUAL
	/* The shift won't overflow because ZONE_NORMAL is below 4G. */
	if (!is_highmem_idx(zone))
		set_page_address(page, __va(pfn << PAGE_SHIFT));
#endif
}

#ifdef CONFIG_DEFERRED_STRUCT_PAGE_INIT
static void __meminit init_reserved_page(unsigned long pfn)
{
	pg_data_t *pgdat;
	int nid, zid;

	if (!early_page_uninitialised(pfn))
		return;

	nid = early_pfn_to_nid(pfn);
	pgdat = NODE_DATA(nid);

	for (zid = 0; zid < MAX_NR_ZONES; zid++) {
		struct zone *zone = &pgdat->node_zones[zid];

		if (pfn >= zone->zone_start_pfn && pfn < zone_end_pfn(zone))
			break;
	}
	__init_single_page(pfn_to_page(pfn), pfn, zid, nid);
}
#else
static inline void init_reserved_page(unsigned long pfn)
{
}
#endif /* CONFIG_DEFERRED_STRUCT_PAGE_INIT */

/*
 * Initialised pages do not have PageReserved set. This function is
 * called for each range allocated by the bootmem allocator and
 * marks the pages PageReserved. The remaining valid pages are later
 * sent to the buddy page allocator.
 */
void __meminit reserve_bootmem_region(phys_addr_t start, phys_addr_t end)
{
	unsigned long start_pfn = PFN_DOWN(start);
	unsigned long end_pfn = PFN_UP(end);

	for (; start_pfn < end_pfn; start_pfn++) {
		if (pfn_valid(start_pfn)) {
			struct page *page = pfn_to_page(start_pfn);

			init_reserved_page(start_pfn);

			/* Avoid false-positive PageTail() */
			INIT_LIST_HEAD(&page->lru);

			SetPageReserved(page);
		}
	}
}

static void __free_pages_ok(struct page *page, unsigned int order)
{
	unsigned long flags;
	int migratetype;
	unsigned long pfn = page_to_pfn(page);

	if (!free_pages_prepare(page, order, true))
		return;

	migratetype = get_pfnblock_migratetype(page, pfn);
	local_irq_save(flags);
	__count_vm_events(PGFREE, 1 << order);
	free_one_page(page_zone(page), page, pfn, order, migratetype);
	local_irq_restore(flags);
}

static void __free_pages_boot_core(struct page *page, unsigned int order)
{
	unsigned int nr_pages = 1 << order;
	struct page *p = page;
	unsigned int loop;

	prefetchw(p);
	for (loop = 0; loop < (nr_pages - 1); loop++, p++) {
		prefetchw(p + 1);
		__ClearPageReserved(p);
		set_page_count(p, 0);
	}
	__ClearPageReserved(p);
	set_page_count(p, 0);

	page_zone(page)->managed_pages += nr_pages;
	set_page_refcounted(page);
	__free_pages(page, order);
}

#if defined(CONFIG_HAVE_ARCH_EARLY_PFN_TO_NID) || \
	defined(CONFIG_HAVE_MEMBLOCK_NODE_MAP)

static struct mminit_pfnnid_cache early_pfnnid_cache __meminitdata;

int __meminit early_pfn_to_nid(unsigned long pfn)
{
	static DEFINE_SPINLOCK(early_pfn_lock);
	int nid;

	spin_lock(&early_pfn_lock);
	nid = __early_pfn_to_nid(pfn, &early_pfnnid_cache);
	if (nid < 0)
		nid = first_online_node;
	spin_unlock(&early_pfn_lock);

	return nid;
}
#endif

#ifdef CONFIG_NODES_SPAN_OTHER_NODES
static inline bool __meminit __maybe_unused
meminit_pfn_in_nid(unsigned long pfn, int node,
		   struct mminit_pfnnid_cache *state)
{
	int nid;

	nid = __early_pfn_to_nid(pfn, state);
	if (nid >= 0 && nid != node)
		return false;
	return true;
}

/* Only safe to use early in boot when initialisation is single-threaded */
static inline bool __meminit early_pfn_in_nid(unsigned long pfn, int node)
{
	return meminit_pfn_in_nid(pfn, node, &early_pfnnid_cache);
}

#else

static inline bool __meminit early_pfn_in_nid(unsigned long pfn, int node)
{
	return true;
}
static inline bool __meminit  __maybe_unused
meminit_pfn_in_nid(unsigned long pfn, int node,
		   struct mminit_pfnnid_cache *state)
{
	return true;
}
#endif


void __free_pages_bootmem(struct page *page, unsigned long pfn,
							unsigned int order)
{
	if (early_page_uninitialised(pfn))
		return;
	return __free_pages_boot_core(page, order);
}

/*
 * Check that the whole (or subset of) a pageblock given by the interval of
 * [start_pfn, end_pfn) is valid and within the same zone, before scanning it
 * with the migration of free compaction scanner. The scanners then need to
 * use only pfn_valid_within() check for arches that allow holes within
 * pageblocks.
 *
 * Return struct page pointer of start_pfn, or NULL if checks were not passed.
 *
 * It's possible on some configurations to have a setup like node0 node1 node0
 * i.e. it's possible that all pages within a zones range of pages do not
 * belong to a single zone. We assume that a border between node0 and node1
 * can occur within a single pageblock, but not a node0 node1 node0
 * interleaving within a single pageblock. It is therefore sufficient to check
 * the first and last page of a pageblock and avoid checking each individual
 * page in a pageblock.
 */
struct page *__pageblock_pfn_to_page(unsigned long start_pfn,
				     unsigned long end_pfn, struct zone *zone)
{
	struct page *start_page;
	struct page *end_page;

	/* end_pfn is one past the range we are checking */
	end_pfn--;

	if (!pfn_valid(start_pfn) || !pfn_valid(end_pfn))
		return NULL;

	start_page = pfn_to_online_page(start_pfn);
	if (!start_page)
		return NULL;

	if (page_zone(start_page) != zone)
		return NULL;

	end_page = pfn_to_page(end_pfn);

	/* This gives a shorter code than deriving page_zone(end_page) */
	if (page_zone_id(start_page) != page_zone_id(end_page))
		return NULL;

	return start_page;
}

void set_zone_contiguous(struct zone *zone)
{
	unsigned long block_start_pfn = zone->zone_start_pfn;
	unsigned long block_end_pfn;

	block_end_pfn = ALIGN(block_start_pfn + 1, pageblock_nr_pages);
	for (; block_start_pfn < zone_end_pfn(zone);
			block_start_pfn = block_end_pfn,
			 block_end_pfn += pageblock_nr_pages) {

		block_end_pfn = min(block_end_pfn, zone_end_pfn(zone));

		if (!__pageblock_pfn_to_page(block_start_pfn,
					     block_end_pfn, zone))
			return;
		cond_resched();
	}

	/* We confirm that there is no hole */
	zone->contiguous = true;
}

void clear_zone_contiguous(struct zone *zone)
{
	zone->contiguous = false;
}

#ifdef CONFIG_DEFERRED_STRUCT_PAGE_INIT
static void __init deferred_free_range(unsigned long pfn,
				       unsigned long nr_pages)
{
	struct page *page;
	unsigned long i;

	if (!nr_pages)
		return;

	page = pfn_to_page(pfn);

	/* Free a large naturally-aligned chunk if possible */
	if (nr_pages == pageblock_nr_pages &&
	    (pfn & (pageblock_nr_pages - 1)) == 0) {
		set_pageblock_migratetype(page, MIGRATE_MOVABLE);
		__free_pages_boot_core(page, pageblock_order);
		return;
	}

	for (i = 0; i < nr_pages; i++, page++, pfn++) {
		if ((pfn & (pageblock_nr_pages - 1)) == 0)
			set_pageblock_migratetype(page, MIGRATE_MOVABLE);
		__free_pages_boot_core(page, 0);
	}
}

/* Completion tracking for deferred_init_memmap() threads */
static atomic_t pgdat_init_n_undone __initdata;
static __initdata DECLARE_COMPLETION(pgdat_init_all_done_comp);

static inline void __init pgdat_init_report_one_done(void)
{
	if (atomic_dec_and_test(&pgdat_init_n_undone))
		complete(&pgdat_init_all_done_comp);
}

/*
 * Returns true if page needs to be initialized or freed to buddy allocator.
 *
 * First we check if pfn is valid on architectures where it is possible to have
 * holes within pageblock_nr_pages. On systems where it is not possible, this
 * function is optimized out.
 *
 * Then, we check if a current large page is valid by only checking the validity
 * of the head pfn.
 *
 * Finally, meminit_pfn_in_nid is checked on systems where pfns can interleave
 * within a node: a pfn is between start and end of a node, but does not belong
 * to this memory node.
 */
static inline bool __init
deferred_pfn_valid(int nid, unsigned long pfn,
		   struct mminit_pfnnid_cache *nid_init_state)
{
	if (!pfn_valid_within(pfn))
		return false;
	if (!(pfn & (pageblock_nr_pages - 1)) && !pfn_valid(pfn))
		return false;
	if (!meminit_pfn_in_nid(pfn, nid, nid_init_state))
		return false;
	return true;
}

/*
 * Free pages to buddy allocator. Try to free aligned pages in
 * pageblock_nr_pages sizes.
 */
static void __init deferred_free_pages(int nid, int zid, unsigned long pfn,
				       unsigned long end_pfn)
{
	struct mminit_pfnnid_cache nid_init_state = { };
	unsigned long nr_pgmask = pageblock_nr_pages - 1;
	unsigned long nr_free = 0;

	for (; pfn < end_pfn; pfn++) {
		if (!deferred_pfn_valid(nid, pfn, &nid_init_state)) {
			deferred_free_range(pfn - nr_free, nr_free);
			nr_free = 0;
		} else if (!(pfn & nr_pgmask)) {
			deferred_free_range(pfn - nr_free, nr_free);
			nr_free = 1;
			touch_nmi_watchdog();
		} else {
			nr_free++;
		}
	}
	/* Free the last block of pages to allocator */
	deferred_free_range(pfn - nr_free, nr_free);
}

/*
 * Initialize struct pages.  We minimize pfn page lookups and scheduler checks
 * by performing it only once every pageblock_nr_pages.
 * Return number of pages initialized.
 */
static unsigned long  __init deferred_init_pages(int nid, int zid,
						 unsigned long pfn,
						 unsigned long end_pfn)
{
	struct mminit_pfnnid_cache nid_init_state = { };
	unsigned long nr_pgmask = pageblock_nr_pages - 1;
	unsigned long nr_pages = 0;
	struct page *page = NULL;

	for (; pfn < end_pfn; pfn++) {
		if (!deferred_pfn_valid(nid, pfn, &nid_init_state)) {
			page = NULL;
			continue;
		} else if (!page || !(pfn & nr_pgmask)) {
			page = pfn_to_page(pfn);
			touch_nmi_watchdog();
		} else {
			page++;
		}
		__init_single_page(page, pfn, zid, nid);
		nr_pages++;
	}
	return (nr_pages);
}

/* Initialise remaining memory on a node */
static int __init deferred_init_memmap(void *data)
{
	pg_data_t *pgdat = data;
	int nid = pgdat->node_id;
	unsigned long start = jiffies;
	unsigned long nr_pages = 0;
	unsigned long spfn, epfn, first_init_pfn, flags;
	phys_addr_t spa, epa;
	int zid;
	struct zone *zone;
	const struct cpumask *cpumask = cpumask_of_node(pgdat->node_id);
	u64 i;

	/* Bind memory initialisation thread to a local node if possible */
	if (!cpumask_empty(cpumask))
		set_cpus_allowed_ptr(current, cpumask);

	pgdat_resize_lock(pgdat, &flags);
	first_init_pfn = pgdat->first_deferred_pfn;
	if (first_init_pfn == ULONG_MAX) {
		pgdat_resize_unlock(pgdat, &flags);
		pgdat_init_report_one_done();
		return 0;
	}

	/* Sanity check boundaries */
	BUG_ON(pgdat->first_deferred_pfn < pgdat->node_start_pfn);
	BUG_ON(pgdat->first_deferred_pfn > pgdat_end_pfn(pgdat));
	pgdat->first_deferred_pfn = ULONG_MAX;

	/*
	 * Once we unlock here, the zone cannot be grown anymore, thus if an
	 * interrupt thread must allocate this early in boot, zone must be
	 * pre-grown prior to start of deferred page initialization.
	 */
	pgdat_resize_unlock(pgdat, &flags);

	/* Only the highest zone is deferred so find it */
	for (zid = 0; zid < MAX_NR_ZONES; zid++) {
		zone = pgdat->node_zones + zid;
		if (first_init_pfn < zone_end_pfn(zone))
			break;
	}
	first_init_pfn = max(zone->zone_start_pfn, first_init_pfn);

	/*
	 * Initialize and free pages. We do it in two loops: first we initialize
	 * struct page, than free to buddy allocator, because while we are
	 * freeing pages we can access pages that are ahead (computing buddy
	 * page in __free_one_page()).
	 */
	for_each_free_mem_range(i, nid, MEMBLOCK_NONE, &spa, &epa, NULL) {
		spfn = max_t(unsigned long, first_init_pfn, PFN_UP(spa));
		epfn = min_t(unsigned long, zone_end_pfn(zone), PFN_DOWN(epa));
		nr_pages += deferred_init_pages(nid, zid, spfn, epfn);
	}
	for_each_free_mem_range(i, nid, MEMBLOCK_NONE, &spa, &epa, NULL) {
		spfn = max_t(unsigned long, first_init_pfn, PFN_UP(spa));
		epfn = min_t(unsigned long, zone_end_pfn(zone), PFN_DOWN(epa));
		deferred_free_pages(nid, zid, spfn, epfn);
	}

	/* Sanity check that the next zone really is unpopulated */
	WARN_ON(++zid < MAX_NR_ZONES && populated_zone(++zone));

	pr_info("node %d initialised, %lu pages in %ums\n", nid, nr_pages,
					jiffies_to_msecs(jiffies - start));

	pgdat_init_report_one_done();
	return 0;
}

/*
 * If this zone has deferred pages, try to grow it by initializing enough
 * deferred pages to satisfy the allocation specified by order, rounded up to
 * the nearest PAGES_PER_SECTION boundary.  So we're adding memory in increments
 * of SECTION_SIZE bytes by initializing struct pages in increments of
 * PAGES_PER_SECTION * sizeof(struct page) bytes.
 *
 * Return true when zone was grown, otherwise return false. We return true even
 * when we grow less than requested, to let the caller decide if there are
 * enough pages to satisfy the allocation.
 *
 * Note: We use noinline because this function is needed only during boot, and
 * it is called from a __ref function _deferred_grow_zone. This way we are
 * making sure that it is not inlined into permanent text section.
 */
static noinline bool __init
deferred_grow_zone(struct zone *zone, unsigned int order)
{
	int zid = zone_idx(zone);
	int nid = zone_to_nid(zone);
	pg_data_t *pgdat = NODE_DATA(nid);
	unsigned long nr_pages_needed = ALIGN(1 << order, PAGES_PER_SECTION);
	unsigned long nr_pages = 0;
	unsigned long first_init_pfn, spfn, epfn, t, flags;
	unsigned long first_deferred_pfn = pgdat->first_deferred_pfn;
	phys_addr_t spa, epa;
	u64 i;

	/* Only the last zone may have deferred pages */
	if (zone_end_pfn(zone) != pgdat_end_pfn(pgdat))
		return false;

	pgdat_resize_lock(pgdat, &flags);

	/*
	 * If someone grew this zone while we were waiting for spinlock, return
	 * true, as there might be enough pages already.
	 */
	if (first_deferred_pfn != pgdat->first_deferred_pfn) {
		pgdat_resize_unlock(pgdat, &flags);
		return true;
	}

	first_init_pfn = max(zone->zone_start_pfn, first_deferred_pfn);

	if (first_init_pfn >= pgdat_end_pfn(pgdat)) {
		pgdat_resize_unlock(pgdat, &flags);
		return false;
	}

	for_each_free_mem_range(i, nid, MEMBLOCK_NONE, &spa, &epa, NULL) {
		spfn = max_t(unsigned long, first_init_pfn, PFN_UP(spa));
		epfn = min_t(unsigned long, zone_end_pfn(zone), PFN_DOWN(epa));

		while (spfn < epfn && nr_pages < nr_pages_needed) {
			t = ALIGN(spfn + PAGES_PER_SECTION, PAGES_PER_SECTION);
			first_deferred_pfn = min(t, epfn);
			nr_pages += deferred_init_pages(nid, zid, spfn,
							first_deferred_pfn);
			spfn = first_deferred_pfn;
		}

		if (nr_pages >= nr_pages_needed)
			break;
	}

	for_each_free_mem_range(i, nid, MEMBLOCK_NONE, &spa, &epa, NULL) {
		spfn = max_t(unsigned long, first_init_pfn, PFN_UP(spa));
		epfn = min_t(unsigned long, first_deferred_pfn, PFN_DOWN(epa));
		deferred_free_pages(nid, zid, spfn, epfn);

		if (first_deferred_pfn == epfn)
			break;
	}
	pgdat->first_deferred_pfn = first_deferred_pfn;
	pgdat_resize_unlock(pgdat, &flags);

	return nr_pages > 0;
}

/*
 * deferred_grow_zone() is __init, but it is called from
 * get_page_from_freelist() during early boot until deferred_pages permanently
 * disables this call. This is why we have refdata wrapper to avoid warning,
 * and to ensure that the function body gets unloaded.
 */
static bool __ref
_deferred_grow_zone(struct zone *zone, unsigned int order)
{
	return deferred_grow_zone(zone, order);
}

#endif /* CONFIG_DEFERRED_STRUCT_PAGE_INIT */

void __init page_alloc_init_late(void)
{
	struct zone *zone;

#ifdef CONFIG_DEFERRED_STRUCT_PAGE_INIT
	int nid;

	/* There will be num_node_state(N_MEMORY) threads */
	atomic_set(&pgdat_init_n_undone, num_node_state(N_MEMORY));
	for_each_node_state(nid, N_MEMORY) {
		kthread_run(deferred_init_memmap, NODE_DATA(nid), "pgdatinit%d", nid);
	}

	/* Block until all are initialised */
	wait_for_completion(&pgdat_init_all_done_comp);

	/*
	 * The number of managed pages has changed due to the initialisation
	 * so the pcpu batch and high limits needs to be updated or the limits
	 * will be artificially small.
	 */
	for_each_populated_zone(zone)
		zone_pcp_update(zone);

	/*
	 * We initialized the rest of the deferred pages.  Permanently disable
	 * on-demand struct page initialization.
	 */
	static_branch_disable(&deferred_pages);

	/* Reinit limits that are based on free pages after the kernel is up */
	files_maxfiles_init();
#endif
#ifdef CONFIG_ARCH_DISCARD_MEMBLOCK
	/* Discard memblock private memory */
	memblock_discard();
#endif

	for_each_populated_zone(zone)
		set_zone_contiguous(zone);
}

#ifdef CONFIG_CMA
/* Free whole pageblock and set its migration type to MIGRATE_CMA. */
void __init init_cma_reserved_pageblock(struct page *page)
{
	unsigned i = pageblock_nr_pages;
	struct page *p = page;

	do {
		__ClearPageReserved(p);
		set_page_count(p, 0);
	} while (++p, --i);

	set_pageblock_migratetype(page, MIGRATE_CMA);

	if (pageblock_order >= MAX_ORDER) {
		i = pageblock_nr_pages;
		p = page;
		do {
			set_page_refcounted(p);
			__free_pages(p, MAX_ORDER - 1);
			p += MAX_ORDER_NR_PAGES;
		} while (i -= MAX_ORDER_NR_PAGES);
	} else {
		set_page_refcounted(page);
		__free_pages(page, pageblock_order);
	}

	adjust_managed_page_count(page, pageblock_nr_pages);
}
#endif

/*
 * The order of subdivision here is critical for the IO subsystem.
 * Please do not alter this order without good reasons and regression
 * testing. Specifically, as large blocks of memory are subdivided,
 * the order in which smaller blocks are delivered depends on the order
 * they're subdivided in this function. This is the primary factor
 * influencing the order in which pages are delivered to the IO
 * subsystem according to empirical testing, and this is also justified
 * by considering the behavior of a buddy system containing a single
 * large block of memory acted on by a series of small allocations.
 * This behavior is a critical factor in sglist merging's success.
 *
 * -- nyc
 */
static inline void expand(struct zone *zone, struct page *page,
	int low, int high, struct free_area *area,
	int migratetype)
{
	unsigned long size = 1 << high;

	while (high > low) {
		area--;
		high--;
		size >>= 1;
		VM_BUG_ON_PAGE(bad_range(zone, &page[size]), &page[size]);

		/*
		 * Mark as guard pages (or page), that will allow to
		 * merge back to allocator when buddy will be freed.
		 * Corresponding page table entries will not be touched,
		 * pages will stay not present in virtual address space
		 */
		if (set_page_guard(zone, &page[size], high, migratetype))
			continue;

		list_add(&page[size].lru, &area->free_list[migratetype]);
		area->nr_free++;
		set_page_order(&page[size], high);
	}
}

static void check_new_page_bad(struct page *page)
{
	const char *bad_reason = NULL;
	unsigned long bad_flags = 0;

	if (unlikely(atomic_read(&page->_mapcount) != -1))
		bad_reason = "nonzero mapcount";
	if (unlikely(page->mapping != NULL))
		bad_reason = "non-NULL mapping";
	if (unlikely(page_ref_count(page) != 0))
		bad_reason = "nonzero _count";
	if (unlikely(page->flags & __PG_HWPOISON)) {
		bad_reason = "HWPoisoned (hardware-corrupted)";
		bad_flags = __PG_HWPOISON;
		/* Don't complain about hwpoisoned pages */
		page_mapcount_reset(page); /* remove PageBuddy */
		return;
	}
	if (unlikely(page->flags & PAGE_FLAGS_CHECK_AT_PREP)) {
		bad_reason = "PAGE_FLAGS_CHECK_AT_PREP flag set";
		bad_flags = PAGE_FLAGS_CHECK_AT_PREP;
	}
#ifdef CONFIG_MEMCG
	if (unlikely(page->mem_cgroup))
		bad_reason = "page still charged to cgroup";
#endif
	bad_page(page, bad_reason, bad_flags);
}

/*
 * This page is about to be returned from the page allocator
 */
static inline int check_new_page(struct page *page)
{
	if (likely(page_expected_state(page,
				PAGE_FLAGS_CHECK_AT_PREP|__PG_HWPOISON)))
		return 0;

	check_new_page_bad(page);
	return 1;
}

static inline bool free_pages_prezeroed(void)
{
	return (IS_ENABLED(CONFIG_PAGE_POISONING_ZERO) &&
		page_poisoning_enabled()) || want_init_on_free();
}

#ifdef CONFIG_DEBUG_VM
static bool check_pcp_refill(struct page *page)
{
	return false;
}

static bool check_new_pcp(struct page *page)
{
	return check_new_page(page);
}
#else
static bool check_pcp_refill(struct page *page)
{
	return check_new_page(page);
}
static bool check_new_pcp(struct page *page)
{
	return false;
}
#endif /* CONFIG_DEBUG_VM */

static bool check_new_pages(struct page *page, unsigned int order)
{
	int i;
	for (i = 0; i < (1 << order); i++) {
		struct page *p = page + i;

		if (unlikely(check_new_page(p)))
			return true;
	}

	return false;
}

inline void post_alloc_hook(struct page *page, unsigned int order,
				gfp_t gfp_flags)
{
	set_page_private(page, 0);
	set_page_refcounted(page);

	arch_alloc_page(page, order);
	kasan_alloc_pages(page, order);
	kernel_map_pages(page, 1 << order, 1);
	kernel_poison_pages(page, 1 << order, 1);
	set_page_owner(page, order, gfp_flags);
}

static void prep_new_page(struct page *page, unsigned int order, gfp_t gfp_flags,
							unsigned int alloc_flags)
{
	post_alloc_hook(page, order, gfp_flags);

	if (!free_pages_prezeroed() && want_init_on_alloc(gfp_flags))
		kernel_init_free_pages(page, 1 << order);

	if (order && (gfp_flags & __GFP_COMP))
		prep_compound_page(page, order);

	/*
	 * page is set pfmemalloc when ALLOC_NO_WATERMARKS was necessary to
	 * allocate the page. The expectation is that the caller is taking
	 * steps that will free more memory. The caller should avoid the page
	 * being used for !PFMEMALLOC purposes.
	 */
	if (alloc_flags & ALLOC_NO_WATERMARKS)
		set_page_pfmemalloc(page);
	else
		clear_page_pfmemalloc(page);
}

/*
 * Go through the free lists for the given migratetype and remove
 * the smallest available page from the freelists
 */
static __always_inline
struct page *__rmqueue_smallest(struct zone *zone, unsigned int order,
						int migratetype)
{
	unsigned int current_order;
	struct free_area *area;
	struct page *page;

	/* Find a page of the appropriate size in the preferred list */
	for (current_order = order; current_order < MAX_ORDER; ++current_order) {
		area = &(zone->free_area[current_order]);
		page = list_first_entry_or_null(&area->free_list[migratetype],
							struct page, lru);
		if (!page)
			continue;
		list_del(&page->lru);
		rmv_page_order(page);
		area->nr_free--;
		expand(zone, page, order, current_order, area, migratetype);
		set_pcppage_migratetype(page, migratetype);
		return page;
	}

	return NULL;
}


/*
 * This array describes the order lists are fallen back to when
 * the free lists for the desirable migrate type are depleted
 */
static int fallbacks[MIGRATE_TYPES][4] = {
	[MIGRATE_UNMOVABLE]   = { MIGRATE_RECLAIMABLE, MIGRATE_MOVABLE,   MIGRATE_TYPES },
	[MIGRATE_RECLAIMABLE] = { MIGRATE_UNMOVABLE,   MIGRATE_MOVABLE,   MIGRATE_TYPES },
	[MIGRATE_MOVABLE]     = { MIGRATE_RECLAIMABLE, MIGRATE_UNMOVABLE, MIGRATE_TYPES },
#ifdef CONFIG_CMA
	[MIGRATE_CMA]         = { MIGRATE_TYPES }, /* Never used */
#endif
#ifdef CONFIG_MEMORY_ISOLATION
	[MIGRATE_ISOLATE]     = { MIGRATE_TYPES }, /* Never used */
#endif
};

#ifdef CONFIG_CMA
static __always_inline struct page *__rmqueue_cma_fallback(struct zone *zone,
					unsigned int order)
{
	return __rmqueue_smallest(zone, order, MIGRATE_CMA);
}
#else
static inline struct page *__rmqueue_cma_fallback(struct zone *zone,
					unsigned int order) { return NULL; }
#endif

/*
 * Move the free pages in a range to the free lists of the requested type.
 * Note that start_page and end_pages are not aligned on a pageblock
 * boundary. If alignment is required, use move_freepages_block()
 */
static int move_freepages(struct zone *zone,
			  struct page *start_page, struct page *end_page,
			  int migratetype, int *num_movable)
{
	struct page *page;
	unsigned int order;
	int pages_moved = 0;

#ifndef CONFIG_HOLES_IN_ZONE
	/*
	 * page_zone is not safe to call in this context when
	 * CONFIG_HOLES_IN_ZONE is set. This bug check is probably redundant
	 * anyway as we check zone boundaries in move_freepages_block().
	 * Remove at a later date when no bug reports exist related to
	 * grouping pages by mobility
	 */
	VM_BUG_ON(pfn_valid(page_to_pfn(start_page)) &&
	          pfn_valid(page_to_pfn(end_page)) &&
	          page_zone(start_page) != page_zone(end_page));
#endif

	if (num_movable)
		*num_movable = 0;

	for (page = start_page; page <= end_page;) {
		if (!pfn_valid_within(page_to_pfn(page))) {
			page++;
			continue;
		}

		/* Make sure we are not inadvertently changing nodes */
		VM_BUG_ON_PAGE(page_to_nid(page) != zone_to_nid(zone), page);

		if (!PageBuddy(page)) {
			/*
			 * We assume that pages that could be isolated for
			 * migration are movable. But we don't actually try
			 * isolating, as that would be expensive.
			 */
			if (num_movable &&
					(PageLRU(page) || __PageMovable(page)))
				(*num_movable)++;

			page++;
			continue;
		}

		order = page_order(page);
		list_move(&page->lru,
			  &zone->free_area[order].free_list[migratetype]);
		page += 1 << order;
		pages_moved += 1 << order;
	}

	return pages_moved;
}

int move_freepages_block(struct zone *zone, struct page *page,
				int migratetype, int *num_movable)
{
	unsigned long start_pfn, end_pfn;
	struct page *start_page, *end_page;

	start_pfn = page_to_pfn(page);
	start_pfn = start_pfn & ~(pageblock_nr_pages-1);
	start_page = pfn_to_page(start_pfn);
	end_page = start_page + pageblock_nr_pages - 1;
	end_pfn = start_pfn + pageblock_nr_pages - 1;

	/* Do not cross zone boundaries */
	if (!zone_spans_pfn(zone, start_pfn))
		start_page = page;
	if (!zone_spans_pfn(zone, end_pfn))
		return 0;

	return move_freepages(zone, start_page, end_page, migratetype,
								num_movable);
}

static void change_pageblock_range(struct page *pageblock_page,
					int start_order, int migratetype)
{
	int nr_pageblocks = 1 << (start_order - pageblock_order);

	while (nr_pageblocks--) {
		set_pageblock_migratetype(pageblock_page, migratetype);
		pageblock_page += pageblock_nr_pages;
	}
}

/*
 * When we are falling back to another migratetype during allocation, try to
 * steal extra free pages from the same pageblocks to satisfy further
 * allocations, instead of polluting multiple pageblocks.
 *
 * If we are stealing a relatively large buddy page, it is likely there will
 * be more free pages in the pageblock, so try to steal them all. For
 * reclaimable and unmovable allocations, we steal regardless of page size,
 * as fragmentation caused by those allocations polluting movable pageblocks
 * is worse than movable allocations stealing from unmovable and reclaimable
 * pageblocks.
 */
static bool can_steal_fallback(unsigned int order, int start_mt)
{
	/*
	 * Leaving this order check is intended, although there is
	 * relaxed order check in next check. The reason is that
	 * we can actually steal whole pageblock if this condition met,
	 * but, below check doesn't guarantee it and that is just heuristic
	 * so could be changed anytime.
	 */
	if (order >= pageblock_order)
		return true;

	if (order >= pageblock_order / 2 ||
		start_mt == MIGRATE_RECLAIMABLE ||
		start_mt == MIGRATE_UNMOVABLE ||
		page_group_by_mobility_disabled)
		return true;

	return false;
}

static bool boost_eligible(struct zone *z)
{
	unsigned long high_wmark, threshold;
	unsigned long reclaim_eligible, free_pages;

	high_wmark = z->_watermark[WMARK_HIGH];
	reclaim_eligible = zone_page_state_snapshot(z, NR_ZONE_INACTIVE_FILE) +
			zone_page_state_snapshot(z, NR_ZONE_ACTIVE_FILE);
	free_pages = zone_page_state(z, NR_FREE_PAGES) -
			zone_page_state(z, NR_FREE_CMA_PAGES);
	threshold = high_wmark + (2 * mult_frac(high_wmark,
					watermark_boost_factor, 10000));

	/*
	 * Don't boost watermark If we are already low on memory where the
	 * boosting can simply put the watermarks at higher levels for a
	 * longer duration of time and thus the other users relied on the
	 * watermarks are forced to choose unintended decissions. If memory
	 * is so low, kswapd in normal mode should help.
	 */

	if (reclaim_eligible < threshold && free_pages < threshold)
		return false;

	return true;
}

static inline void boost_watermark(struct zone *zone)
{
	unsigned long max_boost;

	if (!watermark_boost_factor || !boost_eligible(zone))
		return;

	max_boost = mult_frac(zone->_watermark[WMARK_HIGH],
			watermark_boost_factor, 10000);

	/*
	 * high watermark may be uninitialised if fragmentation occurs
	 * very early in boot so do not boost. We do not fall
	 * through and boost by pageblock_nr_pages as failing
	 * allocations that early means that reclaim is not going
	 * to help and it may even be impossible to reclaim the
	 * boosted watermark resulting in a hang.
	 */
	if (!max_boost)
		return;

	max_boost = max(pageblock_nr_pages, max_boost);

	zone->watermark_boost = min(zone->watermark_boost + pageblock_nr_pages,
		max_boost);
}

/*
 * This function implements actual steal behaviour. If order is large enough,
 * we can steal whole pageblock. If not, we first move freepages in this
 * pageblock to our migratetype and determine how many already-allocated pages
 * are there in the pageblock with a compatible migratetype. If at least half
 * of pages are free or compatible, we can change migratetype of the pageblock
 * itself, so pages freed in the future will be put on the correct free list.
 */
static void steal_suitable_fallback(struct zone *zone, struct page *page,
		unsigned int alloc_flags, int start_type, bool whole_block)
{
	unsigned int current_order = page_order(page);
	struct free_area *area;
	int free_pages, movable_pages, alike_pages;
	int old_block_type;

	old_block_type = get_pageblock_migratetype(page);

	/*
	 * This can happen due to races and we want to prevent broken
	 * highatomic accounting.
	 */
	if (is_migrate_highatomic(old_block_type))
		goto single_page;

	/* Take ownership for orders >= pageblock_order */
	if (current_order >= pageblock_order) {
		change_pageblock_range(page, current_order, start_type);
		goto single_page;
	}

	/*
	 * Boost watermarks to increase reclaim pressure to reduce the
	 * likelihood of future fallbacks. Wake kswapd now as the node
	 * may be balanced overall and kswapd will not wake naturally.
	 */
	boost_watermark(zone);
	if (alloc_flags & ALLOC_KSWAPD)
		set_bit(ZONE_BOOSTED_WATERMARK, &zone->flags);

	/* We are not allowed to try stealing from the whole block */
	if (!whole_block)
		goto single_page;

	free_pages = move_freepages_block(zone, page, start_type,
						&movable_pages);
	/*
	 * Determine how many pages are compatible with our allocation.
	 * For movable allocation, it's the number of movable pages which
	 * we just obtained. For other types it's a bit more tricky.
	 */
	if (start_type == MIGRATE_MOVABLE) {
		alike_pages = movable_pages;
	} else {
		/*
		 * If we are falling back a RECLAIMABLE or UNMOVABLE allocation
		 * to MOVABLE pageblock, consider all non-movable pages as
		 * compatible. If it's UNMOVABLE falling back to RECLAIMABLE or
		 * vice versa, be conservative since we can't distinguish the
		 * exact migratetype of non-movable pages.
		 */
		if (old_block_type == MIGRATE_MOVABLE)
			alike_pages = pageblock_nr_pages
						- (free_pages + movable_pages);
		else
			alike_pages = 0;
	}

	/* moving whole block can fail due to zone boundary conditions */
	if (!free_pages)
		goto single_page;

	/*
	 * If a sufficient number of pages in the block are either free or of
	 * comparable migratability as our allocation, claim the whole block.
	 */
	if (free_pages + alike_pages >= (1 << (pageblock_order-1)) ||
			page_group_by_mobility_disabled)
		set_pageblock_migratetype(page, start_type);

	return;

single_page:
	area = &zone->free_area[current_order];
	list_move(&page->lru, &area->free_list[start_type]);
}

/*
 * Check whether there is a suitable fallback freepage with requested order.
 * If only_stealable is true, this function returns fallback_mt only if
 * we can steal other freepages all together. This would help to reduce
 * fragmentation due to mixed migratetype pages in one pageblock.
 */
int find_suitable_fallback(struct free_area *area, unsigned int order,
			int migratetype, bool only_stealable, bool *can_steal)
{
	int i;
	int fallback_mt;

	if (area->nr_free == 0)
		return -1;

	*can_steal = false;
	for (i = 0;; i++) {
		fallback_mt = fallbacks[migratetype][i];
		if (fallback_mt == MIGRATE_TYPES)
			break;

		if (list_empty(&area->free_list[fallback_mt]))
			continue;

		if (can_steal_fallback(order, migratetype))
			*can_steal = true;

		if (!only_stealable)
			return fallback_mt;

		if (*can_steal)
			return fallback_mt;
	}

	return -1;
}

/*
 * Reserve a pageblock for exclusive use of high-order atomic allocations if
 * there are no empty page blocks that contain a page with a suitable order
 */
static void reserve_highatomic_pageblock(struct page *page, struct zone *zone,
				unsigned int alloc_order)
{
	int mt;
	unsigned long max_managed, flags;

	/*
	 * Limit the number reserved to 1 pageblock or roughly 1% of a zone.
	 * Check is race-prone but harmless.
	 */
	max_managed = (zone->managed_pages / 100) + pageblock_nr_pages;
	if (zone->nr_reserved_highatomic >= max_managed)
		return;

	spin_lock_irqsave(&zone->lock, flags);

	/* Recheck the nr_reserved_highatomic limit under the lock */
	if (zone->nr_reserved_highatomic >= max_managed)
		goto out_unlock;

	/* Yoink! */
	mt = get_pageblock_migratetype(page);
	if (!is_migrate_highatomic(mt) && !is_migrate_isolate(mt)
	    && !is_migrate_cma(mt)) {
		zone->nr_reserved_highatomic += pageblock_nr_pages;
		set_pageblock_migratetype(page, MIGRATE_HIGHATOMIC);
		move_freepages_block(zone, page, MIGRATE_HIGHATOMIC, NULL);
	}

out_unlock:
	spin_unlock_irqrestore(&zone->lock, flags);
}

/*
 * Used when an allocation is about to fail under memory pressure. This
 * potentially hurts the reliability of high-order allocations when under
 * intense memory pressure but failed atomic allocations should be easier
 * to recover from than an OOM.
 *
 * If @force is true, try to unreserve a pageblock even though highatomic
 * pageblock is exhausted.
 */
static bool unreserve_highatomic_pageblock(const struct alloc_context *ac,
						bool force)
{
	struct zonelist *zonelist = ac->zonelist;
	unsigned long flags;
	struct zoneref *z;
	struct zone *zone;
	struct page *page;
	int order;
	bool ret;

	for_each_zone_zonelist_nodemask(zone, z, zonelist, ac->high_zoneidx,
								ac->nodemask) {
		/*
		 * Preserve at least one pageblock unless memory pressure
		 * is really high.
		 */
		if (!force && zone->nr_reserved_highatomic <=
					pageblock_nr_pages)
			continue;

		spin_lock_irqsave(&zone->lock, flags);
		for (order = 0; order < MAX_ORDER; order++) {
			struct free_area *area = &(zone->free_area[order]);

			page = list_first_entry_or_null(
					&area->free_list[MIGRATE_HIGHATOMIC],
					struct page, lru);
			if (!page)
				continue;

			/*
			 * In page freeing path, migratetype change is racy so
			 * we can counter several free pages in a pageblock
			 * in this loop althoug we changed the pageblock type
			 * from highatomic to ac->migratetype. So we should
			 * adjust the count once.
			 */
			if (is_migrate_highatomic_page(page)) {
				/*
				 * It should never happen but changes to
				 * locking could inadvertently allow a per-cpu
				 * drain to add pages to MIGRATE_HIGHATOMIC
				 * while unreserving so be safe and watch for
				 * underflows.
				 */
				zone->nr_reserved_highatomic -= min(
						pageblock_nr_pages,
						zone->nr_reserved_highatomic);
			}

			/*
			 * Convert to ac->migratetype and avoid the normal
			 * pageblock stealing heuristics. Minimally, the caller
			 * is doing the work and needs the pages. More
			 * importantly, if the block was always converted to
			 * MIGRATE_UNMOVABLE or another type then the number
			 * of pageblocks that cannot be completely freed
			 * may increase.
			 */
			set_pageblock_migratetype(page, ac->migratetype);
			ret = move_freepages_block(zone, page, ac->migratetype,
									NULL);
			if (ret) {
				spin_unlock_irqrestore(&zone->lock, flags);
				return ret;
			}
		}
		spin_unlock_irqrestore(&zone->lock, flags);
	}

	return false;
}

/*
 * Try finding a free buddy page on the fallback list and put it on the free
 * list of requested migratetype, possibly along with other pages from the same
 * block, depending on fragmentation avoidance heuristics. Returns true if
 * fallback was found so that __rmqueue_smallest() can grab it.
 *
 * The use of signed ints for order and current_order is a deliberate
 * deviation from the rest of this file, to make the for loop
 * condition simpler.
 */
static __always_inline bool
__rmqueue_fallback(struct zone *zone, int order, int start_migratetype,
						unsigned int alloc_flags)
{
	struct free_area *area;
	int current_order;
	int min_order = order;
	struct page *page;
	int fallback_mt;
	bool can_steal;

	/*
	 * Do not steal pages from freelists belonging to other pageblocks
	 * i.e. orders < pageblock_order. If there are no local zones free,
	 * the zonelists will be reiterated without ALLOC_NOFRAGMENT.
	 */
	if (alloc_flags & ALLOC_NOFRAGMENT)
		min_order = pageblock_order;

	/*
	 * Find the largest available free page in the other list. This roughly
	 * approximates finding the pageblock with the most free pages, which
	 * would be too costly to do exactly.
	 */
	for (current_order = MAX_ORDER - 1; current_order >= min_order;
				--current_order) {
		area = &(zone->free_area[current_order]);
		fallback_mt = find_suitable_fallback(area, current_order,
				start_migratetype, false, &can_steal);
		if (fallback_mt == -1)
			continue;

		/*
		 * We cannot steal all free pages from the pageblock and the
		 * requested migratetype is movable. In that case it's better to
		 * steal and split the smallest available page instead of the
		 * largest available page, because even if the next movable
		 * allocation falls back into a different pageblock than this
		 * one, it won't cause permanent fragmentation.
		 */
		if (!can_steal && start_migratetype == MIGRATE_MOVABLE
					&& current_order > order)
			goto find_smallest;

		goto do_steal;
	}

	return false;

find_smallest:
	for (current_order = order; current_order < MAX_ORDER;
							current_order++) {
		area = &(zone->free_area[current_order]);
		fallback_mt = find_suitable_fallback(area, current_order,
				start_migratetype, false, &can_steal);
		if (fallback_mt != -1)
			break;
	}

	/*
	 * This should not happen - we already found a suitable fallback
	 * when looking for the largest page.
	 */
	VM_BUG_ON(current_order == MAX_ORDER);

do_steal:
	page = list_first_entry(&area->free_list[fallback_mt],
							struct page, lru);

	steal_suitable_fallback(zone, page, alloc_flags, start_migratetype,
								can_steal);

	trace_mm_page_alloc_extfrag(page, order, current_order,
		start_migratetype, fallback_mt);

	return true;

}

/*
 * Do the hard work of removing an element from the buddy allocator.
 * Call me with the zone->lock already held.
 */
static __always_inline struct page *
__rmqueue(struct zone *zone, unsigned int order, int migratetype,
						unsigned int alloc_flags)
{
	struct page *page;

retry:
	page = __rmqueue_smallest(zone, order, migratetype);

<<<<<<< HEAD
	if (unlikely(!page) && __rmqueue_fallback(zone, order, migratetype,
						  alloc_flags))
=======
	if (unlikely(!page) && __rmqueue_fallback(zone, order, migratetype))
>>>>>>> 535c72f4
		goto retry;

	trace_mm_page_alloc_zone_locked(page, order, migratetype);
	return page;
}

#ifdef CONFIG_CMA
static struct page *__rmqueue_cma(struct zone *zone, unsigned int order)
{
	struct page *page = 0;

	if (IS_ENABLED(CONFIG_CMA))
		if (!zone->cma_alloc)
			page = __rmqueue_cma_fallback(zone, order);
	trace_mm_page_alloc_zone_locked(page, order, MIGRATE_CMA);
	return page;
}
#else
static inline struct page *__rmqueue_cma(struct zone *zone, unsigned int order)
{
	return NULL;
}
#endif

/*
 * Obtain a specified number of elements from the buddy allocator, all under
 * a single hold of the lock, for efficiency.  Add them to the supplied list.
 * Returns the number of new pages which were placed at *list.
 */
static int rmqueue_bulk(struct zone *zone, unsigned int order,
			unsigned long count, struct list_head *list,
			int migratetype, unsigned int alloc_flags)
{
	int i, alloced = 0;

	spin_lock(&zone->lock);
	for (i = 0; i < count; ++i) {
		struct page *page;

		/*
		 * If migrate type CMA is being requested only try to
		 * satisfy the request with CMA pages to try and increase
		 * CMA utlization.
		 */
		if (is_migrate_cma(migratetype))
			page = __rmqueue_cma(zone, order);
		else
<<<<<<< HEAD
			page = __rmqueue(zone, order, migratetype, alloc_flags);
=======
			page = __rmqueue(zone, order, migratetype);
>>>>>>> 535c72f4

		if (unlikely(page == NULL))
			break;

		if (unlikely(check_pcp_refill(page)))
			continue;

		/*
		 * Split buddy pages returned by expand() are received here in
		 * physical page order. The page is added to the tail of
		 * caller's list. From the callers perspective, the linked list
		 * is ordered by page number under some conditions. This is
		 * useful for IO devices that can forward direction from the
		 * head, thus also in the physical page order. This is useful
		 * for IO devices that can merge IO requests if the physical
		 * pages are ordered properly.
		 */
		list_add_tail(&page->lru, list);
		alloced++;
		if (is_migrate_cma(get_pcppage_migratetype(page)))
			__mod_zone_page_state(zone, NR_FREE_CMA_PAGES,
					      -(1 << order));
	}

	/*
	 * i pages were removed from the buddy list even if some leak due
	 * to check_pcp_refill failing so adjust NR_FREE_PAGES based
	 * on i. Do not confuse with 'alloced' which is the number of
	 * pages added to the pcp list.
	 */
	__mod_zone_page_state(zone, NR_FREE_PAGES, -(i << order));
	spin_unlock(&zone->lock);
	return alloced;
}

/*
 * Return the pcp list that corresponds to the migrate type if that list isn't
 * empty.
 * If the list is empty return NULL.
 */
static struct list_head *get_populated_pcp_list(struct zone *zone,
			unsigned int order, struct per_cpu_pages *pcp,
<<<<<<< HEAD
			int migratetype, unsigned int alloc_flags)
=======
			int migratetype)
>>>>>>> 535c72f4
{
	struct list_head *list = &pcp->lists[migratetype];

	if (list_empty(list)) {
		pcp->count += rmqueue_bulk(zone, order,
				pcp->batch, list,
<<<<<<< HEAD
				migratetype, alloc_flags);
=======
				migratetype);
>>>>>>> 535c72f4

		if (list_empty(list))
			list = NULL;
	}
	return list;
}

#ifdef CONFIG_NUMA
/*
 * Called from the vmstat counter updater to drain pagesets of this
 * currently executing processor on remote nodes after they have
 * expired.
 *
 * Note that this function must be called with the thread pinned to
 * a single processor.
 */
void drain_zone_pages(struct zone *zone, struct per_cpu_pages *pcp)
{
	unsigned long flags;
	int to_drain, batch;

	local_irq_save(flags);
	batch = READ_ONCE(pcp->batch);
	to_drain = min(pcp->count, batch);
	if (to_drain > 0)
		free_pcppages_bulk(zone, to_drain, pcp);
	local_irq_restore(flags);
}
#endif

/*
 * Drain pcplists of the indicated processor and zone.
 *
 * The processor must either be the current processor and the
 * thread pinned to the current processor or a processor that
 * is not online.
 */
static void drain_pages_zone(unsigned int cpu, struct zone *zone)
{
	unsigned long flags;
	struct per_cpu_pageset *pset;
	struct per_cpu_pages *pcp;

	local_irq_save(flags);
	pset = per_cpu_ptr(zone->pageset, cpu);

	pcp = &pset->pcp;
	if (pcp->count)
		free_pcppages_bulk(zone, pcp->count, pcp);
	local_irq_restore(flags);
}

/*
 * Drain pcplists of all zones on the indicated processor.
 *
 * The processor must either be the current processor and the
 * thread pinned to the current processor or a processor that
 * is not online.
 */
static void drain_pages(unsigned int cpu)
{
	struct zone *zone;

	for_each_populated_zone(zone) {
		drain_pages_zone(cpu, zone);
	}
}

/*
 * Spill all of this CPU's per-cpu pages back into the buddy allocator.
 *
 * The CPU has to be pinned. When zone parameter is non-NULL, spill just
 * the single zone's pages.
 */
void drain_local_pages(struct zone *zone)
{
	int cpu = smp_processor_id();

	if (zone)
		drain_pages_zone(cpu, zone);
	else
		drain_pages(cpu);
}

static void drain_local_pages_wq(struct work_struct *work)
{
	/*
	 * drain_all_pages doesn't use proper cpu hotplug protection so
	 * we can race with cpu offline when the WQ can move this from
	 * a cpu pinned worker to an unbound one. We can operate on a different
	 * cpu which is allright but we also have to make sure to not move to
	 * a different one.
	 */
	preempt_disable();
	drain_local_pages(NULL);
	preempt_enable();
}

/*
 * Spill all the per-cpu pages from all CPUs back into the buddy allocator.
 *
 * When zone parameter is non-NULL, spill just the single zone's pages.
 *
 * Note that this can be extremely slow as the draining happens in a workqueue.
 */
void drain_all_pages(struct zone *zone)
{
	int cpu;

	/*
	 * Allocate in the BSS so we wont require allocation in
	 * direct reclaim path for CONFIG_CPUMASK_OFFSTACK=y
	 */
	static cpumask_t cpus_with_pcps;

	/*
	 * Make sure nobody triggers this path before mm_percpu_wq is fully
	 * initialized.
	 */
	if (WARN_ON_ONCE(!mm_percpu_wq))
		return;

	/*
	 * Do not drain if one is already in progress unless it's specific to
	 * a zone. Such callers are primarily CMA and memory hotplug and need
	 * the drain to be complete when the call returns.
	 */
	if (unlikely(!mutex_trylock(&pcpu_drain_mutex))) {
		if (!zone)
			return;
		mutex_lock(&pcpu_drain_mutex);
	}

	/*
	 * We don't care about racing with CPU hotplug event
	 * as offline notification will cause the notified
	 * cpu to drain that CPU pcps and on_each_cpu_mask
	 * disables preemption as part of its processing
	 */
	for_each_online_cpu(cpu) {
		struct per_cpu_pageset *pcp;
		struct zone *z;
		bool has_pcps = false;

		if (zone) {
			pcp = per_cpu_ptr(zone->pageset, cpu);
			if (pcp->pcp.count)
				has_pcps = true;
		} else {
			for_each_populated_zone(z) {
				pcp = per_cpu_ptr(z->pageset, cpu);
				if (pcp->pcp.count) {
					has_pcps = true;
					break;
				}
			}
		}

		if (has_pcps)
			cpumask_set_cpu(cpu, &cpus_with_pcps);
		else
			cpumask_clear_cpu(cpu, &cpus_with_pcps);
	}

	for_each_cpu(cpu, &cpus_with_pcps) {
		struct work_struct *work = per_cpu_ptr(&pcpu_drain, cpu);
		INIT_WORK(work, drain_local_pages_wq);
		queue_work_on(cpu, mm_percpu_wq, work);
	}
	for_each_cpu(cpu, &cpus_with_pcps)
		flush_work(per_cpu_ptr(&pcpu_drain, cpu));

	mutex_unlock(&pcpu_drain_mutex);
}

#ifdef CONFIG_HIBERNATION

/*
 * Touch the watchdog for every WD_PAGE_COUNT pages.
 */
#define WD_PAGE_COUNT	(128*1024)

void mark_free_pages(struct zone *zone)
{
	unsigned long pfn, max_zone_pfn, page_count = WD_PAGE_COUNT;
	unsigned long flags;
	unsigned int order, t;
	struct page *page;

	if (zone_is_empty(zone))
		return;

	spin_lock_irqsave(&zone->lock, flags);

	max_zone_pfn = zone_end_pfn(zone);
	for (pfn = zone->zone_start_pfn; pfn < max_zone_pfn; pfn++)
		if (pfn_valid(pfn)) {
			page = pfn_to_page(pfn);

			if (!--page_count) {
				touch_nmi_watchdog();
				page_count = WD_PAGE_COUNT;
			}

			if (page_zone(page) != zone)
				continue;

			if (!swsusp_page_is_forbidden(page))
				swsusp_unset_page_free(page);
		}

	for_each_migratetype_order(order, t) {
		list_for_each_entry(page,
				&zone->free_area[order].free_list[t], lru) {
			unsigned long i;

			pfn = page_to_pfn(page);
			for (i = 0; i < (1UL << order); i++) {
				if (!--page_count) {
					touch_nmi_watchdog();
					page_count = WD_PAGE_COUNT;
				}
				swsusp_set_page_free(pfn_to_page(pfn + i));
			}
		}
	}
	spin_unlock_irqrestore(&zone->lock, flags);
}
#endif /* CONFIG_PM */

static bool free_unref_page_prepare(struct page *page, unsigned long pfn)
{
	int migratetype;

	if (!free_pcp_prepare(page))
		return false;

	migratetype = get_pfnblock_migratetype(page, pfn);
	set_pcppage_migratetype(page, migratetype);
	return true;
}

static void free_unref_page_commit(struct page *page, unsigned long pfn)
{
	struct zone *zone = page_zone(page);
	struct per_cpu_pages *pcp;
	int migratetype;

	migratetype = get_pcppage_migratetype(page);
	__count_vm_event(PGFREE);

	/*
	 * We only track unmovable, reclaimable and movable on pcp lists.
	 * Free ISOLATE pages back to the allocator because they are being
	 * offlined but treat HIGHATOMIC as movable pages so we can get those
	 * areas back if necessary. Otherwise, we may have to free
	 * excessively into the page allocator
	 */
	if (migratetype >= MIGRATE_PCPTYPES) {
		if (unlikely(is_migrate_isolate(migratetype))) {
			free_one_page(zone, page, pfn, 0, migratetype);
			return;
		}
		migratetype = MIGRATE_MOVABLE;
	}

	pcp = &this_cpu_ptr(zone->pageset)->pcp;
	list_add(&page->lru, &pcp->lists[migratetype]);
	pcp->count++;
	if (pcp->count >= pcp->high) {
		unsigned long batch = READ_ONCE(pcp->batch);
		free_pcppages_bulk(zone, batch, pcp);
	}
}

/*
 * Free a 0-order page
 */
void free_unref_page(struct page *page)
{
	unsigned long flags;
	unsigned long pfn = page_to_pfn(page);

	if (!free_unref_page_prepare(page, pfn))
		return;

	local_irq_save(flags);
	free_unref_page_commit(page, pfn);
	local_irq_restore(flags);
}

/*
 * Free a list of 0-order pages
 */
void free_unref_page_list(struct list_head *list)
{
	struct page *page, *next;
	unsigned long flags, pfn;
	int batch_count = 0;

	/* Prepare pages for freeing */
	list_for_each_entry_safe(page, next, list, lru) {
		pfn = page_to_pfn(page);
		if (!free_unref_page_prepare(page, pfn))
			list_del(&page->lru);
		set_page_private(page, pfn);
	}

	local_irq_save(flags);
	list_for_each_entry_safe(page, next, list, lru) {
		unsigned long pfn = page_private(page);

		set_page_private(page, 0);
		trace_mm_page_free_batched(page);
		free_unref_page_commit(page, pfn);

		/*
		 * Guard against excessive IRQ disabled times when we get
		 * a large list of pages to free.
		 */
		if (++batch_count == SWAP_CLUSTER_MAX) {
			local_irq_restore(flags);
			batch_count = 0;
			local_irq_save(flags);
		}
	}
	local_irq_restore(flags);
}

/*
 * split_page takes a non-compound higher-order page, and splits it into
 * n (1<<order) sub-pages: page[0..n]
 * Each sub-page must be freed individually.
 *
 * Note: this is probably too low level an operation for use in drivers.
 * Please consult with lkml before using this in your driver.
 */
void split_page(struct page *page, unsigned int order)
{
	int i;

	VM_BUG_ON_PAGE(PageCompound(page), page);
	VM_BUG_ON_PAGE(!page_count(page), page);

	for (i = 1; i < (1 << order); i++)
		set_page_refcounted(page + i);
	split_page_owner(page, order);
}
EXPORT_SYMBOL_GPL(split_page);

int __isolate_free_page(struct page *page, unsigned int order)
{
	unsigned long watermark;
	struct zone *zone;
	int mt;

	BUG_ON(!PageBuddy(page));

	zone = page_zone(page);
	mt = get_pageblock_migratetype(page);

	if (!is_migrate_isolate(mt)) {
		/*
		 * Obey watermarks as if the page was being allocated. We can
		 * emulate a high-order watermark check with a raised order-0
		 * watermark, because we already know our high-order page
		 * exists.
		 */
		watermark = zone->_watermark[WMARK_MIN] + (1UL << order);
		if (!zone_watermark_ok(zone, 0, watermark, 0, ALLOC_CMA))
			return 0;

		__mod_zone_freepage_state(zone, -(1UL << order), mt);
	}

	/* Remove page from free list */
	list_del(&page->lru);
	zone->free_area[order].nr_free--;
	rmv_page_order(page);

	/*
	 * Set the pageblock if the isolated page is at least half of a
	 * pageblock
	 */
	if (order >= pageblock_order - 1) {
		struct page *endpage = page + (1 << order) - 1;
		for (; page < endpage; page += pageblock_nr_pages) {
			int mt = get_pageblock_migratetype(page);
			if (!is_migrate_isolate(mt) && !is_migrate_cma(mt)
			    && !is_migrate_highatomic(mt))
				set_pageblock_migratetype(page,
							  MIGRATE_MOVABLE);
		}
	}


	return 1UL << order;
}

/*
 * Update NUMA hit/miss statistics
 *
 * Must be called with interrupts disabled.
 */
static inline void zone_statistics(struct zone *preferred_zone, struct zone *z)
{
#ifdef CONFIG_NUMA
	enum numa_stat_item local_stat = NUMA_LOCAL;

	/* skip numa counters update if numa stats is disabled */
	if (!static_branch_likely(&vm_numa_stat_key))
		return;

	if (zone_to_nid(z) != numa_node_id())
		local_stat = NUMA_OTHER;

	if (zone_to_nid(z) == zone_to_nid(preferred_zone))
		__inc_numa_state(z, NUMA_HIT);
	else {
		__inc_numa_state(z, NUMA_MISS);
		__inc_numa_state(preferred_zone, NUMA_FOREIGN);
	}
	__inc_numa_state(z, local_stat);
#endif
}

/* Remove page from the per-cpu list, caller must protect the list */
static struct page *__rmqueue_pcplist(struct zone *zone, int migratetype,
			unsigned int alloc_flags,
			struct per_cpu_pages *pcp,
			gfp_t gfp_flags)
{
	struct page *page = NULL;
	struct list_head *list = NULL;

	do {
		/* First try to get CMA pages */
		if (migratetype == MIGRATE_MOVABLE &&
				gfp_flags & __GFP_CMA) {
			list = get_populated_pcp_list(zone, 0, pcp,
<<<<<<< HEAD
					get_cma_migrate_type(), alloc_flags);
=======
					get_cma_migrate_type());
>>>>>>> 535c72f4
		}

		if (list == NULL) {
			/*
			 * Either CMA is not suitable or there are no
			 * free CMA pages.
			 */
			list = get_populated_pcp_list(zone, 0, pcp,
<<<<<<< HEAD
					migratetype, alloc_flags);
=======
					migratetype);
>>>>>>> 535c72f4
			if (unlikely(list == NULL) ||
					unlikely(list_empty(list)))
				return NULL;

		}

		page = list_first_entry(list, struct page, lru);
		list_del(&page->lru);
		pcp->count--;
	} while (check_new_pcp(page));

	return page;
}

/* Lock and remove page from the per-cpu list */
static struct page *rmqueue_pcplist(struct zone *preferred_zone,
			struct zone *zone, unsigned int order,
			gfp_t gfp_flags, int migratetype,
			unsigned int alloc_flags)
{
	struct per_cpu_pages *pcp;
	struct page *page;
	unsigned long flags;

	local_irq_save(flags);
	pcp = &this_cpu_ptr(zone->pageset)->pcp;
<<<<<<< HEAD
	page = __rmqueue_pcplist(zone,  migratetype, alloc_flags, pcp,
=======
	page = __rmqueue_pcplist(zone,  migratetype, pcp,
>>>>>>> 535c72f4
				 gfp_flags);
	if (page) {
		__count_zid_vm_events(PGALLOC, page_zonenum(page), 1 << order);
		zone_statistics(preferred_zone, zone);
	}
	local_irq_restore(flags);
	return page;
}

/*
 * Allocate a page from the given zone. Use pcplists for order-0 allocations.
 */
static inline
struct page *rmqueue(struct zone *preferred_zone,
			struct zone *zone, unsigned int order,
			gfp_t gfp_flags, unsigned int alloc_flags,
			int migratetype)
{
	unsigned long flags;
	struct page *page;

	if (likely(order == 0)) {
		page = rmqueue_pcplist(preferred_zone, zone, order,
				gfp_flags, migratetype, alloc_flags);
		goto out;
	}

	/*
	 * We most definitely don't want callers attempting to
	 * allocate greater than order-1 page units with __GFP_NOFAIL.
	 */
	WARN_ON_ONCE((gfp_flags & __GFP_NOFAIL) && (order > 1));
	spin_lock_irqsave(&zone->lock, flags);

	do {
		page = NULL;

		if (alloc_flags & ALLOC_HARDER) {
			page = __rmqueue_smallest(zone, order, MIGRATE_HIGHATOMIC);
			if (page)
				trace_mm_page_alloc_zone_locked(page, order, migratetype);
		}

		if (!page && migratetype == MIGRATE_MOVABLE &&
				gfp_flags & __GFP_CMA)
			page = __rmqueue_cma(zone, order);

		if (!page)
			page = __rmqueue(zone, order, migratetype, alloc_flags);
	} while (page && check_new_pages(page, order));

	spin_unlock(&zone->lock);
	if (!page)
		goto failed;
	__mod_zone_freepage_state(zone, -(1 << order),
				  get_pcppage_migratetype(page));

	__count_zid_vm_events(PGALLOC, page_zonenum(page), 1 << order);
	zone_statistics(preferred_zone, zone);
	local_irq_restore(flags);

out:
	/* Separate test+clear to avoid unnecessary atomics */
	if (test_bit(ZONE_BOOSTED_WATERMARK, &zone->flags)) {
		clear_bit(ZONE_BOOSTED_WATERMARK, &zone->flags);
		wakeup_kswapd(zone, 0, 0, zone_idx(zone));
	}

	VM_BUG_ON_PAGE(page && bad_range(zone, page), page);
	return page;

failed:
	local_irq_restore(flags);
	return NULL;
}

#ifdef CONFIG_FAIL_PAGE_ALLOC

static struct {
	struct fault_attr attr;

	bool ignore_gfp_highmem;
	bool ignore_gfp_reclaim;
	u32 min_order;
} fail_page_alloc = {
	.attr = FAULT_ATTR_INITIALIZER,
	.ignore_gfp_reclaim = true,
	.ignore_gfp_highmem = true,
	.min_order = 1,
};

static int __init setup_fail_page_alloc(char *str)
{
	return setup_fault_attr(&fail_page_alloc.attr, str);
}
__setup("fail_page_alloc=", setup_fail_page_alloc);

static bool should_fail_alloc_page(gfp_t gfp_mask, unsigned int order)
{
	if (order < fail_page_alloc.min_order)
		return false;
	if (gfp_mask & __GFP_NOFAIL)
		return false;
	if (fail_page_alloc.ignore_gfp_highmem && (gfp_mask & __GFP_HIGHMEM))
		return false;
	if (fail_page_alloc.ignore_gfp_reclaim &&
			(gfp_mask & __GFP_DIRECT_RECLAIM))
		return false;

	return should_fail(&fail_page_alloc.attr, 1 << order);
}

#ifdef CONFIG_FAULT_INJECTION_DEBUG_FS

static int __init fail_page_alloc_debugfs(void)
{
	umode_t mode = S_IFREG | 0600;
	struct dentry *dir;

	dir = fault_create_debugfs_attr("fail_page_alloc", NULL,
					&fail_page_alloc.attr);
	if (IS_ERR(dir))
		return PTR_ERR(dir);

	if (!debugfs_create_bool("ignore-gfp-wait", mode, dir,
				&fail_page_alloc.ignore_gfp_reclaim))
		goto fail;
	if (!debugfs_create_bool("ignore-gfp-highmem", mode, dir,
				&fail_page_alloc.ignore_gfp_highmem))
		goto fail;
	if (!debugfs_create_u32("min-order", mode, dir,
				&fail_page_alloc.min_order))
		goto fail;

	return 0;
fail:
	debugfs_remove_recursive(dir);

	return -ENOMEM;
}

late_initcall(fail_page_alloc_debugfs);

#endif /* CONFIG_FAULT_INJECTION_DEBUG_FS */

#else /* CONFIG_FAIL_PAGE_ALLOC */

static inline bool should_fail_alloc_page(gfp_t gfp_mask, unsigned int order)
{
	return false;
}

#endif /* CONFIG_FAIL_PAGE_ALLOC */

/*
 * Return true if free base pages are above 'mark'. For high-order checks it
 * will return true of the order-0 watermark is reached and there is at least
 * one free page of a suitable size. Checking now avoids taking the zone lock
 * to check in the allocation paths if no pages are free.
 */
bool __zone_watermark_ok(struct zone *z, unsigned int order, unsigned long mark,
			 int classzone_idx, unsigned int alloc_flags,
			 long free_pages)
{
	long min = mark;
	int o;
	const bool alloc_harder = (alloc_flags & (ALLOC_HARDER|ALLOC_OOM));

	/* free_pages may go negative - that's OK */
	free_pages -= (1 << order) - 1;

	if (alloc_flags & ALLOC_HIGH)
		min -= min / 2;

	/*
	 * If the caller does not have rights to ALLOC_HARDER then subtract
	 * the high-atomic reserves. This will over-estimate the size of the
	 * atomic reserve but it avoids a search.
	 */
	if (likely(!alloc_harder)) {
		free_pages -= z->nr_reserved_highatomic;
	} else {
		/*
		 * OOM victims can try even harder than normal ALLOC_HARDER
		 * users on the grounds that it's definitely going to be in
		 * the exit path shortly and free memory. Any allocation it
		 * makes during the free path will be small and short-lived.
		 */
		if (alloc_flags & ALLOC_OOM)
			min -= min / 2;
		else
			min -= min / 4;
	}


#ifdef CONFIG_CMA
	/* If allocation can't use CMA areas don't use free CMA pages */
	if (!(alloc_flags & ALLOC_CMA))
		free_pages -= zone_page_state(z, NR_FREE_CMA_PAGES);
#endif

	/*
	 * Check watermarks for an order-0 allocation request. If these
	 * are not met, then a high-order request also cannot go ahead
	 * even if a suitable page happened to be free.
	 */
	if (free_pages <= min + z->lowmem_reserve[classzone_idx])
		return false;

	/* If this is an order-0 request then the watermark is fine */
	if (!order)
		return true;

	/* For a high-order request, check at least one suitable page is free */
	for (o = order; o < MAX_ORDER; o++) {
		struct free_area *area = &z->free_area[o];
		int mt;

		if (!area->nr_free)
			continue;

		for (mt = 0; mt < MIGRATE_PCPTYPES; mt++) {
#ifdef CONFIG_CMA
			/*
			 * Note that this check is needed only
			 * when MIGRATE_CMA < MIGRATE_PCPTYPES.
			 */
			if (mt == MIGRATE_CMA)
				continue;
#endif
			if (!list_empty(&area->free_list[mt]))
				return true;
		}

#ifdef CONFIG_CMA
		if ((alloc_flags & ALLOC_CMA) &&
		    !list_empty(&area->free_list[MIGRATE_CMA])) {
			return true;
		}
#endif
		if (alloc_harder &&
			!list_empty(&area->free_list[MIGRATE_HIGHATOMIC]))
			return true;
	}
	return false;
}

bool zone_watermark_ok(struct zone *z, unsigned int order, unsigned long mark,
		      int classzone_idx, unsigned int alloc_flags)
{
	return __zone_watermark_ok(z, order, mark, classzone_idx, alloc_flags,
					zone_page_state(z, NR_FREE_PAGES));
}

static inline bool zone_watermark_fast(struct zone *z, unsigned int order,
		unsigned long mark, int classzone_idx, unsigned int alloc_flags)
{
	long free_pages = zone_page_state(z, NR_FREE_PAGES);
	long cma_pages = 0;

#ifdef CONFIG_CMA
	/* If allocation can't use CMA areas don't use free CMA pages */
	if (!(alloc_flags & ALLOC_CMA))
		cma_pages = zone_page_state(z, NR_FREE_CMA_PAGES);
#endif

	/*
	 * Fast check for order-0 only. If this fails then the reserves
	 * need to be calculated. There is a corner case where the check
	 * passes but only the high-order atomic reserve are free. If
	 * the caller is !atomic then it'll uselessly search the free
	 * list. That corner case is then slower but it is harmless.
	 */
	if (!order && (free_pages - cma_pages) > mark + z->lowmem_reserve[classzone_idx])
		return true;

	return __zone_watermark_ok(z, order, mark, classzone_idx, alloc_flags,
					free_pages);
}

bool zone_watermark_ok_safe(struct zone *z, unsigned int order,
			unsigned long mark, int classzone_idx)
{
	long free_pages = zone_page_state(z, NR_FREE_PAGES);

	if (z->percpu_drift_mark && free_pages < z->percpu_drift_mark)
		free_pages = zone_page_state_snapshot(z, NR_FREE_PAGES);

	return __zone_watermark_ok(z, order, mark, classzone_idx, 0,
								free_pages);
}
EXPORT_SYMBOL_GPL(zone_watermark_ok_safe);

#ifdef CONFIG_NUMA
static bool zone_allows_reclaim(struct zone *local_zone, struct zone *zone)
{
	return node_distance(zone_to_nid(local_zone), zone_to_nid(zone)) <=
				RECLAIM_DISTANCE;
}
#else	/* CONFIG_NUMA */
static bool zone_allows_reclaim(struct zone *local_zone, struct zone *zone)
{
	return true;
}
#endif	/* CONFIG_NUMA */

/*
 * The restriction on ZONE_DMA32 as being a suitable zone to use to avoid
 * fragmentation is subtle. If the preferred zone was HIGHMEM then
 * premature use of a lower zone may cause lowmem pressure problems that
 * are worse than fragmentation. If the next zone is ZONE_DMA then it is
 * probably too small. It only makes sense to spread allocations to avoid
 * fragmentation between the Normal and DMA32 zones.
 */
static inline unsigned int
alloc_flags_nofragment(struct zone *zone, gfp_t gfp_mask)
{
	unsigned int alloc_flags = 0;

	if (gfp_mask & __GFP_KSWAPD_RECLAIM)
		alloc_flags |= ALLOC_KSWAPD;

#ifdef CONFIG_ZONE_DMA32
	if (!zone)
		return alloc_flags;

	if (zone_idx(zone) != ZONE_NORMAL)
		return alloc_flags;

	/*
	 * If ZONE_DMA32 exists, assume it is the one after ZONE_NORMAL and
	 * the pointer is within zone->zone_pgdat->node_zones[]. Also assume
	 * on UMA that if Normal is populated then so is DMA32.
	 */
	BUILD_BUG_ON(ZONE_NORMAL - ZONE_DMA32 != 1);
	if (nr_online_nodes > 1 && !populated_zone(--zone))
		return alloc_flags;

	alloc_flags |= ALLOC_NOFRAGMENT;
#endif /* CONFIG_ZONE_DMA32 */
	return alloc_flags;
}

/*
 * get_page_from_freelist goes through the zonelist trying to allocate
 * a page.
 */
static struct page *
get_page_from_freelist(gfp_t gfp_mask, unsigned int order, int alloc_flags,
						const struct alloc_context *ac)
{
	struct zoneref *z;
	struct zone *zone;
	struct pglist_data *last_pgdat_dirty_limit = NULL;
	bool no_fallback;

retry:
	/*
	 * Scan zonelist, looking for a zone with enough free.
	 * See also __cpuset_node_allowed() comment in kernel/cpuset.c.
	 */
	no_fallback = alloc_flags & ALLOC_NOFRAGMENT;
	z = ac->preferred_zoneref;
	for_next_zone_zonelist_nodemask(zone, z, ac->zonelist, ac->high_zoneidx,
								ac->nodemask) {
		struct page *page;
		unsigned long mark;

		if (cpusets_enabled() &&
			(alloc_flags & ALLOC_CPUSET) &&
			!__cpuset_zone_allowed(zone, gfp_mask))
				continue;
		/*
		 * When allocating a page cache page for writing, we
		 * want to get it from a node that is within its dirty
		 * limit, such that no single node holds more than its
		 * proportional share of globally allowed dirty pages.
		 * The dirty limits take into account the node's
		 * lowmem reserves and high watermark so that kswapd
		 * should be able to balance it without having to
		 * write pages from its LRU list.
		 *
		 * XXX: For now, allow allocations to potentially
		 * exceed the per-node dirty limit in the slowpath
		 * (spread_dirty_pages unset) before going into reclaim,
		 * which is important when on a NUMA setup the allowed
		 * nodes are together not big enough to reach the
		 * global limit.  The proper fix for these situations
		 * will require awareness of nodes in the
		 * dirty-throttling and the flusher threads.
		 */
		if (ac->spread_dirty_pages) {
			if (last_pgdat_dirty_limit == zone->zone_pgdat)
				continue;

			if (!node_dirty_ok(zone->zone_pgdat)) {
				last_pgdat_dirty_limit = zone->zone_pgdat;
				continue;
			}
		}

		if (no_fallback && nr_online_nodes > 1 &&
		    zone != ac->preferred_zoneref->zone) {
			int local_nid;

			/*
			 * If moving to a remote node, retry but allow
			 * fragmenting fallbacks. Locality is more important
			 * than fragmentation avoidance.
			 */
			local_nid = zone_to_nid(ac->preferred_zoneref->zone);
			if (zone_to_nid(zone) != local_nid) {
				alloc_flags &= ~ALLOC_NOFRAGMENT;
				goto retry;
			}
		}

		mark = wmark_pages(zone, alloc_flags & ALLOC_WMARK_MASK);
		/*
		 * Allow high, atomic, harder order-0 allocation requests
		 * to skip the ->watermark_boost for min watermark check.
		 * In doing so, check for:
		 *  1) ALLOC_WMARK_MIN - Allow to wake up kswapd in the
		 *			 slow path.
		 *  2) ALLOC_HIGH - Allow high priority requests.
		 *  3) ALLOC_HARDER - Allow (__GFP_ATOMIC && !__GFP_NOMEMALLOC),
		 *			of the others.
		 */
		if (unlikely(!order && !(alloc_flags & ALLOC_WMARK_MASK) &&
		     (alloc_flags & (ALLOC_HARDER | ALLOC_HIGH)))) {
			mark = zone->_watermark[WMARK_MIN];
		}
		if (!zone_watermark_fast(zone, order, mark,
				       ac_classzone_idx(ac), alloc_flags)) {
			int ret;

#ifdef CONFIG_DEFERRED_STRUCT_PAGE_INIT
			/*
			 * Watermark failed for this zone, but see if we can
			 * grow this zone if it contains deferred pages.
			 */
			if (static_branch_unlikely(&deferred_pages)) {
				if (_deferred_grow_zone(zone, order))
					goto try_this_zone;
			}
#endif
			/* Checked here to keep the fast path fast */
			BUILD_BUG_ON(ALLOC_NO_WATERMARKS < NR_WMARK);
			if (alloc_flags & ALLOC_NO_WATERMARKS)
				goto try_this_zone;

			if (node_reclaim_mode == 0 ||
			    !zone_allows_reclaim(ac->preferred_zoneref->zone, zone))
				continue;

			ret = node_reclaim(zone->zone_pgdat, gfp_mask, order);
			switch (ret) {
			case NODE_RECLAIM_NOSCAN:
				/* did not scan */
				continue;
			case NODE_RECLAIM_FULL:
				/* scanned but unreclaimable */
				continue;
			default:
				/* did we reclaim enough */
				if (zone_watermark_ok(zone, order, mark,
						ac_classzone_idx(ac), alloc_flags))
					goto try_this_zone;

				continue;
			}
		}

try_this_zone:
		page = rmqueue(ac->preferred_zoneref->zone, zone, order,
				gfp_mask, alloc_flags, ac->migratetype);
		if (page) {
			prep_new_page(page, order, gfp_mask, alloc_flags);

			/*
			 * If this is a high-order atomic allocation then check
			 * if the pageblock should be reserved for the future
			 */
			if (unlikely(order && (alloc_flags & ALLOC_HARDER)))
				reserve_highatomic_pageblock(page, zone, order);

			return page;
		} else {
#ifdef CONFIG_DEFERRED_STRUCT_PAGE_INIT
			/* Try again if zone has deferred pages */
			if (static_branch_unlikely(&deferred_pages)) {
				if (_deferred_grow_zone(zone, order))
					goto try_this_zone;
			}
#endif
		}
	}

	/*
	 * It's possible on a UMA machine to get through all zones that are
	 * fragmented. If avoiding fragmentation, reset and try again.
	 */
	if (no_fallback) {
		alloc_flags &= ~ALLOC_NOFRAGMENT;
		goto retry;
	}

	return NULL;
}

/*
 * Large machines with many possible nodes should not always dump per-node
 * meminfo in irq context.
 */
static inline bool should_suppress_show_mem(void)
{
	bool ret = false;

#if NODES_SHIFT > 8
	ret = in_interrupt();
#endif
	return ret;
}

static void warn_alloc_show_mem(gfp_t gfp_mask, nodemask_t *nodemask)
{
	unsigned int filter = SHOW_MEM_FILTER_NODES;
	static DEFINE_RATELIMIT_STATE(show_mem_rs, HZ, 1);

	if (should_suppress_show_mem() || !__ratelimit(&show_mem_rs))
		return;

	/*
	 * This documents exceptions given to allocations in certain
	 * contexts that are allowed to allocate outside current's set
	 * of allowed nodes.
	 */
	if (!(gfp_mask & __GFP_NOMEMALLOC))
		if (tsk_is_oom_victim(current) ||
		    (current->flags & (PF_MEMALLOC | PF_EXITING)))
			filter &= ~SHOW_MEM_FILTER_NODES;
	if (in_interrupt() || !(gfp_mask & __GFP_DIRECT_RECLAIM))
		filter &= ~SHOW_MEM_FILTER_NODES;

	show_mem(filter, nodemask);
	show_mem_call_notifiers();
}

void warn_alloc(gfp_t gfp_mask, nodemask_t *nodemask, const char *fmt, ...)
{
	struct va_format vaf;
	va_list args;
	static DEFINE_RATELIMIT_STATE(nopage_rs, DEFAULT_RATELIMIT_INTERVAL,
				      DEFAULT_RATELIMIT_BURST);

	if ((gfp_mask & __GFP_NOWARN) || !__ratelimit(&nopage_rs))
		return;

	va_start(args, fmt);
	vaf.fmt = fmt;
	vaf.va = &args;
	pr_warn("%s: %pV, mode:%#x(%pGg), nodemask=%*pbl\n",
			current->comm, &vaf, gfp_mask, &gfp_mask,
			nodemask_pr_args(nodemask));
	va_end(args);

	cpuset_print_current_mems_allowed();

	dump_stack();
	warn_alloc_show_mem(gfp_mask, nodemask);
}

static inline struct page *
__alloc_pages_cpuset_fallback(gfp_t gfp_mask, unsigned int order,
			      unsigned int alloc_flags,
			      const struct alloc_context *ac)
{
	struct page *page;

	page = get_page_from_freelist(gfp_mask, order,
			alloc_flags|ALLOC_CPUSET, ac);
	/*
	 * fallback to ignore cpuset restriction if our nodes
	 * are depleted
	 */
	if (!page)
		page = get_page_from_freelist(gfp_mask, order,
				alloc_flags, ac);

	return page;
}

static inline struct page *
__alloc_pages_may_oom(gfp_t gfp_mask, unsigned int order,
	const struct alloc_context *ac, unsigned long *did_some_progress)
{
	struct oom_control oc = {
		.zonelist = ac->zonelist,
		.nodemask = ac->nodemask,
		.memcg = NULL,
		.gfp_mask = gfp_mask,
		.order = order,
	};
	struct page *page;

	*did_some_progress = 0;

	/*
	 * Acquire the oom lock.  If that fails, somebody else is
	 * making progress for us.
	 */
	if (!mutex_trylock(&oom_lock)) {
		*did_some_progress = 1;
		schedule_timeout_uninterruptible(1);
		return NULL;
	}

	/*
	 * Go through the zonelist yet one more time, keep very high watermark
	 * here, this is only to catch a parallel oom killing, we must fail if
	 * we're still under heavy pressure. But make sure that this reclaim
	 * attempt shall not depend on __GFP_DIRECT_RECLAIM && !__GFP_NORETRY
	 * allocation which will never fail due to oom_lock already held.
	 */
	page = get_page_from_freelist((gfp_mask | __GFP_HARDWALL) &
				      ~__GFP_DIRECT_RECLAIM, order,
				      ALLOC_WMARK_HIGH|ALLOC_CPUSET, ac);
	if (page)
		goto out;

	/* Coredumps can quickly deplete all memory reserves */
	if (current->flags & PF_DUMPCORE)
		goto out;
	/* The OOM killer will not help higher order allocs */
	if (order > PAGE_ALLOC_COSTLY_ORDER)
		goto out;
	/*
	 * We have already exhausted all our reclaim opportunities without any
	 * success so it is time to admit defeat. We will skip the OOM killer
	 * because it is very likely that the caller has a more reasonable
	 * fallback than shooting a random task.
	 */
	if (gfp_mask & __GFP_RETRY_MAYFAIL)
		goto out;
	/* The OOM killer does not needlessly kill tasks for lowmem */
	if (ac->high_zoneidx < ZONE_NORMAL)
		goto out;
	if (pm_suspended_storage())
		goto out;
	/*
	 * XXX: GFP_NOFS allocations should rather fail than rely on
	 * other request to make a forward progress.
	 * We are in an unfortunate situation where out_of_memory cannot
	 * do much for this context but let's try it to at least get
	 * access to memory reserved if the current task is killed (see
	 * out_of_memory). Once filesystems are ready to handle allocation
	 * failures more gracefully we should just bail out here.
	 */

	/* The OOM killer may not free memory on a specific node */
	if (gfp_mask & __GFP_THISNODE)
		goto out;

	/* Exhausted what can be done so it's blame time */
	if (out_of_memory(&oc) || WARN_ON_ONCE(gfp_mask & __GFP_NOFAIL)) {
		*did_some_progress = 1;

		/*
		 * Help non-failing allocations by giving them access to memory
		 * reserves
		 */
		if (gfp_mask & __GFP_NOFAIL)
			page = __alloc_pages_cpuset_fallback(gfp_mask, order,
					ALLOC_NO_WATERMARKS, ac);
	}
out:
	mutex_unlock(&oom_lock);
	return page;
}

/*
 * Maximum number of compaction retries wit a progress before OOM
 * killer is consider as the only way to move forward.
 */
#define MAX_COMPACT_RETRIES 16

#ifdef CONFIG_COMPACTION
/* Try memory compaction for high-order allocations before reclaim */
static struct page *
__alloc_pages_direct_compact(gfp_t gfp_mask, unsigned int order,
		unsigned int alloc_flags, const struct alloc_context *ac,
		enum compact_priority prio, enum compact_result *compact_result)
{
<<<<<<< HEAD
	struct page *page = NULL;
=======
	struct page *page;
>>>>>>> 535c72f4
	unsigned long pflags;
	unsigned int noreclaim_flag;

	if (!order)
		return NULL;

	psi_memstall_enter(&pflags);
	noreclaim_flag = memalloc_noreclaim_save();

	*compact_result = try_to_compact_pages(gfp_mask, order, alloc_flags, ac,
<<<<<<< HEAD
								prio, &page);
=======
									prio);

	memalloc_noreclaim_restore(noreclaim_flag);
	psi_memstall_leave(&pflags);
>>>>>>> 535c72f4

	memalloc_noreclaim_restore(noreclaim_flag);
	psi_memstall_leave(&pflags);

	/*
	 * At least in one zone compaction wasn't deferred or skipped, so let's
	 * count a compaction stall
	 */
	count_vm_event(COMPACTSTALL);

	/* Prep a captured page if available */
	if (page)
		prep_new_page(page, order, gfp_mask, alloc_flags);

	/* Try get a page from the freelist if available */
	if (!page)
		page = get_page_from_freelist(gfp_mask, order, alloc_flags, ac);

	if (page) {
		struct zone *zone = page_zone(page);

		zone->compact_blockskip_flush = false;
		compaction_defer_reset(zone, order, true);
		count_vm_event(COMPACTSUCCESS);
		return page;
	}

	/*
	 * It's bad if compaction run occurs and fails. The most likely reason
	 * is that pages exist, but not enough to satisfy watermarks.
	 */
	count_vm_event(COMPACTFAIL);

	cond_resched();

	return NULL;
}

#ifdef CONFIG_HAVE_LOW_MEMORY_KILLER
static inline bool
should_compact_lmk_retry(struct alloc_context *ac, int order, int alloc_flags)
{
	struct zone *zone;
	struct zoneref *z;

	/* Let costly order requests check for compaction progress */
	if (order > PAGE_ALLOC_COSTLY_ORDER)
		return false;

	/*
	 * For (0 < order < PAGE_ALLOC_COSTLY_ORDER) allow the shrinkers
	 * to run and free up memory. Do not let these allocations fail
	 * if shrinkers can free up memory. This is similar to
	 * should_compact_retry implementation for !CONFIG_COMPACTION.
	 */
	for_each_zone_zonelist_nodemask(zone, z, ac->zonelist,
				ac->high_zoneidx, ac->nodemask) {
		unsigned long available;

		available = zone_reclaimable_pages(zone);
		available +=
			zone_page_state_snapshot(zone, NR_FREE_PAGES);

		if (__zone_watermark_ok(zone, 0, min_wmark_pages(zone),
			ac_classzone_idx(ac), alloc_flags, available))
			return true;
	}

	return false;
}
#else
static inline bool
should_compact_lmk_retry(struct alloc_context *ac, int order, int alloc_flags)
{
	return false;
}
#endif

static inline bool
should_compact_retry(struct alloc_context *ac, int order, int alloc_flags,
		     enum compact_result compact_result,
		     enum compact_priority *compact_priority,
		     int *compaction_retries)
{
	int max_retries = MAX_COMPACT_RETRIES;
	int min_priority;
	bool ret = false;
	int retries = *compaction_retries;
	enum compact_priority priority = *compact_priority;

	if (!order)
		return false;

	if (should_compact_lmk_retry(ac, order, alloc_flags))
		return true;

	if (compaction_made_progress(compact_result))
		(*compaction_retries)++;

	/*
	 * compaction considers all the zone as desperately out of memory
	 * so it doesn't really make much sense to retry except when the
	 * failure could be caused by insufficient priority
	 */
	if (compaction_failed(compact_result))
		goto check_priority;

	/*
	 * make sure the compaction wasn't deferred or didn't bail out early
	 * due to locks contention before we declare that we should give up.
	 * But do not retry if the given zonelist is not suitable for
	 * compaction.
	 */
	if (compaction_withdrawn(compact_result)) {
		ret = compaction_zonelist_suitable(ac, order, alloc_flags);
		goto out;
	}

	/*
	 * !costly requests are much more important than __GFP_RETRY_MAYFAIL
	 * costly ones because they are de facto nofail and invoke OOM
	 * killer to move on while costly can fail and users are ready
	 * to cope with that. 1/4 retries is rather arbitrary but we
	 * would need much more detailed feedback from compaction to
	 * make a better decision.
	 */
	if (order > PAGE_ALLOC_COSTLY_ORDER)
		max_retries /= 4;
	if (*compaction_retries <= max_retries) {
		ret = true;
		goto out;
	}

	/*
	 * Make sure there are attempts at the highest priority if we exhausted
	 * all retries or failed at the lower priorities.
	 */
check_priority:
	min_priority = (order > PAGE_ALLOC_COSTLY_ORDER) ?
			MIN_COMPACT_COSTLY_PRIORITY : MIN_COMPACT_PRIORITY;

	if (*compact_priority > min_priority) {
		(*compact_priority)--;
		*compaction_retries = 0;
		ret = true;
	}
out:
	trace_compact_retry(order, priority, compact_result, retries, max_retries, ret);
	return ret;
}
#else
static inline struct page *
__alloc_pages_direct_compact(gfp_t gfp_mask, unsigned int order,
		unsigned int alloc_flags, const struct alloc_context *ac,
		enum compact_priority prio, enum compact_result *compact_result)
{
	*compact_result = COMPACT_SKIPPED;
	return NULL;
}

static inline bool
should_compact_retry(struct alloc_context *ac, unsigned int order, int alloc_flags,
		     enum compact_result compact_result,
		     enum compact_priority *compact_priority,
		     int *compaction_retries)
{
	struct zone *zone;
	struct zoneref *z;

	if (!order || order > PAGE_ALLOC_COSTLY_ORDER)
		return false;

	/*
	 * There are setups with compaction disabled which would prefer to loop
	 * inside the allocator rather than hit the oom killer prematurely.
	 * Let's give them a good hope and keep retrying while the order-0
	 * watermarks are OK.
	 */
	for_each_zone_zonelist_nodemask(zone, z, ac->zonelist, ac->high_zoneidx,
					ac->nodemask) {
		if (zone_watermark_ok(zone, 0, min_wmark_pages(zone),
					ac_classzone_idx(ac), alloc_flags))
			return true;
	}
	return false;
}
#endif /* CONFIG_COMPACTION */

#ifdef CONFIG_LOCKDEP
static struct lockdep_map __fs_reclaim_map =
	STATIC_LOCKDEP_MAP_INIT("fs_reclaim", &__fs_reclaim_map);

static bool __need_fs_reclaim(gfp_t gfp_mask)
{
	gfp_mask = current_gfp_context(gfp_mask);

	/* no reclaim without waiting on it */
	if (!(gfp_mask & __GFP_DIRECT_RECLAIM))
		return false;

	/* this guy won't enter reclaim */
	if (current->flags & PF_MEMALLOC)
		return false;

	/* We're only interested __GFP_FS allocations for now */
	if (!(gfp_mask & __GFP_FS))
		return false;

	if (gfp_mask & __GFP_NOLOCKDEP)
		return false;

	return true;
}

void __fs_reclaim_acquire(void)
{
	lock_map_acquire(&__fs_reclaim_map);
}

void __fs_reclaim_release(void)
{
	lock_map_release(&__fs_reclaim_map);
}

void fs_reclaim_acquire(gfp_t gfp_mask)
{
	if (__need_fs_reclaim(gfp_mask))
		__fs_reclaim_acquire();
}
EXPORT_SYMBOL_GPL(fs_reclaim_acquire);

void fs_reclaim_release(gfp_t gfp_mask)
{
	if (__need_fs_reclaim(gfp_mask))
		__fs_reclaim_release();
}
EXPORT_SYMBOL_GPL(fs_reclaim_release);
#endif

/* Perform direct synchronous page reclaim */
static int
__perform_reclaim(gfp_t gfp_mask, unsigned int order,
					const struct alloc_context *ac)
{
	struct reclaim_state reclaim_state;
	int progress;
	unsigned int noreclaim_flag;
	unsigned long pflags;

	cond_resched();

	/* We now go into synchronous reclaim */
	cpuset_memory_pressure_bump();
	psi_memstall_enter(&pflags);
	fs_reclaim_acquire(gfp_mask);
	noreclaim_flag = memalloc_noreclaim_save();
	reclaim_state.reclaimed_slab = 0;
	current->reclaim_state = &reclaim_state;

	progress = try_to_free_pages(ac->zonelist, order, gfp_mask,
								ac->nodemask);

	current->reclaim_state = NULL;
	memalloc_noreclaim_restore(noreclaim_flag);
	fs_reclaim_release(gfp_mask);
	psi_memstall_leave(&pflags);

	cond_resched();

	return progress;
}

/* The really slow allocator path where we enter direct reclaim */
static inline struct page *
__alloc_pages_direct_reclaim(gfp_t gfp_mask, unsigned int order,
		unsigned int alloc_flags, const struct alloc_context *ac,
		unsigned long *did_some_progress)
{
	struct page *page = NULL;
	bool drained = false;

	*did_some_progress = __perform_reclaim(gfp_mask, order, ac);
	if (unlikely(!(*did_some_progress)))
		return NULL;

retry:
	page = get_page_from_freelist(gfp_mask, order, alloc_flags, ac);

	/*
	 * If an allocation failed after direct reclaim, it could be because
	 * pages are pinned on the per-cpu lists or in high alloc reserves.
	 * Shrink them them and try again
	 */
	if (!page && !drained) {
		unreserve_highatomic_pageblock(ac, false);
		drain_all_pages(NULL);
		drained = true;
		goto retry;
	}

	return page;
}

static void wake_all_kswapds(unsigned int order, gfp_t gfp_mask,
			     const struct alloc_context *ac)
{
	struct zoneref *z;
	struct zone *zone;
	pg_data_t *last_pgdat = NULL;
	enum zone_type high_zoneidx = ac->high_zoneidx;

	for_each_zone_zonelist_nodemask(zone, z, ac->zonelist, high_zoneidx,
					ac->nodemask) {
		if (last_pgdat != zone->zone_pgdat)
			wakeup_kswapd(zone, gfp_mask, order, high_zoneidx);
		last_pgdat = zone->zone_pgdat;
	}
}

static inline unsigned int
gfp_to_alloc_flags(gfp_t gfp_mask)
{
	unsigned int alloc_flags = ALLOC_WMARK_MIN | ALLOC_CPUSET;

	/* __GFP_HIGH is assumed to be the same as ALLOC_HIGH to save a branch. */
	BUILD_BUG_ON(__GFP_HIGH != (__force gfp_t) ALLOC_HIGH);

	/*
	 * The caller may dip into page reserves a bit more if the caller
	 * cannot run direct reclaim, or if the caller has realtime scheduling
	 * policy or is asking for __GFP_HIGH memory.  GFP_ATOMIC requests will
	 * set both ALLOC_HARDER (__GFP_ATOMIC) and ALLOC_HIGH (__GFP_HIGH).
	 */
	alloc_flags |= (__force int) (gfp_mask & __GFP_HIGH);

	if (gfp_mask & __GFP_ATOMIC) {
		/*
		 * Not worth trying to allocate harder for __GFP_NOMEMALLOC even
		 * if it can't schedule.
		 */
		if (!(gfp_mask & __GFP_NOMEMALLOC))
			alloc_flags |= ALLOC_HARDER;
		/*
		 * Ignore cpuset mems for GFP_ATOMIC rather than fail, see the
		 * comment for __cpuset_node_allowed().
		 */
		alloc_flags &= ~ALLOC_CPUSET;
	} else if (unlikely(rt_task(current)) && !in_interrupt())
		alloc_flags |= ALLOC_HARDER;

	if (gfp_mask & __GFP_KSWAPD_RECLAIM)
		alloc_flags |= ALLOC_KSWAPD;

#ifdef CONFIG_CMA
	if ((gfpflags_to_migratetype(gfp_mask) == MIGRATE_MOVABLE) &&
				(gfp_mask & __GFP_CMA))
		alloc_flags |= ALLOC_CMA;
#endif
	return alloc_flags;
}

static bool oom_reserves_allowed(struct task_struct *tsk)
{
	if (!tsk_is_oom_victim(tsk))
		return false;

	/*
	 * !MMU doesn't have oom reaper so give access to memory reserves
	 * only to the thread with TIF_MEMDIE set
	 */
	if (!IS_ENABLED(CONFIG_MMU) && !test_thread_flag(TIF_MEMDIE))
		return false;

	return true;
}

/*
 * Distinguish requests which really need access to full memory
 * reserves from oom victims which can live with a portion of it
 */
static inline int __gfp_pfmemalloc_flags(gfp_t gfp_mask)
{
	if (unlikely(gfp_mask & __GFP_NOMEMALLOC))
		return 0;
	if (gfp_mask & __GFP_MEMALLOC)
		return ALLOC_NO_WATERMARKS;
	if (in_serving_softirq() && (current->flags & PF_MEMALLOC))
		return ALLOC_NO_WATERMARKS;
	if (!in_interrupt()) {
		if (current->flags & PF_MEMALLOC)
			return ALLOC_NO_WATERMARKS;
		else if (oom_reserves_allowed(current))
			return ALLOC_OOM;
	}

	return 0;
}

bool gfp_pfmemalloc_allowed(gfp_t gfp_mask)
{
	return !!__gfp_pfmemalloc_flags(gfp_mask);
}

/*
 * Checks whether it makes sense to retry the reclaim to make a forward progress
 * for the given allocation request.
 *
 * We give up when we either have tried MAX_RECLAIM_RETRIES in a row
 * without success, or when we couldn't even meet the watermark if we
 * reclaimed all remaining pages on the LRU lists.
 *
 * Returns true if a retry is viable or false to enter the oom path.
 */
static inline bool
should_reclaim_retry(gfp_t gfp_mask, unsigned order,
		     struct alloc_context *ac, int alloc_flags,
		     bool did_some_progress, int *no_progress_loops)
{
	struct zone *zone;
	struct zoneref *z;

	/*
	 * Costly allocations might have made a progress but this doesn't mean
	 * their order will become available due to high fragmentation so
	 * always increment the no progress counter for them
	 */
	if ((did_some_progress && order <= PAGE_ALLOC_COSTLY_ORDER) ||
			IS_ENABLED(CONFIG_HAVE_LOW_MEMORY_KILLER))
		*no_progress_loops = 0;
	else
		(*no_progress_loops)++;

	/*
	 * Make sure we converge to OOM if we cannot make any progress
	 * several times in the row.
	 */
	if (*no_progress_loops > MAX_RECLAIM_RETRIES) {
		/* Before OOM, exhaust highatomic_reserve */
		return unreserve_highatomic_pageblock(ac, true);
	}

	/*
	 * Keep reclaiming pages while there is a chance this will lead
	 * somewhere.  If none of the target zones can satisfy our allocation
	 * request even if all reclaimable pages are considered then we are
	 * screwed and have to go OOM.
	 */
	for_each_zone_zonelist_nodemask(zone, z, ac->zonelist, ac->high_zoneidx,
					ac->nodemask) {
		unsigned long available;
		unsigned long reclaimable;
		unsigned long min_wmark = min_wmark_pages(zone);
		bool wmark;

		available = reclaimable = zone_reclaimable_pages(zone);
		available += zone_page_state_snapshot(zone, NR_FREE_PAGES);

		/*
		 * Would the allocation succeed if we reclaimed all
		 * reclaimable pages?
		 */
		wmark = __zone_watermark_ok(zone, order, min_wmark,
				ac_classzone_idx(ac), alloc_flags, available);
		trace_reclaim_retry_zone(z, order, reclaimable,
				available, min_wmark, *no_progress_loops, wmark);
		if (wmark) {
			/*
			 * If we didn't make any progress and have a lot of
			 * dirty + writeback pages then we should wait for
			 * an IO to complete to slow down the reclaim and
			 * prevent from pre mature OOM
			 */
			if (!did_some_progress) {
				unsigned long write_pending;

				write_pending = zone_page_state_snapshot(zone,
							NR_ZONE_WRITE_PENDING);

				if (2 * write_pending > reclaimable) {
					congestion_wait(BLK_RW_ASYNC, HZ/10);
					return true;
				}
			}

			/*
			 * Memory allocation/reclaim might be called from a WQ
			 * context and the current implementation of the WQ
			 * concurrency control doesn't recognize that
			 * a particular WQ is congested if the worker thread is
			 * looping without ever sleeping. Therefore we have to
			 * do a short sleep here rather than calling
			 * cond_resched().
			 */
			if (current->flags & PF_WQ_WORKER)
				schedule_timeout_uninterruptible(1);
			else
				cond_resched();

			return true;
		}
	}

	return false;
}

static inline bool
check_retry_cpuset(int cpuset_mems_cookie, struct alloc_context *ac)
{
	/*
	 * It's possible that cpuset's mems_allowed and the nodemask from
	 * mempolicy don't intersect. This should be normally dealt with by
	 * policy_nodemask(), but it's possible to race with cpuset update in
	 * such a way the check therein was true, and then it became false
	 * before we got our cpuset_mems_cookie here.
	 * This assumes that for all allocations, ac->nodemask can come only
	 * from MPOL_BIND mempolicy (whose documented semantics is to be ignored
	 * when it does not intersect with the cpuset restrictions) or the
	 * caller can deal with a violated nodemask.
	 */
	if (cpusets_enabled() && ac->nodemask &&
			!cpuset_nodemask_valid_mems_allowed(ac->nodemask)) {
		ac->nodemask = NULL;
		return true;
	}

	/*
	 * When updating a task's mems_allowed or mempolicy nodemask, it is
	 * possible to race with parallel threads in such a way that our
	 * allocation can fail while the mask is being updated. If we are about
	 * to fail, check if the cpuset changed during allocation and if so,
	 * retry.
	 */
	if (read_mems_allowed_retry(cpuset_mems_cookie))
		return true;

	return false;
}

static inline struct page *
__alloc_pages_slowpath(gfp_t gfp_mask, unsigned int order,
						struct alloc_context *ac)
{
	bool can_direct_reclaim = gfp_mask & __GFP_DIRECT_RECLAIM;
	const bool costly_order = order > PAGE_ALLOC_COSTLY_ORDER;
	struct page *page = NULL;
	unsigned int alloc_flags;
	unsigned long did_some_progress;
	enum compact_priority compact_priority;
	enum compact_result compact_result;
	int compaction_retries;
	int no_progress_loops;
	unsigned int cpuset_mems_cookie;
	int reserve_flags;

	/*
	 * We also sanity check to catch abuse of atomic reserves being used by
	 * callers that are not in atomic context.
	 */
	if (WARN_ON_ONCE((gfp_mask & (__GFP_ATOMIC|__GFP_DIRECT_RECLAIM)) ==
				(__GFP_ATOMIC|__GFP_DIRECT_RECLAIM)))
		gfp_mask &= ~__GFP_ATOMIC;

retry_cpuset:
	compaction_retries = 0;
	no_progress_loops = 0;
	compact_priority = DEF_COMPACT_PRIORITY;
	cpuset_mems_cookie = read_mems_allowed_begin();

	/*
	 * The fast path uses conservative alloc_flags to succeed only until
	 * kswapd needs to be woken up, and to avoid the cost of setting up
	 * alloc_flags precisely. So we do that now.
	 */
	alloc_flags = gfp_to_alloc_flags(gfp_mask);

	/*
	 * We need to recalculate the starting point for the zonelist iterator
	 * because we might have used different nodemask in the fast path, or
	 * there was a cpuset modification and we are retrying - otherwise we
	 * could end up iterating over non-eligible zones endlessly.
	 */
	ac->preferred_zoneref = first_zones_zonelist(ac->zonelist,
					ac->high_zoneidx, ac->nodemask);
	if (!ac->preferred_zoneref->zone)
		goto nopage;

	if (alloc_flags & ALLOC_KSWAPD)
		wake_all_kswapds(order, gfp_mask, ac);

	/*
	 * The adjusted alloc_flags might result in immediate success, so try
	 * that first
	 */
	page = get_page_from_freelist(gfp_mask, order, alloc_flags, ac);
	if (page)
		goto got_pg;

	/*
	 * For costly allocations, try direct compaction first, as it's likely
	 * that we have enough base pages and don't need to reclaim. For non-
	 * movable high-order allocations, do that as well, as compaction will
	 * try prevent permanent fragmentation by migrating from blocks of the
	 * same migratetype.
	 * Don't try this for allocations that are allowed to ignore
	 * watermarks, as the ALLOC_NO_WATERMARKS attempt didn't yet happen.
	 */
	if (can_direct_reclaim &&
			(costly_order ||
			   (order > 0 && ac->migratetype != MIGRATE_MOVABLE))
			&& !gfp_pfmemalloc_allowed(gfp_mask)) {
		page = __alloc_pages_direct_compact(gfp_mask, order,
						alloc_flags, ac,
						INIT_COMPACT_PRIORITY,
						&compact_result);
		if (page)
			goto got_pg;

		/*
		 * Checks for costly allocations with __GFP_NORETRY, which
		 * includes THP page fault allocations
		 */
		if (costly_order && (gfp_mask & __GFP_NORETRY)) {
			/*
			 * If compaction is deferred for high-order allocations,
			 * it is because sync compaction recently failed. If
			 * this is the case and the caller requested a THP
			 * allocation, we do not want to heavily disrupt the
			 * system, so we fail the allocation instead of entering
			 * direct reclaim.
			 */
			if (compact_result == COMPACT_DEFERRED)
				goto nopage;

			/*
			 * Looks like reclaim/compaction is worth trying, but
			 * sync compaction could be very expensive, so keep
			 * using async compaction.
			 */
			compact_priority = INIT_COMPACT_PRIORITY;
		}
	}

retry:
	/* Ensure kswapd doesn't accidentally go to sleep as long as we loop */
	if (alloc_flags & ALLOC_KSWAPD)
		wake_all_kswapds(order, gfp_mask, ac);

	reserve_flags = __gfp_pfmemalloc_flags(gfp_mask);
	if (reserve_flags)
		alloc_flags = reserve_flags;

	/*
	 * Reset the nodemask and zonelist iterators if memory policies can be
	 * ignored. These allocations are high priority and system rather than
	 * user oriented.
	 */
	if (!(alloc_flags & ALLOC_CPUSET) || reserve_flags) {
		ac->nodemask = NULL;
		ac->preferred_zoneref = first_zones_zonelist(ac->zonelist,
					ac->high_zoneidx, ac->nodemask);
	}

	/* Attempt with potentially adjusted zonelist and alloc_flags */
	page = get_page_from_freelist(gfp_mask, order, alloc_flags, ac);
	if (page)
		goto got_pg;

	/* Caller is not willing to reclaim, we can't balance anything */
	if (!can_direct_reclaim)
		goto nopage;

	/* Avoid recursion of direct reclaim */
	if (current->flags & PF_MEMALLOC)
		goto nopage;

	if (fatal_signal_pending(current) && !(gfp_mask & __GFP_NOFAIL) &&
			(gfp_mask & __GFP_FS))
		goto nopage;

	/* Try direct reclaim and then allocating */
	page = __alloc_pages_direct_reclaim(gfp_mask, order, alloc_flags, ac,
							&did_some_progress);
	if (page)
		goto got_pg;

	/* Try direct compaction and then allocating */
	page = __alloc_pages_direct_compact(gfp_mask, order, alloc_flags, ac,
					compact_priority, &compact_result);
	if (page)
		goto got_pg;

	/* Do not loop if specifically requested */
	if (gfp_mask & __GFP_NORETRY)
		goto nopage;

	/*
	 * Do not retry costly high order allocations unless they are
	 * __GFP_RETRY_MAYFAIL
	 */
	if (costly_order && !(gfp_mask & __GFP_RETRY_MAYFAIL))
		goto nopage;

	if (should_reclaim_retry(gfp_mask, order, ac, alloc_flags,
				 did_some_progress > 0, &no_progress_loops))
		goto retry;

	/*
	 * It doesn't make any sense to retry for the compaction if the order-0
	 * reclaim is not able to make any progress because the current
	 * implementation of the compaction depends on the sufficient amount
	 * of free memory (see __compaction_suitable)
	 */
	if ((did_some_progress > 0 ||
			IS_ENABLED(CONFIG_HAVE_LOW_MEMORY_KILLER)) &&
			should_compact_retry(ac, order, alloc_flags,
				compact_result, &compact_priority,
				&compaction_retries))
		goto retry;

	if (order <= PAGE_ALLOC_COSTLY_ORDER && should_ulmk_retry(gfp_mask))
		goto retry;

	/* Deal with possible cpuset update races before we start OOM killing */
	if (check_retry_cpuset(cpuset_mems_cookie, ac))
		goto retry_cpuset;

	/* Reclaim has failed us, start killing things */
	page = __alloc_pages_may_oom(gfp_mask, order, ac, &did_some_progress);
	if (page)
		goto got_pg;

	/* Avoid allocations with no watermarks from looping endlessly */
	if (tsk_is_oom_victim(current) &&
	    (alloc_flags == ALLOC_OOM ||
	     (gfp_mask & __GFP_NOMEMALLOC)))
		goto nopage;

	/* Retry as long as the OOM killer is making progress */
	if (did_some_progress) {
		no_progress_loops = 0;
		goto retry;
	}

nopage:
	/* Deal with possible cpuset update races before we fail */
	if (check_retry_cpuset(cpuset_mems_cookie, ac))
		goto retry_cpuset;

	/*
	 * Make sure that __GFP_NOFAIL request doesn't leak out and make sure
	 * we always retry
	 */
	if (gfp_mask & __GFP_NOFAIL) {
		/*
		 * All existing users of the __GFP_NOFAIL are blockable, so warn
		 * of any new users that actually require GFP_NOWAIT
		 */
		if (WARN_ON_ONCE(!can_direct_reclaim))
			goto fail;

		/*
		 * PF_MEMALLOC request from this context is rather bizarre
		 * because we cannot reclaim anything and only can loop waiting
		 * for somebody to do a work for us
		 */
		WARN_ON_ONCE(current->flags & PF_MEMALLOC);

		/*
		 * non failing costly orders are a hard requirement which we
		 * are not prepared for much so let's warn about these users
		 * so that we can identify them and convert them to something
		 * else.
		 */
		WARN_ON_ONCE(order > PAGE_ALLOC_COSTLY_ORDER);

		/*
		 * Help non-failing allocations by giving them access to memory
		 * reserves but do not use ALLOC_NO_WATERMARKS because this
		 * could deplete whole memory reserves which would just make
		 * the situation worse
		 */
		page = __alloc_pages_cpuset_fallback(gfp_mask, order, ALLOC_HARDER, ac);
		if (page)
			goto got_pg;

		cond_resched();
		goto retry;
	}
fail:
	warn_alloc(gfp_mask, ac->nodemask,
			"page allocation failure: order:%u", order);
got_pg:
	return page;
}

static inline bool prepare_alloc_pages(gfp_t gfp_mask, unsigned int order,
		int preferred_nid, nodemask_t *nodemask,
		struct alloc_context *ac, gfp_t *alloc_mask,
		unsigned int *alloc_flags)
{
	ac->high_zoneidx = gfp_zone(gfp_mask);
	ac->zonelist = node_zonelist(preferred_nid, gfp_mask);
	ac->nodemask = nodemask;
	ac->migratetype = gfpflags_to_migratetype(gfp_mask);

	if (cpusets_enabled()) {
		*alloc_mask |= __GFP_HARDWALL;
		if (!ac->nodemask)
			ac->nodemask = &cpuset_current_mems_allowed;
		else
			*alloc_flags |= ALLOC_CPUSET;
	}

	fs_reclaim_acquire(gfp_mask);
	fs_reclaim_release(gfp_mask);

	might_sleep_if(gfp_mask & __GFP_DIRECT_RECLAIM);

	if (should_fail_alloc_page(gfp_mask, order))
		return false;

	if (IS_ENABLED(CONFIG_CMA) && ac->migratetype == MIGRATE_MOVABLE &&
			(gfp_mask & __GFP_CMA))
		*alloc_flags |= ALLOC_CMA;

	return true;
}

/* Determine whether to spread dirty pages and what the first usable zone */
static inline void finalise_ac(gfp_t gfp_mask, struct alloc_context *ac)
{
	/* Dirty zone balancing only done in the fast path */
	ac->spread_dirty_pages = (gfp_mask & __GFP_WRITE);

	/*
	 * The preferred zone is used for statistics but crucially it is
	 * also used as the starting point for the zonelist iterator. It
	 * may get reset for allocations that ignore memory policies.
	 */
	ac->preferred_zoneref = first_zones_zonelist(ac->zonelist,
					ac->high_zoneidx, ac->nodemask);
}

/*
 * This is the 'heart' of the zoned buddy allocator.
 */
struct page *
__alloc_pages_nodemask(gfp_t gfp_mask, unsigned int order, int preferred_nid,
							nodemask_t *nodemask)
{
	struct page *page;
	unsigned int alloc_flags = ALLOC_WMARK_LOW;
	gfp_t alloc_mask; /* The gfp_t that was actually used for allocation */
	struct alloc_context ac = { };

	/*
	 * There are several places where we assume that the order value is sane
	 * so bail out early if the request is out of bound.
	 */
	if (unlikely(order >= MAX_ORDER)) {
		WARN_ON_ONCE(!(gfp_mask & __GFP_NOWARN));
		return NULL;
	}

	gfp_mask &= gfp_allowed_mask;
	alloc_mask = gfp_mask;
	if (!prepare_alloc_pages(gfp_mask, order, preferred_nid, nodemask, &ac, &alloc_mask, &alloc_flags))
		return NULL;

	finalise_ac(gfp_mask, &ac);

	/*
	 * Forbid the first pass from falling back to types that fragment
	 * memory until all local zones are considered.
	 */
	alloc_flags |= alloc_flags_nofragment(ac.preferred_zoneref->zone, gfp_mask);

	/* First allocation attempt */
	page = get_page_from_freelist(alloc_mask, order, alloc_flags, &ac);
	if (likely(page))
		goto out;

	/*
	 * Apply scoped allocation constraints. This is mainly about GFP_NOFS
	 * resp. GFP_NOIO which has to be inherited for all allocation requests
	 * from a particular context which has been marked by
	 * memalloc_no{fs,io}_{save,restore}.
	 */
	alloc_mask = current_gfp_context(gfp_mask);
	ac.spread_dirty_pages = false;

	/*
	 * Restore the original nodemask if it was potentially replaced with
	 * &cpuset_current_mems_allowed to optimize the fast-path attempt.
	 */
	if (unlikely(ac.nodemask != nodemask))
		ac.nodemask = nodemask;

	page = __alloc_pages_slowpath(alloc_mask, order, &ac);

out:
	if (memcg_kmem_enabled() && (gfp_mask & __GFP_ACCOUNT) && page &&
	    unlikely(memcg_kmem_charge(page, gfp_mask, order) != 0)) {
		__free_pages(page, order);
		page = NULL;
	}

	trace_mm_page_alloc(page, order, alloc_mask, ac.migratetype);

	return page;
}
EXPORT_SYMBOL(__alloc_pages_nodemask);

/*
 * Common helper functions. Never use with __GFP_HIGHMEM because the returned
 * address cannot represent highmem pages. Use alloc_pages and then kmap if
 * you need to access high mem.
 */
unsigned long __get_free_pages(gfp_t gfp_mask, unsigned int order)
{
	struct page *page;

	page = alloc_pages(gfp_mask & ~__GFP_HIGHMEM, order);
	if (!page)
		return 0;
	return (unsigned long) page_address(page);
}
EXPORT_SYMBOL(__get_free_pages);

unsigned long get_zeroed_page(gfp_t gfp_mask)
{
	return __get_free_pages(gfp_mask | __GFP_ZERO, 0);
}
EXPORT_SYMBOL(get_zeroed_page);

static inline void free_the_page(struct page *page, unsigned int order)
{
	if (order == 0)		/* Via pcp? */
		free_unref_page(page);
	else
		__free_pages_ok(page, order);
}

void __free_pages(struct page *page, unsigned int order)
{
	if (put_page_testzero(page))
		free_the_page(page, order);
}
EXPORT_SYMBOL(__free_pages);

void free_pages(unsigned long addr, unsigned int order)
{
	if (addr != 0) {
		VM_BUG_ON(!virt_addr_valid((void *)addr));
		__free_pages(virt_to_page((void *)addr), order);
	}
}

EXPORT_SYMBOL(free_pages);

/*
 * Page Fragment:
 *  An arbitrary-length arbitrary-offset area of memory which resides
 *  within a 0 or higher order page.  Multiple fragments within that page
 *  are individually refcounted, in the page's reference counter.
 *
 * The page_frag functions below provide a simple allocation framework for
 * page fragments.  This is used by the network stack and network device
 * drivers to provide a backing region of memory for use as either an
 * sk_buff->head, or to be used in the "frags" portion of skb_shared_info.
 */
static struct page *__page_frag_cache_refill(struct page_frag_cache *nc,
					     gfp_t gfp_mask)
{
	struct page *page = NULL;
	gfp_t gfp = gfp_mask;

#if (PAGE_SIZE < PAGE_FRAG_CACHE_MAX_SIZE)
	gfp_mask |= __GFP_COMP | __GFP_NOWARN | __GFP_NORETRY |
		    __GFP_NOMEMALLOC;
	page = alloc_pages_node(NUMA_NO_NODE, gfp_mask,
				PAGE_FRAG_CACHE_MAX_ORDER);
	nc->size = page ? PAGE_FRAG_CACHE_MAX_SIZE : PAGE_SIZE;
#endif
	if (unlikely(!page))
		page = alloc_pages_node(NUMA_NO_NODE, gfp, 0);

	nc->va = page ? page_address(page) : NULL;

	return page;
}

void __page_frag_cache_drain(struct page *page, unsigned int count)
{
	VM_BUG_ON_PAGE(page_ref_count(page) == 0, page);

	if (page_ref_sub_and_test(page, count))
		free_the_page(page, compound_order(page));
}
EXPORT_SYMBOL(__page_frag_cache_drain);

void *page_frag_alloc(struct page_frag_cache *nc,
		      unsigned int fragsz, gfp_t gfp_mask)
{
	unsigned int size = PAGE_SIZE;
	struct page *page;
	int offset;

	if (unlikely(!nc->va)) {
refill:
		page = __page_frag_cache_refill(nc, gfp_mask);
		if (!page)
			return NULL;

#if (PAGE_SIZE < PAGE_FRAG_CACHE_MAX_SIZE)
		/* if size can vary use size else just use PAGE_SIZE */
		size = nc->size;
#endif
		/* Even if we own the page, we do not use atomic_set().
		 * This would break get_page_unless_zero() users.
		 */
		page_ref_add(page, PAGE_FRAG_CACHE_MAX_SIZE);

		/* reset page count bias and offset to start of new frag */
		nc->pfmemalloc = page_is_pfmemalloc(page);
		nc->pagecnt_bias = PAGE_FRAG_CACHE_MAX_SIZE + 1;
		nc->offset = size;
	}

	offset = nc->offset - fragsz;
	if (unlikely(offset < 0)) {
		page = virt_to_page(nc->va);

		if (!page_ref_sub_and_test(page, nc->pagecnt_bias))
			goto refill;

		if (unlikely(nc->pfmemalloc)) {
			free_the_page(page, compound_order(page));
			goto refill;
		}

#if (PAGE_SIZE < PAGE_FRAG_CACHE_MAX_SIZE)
		/* if size can vary use size else just use PAGE_SIZE */
		size = nc->size;
#endif
		/* OK, page count is 0, we can safely set it */
		set_page_count(page, PAGE_FRAG_CACHE_MAX_SIZE + 1);

		/* reset page count bias and offset to start of new frag */
		nc->pagecnt_bias = PAGE_FRAG_CACHE_MAX_SIZE + 1;
		offset = size - fragsz;
	}

	nc->pagecnt_bias--;
	nc->offset = offset;

	return nc->va + offset;
}
EXPORT_SYMBOL(page_frag_alloc);

/*
 * Frees a page fragment allocated out of either a compound or order 0 page.
 */
void page_frag_free(void *addr)
{
	struct page *page = virt_to_head_page(addr);

	if (unlikely(put_page_testzero(page)))
		free_the_page(page, compound_order(page));
}
EXPORT_SYMBOL(page_frag_free);

static void *make_alloc_exact(unsigned long addr, unsigned int order,
		size_t size)
{
	if (addr) {
		unsigned long alloc_end = addr + (PAGE_SIZE << order);
		unsigned long used = addr + PAGE_ALIGN(size);

		split_page(virt_to_page((void *)addr), order);
		while (used < alloc_end) {
			free_page(used);
			used += PAGE_SIZE;
		}
	}
	return (void *)addr;
}

/**
 * alloc_pages_exact - allocate an exact number physically-contiguous pages.
 * @size: the number of bytes to allocate
 * @gfp_mask: GFP flags for the allocation
 *
 * This function is similar to alloc_pages(), except that it allocates the
 * minimum number of pages to satisfy the request.  alloc_pages() can only
 * allocate memory in power-of-two pages.
 *
 * This function is also limited by MAX_ORDER.
 *
 * Memory allocated by this function must be released by free_pages_exact().
 */
void *alloc_pages_exact(size_t size, gfp_t gfp_mask)
{
	unsigned int order = get_order(size);
	unsigned long addr;

	addr = __get_free_pages(gfp_mask, order);
	return make_alloc_exact(addr, order, size);
}
EXPORT_SYMBOL(alloc_pages_exact);

/**
 * alloc_pages_exact_nid - allocate an exact number of physically-contiguous
 *			   pages on a node.
 * @nid: the preferred node ID where memory should be allocated
 * @size: the number of bytes to allocate
 * @gfp_mask: GFP flags for the allocation
 *
 * Like alloc_pages_exact(), but try to allocate on node nid first before falling
 * back.
 */
void * __meminit alloc_pages_exact_nid(int nid, size_t size, gfp_t gfp_mask)
{
	unsigned int order = get_order(size);
	struct page *p = alloc_pages_node(nid, gfp_mask, order);
	if (!p)
		return NULL;
	return make_alloc_exact((unsigned long)page_address(p), order, size);
}

/**
 * free_pages_exact - release memory allocated via alloc_pages_exact()
 * @virt: the value returned by alloc_pages_exact.
 * @size: size of allocation, same value as passed to alloc_pages_exact().
 *
 * Release the memory allocated by a previous call to alloc_pages_exact.
 */
void free_pages_exact(void *virt, size_t size)
{
	unsigned long addr = (unsigned long)virt;
	unsigned long end = addr + PAGE_ALIGN(size);

	while (addr < end) {
		free_page(addr);
		addr += PAGE_SIZE;
	}
}
EXPORT_SYMBOL(free_pages_exact);

/**
 * nr_free_zone_pages - count number of pages beyond high watermark
 * @offset: The zone index of the highest zone
 *
 * nr_free_zone_pages() counts the number of counts pages which are beyond the
 * high watermark within all zones at or below a given zone index.  For each
 * zone, the number of pages is calculated as:
 *
 *     nr_free_zone_pages = managed_pages - high_pages
 */
static unsigned long nr_free_zone_pages(int offset)
{
	struct zoneref *z;
	struct zone *zone;

	/* Just pick one node, since fallback list is circular */
	unsigned long sum = 0;

	struct zonelist *zonelist = node_zonelist(numa_node_id(), GFP_KERNEL);

	for_each_zone_zonelist(zone, z, zonelist, offset) {
		unsigned long size = zone->managed_pages;
		unsigned long high = high_wmark_pages(zone);
		if (size > high)
			sum += size - high;
	}

	return sum;
}

/**
 * nr_free_buffer_pages - count number of pages beyond high watermark
 *
 * nr_free_buffer_pages() counts the number of pages which are beyond the high
 * watermark within ZONE_DMA and ZONE_NORMAL.
 */
unsigned long nr_free_buffer_pages(void)
{
	return nr_free_zone_pages(gfp_zone(GFP_USER));
}
EXPORT_SYMBOL_GPL(nr_free_buffer_pages);

/**
 * nr_free_pagecache_pages - count number of pages beyond high watermark
 *
 * nr_free_pagecache_pages() counts the number of pages which are beyond the
 * high watermark within all zones.
 */
unsigned long nr_free_pagecache_pages(void)
{
	return nr_free_zone_pages(gfp_zone(GFP_HIGHUSER_MOVABLE));
}

static inline void show_node(struct zone *zone)
{
	if (IS_ENABLED(CONFIG_NUMA))
		printk("Node %d ", zone_to_nid(zone));
}

long si_mem_available(void)
{
	long available;
	unsigned long pagecache;
	unsigned long wmark_low = 0;
	unsigned long pages[NR_LRU_LISTS];
	unsigned long reclaimable;
	struct zone *zone;
	int lru;

	for (lru = LRU_BASE; lru < NR_LRU_LISTS; lru++)
		pages[lru] = global_node_page_state(NR_LRU_BASE + lru);

	for_each_zone(zone)
		wmark_low += low_wmark_pages(zone);

	/*
	 * Estimate the amount of memory available for userspace allocations,
	 * without causing swapping.
	 */
	available = global_zone_page_state(NR_FREE_PAGES) - totalreserve_pages;

	/*
	 * Not all the page cache can be freed, otherwise the system will
	 * start swapping. Assume at least half of the page cache, or the
	 * low watermark worth of cache, needs to stay.
	 */
	pagecache = pages[LRU_ACTIVE_FILE] + pages[LRU_INACTIVE_FILE];
	pagecache -= min(pagecache / 2, wmark_low);
	available += pagecache;

	/*
	 * Part of the reclaimable slab and other kernel memory consists of
	 * items that are in use, and cannot be freed. Cap this estimate at the
	 * low watermark.
	 */
	reclaimable = global_node_page_state(NR_SLAB_RECLAIMABLE) +
			global_node_page_state(NR_KERNEL_MISC_RECLAIMABLE);
	available += reclaimable - min(reclaimable / 2, wmark_low);

	if (available < 0)
		available = 0;
	return available;
}
EXPORT_SYMBOL_GPL(si_mem_available);

void si_meminfo(struct sysinfo *val)
{
	val->totalram = totalram_pages;
	val->sharedram = global_node_page_state(NR_SHMEM);
	val->freeram = global_zone_page_state(NR_FREE_PAGES);
	val->bufferram = nr_blockdev_pages();
	val->totalhigh = totalhigh_pages;
	val->freehigh = nr_free_highpages();
	val->mem_unit = PAGE_SIZE;
}

EXPORT_SYMBOL(si_meminfo);

#ifdef CONFIG_NUMA
void si_meminfo_node(struct sysinfo *val, int nid)
{
	int zone_type;		/* needs to be signed */
	unsigned long managed_pages = 0;
	unsigned long managed_highpages = 0;
	unsigned long free_highpages = 0;
	pg_data_t *pgdat = NODE_DATA(nid);

	for (zone_type = 0; zone_type < MAX_NR_ZONES; zone_type++)
		managed_pages += pgdat->node_zones[zone_type].managed_pages;
	val->totalram = managed_pages;
	val->sharedram = node_page_state(pgdat, NR_SHMEM);
	val->freeram = sum_zone_node_page_state(nid, NR_FREE_PAGES);
#ifdef CONFIG_HIGHMEM
	for (zone_type = 0; zone_type < MAX_NR_ZONES; zone_type++) {
		struct zone *zone = &pgdat->node_zones[zone_type];

		if (is_highmem(zone)) {
			managed_highpages += zone->managed_pages;
			free_highpages += zone_page_state(zone, NR_FREE_PAGES);
		}
	}
	val->totalhigh = managed_highpages;
	val->freehigh = free_highpages;
#else
	val->totalhigh = managed_highpages;
	val->freehigh = free_highpages;
#endif
	val->mem_unit = PAGE_SIZE;
}
#endif

/*
 * Determine whether the node should be displayed or not, depending on whether
 * SHOW_MEM_FILTER_NODES was passed to show_free_areas().
 */
static bool show_mem_node_skip(unsigned int flags, int nid, nodemask_t *nodemask)
{
	if (!(flags & SHOW_MEM_FILTER_NODES))
		return false;

	/*
	 * no node mask - aka implicit memory numa policy. Do not bother with
	 * the synchronization - read_mems_allowed_begin - because we do not
	 * have to be precise here.
	 */
	if (!nodemask)
		nodemask = &cpuset_current_mems_allowed;

	return !node_isset(nid, *nodemask);
}

#define K(x) ((x) << (PAGE_SHIFT-10))

static void show_migration_types(unsigned char type)
{
	static const char types[MIGRATE_TYPES] = {
		[MIGRATE_UNMOVABLE]	= 'U',
		[MIGRATE_MOVABLE]	= 'M',
		[MIGRATE_RECLAIMABLE]	= 'E',
		[MIGRATE_HIGHATOMIC]	= 'H',
#ifdef CONFIG_CMA
		[MIGRATE_CMA]		= 'C',
#endif
#ifdef CONFIG_MEMORY_ISOLATION
		[MIGRATE_ISOLATE]	= 'I',
#endif
	};
	char tmp[MIGRATE_TYPES + 1];
	char *p = tmp;
	int i;

	for (i = 0; i < MIGRATE_TYPES; i++) {
		if (type & (1 << i))
			*p++ = types[i];
	}

	*p = '\0';
	printk(KERN_CONT "(%s) ", tmp);
}

/*
 * Show free area list (used inside shift_scroll-lock stuff)
 * We also calculate the percentage fragmentation. We do this by counting the
 * memory on each free list with the exception of the first item on the list.
 *
 * Bits in @filter:
 * SHOW_MEM_FILTER_NODES: suppress nodes that are not allowed by current's
 *   cpuset.
 */
void show_free_areas(unsigned int filter, nodemask_t *nodemask)
{
	unsigned long free_pcp = 0;
	int cpu;
	struct zone *zone;
	pg_data_t *pgdat;

	for_each_populated_zone(zone) {
		if (show_mem_node_skip(filter, zone_to_nid(zone), nodemask))
			continue;

		for_each_online_cpu(cpu)
			free_pcp += per_cpu_ptr(zone->pageset, cpu)->pcp.count;
	}

	printk("active_anon:%lu inactive_anon:%lu isolated_anon:%lu\n"
		" active_file:%lu inactive_file:%lu isolated_file:%lu\n"
		" unevictable:%lu dirty:%lu writeback:%lu unstable:%lu\n"
		" slab_reclaimable:%lu slab_unreclaimable:%lu\n"
		" mapped:%lu shmem:%lu pagetables:%lu bounce:%lu\n"
		" free:%lu free_pcp:%lu free_cma:%lu\n",
		global_node_page_state(NR_ACTIVE_ANON),
		global_node_page_state(NR_INACTIVE_ANON),
		global_node_page_state(NR_ISOLATED_ANON),
		global_node_page_state(NR_ACTIVE_FILE),
		global_node_page_state(NR_INACTIVE_FILE),
		global_node_page_state(NR_ISOLATED_FILE),
		global_node_page_state(NR_UNEVICTABLE),
		global_node_page_state(NR_FILE_DIRTY),
		global_node_page_state(NR_WRITEBACK),
		global_node_page_state(NR_UNSTABLE_NFS),
		global_node_page_state(NR_SLAB_RECLAIMABLE),
		global_node_page_state(NR_SLAB_UNRECLAIMABLE),
		global_node_page_state(NR_FILE_MAPPED),
		global_node_page_state(NR_SHMEM),
		global_zone_page_state(NR_PAGETABLE),
		global_zone_page_state(NR_BOUNCE),
		global_zone_page_state(NR_FREE_PAGES),
		free_pcp,
		global_zone_page_state(NR_FREE_CMA_PAGES));

	for_each_online_pgdat(pgdat) {
		if (show_mem_node_skip(filter, pgdat->node_id, nodemask))
			continue;

		printk("Node %d"
			" active_anon:%lukB"
			" inactive_anon:%lukB"
			" active_file:%lukB"
			" inactive_file:%lukB"
			" unevictable:%lukB"
			" isolated(anon):%lukB"
			" isolated(file):%lukB"
			" mapped:%lukB"
			" dirty:%lukB"
			" writeback:%lukB"
			" shmem:%lukB"
#ifdef CONFIG_TRANSPARENT_HUGEPAGE
			" shmem_thp: %lukB"
			" shmem_pmdmapped: %lukB"
			" anon_thp: %lukB"
#endif
			" writeback_tmp:%lukB"
			" unstable:%lukB"
			" all_unreclaimable? %s"
			"\n",
			pgdat->node_id,
			K(node_page_state(pgdat, NR_ACTIVE_ANON)),
			K(node_page_state(pgdat, NR_INACTIVE_ANON)),
			K(node_page_state(pgdat, NR_ACTIVE_FILE)),
			K(node_page_state(pgdat, NR_INACTIVE_FILE)),
			K(node_page_state(pgdat, NR_UNEVICTABLE)),
			K(node_page_state(pgdat, NR_ISOLATED_ANON)),
			K(node_page_state(pgdat, NR_ISOLATED_FILE)),
			K(node_page_state(pgdat, NR_FILE_MAPPED)),
			K(node_page_state(pgdat, NR_FILE_DIRTY)),
			K(node_page_state(pgdat, NR_WRITEBACK)),
			K(node_page_state(pgdat, NR_SHMEM)),
#ifdef CONFIG_TRANSPARENT_HUGEPAGE
			K(node_page_state(pgdat, NR_SHMEM_THPS) * HPAGE_PMD_NR),
			K(node_page_state(pgdat, NR_SHMEM_PMDMAPPED)
					* HPAGE_PMD_NR),
			K(node_page_state(pgdat, NR_ANON_THPS) * HPAGE_PMD_NR),
#endif
			K(node_page_state(pgdat, NR_WRITEBACK_TEMP)),
			K(node_page_state(pgdat, NR_UNSTABLE_NFS)),
			pgdat->kswapd_failures >= MAX_RECLAIM_RETRIES ?
				"yes" : "no");
	}

	for_each_populated_zone(zone) {
		int i;

		if (show_mem_node_skip(filter, zone_to_nid(zone), nodemask))
			continue;

		free_pcp = 0;
		for_each_online_cpu(cpu)
			free_pcp += per_cpu_ptr(zone->pageset, cpu)->pcp.count;

		show_node(zone);
		printk(KERN_CONT
			"%s"
			" free:%lukB"
			" min:%lukB"
			" low:%lukB"
			" high:%lukB"
			" active_anon:%lukB"
			" inactive_anon:%lukB"
			" active_file:%lukB"
			" inactive_file:%lukB"
			" unevictable:%lukB"
			" writepending:%lukB"
			" present:%lukB"
			" managed:%lukB"
			" mlocked:%lukB"
			" kernel_stack:%lukB"
#ifdef CONFIG_SHADOW_CALL_STACK
			" shadow_call_stack:%lukB"
#endif
			" pagetables:%lukB"
			" bounce:%lukB"
			" free_pcp:%lukB"
			" local_pcp:%ukB"
			" free_cma:%lukB"
			"\n",
			zone->name,
			K(zone_page_state(zone, NR_FREE_PAGES)),
			K(min_wmark_pages(zone)),
			K(low_wmark_pages(zone)),
			K(high_wmark_pages(zone)),
			K(zone_page_state(zone, NR_ZONE_ACTIVE_ANON)),
			K(zone_page_state(zone, NR_ZONE_INACTIVE_ANON)),
			K(zone_page_state(zone, NR_ZONE_ACTIVE_FILE)),
			K(zone_page_state(zone, NR_ZONE_INACTIVE_FILE)),
			K(zone_page_state(zone, NR_ZONE_UNEVICTABLE)),
			K(zone_page_state(zone, NR_ZONE_WRITE_PENDING)),
			K(zone->present_pages),
			K(zone->managed_pages),
			K(zone_page_state(zone, NR_MLOCK)),
			zone_page_state(zone, NR_KERNEL_STACK_KB),
#ifdef CONFIG_SHADOW_CALL_STACK
			zone_page_state(zone, NR_KERNEL_SCS_BYTES) / 1024,
#endif
			K(zone_page_state(zone, NR_PAGETABLE)),
			K(zone_page_state(zone, NR_BOUNCE)),
			K(free_pcp),
			K(this_cpu_read(zone->pageset->pcp.count)),
			K(zone_page_state(zone, NR_FREE_CMA_PAGES)));
		printk("lowmem_reserve[]:");
		for (i = 0; i < MAX_NR_ZONES; i++)
			printk(KERN_CONT " %ld", zone->lowmem_reserve[i]);
		printk(KERN_CONT "\n");
	}

	for_each_populated_zone(zone) {
		unsigned int order;
		unsigned long nr[MAX_ORDER], flags, total = 0;
		unsigned char types[MAX_ORDER];

		if (show_mem_node_skip(filter, zone_to_nid(zone), nodemask))
			continue;
		show_node(zone);
		printk(KERN_CONT "%s: ", zone->name);

		spin_lock_irqsave(&zone->lock, flags);
		for (order = 0; order < MAX_ORDER; order++) {
			struct free_area *area = &zone->free_area[order];
			int type;

			nr[order] = area->nr_free;
			total += nr[order] << order;

			types[order] = 0;
			for (type = 0; type < MIGRATE_TYPES; type++) {
				if (!list_empty(&area->free_list[type]))
					types[order] |= 1 << type;
			}
		}
		spin_unlock_irqrestore(&zone->lock, flags);
		for (order = 0; order < MAX_ORDER; order++) {
			printk(KERN_CONT "%lu*%lukB ",
			       nr[order], K(1UL) << order);
			if (nr[order])
				show_migration_types(types[order]);
		}
		printk(KERN_CONT "= %lukB\n", K(total));
	}

	hugetlb_show_meminfo();

	printk("%ld total pagecache pages\n", global_node_page_state(NR_FILE_PAGES));

	show_swap_cache_info();
}

static void zoneref_set_zone(struct zone *zone, struct zoneref *zoneref)
{
	zoneref->zone = zone;
	zoneref->zone_idx = zone_idx(zone);
}

/*
 * Builds allocation fallback zone lists.
 *
 * Add all populated zones of a node to the zonelist.
 */
static int build_zonerefs_node(pg_data_t *pgdat, struct zoneref *zonerefs)
{
	struct zone *zone;
	enum zone_type zone_type = MAX_NR_ZONES;
	int nr_zones = 0;

	do {
		zone_type--;
		zone = pgdat->node_zones + zone_type;
		if (populated_zone(zone)) {
			zoneref_set_zone(zone, &zonerefs[nr_zones++]);
			check_highest_zone(zone_type);
		}
	} while (zone_type);

	return nr_zones;
}

#ifdef CONFIG_NUMA

static int __parse_numa_zonelist_order(char *s)
{
	/*
	 * We used to support different zonlists modes but they turned
	 * out to be just not useful. Let's keep the warning in place
	 * if somebody still use the cmd line parameter so that we do
	 * not fail it silently
	 */
	if (!(*s == 'd' || *s == 'D' || *s == 'n' || *s == 'N')) {
		pr_warn("Ignoring unsupported numa_zonelist_order value:  %s\n", s);
		return -EINVAL;
	}
	return 0;
}

static __init int setup_numa_zonelist_order(char *s)
{
	if (!s)
		return 0;

	return __parse_numa_zonelist_order(s);
}
early_param("numa_zonelist_order", setup_numa_zonelist_order);

char numa_zonelist_order[] = "Node";

/*
 * sysctl handler for numa_zonelist_order
 */
int numa_zonelist_order_handler(struct ctl_table *table, int write,
		void __user *buffer, size_t *length,
		loff_t *ppos)
{
	char *str;
	int ret;

	if (!write)
		return proc_dostring(table, write, buffer, length, ppos);
	str = memdup_user_nul(buffer, 16);
	if (IS_ERR(str))
		return PTR_ERR(str);

	ret = __parse_numa_zonelist_order(str);
	kfree(str);
	return ret;
}


#define MAX_NODE_LOAD (nr_online_nodes)
static int node_load[MAX_NUMNODES];

/**
 * find_next_best_node - find the next node that should appear in a given node's fallback list
 * @node: node whose fallback list we're appending
 * @used_node_mask: nodemask_t of already used nodes
 *
 * We use a number of factors to determine which is the next node that should
 * appear on a given node's fallback list.  The node should not have appeared
 * already in @node's fallback list, and it should be the next closest node
 * according to the distance array (which contains arbitrary distance values
 * from each node to each node in the system), and should also prefer nodes
 * with no CPUs, since presumably they'll have very little allocation pressure
 * on them otherwise.
 * It returns -1 if no node is found.
 */
static int find_next_best_node(int node, nodemask_t *used_node_mask)
{
	int n, val;
	int min_val = INT_MAX;
	int best_node = NUMA_NO_NODE;
	const struct cpumask *tmp = cpumask_of_node(0);

	/* Use the local node if we haven't already */
	if (!node_isset(node, *used_node_mask)) {
		node_set(node, *used_node_mask);
		return node;
	}

	for_each_node_state(n, N_MEMORY) {

		/* Don't want a node to appear more than once */
		if (node_isset(n, *used_node_mask))
			continue;

		/* Use the distance array to find the distance */
		val = node_distance(node, n);

		/* Penalize nodes under us ("prefer the next node") */
		val += (n < node);

		/* Give preference to headless and unused nodes */
		tmp = cpumask_of_node(n);
		if (!cpumask_empty(tmp))
			val += PENALTY_FOR_NODE_WITH_CPUS;

		/* Slight preference for less loaded node */
		val *= (MAX_NODE_LOAD*MAX_NUMNODES);
		val += node_load[n];

		if (val < min_val) {
			min_val = val;
			best_node = n;
		}
	}

	if (best_node >= 0)
		node_set(best_node, *used_node_mask);

	return best_node;
}


/*
 * Build zonelists ordered by node and zones within node.
 * This results in maximum locality--normal zone overflows into local
 * DMA zone, if any--but risks exhausting DMA zone.
 */
static void build_zonelists_in_node_order(pg_data_t *pgdat, int *node_order,
		unsigned nr_nodes)
{
	struct zoneref *zonerefs;
	int i;

	zonerefs = pgdat->node_zonelists[ZONELIST_FALLBACK]._zonerefs;

	for (i = 0; i < nr_nodes; i++) {
		int nr_zones;

		pg_data_t *node = NODE_DATA(node_order[i]);

		nr_zones = build_zonerefs_node(node, zonerefs);
		zonerefs += nr_zones;
	}
	zonerefs->zone = NULL;
	zonerefs->zone_idx = 0;
}

/*
 * Build gfp_thisnode zonelists
 */
static void build_thisnode_zonelists(pg_data_t *pgdat)
{
	struct zoneref *zonerefs;
	int nr_zones;

	zonerefs = pgdat->node_zonelists[ZONELIST_NOFALLBACK]._zonerefs;
	nr_zones = build_zonerefs_node(pgdat, zonerefs);
	zonerefs += nr_zones;
	zonerefs->zone = NULL;
	zonerefs->zone_idx = 0;
}

/*
 * Build zonelists ordered by zone and nodes within zones.
 * This results in conserving DMA zone[s] until all Normal memory is
 * exhausted, but results in overflowing to remote node while memory
 * may still exist in local DMA zone.
 */

static void build_zonelists(pg_data_t *pgdat)
{
	static int node_order[MAX_NUMNODES];
	int node, load, nr_nodes = 0;
	nodemask_t used_mask;
	int local_node, prev_node;

	/* NUMA-aware ordering of nodes */
	local_node = pgdat->node_id;
	load = nr_online_nodes;
	prev_node = local_node;
	nodes_clear(used_mask);

	memset(node_order, 0, sizeof(node_order));
	while ((node = find_next_best_node(local_node, &used_mask)) >= 0) {
		/*
		 * We don't want to pressure a particular node.
		 * So adding penalty to the first node in same
		 * distance group to make it round-robin.
		 */
		if (node_distance(local_node, node) !=
		    node_distance(local_node, prev_node))
			node_load[node] = load;

		node_order[nr_nodes++] = node;
		prev_node = node;
		load--;
	}

	build_zonelists_in_node_order(pgdat, node_order, nr_nodes);
	build_thisnode_zonelists(pgdat);
}

#ifdef CONFIG_HAVE_MEMORYLESS_NODES
/*
 * Return node id of node used for "local" allocations.
 * I.e., first node id of first zone in arg node's generic zonelist.
 * Used for initializing percpu 'numa_mem', which is used primarily
 * for kernel allocations, so use GFP_KERNEL flags to locate zonelist.
 */
int local_memory_node(int node)
{
	struct zoneref *z;

	z = first_zones_zonelist(node_zonelist(node, GFP_KERNEL),
				   gfp_zone(GFP_KERNEL),
				   NULL);
	return zone_to_nid(z->zone);
}
#endif

static void setup_min_unmapped_ratio(void);
static void setup_min_slab_ratio(void);
#else	/* CONFIG_NUMA */

static void build_zonelists(pg_data_t *pgdat)
{
	int node, local_node;
	struct zoneref *zonerefs;
	int nr_zones;

	local_node = pgdat->node_id;

	zonerefs = pgdat->node_zonelists[ZONELIST_FALLBACK]._zonerefs;
	nr_zones = build_zonerefs_node(pgdat, zonerefs);
	zonerefs += nr_zones;

	/*
	 * Now we build the zonelist so that it contains the zones
	 * of all the other nodes.
	 * We don't want to pressure a particular node, so when
	 * building the zones for node N, we make sure that the
	 * zones coming right after the local ones are those from
	 * node N+1 (modulo N)
	 */
	for (node = local_node + 1; node < MAX_NUMNODES; node++) {
		if (!node_online(node))
			continue;
		nr_zones = build_zonerefs_node(NODE_DATA(node), zonerefs);
		zonerefs += nr_zones;
	}
	for (node = 0; node < local_node; node++) {
		if (!node_online(node))
			continue;
		nr_zones = build_zonerefs_node(NODE_DATA(node), zonerefs);
		zonerefs += nr_zones;
	}

	zonerefs->zone = NULL;
	zonerefs->zone_idx = 0;
}

#endif	/* CONFIG_NUMA */

/*
 * Boot pageset table. One per cpu which is going to be used for all
 * zones and all nodes. The parameters will be set in such a way
 * that an item put on a list will immediately be handed over to
 * the buddy list. This is safe since pageset manipulation is done
 * with interrupts disabled.
 *
 * The boot_pagesets must be kept even after bootup is complete for
 * unused processors and/or zones. They do play a role for bootstrapping
 * hotplugged processors.
 *
 * zoneinfo_show() and maybe other functions do
 * not check if the processor is online before following the pageset pointer.
 * Other parts of the kernel may not check if the zone is available.
 */
static void setup_pageset(struct per_cpu_pageset *p, unsigned long batch);
static DEFINE_PER_CPU(struct per_cpu_pageset, boot_pageset);
static DEFINE_PER_CPU(struct per_cpu_nodestat, boot_nodestats);

static void __build_all_zonelists(void *data)
{
	int nid;
	int __maybe_unused cpu;
	pg_data_t *self = data;
	static DEFINE_SPINLOCK(lock);

	spin_lock(&lock);

#ifdef CONFIG_NUMA
	memset(node_load, 0, sizeof(node_load));
#endif

	/*
	 * This node is hotadded and no memory is yet present.   So just
	 * building zonelists is fine - no need to touch other nodes.
	 */
	if (self && !node_online(self->node_id)) {
		build_zonelists(self);
	} else {
		for_each_online_node(nid) {
			pg_data_t *pgdat = NODE_DATA(nid);

			build_zonelists(pgdat);
		}

#ifdef CONFIG_HAVE_MEMORYLESS_NODES
		/*
		 * We now know the "local memory node" for each node--
		 * i.e., the node of the first zone in the generic zonelist.
		 * Set up numa_mem percpu variable for on-line cpus.  During
		 * boot, only the boot cpu should be on-line;  we'll init the
		 * secondary cpus' numa_mem as they come on-line.  During
		 * node/memory hotplug, we'll fixup all on-line cpus.
		 */
		for_each_online_cpu(cpu)
			set_cpu_numa_mem(cpu, local_memory_node(cpu_to_node(cpu)));
#endif
	}

	spin_unlock(&lock);
}

static noinline void __init
build_all_zonelists_init(void)
{
	int cpu;

	__build_all_zonelists(NULL);

	/*
	 * Initialize the boot_pagesets that are going to be used
	 * for bootstrapping processors. The real pagesets for
	 * each zone will be allocated later when the per cpu
	 * allocator is available.
	 *
	 * boot_pagesets are used also for bootstrapping offline
	 * cpus if the system is already booted because the pagesets
	 * are needed to initialize allocators on a specific cpu too.
	 * F.e. the percpu allocator needs the page allocator which
	 * needs the percpu allocator in order to allocate its pagesets
	 * (a chicken-egg dilemma).
	 */
	for_each_possible_cpu(cpu)
		setup_pageset(&per_cpu(boot_pageset, cpu), 0);

	mminit_verify_zonelist();
	cpuset_init_current_mems_allowed();
}

/*
 * unless system_state == SYSTEM_BOOTING.
 *
 * __ref due to call of __init annotated helper build_all_zonelists_init
 * [protected by SYSTEM_BOOTING].
 */
void __ref build_all_zonelists(pg_data_t *pgdat)
{
	if (system_state == SYSTEM_BOOTING) {
		build_all_zonelists_init();
	} else {
		__build_all_zonelists(pgdat);
		/* cpuset refresh routine should be here */
	}
	vm_total_pages = nr_free_pagecache_pages();
	/*
	 * Disable grouping by mobility if the number of pages in the
	 * system is too low to allow the mechanism to work. It would be
	 * more accurate, but expensive to check per-zone. This check is
	 * made on memory-hotadd so a system can start with mobility
	 * disabled and enable it later
	 */
	if (vm_total_pages < (pageblock_nr_pages * MIGRATE_TYPES))
		page_group_by_mobility_disabled = 1;
	else
		page_group_by_mobility_disabled = 0;

	pr_info("Built %i zonelists, mobility grouping %s.  Total pages: %ld\n",
		nr_online_nodes,
		page_group_by_mobility_disabled ? "off" : "on",
		vm_total_pages);
#ifdef CONFIG_NUMA
	pr_info("Policy zone: %s\n", zone_names[policy_zone]);
#endif
}

/*
 * Initially all pages are reserved - free ones are freed
 * up by free_all_bootmem() once the early boot process is
 * done. Non-atomic initialization, single-pass.
 */
void __meminit memmap_init_zone(unsigned long size, int nid, unsigned long zone,
		unsigned long start_pfn, enum meminit_context context,
		struct vmem_altmap *altmap)
{
	unsigned long end_pfn = start_pfn + size;
	pg_data_t *pgdat = NODE_DATA(nid);
	unsigned long pfn;
	unsigned long nr_initialised = 0;
	struct page *page;
#ifdef CONFIG_HAVE_MEMBLOCK_NODE_MAP
	struct memblock_region *r = NULL, *tmp;
#endif

	if (highest_memmap_pfn < end_pfn - 1)
		highest_memmap_pfn = end_pfn - 1;

	/*
	 * Honor reservation requested by the driver for this ZONE_DEVICE
	 * memory
	 */
	if (altmap && start_pfn == altmap->base_pfn)
		start_pfn += altmap->reserve;

	for (pfn = start_pfn; pfn < end_pfn; pfn++) {
		/*
		 * There can be holes in boot-time mem_map[]s handed to this
		 * function.  They do not exist on hotplugged memory.
		 */
		if (context != MEMINIT_EARLY)
			goto not_early;

		if (!early_pfn_valid(pfn))
			continue;
		if (!early_pfn_in_nid(pfn, nid))
			continue;
		if (!update_defer_init(pgdat, pfn, end_pfn, &nr_initialised))
			break;

#ifdef CONFIG_HAVE_MEMBLOCK_NODE_MAP
		/*
		 * Check given memblock attribute by firmware which can affect
		 * kernel memory layout.  If zone==ZONE_MOVABLE but memory is
		 * mirrored, it's an overlapped memmap init. skip it.
		 */
		if (mirrored_kernelcore && zone == ZONE_MOVABLE) {
			if (!r || pfn >= memblock_region_memory_end_pfn(r)) {
				for_each_memblock(memory, tmp)
					if (pfn < memblock_region_memory_end_pfn(tmp))
						break;
				r = tmp;
			}
			if (pfn >= memblock_region_memory_base_pfn(r) &&
			    memblock_is_mirror(r)) {
				/* already initialized as NORMAL */
				pfn = memblock_region_memory_end_pfn(r);
				continue;
			}
		}
#endif

not_early:
		page = pfn_to_page(pfn);
		__init_single_page(page, pfn, zone, nid);
		if (context == MEMINIT_HOTPLUG)
			SetPageReserved(page);

		/*
		 * Mark the block movable so that blocks are reserved for
		 * movable at startup. This will force kernel allocations
		 * to reserve their blocks rather than leaking throughout
		 * the address space during boot when many long-lived
		 * kernel allocations are made.
		 *
		 * bitmap is created for zone's valid pfn range. but memmap
		 * can be created for invalid pages (for alignment)
		 * check here not to call set_pageblock_migratetype() against
		 * pfn out of zone.
		 *
		 * Please note that MEMINIT_HOTPLUG path doesn't clear memmap
		 * because this is done early in sparse_add_one_section
		 */
		if (!(pfn & (pageblock_nr_pages - 1))) {
			set_pageblock_migratetype(page, MIGRATE_MOVABLE);
			cond_resched();
		}
	}
}

static void __meminit zone_init_free_lists(struct zone *zone)
{
	unsigned int order, t;
	for_each_migratetype_order(order, t) {
		INIT_LIST_HEAD(&zone->free_area[order].free_list[t]);
		zone->free_area[order].nr_free = 0;
	}
}

#ifndef __HAVE_ARCH_MEMMAP_INIT
#define memmap_init(size, nid, zone, start_pfn) \
	memmap_init_zone((size), (nid), (zone), (start_pfn), \
			 MEMINIT_EARLY, NULL)
#endif

static int zone_batchsize(struct zone *zone)
{
#ifdef CONFIG_MMU
	int batch;

	/*
	 * The per-cpu-pages pools are set to around 1000th of the
	 * size of the zone.
	 */
	batch = zone->managed_pages / 1024;
	/* But no more than a meg. */
	if (batch * PAGE_SIZE > 1024 * 1024)
		batch = (1024 * 1024) / PAGE_SIZE;
	batch /= 4;		/* We effectively *= 4 below */
	if (batch < 1)
		batch = 1;

	/*
	 * Clamp the batch to a 2^n - 1 value. Having a power
	 * of 2 value was found to be more likely to have
	 * suboptimal cache aliasing properties in some cases.
	 *
	 * For example if 2 tasks are alternately allocating
	 * batches of pages, one task can end up with a lot
	 * of pages of one half of the possible page colors
	 * and the other with pages of the other colors.
	 */
	batch = rounddown_pow_of_two(batch + batch/2) - 1;

	return batch;

#else
	/* The deferral and batching of frees should be suppressed under NOMMU
	 * conditions.
	 *
	 * The problem is that NOMMU needs to be able to allocate large chunks
	 * of contiguous memory as there's no hardware page translation to
	 * assemble apparent contiguous memory from discontiguous pages.
	 *
	 * Queueing large contiguous runs of pages for batching, however,
	 * causes the pages to actually be freed in smaller chunks.  As there
	 * can be a significant delay between the individual batches being
	 * recycled, this leads to the once large chunks of space being
	 * fragmented and becoming unavailable for high-order allocations.
	 */
	return 0;
#endif
}

/*
 * pcp->high and pcp->batch values are related and dependent on one another:
 * ->batch must never be higher then ->high.
 * The following function updates them in a safe manner without read side
 * locking.
 *
 * Any new users of pcp->batch and pcp->high should ensure they can cope with
 * those fields changing asynchronously (acording the the above rule).
 *
 * mutex_is_locked(&pcp_batch_high_lock) required when calling this function
 * outside of boot time (or some other assurance that no concurrent updaters
 * exist).
 */
static void pageset_update(struct per_cpu_pages *pcp, unsigned long high,
		unsigned long batch)
{
       /* start with a fail safe value for batch */
	pcp->batch = 1;
	smp_wmb();

       /* Update high, then batch, in order */
	pcp->high = high;
	smp_wmb();

	pcp->batch = batch;
}

/* a companion to pageset_set_high() */
static void pageset_set_batch(struct per_cpu_pageset *p, unsigned long batch)
{
	pageset_update(&p->pcp, 6 * batch, max(1UL, 1 * batch));
}

static void pageset_init(struct per_cpu_pageset *p)
{
	struct per_cpu_pages *pcp;
	int migratetype;

	memset(p, 0, sizeof(*p));

	pcp = &p->pcp;
	pcp->count = 0;
	for (migratetype = 0; migratetype < MIGRATE_PCPTYPES; migratetype++)
		INIT_LIST_HEAD(&pcp->lists[migratetype]);
}

static void setup_pageset(struct per_cpu_pageset *p, unsigned long batch)
{
	pageset_init(p);
	pageset_set_batch(p, batch);
}

/*
 * pageset_set_high() sets the high water mark for hot per_cpu_pagelist
 * to the value high for the pageset p.
 */
static void pageset_set_high(struct per_cpu_pageset *p,
				unsigned long high)
{
	unsigned long batch = max(1UL, high / 4);
	if ((high / 4) > (PAGE_SHIFT * 8))
		batch = PAGE_SHIFT * 8;

	pageset_update(&p->pcp, high, batch);
}

static void pageset_set_high_and_batch(struct zone *zone,
				       struct per_cpu_pageset *pcp)
{
	if (percpu_pagelist_fraction)
		pageset_set_high(pcp,
			(zone->managed_pages /
				percpu_pagelist_fraction));
	else
		pageset_set_batch(pcp, zone_batchsize(zone));
}

static void __meminit zone_pageset_init(struct zone *zone, int cpu)
{
	struct per_cpu_pageset *pcp = per_cpu_ptr(zone->pageset, cpu);

	pageset_init(pcp);
	pageset_set_high_and_batch(zone, pcp);
}

void __meminit setup_zone_pageset(struct zone *zone)
{
	int cpu;
	zone->pageset = alloc_percpu(struct per_cpu_pageset);
	for_each_possible_cpu(cpu)
		zone_pageset_init(zone, cpu);
}

/*
 * Allocate per cpu pagesets and initialize them.
 * Before this call only boot pagesets were available.
 */
void __init setup_per_cpu_pageset(void)
{
	struct pglist_data *pgdat;
	struct zone *zone;

	for_each_populated_zone(zone)
		setup_zone_pageset(zone);

	for_each_online_pgdat(pgdat)
		pgdat->per_cpu_nodestats =
			alloc_percpu(struct per_cpu_nodestat);
}

static __meminit void zone_pcp_init(struct zone *zone)
{
	/*
	 * per cpu subsystem is not up at this point. The following code
	 * relies on the ability of the linker to provide the
	 * offset of a (static) per cpu variable into the per cpu area.
	 */
	zone->pageset = &boot_pageset;

	if (populated_zone(zone))
		printk(KERN_DEBUG "  %s zone: %lu pages, LIFO batch:%u\n",
			zone->name, zone->present_pages,
					 zone_batchsize(zone));
}

void __meminit init_currently_empty_zone(struct zone *zone,
					unsigned long zone_start_pfn,
					unsigned long size)
{
	struct pglist_data *pgdat = zone->zone_pgdat;
	int zone_idx = zone_idx(zone) + 1;

	if (zone_idx > pgdat->nr_zones)
		pgdat->nr_zones = zone_idx;

	zone->zone_start_pfn = zone_start_pfn;

	mminit_dprintk(MMINIT_TRACE, "memmap_init",
			"Initialising map node %d zone %lu pfns %lu -> %lu\n",
			pgdat->node_id,
			(unsigned long)zone_idx(zone),
			zone_start_pfn, (zone_start_pfn + size));

	zone_init_free_lists(zone);
	zone->initialized = 1;
}

#ifdef CONFIG_HAVE_MEMBLOCK_NODE_MAP
#ifndef CONFIG_HAVE_ARCH_EARLY_PFN_TO_NID

/*
 * Required by SPARSEMEM. Given a PFN, return what node the PFN is on.
 */
int __meminit __early_pfn_to_nid(unsigned long pfn,
					struct mminit_pfnnid_cache *state)
{
	unsigned long start_pfn, end_pfn;
	int nid;

	if (state->last_start <= pfn && pfn < state->last_end)
		return state->last_nid;

	nid = memblock_search_pfn_nid(pfn, &start_pfn, &end_pfn);
	if (nid != -1) {
		state->last_start = start_pfn;
		state->last_end = end_pfn;
		state->last_nid = nid;
	}

	return nid;
}
#endif /* CONFIG_HAVE_ARCH_EARLY_PFN_TO_NID */

/**
 * free_bootmem_with_active_regions - Call memblock_free_early_nid for each active range
 * @nid: The node to free memory on. If MAX_NUMNODES, all nodes are freed.
 * @max_low_pfn: The highest PFN that will be passed to memblock_free_early_nid
 *
 * If an architecture guarantees that all ranges registered contain no holes
 * and may be freed, this this function may be used instead of calling
 * memblock_free_early_nid() manually.
 */
void __init free_bootmem_with_active_regions(int nid, unsigned long max_low_pfn)
{
	unsigned long start_pfn, end_pfn;
	int i, this_nid;

	for_each_mem_pfn_range(i, nid, &start_pfn, &end_pfn, &this_nid) {
		start_pfn = min(start_pfn, max_low_pfn);
		end_pfn = min(end_pfn, max_low_pfn);

		if (start_pfn < end_pfn)
			memblock_free_early_nid(PFN_PHYS(start_pfn),
					(end_pfn - start_pfn) << PAGE_SHIFT,
					this_nid);
	}
}

/**
 * sparse_memory_present_with_active_regions - Call memory_present for each active range
 * @nid: The node to call memory_present for. If MAX_NUMNODES, all nodes will be used.
 *
 * If an architecture guarantees that all ranges registered contain no holes and may
 * be freed, this function may be used instead of calling memory_present() manually.
 */
void __init sparse_memory_present_with_active_regions(int nid)
{
	unsigned long start_pfn, end_pfn;
	int i, this_nid;

	for_each_mem_pfn_range(i, nid, &start_pfn, &end_pfn, &this_nid)
		memory_present(this_nid, start_pfn, end_pfn);
}

/**
 * get_pfn_range_for_nid - Return the start and end page frames for a node
 * @nid: The nid to return the range for. If MAX_NUMNODES, the min and max PFN are returned.
 * @start_pfn: Passed by reference. On return, it will have the node start_pfn.
 * @end_pfn: Passed by reference. On return, it will have the node end_pfn.
 *
 * It returns the start and end page frame of a node based on information
 * provided by memblock_set_node(). If called for a node
 * with no available memory, a warning is printed and the start and end
 * PFNs will be 0.
 */
void __meminit get_pfn_range_for_nid(unsigned int nid,
			unsigned long *start_pfn, unsigned long *end_pfn)
{
	unsigned long this_start_pfn, this_end_pfn;
	int i;

	*start_pfn = -1UL;
	*end_pfn = 0;

	for_each_mem_pfn_range(i, nid, &this_start_pfn, &this_end_pfn, NULL) {
		*start_pfn = min(*start_pfn, this_start_pfn);
		*end_pfn = max(*end_pfn, this_end_pfn);
	}

	if (*start_pfn == -1UL)
		*start_pfn = 0;
}

/*
 * This finds a zone that can be used for ZONE_MOVABLE pages. The
 * assumption is made that zones within a node are ordered in monotonic
 * increasing memory addresses so that the "highest" populated zone is used
 */
static void __init find_usable_zone_for_movable(void)
{
	int zone_index;
	for (zone_index = MAX_NR_ZONES - 1; zone_index >= 0; zone_index--) {
		if (zone_index == ZONE_MOVABLE)
			continue;

		if (arch_zone_highest_possible_pfn[zone_index] >
				arch_zone_lowest_possible_pfn[zone_index])
			break;
	}

	VM_BUG_ON(zone_index == -1);
	movable_zone = zone_index;
}

/*
 * The zone ranges provided by the architecture do not include ZONE_MOVABLE
 * because it is sized independent of architecture. Unlike the other zones,
 * the starting point for ZONE_MOVABLE is not fixed. It may be different
 * in each node depending on the size of each node and how evenly kernelcore
 * is distributed. This helper function adjusts the zone ranges
 * provided by the architecture for a given node by using the end of the
 * highest usable zone for ZONE_MOVABLE. This preserves the assumption that
 * zones within a node are in order of monotonic increases memory addresses
 */
static void __meminit adjust_zone_range_for_zone_movable(int nid,
					unsigned long zone_type,
					unsigned long node_start_pfn,
					unsigned long node_end_pfn,
					unsigned long *zone_start_pfn,
					unsigned long *zone_end_pfn)
{
	/* Only adjust if ZONE_MOVABLE is on this node */
	if (zone_movable_pfn[nid]) {
		/* Size ZONE_MOVABLE */
		if (zone_type == ZONE_MOVABLE) {
			*zone_start_pfn = zone_movable_pfn[nid];
			*zone_end_pfn = min(node_end_pfn,
				arch_zone_highest_possible_pfn[movable_zone]);

		/* Adjust for ZONE_MOVABLE starting within this range */
		} else if (!mirrored_kernelcore &&
			*zone_start_pfn < zone_movable_pfn[nid] &&
			*zone_end_pfn > zone_movable_pfn[nid]) {
			*zone_end_pfn = zone_movable_pfn[nid];

		/* Check if this whole range is within ZONE_MOVABLE */
		} else if (*zone_start_pfn >= zone_movable_pfn[nid])
			*zone_start_pfn = *zone_end_pfn;
	}
}

/*
 * Return the number of pages a zone spans in a node, including holes
 * present_pages = zone_spanned_pages_in_node() - zone_absent_pages_in_node()
 */
static unsigned long __meminit zone_spanned_pages_in_node(int nid,
					unsigned long zone_type,
					unsigned long node_start_pfn,
					unsigned long node_end_pfn,
					unsigned long *zone_start_pfn,
					unsigned long *zone_end_pfn,
					unsigned long *ignored)
{
	unsigned long zone_low = arch_zone_lowest_possible_pfn[zone_type];
	unsigned long zone_high = arch_zone_highest_possible_pfn[zone_type];
	/* When hotadd a new node from cpu_up(), the node should be empty */
	if (!node_start_pfn && !node_end_pfn)
		return 0;

	/* Get the start and end of the zone */
	*zone_start_pfn = clamp(node_start_pfn, zone_low, zone_high);
	*zone_end_pfn = clamp(node_end_pfn, zone_low, zone_high);
	adjust_zone_range_for_zone_movable(nid, zone_type,
				node_start_pfn, node_end_pfn,
				zone_start_pfn, zone_end_pfn);

	/* Check that this node has pages within the zone's required range */
	if (*zone_end_pfn < node_start_pfn || *zone_start_pfn > node_end_pfn)
		return 0;

	/* Move the zone boundaries inside the node if necessary */
	*zone_end_pfn = min(*zone_end_pfn, node_end_pfn);
	*zone_start_pfn = max(*zone_start_pfn, node_start_pfn);

	/* Return the spanned pages */
	return *zone_end_pfn - *zone_start_pfn;
}

/*
 * Return the number of holes in a range on a node. If nid is MAX_NUMNODES,
 * then all holes in the requested range will be accounted for.
 */
unsigned long __meminit __absent_pages_in_range(int nid,
				unsigned long range_start_pfn,
				unsigned long range_end_pfn)
{
	unsigned long nr_absent = range_end_pfn - range_start_pfn;
	unsigned long start_pfn, end_pfn;
	int i;

	for_each_mem_pfn_range(i, nid, &start_pfn, &end_pfn, NULL) {
		start_pfn = clamp(start_pfn, range_start_pfn, range_end_pfn);
		end_pfn = clamp(end_pfn, range_start_pfn, range_end_pfn);
		nr_absent -= end_pfn - start_pfn;
	}
	return nr_absent;
}

/**
 * absent_pages_in_range - Return number of page frames in holes within a range
 * @start_pfn: The start PFN to start searching for holes
 * @end_pfn: The end PFN to stop searching for holes
 *
 * It returns the number of pages frames in memory holes within a range.
 */
unsigned long __init absent_pages_in_range(unsigned long start_pfn,
							unsigned long end_pfn)
{
	return __absent_pages_in_range(MAX_NUMNODES, start_pfn, end_pfn);
}

/* Return the number of page frames in holes in a zone on a node */
static unsigned long __meminit zone_absent_pages_in_node(int nid,
					unsigned long zone_type,
					unsigned long node_start_pfn,
					unsigned long node_end_pfn,
					unsigned long *ignored)
{
	unsigned long zone_low = arch_zone_lowest_possible_pfn[zone_type];
	unsigned long zone_high = arch_zone_highest_possible_pfn[zone_type];
	unsigned long zone_start_pfn, zone_end_pfn;
	unsigned long nr_absent;

	/* When hotadd a new node from cpu_up(), the node should be empty */
	if (!node_start_pfn && !node_end_pfn)
		return 0;

	zone_start_pfn = clamp(node_start_pfn, zone_low, zone_high);
	zone_end_pfn = clamp(node_end_pfn, zone_low, zone_high);

	adjust_zone_range_for_zone_movable(nid, zone_type,
			node_start_pfn, node_end_pfn,
			&zone_start_pfn, &zone_end_pfn);
	nr_absent = __absent_pages_in_range(nid, zone_start_pfn, zone_end_pfn);

	/*
	 * ZONE_MOVABLE handling.
	 * Treat pages to be ZONE_MOVABLE in ZONE_NORMAL as absent pages
	 * and vice versa.
	 */
	if (mirrored_kernelcore && zone_movable_pfn[nid]) {
		unsigned long start_pfn, end_pfn;
		struct memblock_region *r;

		for_each_memblock(memory, r) {
			start_pfn = clamp(memblock_region_memory_base_pfn(r),
					  zone_start_pfn, zone_end_pfn);
			end_pfn = clamp(memblock_region_memory_end_pfn(r),
					zone_start_pfn, zone_end_pfn);

			if (zone_type == ZONE_MOVABLE &&
			    memblock_is_mirror(r))
				nr_absent += end_pfn - start_pfn;

			if (zone_type == ZONE_NORMAL &&
			    !memblock_is_mirror(r))
				nr_absent += end_pfn - start_pfn;
		}
	}

	return nr_absent;
}

#else /* CONFIG_HAVE_MEMBLOCK_NODE_MAP */
static inline unsigned long __meminit zone_spanned_pages_in_node(int nid,
					unsigned long zone_type,
					unsigned long node_start_pfn,
					unsigned long node_end_pfn,
					unsigned long *zone_start_pfn,
					unsigned long *zone_end_pfn,
					unsigned long *zones_size)
{
	unsigned int zone;

	*zone_start_pfn = node_start_pfn;
	for (zone = 0; zone < zone_type; zone++)
		*zone_start_pfn += zones_size[zone];

	*zone_end_pfn = *zone_start_pfn + zones_size[zone_type];

	return zones_size[zone_type];
}

static inline unsigned long __meminit zone_absent_pages_in_node(int nid,
						unsigned long zone_type,
						unsigned long node_start_pfn,
						unsigned long node_end_pfn,
						unsigned long *zholes_size)
{
	if (!zholes_size)
		return 0;

	return zholes_size[zone_type];
}

#endif /* CONFIG_HAVE_MEMBLOCK_NODE_MAP */

static void __meminit calculate_node_totalpages(struct pglist_data *pgdat,
						unsigned long node_start_pfn,
						unsigned long node_end_pfn,
						unsigned long *zones_size,
						unsigned long *zholes_size)
{
	unsigned long realtotalpages = 0, totalpages = 0;
	enum zone_type i;

	for (i = 0; i < MAX_NR_ZONES; i++) {
		struct zone *zone = pgdat->node_zones + i;
		unsigned long zone_start_pfn, zone_end_pfn;
		unsigned long size, real_size;

		size = zone_spanned_pages_in_node(pgdat->node_id, i,
						  node_start_pfn,
						  node_end_pfn,
						  &zone_start_pfn,
						  &zone_end_pfn,
						  zones_size);
		real_size = size - zone_absent_pages_in_node(pgdat->node_id, i,
						  node_start_pfn, node_end_pfn,
						  zholes_size);
		if (size)
			zone->zone_start_pfn = zone_start_pfn;
		else
			zone->zone_start_pfn = 0;
		zone->spanned_pages = size;
		zone->present_pages = real_size;

		totalpages += size;
		realtotalpages += real_size;
	}

	pgdat->node_spanned_pages = totalpages;
	pgdat->node_present_pages = realtotalpages;
	printk(KERN_DEBUG "On node %d totalpages: %lu\n", pgdat->node_id,
							realtotalpages);
}

#ifndef CONFIG_SPARSEMEM
/*
 * Calculate the size of the zone->blockflags rounded to an unsigned long
 * Start by making sure zonesize is a multiple of pageblock_order by rounding
 * up. Then use 1 NR_PAGEBLOCK_BITS worth of bits per pageblock, finally
 * round what is now in bits to nearest long in bits, then return it in
 * bytes.
 */
static unsigned long __init usemap_size(unsigned long zone_start_pfn, unsigned long zonesize)
{
	unsigned long usemapsize;

	zonesize += zone_start_pfn & (pageblock_nr_pages-1);
	usemapsize = roundup(zonesize, pageblock_nr_pages);
	usemapsize = usemapsize >> pageblock_order;
	usemapsize *= NR_PAGEBLOCK_BITS;
	usemapsize = roundup(usemapsize, 8 * sizeof(unsigned long));

	return usemapsize / 8;
}

static void __ref setup_usemap(struct pglist_data *pgdat,
				struct zone *zone,
				unsigned long zone_start_pfn,
				unsigned long zonesize)
{
	unsigned long usemapsize = usemap_size(zone_start_pfn, zonesize);
	zone->pageblock_flags = NULL;
	if (usemapsize)
		zone->pageblock_flags =
			memblock_virt_alloc_node_nopanic(usemapsize,
							 pgdat->node_id);
}
#else
static inline void setup_usemap(struct pglist_data *pgdat, struct zone *zone,
				unsigned long zone_start_pfn, unsigned long zonesize) {}
#endif /* CONFIG_SPARSEMEM */

#ifdef CONFIG_HUGETLB_PAGE_SIZE_VARIABLE

/* Initialise the number of pages represented by NR_PAGEBLOCK_BITS */
void __init set_pageblock_order(void)
{
	unsigned int order;

	/* Check that pageblock_nr_pages has not already been setup */
	if (pageblock_order)
		return;

	if (HPAGE_SHIFT > PAGE_SHIFT)
		order = HUGETLB_PAGE_ORDER;
	else
		order = MAX_ORDER - 1;

	/*
	 * Assume the largest contiguous order of interest is a huge page.
	 * This value may be variable depending on boot parameters on IA64 and
	 * powerpc.
	 */
	pageblock_order = order;
}
#else /* CONFIG_HUGETLB_PAGE_SIZE_VARIABLE */

/*
 * When CONFIG_HUGETLB_PAGE_SIZE_VARIABLE is not set, set_pageblock_order()
 * is unused as pageblock_order is set at compile-time. See
 * include/linux/pageblock-flags.h for the values of pageblock_order based on
 * the kernel config
 */
void __init set_pageblock_order(void)
{
}

#endif /* CONFIG_HUGETLB_PAGE_SIZE_VARIABLE */

static unsigned long __init calc_memmap_size(unsigned long spanned_pages,
						unsigned long present_pages)
{
	unsigned long pages = spanned_pages;

	/*
	 * Provide a more accurate estimation if there are holes within
	 * the zone and SPARSEMEM is in use. If there are holes within the
	 * zone, each populated memory region may cost us one or two extra
	 * memmap pages due to alignment because memmap pages for each
	 * populated regions may not be naturally aligned on page boundary.
	 * So the (present_pages >> 4) heuristic is a tradeoff for that.
	 */
	if (spanned_pages > present_pages + (present_pages >> 4) &&
	    IS_ENABLED(CONFIG_SPARSEMEM))
		pages = present_pages;

	return PAGE_ALIGN(pages * sizeof(struct page)) >> PAGE_SHIFT;
}

#ifdef CONFIG_TRANSPARENT_HUGEPAGE
static void pgdat_init_split_queue(struct pglist_data *pgdat)
{
	spin_lock_init(&pgdat->split_queue_lock);
	INIT_LIST_HEAD(&pgdat->split_queue);
	pgdat->split_queue_len = 0;
}
#else
static void pgdat_init_split_queue(struct pglist_data *pgdat) {}
#endif

#ifdef CONFIG_COMPACTION
static void pgdat_init_kcompactd(struct pglist_data *pgdat)
{
	init_waitqueue_head(&pgdat->kcompactd_wait);
}
#else
static void pgdat_init_kcompactd(struct pglist_data *pgdat) {}
#endif

static void __meminit pgdat_init_internals(struct pglist_data *pgdat)
{
	pgdat_resize_init(pgdat);

	pgdat_init_split_queue(pgdat);
	pgdat_init_kcompactd(pgdat);

	init_waitqueue_head(&pgdat->kswapd_wait);
	init_waitqueue_head(&pgdat->pfmemalloc_wait);

	pgdat_page_ext_init(pgdat);
	spin_lock_init(&pgdat->lru_lock);
	lruvec_init(node_lruvec(pgdat));
}

static void __meminit zone_init_internals(struct zone *zone, enum zone_type idx, int nid,
							unsigned long remaining_pages)
{
	zone->managed_pages = remaining_pages;
	zone_set_nid(zone, nid);
	zone->name = zone_names[idx];
	zone->zone_pgdat = NODE_DATA(nid);
	spin_lock_init(&zone->lock);
	zone_seqlock_init(zone);
	zone_pcp_init(zone);
}

/*
 * Set up the zone data structures
 * - init pgdat internals
 * - init all zones belonging to this node
 *
 * NOTE: this function is only called during memory hotplug
 */
#ifdef CONFIG_MEMORY_HOTPLUG
void __ref free_area_init_core_hotplug(int nid)
{
	enum zone_type z;
	pg_data_t *pgdat = NODE_DATA(nid);

	pgdat_init_internals(pgdat);
	for (z = 0; z < MAX_NR_ZONES; z++)
		zone_init_internals(&pgdat->node_zones[z], z, nid, 0);
}
#endif

/*
 * Set up the zone data structures:
 *   - mark all pages reserved
 *   - mark all memory queues empty
 *   - clear the memory bitmaps
 *
 * NOTE: pgdat should get zeroed by caller.
 * NOTE: this function is only called during early init.
 */
static void __init free_area_init_core(struct pglist_data *pgdat)
{
	enum zone_type j;
	int nid = pgdat->node_id;

	pgdat_init_internals(pgdat);
	pgdat->per_cpu_nodestats = &boot_nodestats;

	for (j = 0; j < MAX_NR_ZONES; j++) {
		struct zone *zone = pgdat->node_zones + j;
		unsigned long size, freesize, memmap_pages;
		unsigned long zone_start_pfn = zone->zone_start_pfn;

		size = zone->spanned_pages;
		freesize = zone->present_pages;

		/*
		 * Adjust freesize so that it accounts for how much memory
		 * is used by this zone for memmap. This affects the watermark
		 * and per-cpu initialisations
		 */
		memmap_pages = calc_memmap_size(size, freesize);
		if (!is_highmem_idx(j)) {
			if (freesize >= memmap_pages) {
				freesize -= memmap_pages;
				if (memmap_pages)
					printk(KERN_DEBUG
					       "  %s zone: %lu pages used for memmap\n",
					       zone_names[j], memmap_pages);
			} else
				pr_warn("  %s zone: %lu pages exceeds freesize %lu\n",
					zone_names[j], memmap_pages, freesize);
		}

		/* Account for reserved pages */
		if (j == 0 && freesize > dma_reserve) {
			freesize -= dma_reserve;
			printk(KERN_DEBUG "  %s zone: %lu pages reserved\n",
					zone_names[0], dma_reserve);
		}

		if (!is_highmem_idx(j))
			nr_kernel_pages += freesize;
		/* Charge for highmem memmap if there are enough kernel pages */
		else if (nr_kernel_pages > memmap_pages * 2)
			nr_kernel_pages -= memmap_pages;
		nr_all_pages += freesize;

		/*
		 * Set an approximate value for lowmem here, it will be adjusted
		 * when the bootmem allocator frees pages into the buddy system.
		 * And all highmem pages will be managed by the buddy system.
		 */
		zone_init_internals(zone, j, nid, freesize);

		if (!size)
			continue;

		set_pageblock_order();
		setup_usemap(pgdat, zone, zone_start_pfn, size);
		init_currently_empty_zone(zone, zone_start_pfn, size);
		memmap_init(size, nid, j, zone_start_pfn);
	}
}

#ifdef CONFIG_FLAT_NODE_MEM_MAP
static void __ref alloc_node_mem_map(struct pglist_data *pgdat)
{
	unsigned long __maybe_unused start = 0;
	unsigned long __maybe_unused offset = 0;

	/* Skip empty nodes */
	if (!pgdat->node_spanned_pages)
		return;

	start = pgdat->node_start_pfn & ~(MAX_ORDER_NR_PAGES - 1);
	offset = pgdat->node_start_pfn - start;
	/* ia64 gets its own node_mem_map, before this, without bootmem */
	if (!pgdat->node_mem_map) {
		unsigned long size, end;
		struct page *map;

		/*
		 * The zone's endpoints aren't required to be MAX_ORDER
		 * aligned but the node_mem_map endpoints must be in order
		 * for the buddy allocator to function correctly.
		 */
		end = pgdat_end_pfn(pgdat);
		end = ALIGN(end, MAX_ORDER_NR_PAGES);
		size =  (end - start) * sizeof(struct page);
		map = memblock_virt_alloc_node_nopanic(size, pgdat->node_id);
		pgdat->node_mem_map = map + offset;
	}
	pr_debug("%s: node %d, pgdat %08lx, node_mem_map %08lx\n",
				__func__, pgdat->node_id, (unsigned long)pgdat,
				(unsigned long)pgdat->node_mem_map);
#ifndef CONFIG_NEED_MULTIPLE_NODES
	/*
	 * With no DISCONTIG, the global mem_map is just set as node 0's
	 */
	if (pgdat == NODE_DATA(0)) {
		mem_map = NODE_DATA(0)->node_mem_map;
#if defined(CONFIG_HAVE_MEMBLOCK_NODE_MAP) || defined(CONFIG_FLATMEM)
		if (page_to_pfn(mem_map) != pgdat->node_start_pfn)
			mem_map -= offset;
#endif /* CONFIG_HAVE_MEMBLOCK_NODE_MAP */
	}
#endif
}
#else
static void __ref alloc_node_mem_map(struct pglist_data *pgdat) { }
#endif /* CONFIG_FLAT_NODE_MEM_MAP */

#ifdef CONFIG_DEFERRED_STRUCT_PAGE_INIT
static inline void pgdat_set_deferred_range(pg_data_t *pgdat)
{
	/*
	 * We start only with one section of pages, more pages are added as
	 * needed until the rest of deferred pages are initialized.
	 */
	pgdat->static_init_pgcnt = min_t(unsigned long, PAGES_PER_SECTION,
						pgdat->node_spanned_pages);
	pgdat->first_deferred_pfn = ULONG_MAX;
}
#else
static inline void pgdat_set_deferred_range(pg_data_t *pgdat) {}
#endif

void __init free_area_init_node(int nid, unsigned long *zones_size,
				   unsigned long node_start_pfn,
				   unsigned long *zholes_size)
{
	pg_data_t *pgdat = NODE_DATA(nid);
	unsigned long start_pfn = 0;
	unsigned long end_pfn = 0;

	/* pg_data_t should be reset to zero when it's allocated */
	WARN_ON(pgdat->nr_zones || pgdat->kswapd_classzone_idx);

	pgdat->node_id = nid;
	pgdat->node_start_pfn = node_start_pfn;
	pgdat->per_cpu_nodestats = NULL;
#ifdef CONFIG_HAVE_MEMBLOCK_NODE_MAP
	get_pfn_range_for_nid(nid, &start_pfn, &end_pfn);
	pr_info("Initmem setup node %d [mem %#018Lx-%#018Lx]\n", nid,
		(u64)start_pfn << PAGE_SHIFT,
		end_pfn ? ((u64)end_pfn << PAGE_SHIFT) - 1 : 0);
#else
	start_pfn = node_start_pfn;
#endif
	calculate_node_totalpages(pgdat, start_pfn, end_pfn,
				  zones_size, zholes_size);

	alloc_node_mem_map(pgdat);
	pgdat_set_deferred_range(pgdat);

	free_area_init_core(pgdat);
}

#if defined(CONFIG_HAVE_MEMBLOCK) && !defined(CONFIG_FLAT_NODE_MEM_MAP)

/*
 * Zero all valid struct pages in range [spfn, epfn), return number of struct
 * pages zeroed
 */
static u64 zero_pfn_range(unsigned long spfn, unsigned long epfn)
{
	unsigned long pfn;
	u64 pgcnt = 0;

	for (pfn = spfn; pfn < epfn; pfn++) {
		if (!pfn_valid(ALIGN_DOWN(pfn, pageblock_nr_pages))) {
			pfn = ALIGN_DOWN(pfn, pageblock_nr_pages)
				+ pageblock_nr_pages - 1;
			continue;
		}
		mm_zero_struct_page(pfn_to_page(pfn));
		pgcnt++;
	}

	return pgcnt;
}

/*
 * Only struct pages that are backed by physical memory are zeroed and
 * initialized by going through __init_single_page(). But, there are some
 * struct pages which are reserved in memblock allocator and their fields
 * may be accessed (for example page_to_pfn() on some configuration accesses
 * flags). We must explicitly zero those struct pages.
 *
 * This function also addresses a similar issue where struct pages are left
 * uninitialized because the physical address range is not covered by
 * memblock.memory or memblock.reserved. That could happen when memblock
 * layout is manually configured via memmap=, or when the highest physical
 * address (max_pfn) does not end on a section boundary.
 */
void __init zero_resv_unavail(void)
{
	phys_addr_t start, end;
	u64 i, pgcnt;
	phys_addr_t next = 0;

	/*
	 * Loop through unavailable ranges not covered by memblock.memory.
	 */
	pgcnt = 0;
	for_each_mem_range(i, &memblock.memory, NULL,
			NUMA_NO_NODE, MEMBLOCK_NONE, &start, &end, NULL) {
		if (next < start)
			pgcnt += zero_pfn_range(PFN_DOWN(next), PFN_UP(start));
		next = end;
	}

	/*
	 * Early sections always have a fully populated memmap for the whole
	 * section - see pfn_valid(). If the last section has holes at the
	 * end and that section is marked "online", the memmap will be
	 * considered initialized. Make sure that memmap has a well defined
	 * state.
	 */
	pgcnt += zero_pfn_range(PFN_DOWN(next),
				round_up(max_pfn, PAGES_PER_SECTION));

	/*
	 * Struct pages that do not have backing memory. This could be because
	 * firmware is using some of this memory, or for some other reasons.
	 */
	if (pgcnt)
		pr_info("Zeroed struct page in unavailable ranges: %lld pages", pgcnt);
}
#endif /* CONFIG_HAVE_MEMBLOCK && !CONFIG_FLAT_NODE_MEM_MAP */

#ifdef CONFIG_HAVE_MEMBLOCK_NODE_MAP

#if MAX_NUMNODES > 1
/*
 * Figure out the number of possible node ids.
 */
void __init setup_nr_node_ids(void)
{
	unsigned int highest;

	highest = find_last_bit(node_possible_map.bits, MAX_NUMNODES);
	nr_node_ids = highest + 1;
}
#endif

/**
 * node_map_pfn_alignment - determine the maximum internode alignment
 *
 * This function should be called after node map is populated and sorted.
 * It calculates the maximum power of two alignment which can distinguish
 * all the nodes.
 *
 * For example, if all nodes are 1GiB and aligned to 1GiB, the return value
 * would indicate 1GiB alignment with (1 << (30 - PAGE_SHIFT)).  If the
 * nodes are shifted by 256MiB, 256MiB.  Note that if only the last node is
 * shifted, 1GiB is enough and this function will indicate so.
 *
 * This is used to test whether pfn -> nid mapping of the chosen memory
 * model has fine enough granularity to avoid incorrect mapping for the
 * populated node map.
 *
 * Returns the determined alignment in pfn's.  0 if there is no alignment
 * requirement (single node).
 */
unsigned long __init node_map_pfn_alignment(void)
{
	unsigned long accl_mask = 0, last_end = 0;
	unsigned long start, end, mask;
	int last_nid = -1;
	int i, nid;

	for_each_mem_pfn_range(i, MAX_NUMNODES, &start, &end, &nid) {
		if (!start || last_nid < 0 || last_nid == nid) {
			last_nid = nid;
			last_end = end;
			continue;
		}

		/*
		 * Start with a mask granular enough to pin-point to the
		 * start pfn and tick off bits one-by-one until it becomes
		 * too coarse to separate the current node from the last.
		 */
		mask = ~((1 << __ffs(start)) - 1);
		while (mask && last_end <= (start & (mask << 1)))
			mask <<= 1;

		/* accumulate all internode masks */
		accl_mask |= mask;
	}

	/* convert mask to number of pages */
	return ~accl_mask + 1;
}

/* Find the lowest pfn for a node */
static unsigned long __init find_min_pfn_for_node(int nid)
{
	unsigned long min_pfn = ULONG_MAX;
	unsigned long start_pfn;
	int i;

	for_each_mem_pfn_range(i, nid, &start_pfn, NULL, NULL)
		min_pfn = min(min_pfn, start_pfn);

	if (min_pfn == ULONG_MAX) {
		pr_warn("Could not find start_pfn for node %d\n", nid);
		return 0;
	}

	return min_pfn;
}

/**
 * find_min_pfn_with_active_regions - Find the minimum PFN registered
 *
 * It returns the minimum PFN based on information provided via
 * memblock_set_node().
 */
unsigned long __init find_min_pfn_with_active_regions(void)
{
	return find_min_pfn_for_node(MAX_NUMNODES);
}

/*
 * early_calculate_totalpages()
 * Sum pages in active regions for movable zone.
 * Populate N_MEMORY for calculating usable_nodes.
 */
static unsigned long __init early_calculate_totalpages(void)
{
	unsigned long totalpages = 0;
	unsigned long start_pfn, end_pfn;
	int i, nid;

	for_each_mem_pfn_range(i, MAX_NUMNODES, &start_pfn, &end_pfn, &nid) {
		unsigned long pages = end_pfn - start_pfn;

		totalpages += pages;
		if (pages)
			node_set_state(nid, N_MEMORY);
	}
	return totalpages;
}

/*
 * Find the PFN the Movable zone begins in each node. Kernel memory
 * is spread evenly between nodes as long as the nodes have enough
 * memory. When they don't, some nodes will have more kernelcore than
 * others
 */
static void __init find_zone_movable_pfns_for_nodes(void)
{
	int i, nid;
	unsigned long usable_startpfn;
	unsigned long kernelcore_node, kernelcore_remaining;
	/* save the state before borrow the nodemask */
	nodemask_t saved_node_state = node_states[N_MEMORY];
	unsigned long totalpages = early_calculate_totalpages();
	int usable_nodes = nodes_weight(node_states[N_MEMORY]);
	struct memblock_region *r;

	/* Need to find movable_zone earlier when movable_node is specified. */
	find_usable_zone_for_movable();

	/*
	 * If movable_node is specified, ignore kernelcore and movablecore
	 * options.
	 */
	if (movable_node_is_enabled()) {
		for_each_memblock(memory, r) {
			if (!memblock_is_hotpluggable(r))
				continue;

			nid = r->nid;

			usable_startpfn = PFN_DOWN(r->base);
			zone_movable_pfn[nid] = zone_movable_pfn[nid] ?
				min(usable_startpfn, zone_movable_pfn[nid]) :
				usable_startpfn;
		}

		goto out2;
	}

	/*
	 * If kernelcore=mirror is specified, ignore movablecore option
	 */
	if (mirrored_kernelcore) {
		bool mem_below_4gb_not_mirrored = false;

		for_each_memblock(memory, r) {
			if (memblock_is_mirror(r))
				continue;

			nid = r->nid;

			usable_startpfn = memblock_region_memory_base_pfn(r);

			if (usable_startpfn < 0x100000) {
				mem_below_4gb_not_mirrored = true;
				continue;
			}

			zone_movable_pfn[nid] = zone_movable_pfn[nid] ?
				min(usable_startpfn, zone_movable_pfn[nid]) :
				usable_startpfn;
		}

		if (mem_below_4gb_not_mirrored)
			pr_warn("This configuration results in unmirrored kernel memory.");

		goto out2;
	}

	/*
	 * If kernelcore=nn% or movablecore=nn% was specified, calculate the
	 * amount of necessary memory.
	 */
	if (required_kernelcore_percent)
		required_kernelcore = (totalpages * 100 * required_kernelcore_percent) /
				       10000UL;
	if (required_movablecore_percent)
		required_movablecore = (totalpages * 100 * required_movablecore_percent) /
					10000UL;

	/*
	 * If movablecore= was specified, calculate what size of
	 * kernelcore that corresponds so that memory usable for
	 * any allocation type is evenly spread. If both kernelcore
	 * and movablecore are specified, then the value of kernelcore
	 * will be used for required_kernelcore if it's greater than
	 * what movablecore would have allowed.
	 */
	if (required_movablecore) {
		unsigned long corepages;

		/*
		 * Round-up so that ZONE_MOVABLE is at least as large as what
		 * was requested by the user
		 */
		required_movablecore =
			roundup(required_movablecore, MAX_ORDER_NR_PAGES);
		required_movablecore = min(totalpages, required_movablecore);
		corepages = totalpages - required_movablecore;

		required_kernelcore = max(required_kernelcore, corepages);
	}

	/*
	 * If kernelcore was not specified or kernelcore size is larger
	 * than totalpages, there is no ZONE_MOVABLE.
	 */
	if (!required_kernelcore || required_kernelcore >= totalpages)
		goto out;

	/* usable_startpfn is the lowest possible pfn ZONE_MOVABLE can be at */
	usable_startpfn = arch_zone_lowest_possible_pfn[movable_zone];

restart:
	/* Spread kernelcore memory as evenly as possible throughout nodes */
	kernelcore_node = required_kernelcore / usable_nodes;
	for_each_node_state(nid, N_MEMORY) {
		unsigned long start_pfn, end_pfn;

		/*
		 * Recalculate kernelcore_node if the division per node
		 * now exceeds what is necessary to satisfy the requested
		 * amount of memory for the kernel
		 */
		if (required_kernelcore < kernelcore_node)
			kernelcore_node = required_kernelcore / usable_nodes;

		/*
		 * As the map is walked, we track how much memory is usable
		 * by the kernel using kernelcore_remaining. When it is
		 * 0, the rest of the node is usable by ZONE_MOVABLE
		 */
		kernelcore_remaining = kernelcore_node;

		/* Go through each range of PFNs within this node */
		for_each_mem_pfn_range(i, nid, &start_pfn, &end_pfn, NULL) {
			unsigned long size_pages;

			start_pfn = max(start_pfn, zone_movable_pfn[nid]);
			if (start_pfn >= end_pfn)
				continue;

			/* Account for what is only usable for kernelcore */
			if (start_pfn < usable_startpfn) {
				unsigned long kernel_pages;
				kernel_pages = min(end_pfn, usable_startpfn)
								- start_pfn;

				kernelcore_remaining -= min(kernel_pages,
							kernelcore_remaining);
				required_kernelcore -= min(kernel_pages,
							required_kernelcore);

				/* Continue if range is now fully accounted */
				if (end_pfn <= usable_startpfn) {

					/*
					 * Push zone_movable_pfn to the end so
					 * that if we have to rebalance
					 * kernelcore across nodes, we will
					 * not double account here
					 */
					zone_movable_pfn[nid] = end_pfn;
					continue;
				}
				start_pfn = usable_startpfn;
			}

			/*
			 * The usable PFN range for ZONE_MOVABLE is from
			 * start_pfn->end_pfn. Calculate size_pages as the
			 * number of pages used as kernelcore
			 */
			size_pages = end_pfn - start_pfn;
			if (size_pages > kernelcore_remaining)
				size_pages = kernelcore_remaining;
			zone_movable_pfn[nid] = start_pfn + size_pages;

			/*
			 * Some kernelcore has been met, update counts and
			 * break if the kernelcore for this node has been
			 * satisfied
			 */
			required_kernelcore -= min(required_kernelcore,
								size_pages);
			kernelcore_remaining -= size_pages;
			if (!kernelcore_remaining)
				break;
		}
	}

	/*
	 * If there is still required_kernelcore, we do another pass with one
	 * less node in the count. This will push zone_movable_pfn[nid] further
	 * along on the nodes that still have memory until kernelcore is
	 * satisfied
	 */
	usable_nodes--;
	if (usable_nodes && required_kernelcore > usable_nodes)
		goto restart;

out2:
	/* Align start of ZONE_MOVABLE on all nids to MAX_ORDER_NR_PAGES */
	for (nid = 0; nid < MAX_NUMNODES; nid++) {
		unsigned long start_pfn, end_pfn;

		zone_movable_pfn[nid] =
			roundup(zone_movable_pfn[nid], MAX_ORDER_NR_PAGES);

		get_pfn_range_for_nid(nid, &start_pfn, &end_pfn);
		if (zone_movable_pfn[nid] >= end_pfn)
			zone_movable_pfn[nid] = 0;
	}

out:
	/* restore the node_state */
	node_states[N_MEMORY] = saved_node_state;
}

/* Any regular or high memory on that node ? */
static void check_for_memory(pg_data_t *pgdat, int nid)
{
	enum zone_type zone_type;

	if (N_MEMORY == N_NORMAL_MEMORY)
		return;

	for (zone_type = 0; zone_type <= ZONE_MOVABLE - 1; zone_type++) {
		struct zone *zone = &pgdat->node_zones[zone_type];
		if (populated_zone(zone)) {
			node_set_state(nid, N_HIGH_MEMORY);
			if (N_NORMAL_MEMORY != N_HIGH_MEMORY &&
			    zone_type <= ZONE_NORMAL)
				node_set_state(nid, N_NORMAL_MEMORY);
			break;
		}
	}
}

/**
 * free_area_init_nodes - Initialise all pg_data_t and zone data
 * @max_zone_pfn: an array of max PFNs for each zone
 *
 * This will call free_area_init_node() for each active node in the system.
 * Using the page ranges provided by memblock_set_node(), the size of each
 * zone in each node and their holes is calculated. If the maximum PFN
 * between two adjacent zones match, it is assumed that the zone is empty.
 * For example, if arch_max_dma_pfn == arch_max_dma32_pfn, it is assumed
 * that arch_max_dma32_pfn has no pages. It is also assumed that a zone
 * starts where the previous one ended. For example, ZONE_DMA32 starts
 * at arch_max_dma_pfn.
 */
void __init free_area_init_nodes(unsigned long *max_zone_pfn)
{
	unsigned long start_pfn, end_pfn;
	int i, nid;

	/* Record where the zone boundaries are */
	memset(arch_zone_lowest_possible_pfn, 0,
				sizeof(arch_zone_lowest_possible_pfn));
	memset(arch_zone_highest_possible_pfn, 0,
				sizeof(arch_zone_highest_possible_pfn));

	start_pfn = find_min_pfn_with_active_regions();

	for (i = 0; i < MAX_NR_ZONES; i++) {
		if (i == ZONE_MOVABLE)
			continue;

		end_pfn = max(max_zone_pfn[i], start_pfn);
		arch_zone_lowest_possible_pfn[i] = start_pfn;
		arch_zone_highest_possible_pfn[i] = end_pfn;

		start_pfn = end_pfn;
	}

	/* Find the PFNs that ZONE_MOVABLE begins at in each node */
	memset(zone_movable_pfn, 0, sizeof(zone_movable_pfn));
	find_zone_movable_pfns_for_nodes();

	/* Print out the zone ranges */
	pr_info("Zone ranges:\n");
	for (i = 0; i < MAX_NR_ZONES; i++) {
		if (i == ZONE_MOVABLE)
			continue;
		pr_info("  %-8s ", zone_names[i]);
		if (arch_zone_lowest_possible_pfn[i] ==
				arch_zone_highest_possible_pfn[i])
			pr_cont("empty\n");
		else
			pr_cont("[mem %#018Lx-%#018Lx]\n",
				(u64)arch_zone_lowest_possible_pfn[i]
					<< PAGE_SHIFT,
				((u64)arch_zone_highest_possible_pfn[i]
					<< PAGE_SHIFT) - 1);
	}

	/* Print out the PFNs ZONE_MOVABLE begins at in each node */
	pr_info("Movable zone start for each node\n");
	for (i = 0; i < MAX_NUMNODES; i++) {
		if (zone_movable_pfn[i])
			pr_info("  Node %d: %#018Lx\n", i,
			       (u64)zone_movable_pfn[i] << PAGE_SHIFT);
	}

	/* Print out the early node map */
	pr_info("Early memory node ranges\n");
	for_each_mem_pfn_range(i, MAX_NUMNODES, &start_pfn, &end_pfn, &nid)
		pr_info("  node %3d: [mem %#018Lx-%#018Lx]\n", nid,
			(u64)start_pfn << PAGE_SHIFT,
			((u64)end_pfn << PAGE_SHIFT) - 1);

	/* Initialise every node */
	mminit_verify_pageflags_layout();
	setup_nr_node_ids();
	zero_resv_unavail();
	for_each_online_node(nid) {
		pg_data_t *pgdat = NODE_DATA(nid);
		free_area_init_node(nid, NULL,
				find_min_pfn_for_node(nid), NULL);

		/* Any memory on that node */
		if (pgdat->node_present_pages)
			node_set_state(nid, N_MEMORY);
		check_for_memory(pgdat, nid);
	}
}

static int __init cmdline_parse_core(char *p, unsigned long *core,
				     unsigned long *percent)
{
	unsigned long long coremem;
	char *endptr;

	if (!p)
		return -EINVAL;

	/* Value may be a percentage of total memory, otherwise bytes */
	coremem = simple_strtoull(p, &endptr, 0);
	if (*endptr == '%') {
		/* Paranoid check for percent values greater than 100 */
		WARN_ON(coremem > 100);

		*percent = coremem;
	} else {
		coremem = memparse(p, &p);
		/* Paranoid check that UL is enough for the coremem value */
		WARN_ON((coremem >> PAGE_SHIFT) > ULONG_MAX);

		*core = coremem >> PAGE_SHIFT;
		*percent = 0UL;
	}
	return 0;
}

/*
 * kernelcore=size sets the amount of memory for use for allocations that
 * cannot be reclaimed or migrated.
 */
static int __init cmdline_parse_kernelcore(char *p)
{
	/* parse kernelcore=mirror */
	if (parse_option_str(p, "mirror")) {
		mirrored_kernelcore = true;
		return 0;
	}

	return cmdline_parse_core(p, &required_kernelcore,
				  &required_kernelcore_percent);
}

/*
 * movablecore=size sets the amount of memory for use for allocations that
 * can be reclaimed or migrated.
 */
static int __init cmdline_parse_movablecore(char *p)
{
	return cmdline_parse_core(p, &required_movablecore,
				  &required_movablecore_percent);
}

early_param("kernelcore", cmdline_parse_kernelcore);
early_param("movablecore", cmdline_parse_movablecore);

#endif /* CONFIG_HAVE_MEMBLOCK_NODE_MAP */

void adjust_managed_page_count(struct page *page, long count)
{
	spin_lock(&managed_page_count_lock);
	page_zone(page)->managed_pages += count;
	totalram_pages += count;
#ifdef CONFIG_HIGHMEM
	if (PageHighMem(page))
		totalhigh_pages += count;
#endif
	spin_unlock(&managed_page_count_lock);
}
EXPORT_SYMBOL(adjust_managed_page_count);

unsigned long free_reserved_area(void *start, void *end, int poison, char *s)
{
	void *pos;
	unsigned long pages = 0;

	start = (void *)PAGE_ALIGN((unsigned long)start);
	end = (void *)((unsigned long)end & PAGE_MASK);
	for (pos = start; pos < end; pos += PAGE_SIZE, pages++) {
		struct page *page = virt_to_page(pos);
		void *direct_map_addr;

		/*
		 * 'direct_map_addr' might be different from 'pos'
		 * because some architectures' virt_to_page()
		 * work with aliases.  Getting the direct map
		 * address ensures that we get a _writeable_
		 * alias for the memset().
		 */
		direct_map_addr = page_address(page);
		if ((unsigned int)poison <= 0xFF)
			memset(direct_map_addr, poison, PAGE_SIZE);

		free_reserved_page(page);
	}

	if (pages && s)
		pr_info("Freeing %s memory: %ldK\n",
			s, pages << (PAGE_SHIFT - 10));

#ifdef CONFIG_HAVE_MEMBLOCK
		memblock_dbg("memblock_free: [%#016llx-%#016llx] %pS\n",
			(u64)__pa(start), (u64)__pa(end), (void *)_RET_IP_);
#endif

	return pages;
}
EXPORT_SYMBOL(free_reserved_area);

#ifdef	CONFIG_HIGHMEM
void free_highmem_page(struct page *page)
{
	__free_reserved_page(page);
	totalram_pages++;
	page_zone(page)->managed_pages++;
	totalhigh_pages++;
}
#endif


void __init mem_init_print_info(const char *str)
{
	unsigned long physpages, codesize, datasize, rosize, bss_size;
	unsigned long init_code_size, init_data_size;

	physpages = get_num_physpages();
	codesize = _etext - _stext;
	datasize = _edata - _sdata;
	rosize = __end_rodata - __start_rodata;
	bss_size = __bss_stop - __bss_start;
	init_data_size = __init_end - __init_begin;
	init_code_size = _einittext - _sinittext;

	/*
	 * Detect special cases and adjust section sizes accordingly:
	 * 1) .init.* may be embedded into .data sections
	 * 2) .init.text.* may be out of [__init_begin, __init_end],
	 *    please refer to arch/tile/kernel/vmlinux.lds.S.
	 * 3) .rodata.* may be embedded into .text or .data sections.
	 */
#define adj_init_size(start, end, size, pos, adj) \
	do { \
		if (&start[0] <= &pos[0] && &pos[0] < &end[0] && size > adj) \
			size -= adj; \
	} while (0)

	adj_init_size(__init_begin, __init_end, init_data_size,
		     _sinittext, init_code_size);
	adj_init_size(_stext, _etext, codesize, _sinittext, init_code_size);
	adj_init_size(_sdata, _edata, datasize, __init_begin, init_data_size);
	adj_init_size(_stext, _etext, codesize, __start_rodata, rosize);
	adj_init_size(_sdata, _edata, datasize, __start_rodata, rosize);

#undef	adj_init_size

	pr_info("Memory: %luK/%luK available (%luK kernel code, %luK rwdata, %luK rodata, %luK init, %luK bss, %luK reserved, %luK cma-reserved"
#ifdef	CONFIG_HIGHMEM
		", %luK highmem"
#endif
		"%s%s)\n",
		nr_free_pages() << (PAGE_SHIFT - 10),
		physpages << (PAGE_SHIFT - 10),
		codesize >> 10, datasize >> 10, rosize >> 10,
		(init_data_size + init_code_size) >> 10, bss_size >> 10,
		(physpages - totalram_pages - totalcma_pages) << (PAGE_SHIFT - 10),
		totalcma_pages << (PAGE_SHIFT - 10),
#ifdef	CONFIG_HIGHMEM
		totalhigh_pages << (PAGE_SHIFT - 10),
#endif
		str ? ", " : "", str ? str : "");
}

/**
 * set_dma_reserve - set the specified number of pages reserved in the first zone
 * @new_dma_reserve: The number of pages to mark reserved
 *
 * The per-cpu batchsize and zone watermarks are determined by managed_pages.
 * In the DMA zone, a significant percentage may be consumed by kernel image
 * and other unfreeable allocations which can skew the watermarks badly. This
 * function may optionally be used to account for unfreeable pages in the
 * first zone (e.g., ZONE_DMA). The effect will be lower watermarks and
 * smaller per-cpu batchsize.
 */
void __init set_dma_reserve(unsigned long new_dma_reserve)
{
	dma_reserve = new_dma_reserve;
}

void __init free_area_init(unsigned long *zones_size)
{
	zero_resv_unavail();
	free_area_init_node(0, zones_size,
			__pa(PAGE_OFFSET) >> PAGE_SHIFT, NULL);
}

static int page_alloc_cpu_dead(unsigned int cpu)
{

	lru_add_drain_cpu(cpu);
	drain_pages(cpu);

	/*
	 * Spill the event counters of the dead processor
	 * into the current processors event counters.
	 * This artificially elevates the count of the current
	 * processor.
	 */
	vm_events_fold_cpu(cpu);

	/*
	 * Zero the differential counters of the dead processor
	 * so that the vm statistics are consistent.
	 *
	 * This is only okay since the processor is dead and cannot
	 * race with what we are doing.
	 */
	cpu_vm_stats_fold(cpu);
	return 0;
}

void __init page_alloc_init(void)
{
	int ret;

	ret = cpuhp_setup_state_nocalls(CPUHP_PAGE_ALLOC_DEAD,
					"mm/page_alloc:dead", NULL,
					page_alloc_cpu_dead);
	WARN_ON(ret < 0);
}

/*
 * calculate_totalreserve_pages - called when sysctl_lowmem_reserve_ratio
 *	or min_free_kbytes changes.
 */
static void calculate_totalreserve_pages(void)
{
	struct pglist_data *pgdat;
	unsigned long reserve_pages = 0;
	enum zone_type i, j;

	for_each_online_pgdat(pgdat) {

		pgdat->totalreserve_pages = 0;

		for (i = 0; i < MAX_NR_ZONES; i++) {
			struct zone *zone = pgdat->node_zones + i;
			long max = 0;

			/* Find valid and maximum lowmem_reserve in the zone */
			for (j = i; j < MAX_NR_ZONES; j++) {
				if (zone->lowmem_reserve[j] > max)
					max = zone->lowmem_reserve[j];
			}

			/* we treat the high watermark as reserved pages. */
			max += high_wmark_pages(zone);

			if (max > zone->managed_pages)
				max = zone->managed_pages;

			pgdat->totalreserve_pages += max;

			reserve_pages += max;
		}
	}
	totalreserve_pages = reserve_pages;
}

/*
 * setup_per_zone_lowmem_reserve - called whenever
 *	sysctl_lowmem_reserve_ratio changes.  Ensures that each zone
 *	has a correct pages reserved value, so an adequate number of
 *	pages are left in the zone after a successful __alloc_pages().
 */
static void setup_per_zone_lowmem_reserve(void)
{
	struct pglist_data *pgdat;
	enum zone_type j, idx;

	for_each_online_pgdat(pgdat) {
		for (j = 0; j < MAX_NR_ZONES; j++) {
			struct zone *zone = pgdat->node_zones + j;
			unsigned long managed_pages = zone->managed_pages;

			zone->lowmem_reserve[j] = 0;

			idx = j;
			while (idx) {
				struct zone *lower_zone;

				idx--;
				lower_zone = pgdat->node_zones + idx;

				if (sysctl_lowmem_reserve_ratio[idx] < 1) {
					sysctl_lowmem_reserve_ratio[idx] = 0;
					lower_zone->lowmem_reserve[j] = 0;
				} else {
					lower_zone->lowmem_reserve[j] =
						managed_pages / sysctl_lowmem_reserve_ratio[idx];
				}
				managed_pages += lower_zone->managed_pages;
			}
		}
	}

	/* update totalreserve_pages */
	calculate_totalreserve_pages();
}

static void __setup_per_zone_wmarks(void)
{
	unsigned long pages_min = min_free_kbytes >> (PAGE_SHIFT - 10);
	unsigned long pages_low = extra_free_kbytes >> (PAGE_SHIFT - 10);
	unsigned long lowmem_pages = 0;
	struct zone *zone;
	unsigned long flags;

	/* Calculate total number of !ZONE_HIGHMEM pages */
	for_each_zone(zone) {
		if (!is_highmem(zone))
			lowmem_pages += zone->managed_pages;
	}

	for_each_zone(zone) {
		u64 min, low;

		spin_lock_irqsave(&zone->lock, flags);
		min = (u64)pages_min * zone->managed_pages;
		do_div(min, lowmem_pages);
		low = (u64)pages_low * zone->managed_pages;
		do_div(low, vm_total_pages);

		if (is_highmem(zone)) {
			/*
			 * __GFP_HIGH and PF_MEMALLOC allocations usually don't
			 * need highmem pages, so cap pages_min to a small
			 * value here.
			 *
			 * The WMARK_HIGH-WMARK_LOW and (WMARK_LOW-WMARK_MIN)
			 * deltas control asynch page reclaim, and so should
			 * not be capped for highmem.
			 */
			unsigned long min_pages;

			min_pages = zone->managed_pages / 1024;
			min_pages = clamp(min_pages, SWAP_CLUSTER_MAX, 128UL);
			zone->_watermark[WMARK_MIN] = min_pages;
		} else {
			/*
			 * If it's a lowmem zone, reserve a number of pages
			 * proportionate to the zone's size.
			 */
<<<<<<< HEAD
			zone->_watermark[WMARK_MIN] = min;
=======
			zone->watermark[WMARK_MIN] = min;
>>>>>>> 535c72f4
		}

		/*
		 * Set the kswapd watermarks distance according to the
		 * scale factor in proportion to available memory, but
		 * ensure a minimum size on small systems.
		 */
		min = max_t(u64, min >> 2,
			    mult_frac(zone->managed_pages,
				      watermark_scale_factor, 10000));

<<<<<<< HEAD
		zone->watermark_boost = 0;
		zone->_watermark[WMARK_LOW]  = min_wmark_pages(zone) +
					low + min;
		zone->_watermark[WMARK_HIGH] = min_wmark_pages(zone) +
=======
		zone->watermark[WMARK_LOW]  = min_wmark_pages(zone) +
					low + min;
		zone->watermark[WMARK_HIGH] = min_wmark_pages(zone) +
>>>>>>> 535c72f4
					low + min * 2;

		spin_unlock_irqrestore(&zone->lock, flags);
	}

	/* update totalreserve_pages */
	calculate_totalreserve_pages();
}

/**
 * setup_per_zone_wmarks - called when min_free_kbytes changes
 * or when memory is hot-{added|removed}
 *
 * Ensures that the watermark[min,low,high] values for each zone are set
 * correctly with respect to min_free_kbytes.
 */
void setup_per_zone_wmarks(void)
{
	static DEFINE_SPINLOCK(lock);

	spin_lock(&lock);
	__setup_per_zone_wmarks();
	spin_unlock(&lock);
}

/*
 * Initialise min_free_kbytes.
 *
 * For small machines we want it small (128k min).  For large machines
 * we want it large (64MB max).  But it is not linear, because network
 * bandwidth does not increase linearly with machine size.  We use
 *
 *	min_free_kbytes = 4 * sqrt(lowmem_kbytes), for better accuracy:
 *	min_free_kbytes = sqrt(lowmem_kbytes * 16)
 *
 * which yields
 *
 * 16MB:	512k
 * 32MB:	724k
 * 64MB:	1024k
 * 128MB:	1448k
 * 256MB:	2048k
 * 512MB:	2896k
 * 1024MB:	4096k
 * 2048MB:	5792k
 * 4096MB:	8192k
 * 8192MB:	11584k
 * 16384MB:	16384k
 */
int __meminit init_per_zone_wmark_min(void)
{
	unsigned long lowmem_kbytes;
	int new_min_free_kbytes;

	lowmem_kbytes = nr_free_buffer_pages() * (PAGE_SIZE >> 10);
	new_min_free_kbytes = int_sqrt(lowmem_kbytes * 16);

	if (new_min_free_kbytes > user_min_free_kbytes) {
		min_free_kbytes = new_min_free_kbytes;
		if (min_free_kbytes < 128)
			min_free_kbytes = 128;
		if (min_free_kbytes > 65536)
			min_free_kbytes = 65536;
	} else {
		pr_warn("min_free_kbytes is not updated to %d because user defined value %d is preferred\n",
				new_min_free_kbytes, user_min_free_kbytes);
	}
	setup_per_zone_wmarks();
	refresh_zone_stat_thresholds();
	setup_per_zone_lowmem_reserve();

#ifdef CONFIG_NUMA
	setup_min_unmapped_ratio();
	setup_min_slab_ratio();
#endif

	khugepaged_min_free_kbytes_update();

	return 0;
}
postcore_initcall(init_per_zone_wmark_min)

/*
 * min_free_kbytes_sysctl_handler - just a wrapper around proc_dointvec() so
 *	that we can call two helper functions whenever min_free_kbytes
 *	or extra_free_kbytes changes.
 */
int min_free_kbytes_sysctl_handler(struct ctl_table *table, int write,
	void __user *buffer, size_t *length, loff_t *ppos)
{
	int rc;

	rc = proc_dointvec_minmax(table, write, buffer, length, ppos);
	if (rc)
		return rc;

	if (write) {
		user_min_free_kbytes = min_free_kbytes;
		setup_per_zone_wmarks();
	}
	return 0;
}

int watermark_boost_factor_sysctl_handler(struct ctl_table *table, int write,
	void __user *buffer, size_t *length, loff_t *ppos)
{
	int rc;

	rc = proc_dointvec_minmax(table, write, buffer, length, ppos);
	if (rc)
		return rc;

	return 0;
}

int kswapd_threads_sysctl_handler(struct ctl_table *table, int write,
	void __user *buffer, size_t *length, loff_t *ppos)
{
	int rc;

	rc = proc_dointvec_minmax(table, write, buffer, length, ppos);
	if (rc)
		return rc;

	if (write)
		update_kswapd_threads();

	return 0;
}

int watermark_scale_factor_sysctl_handler(struct ctl_table *table, int write,
	void __user *buffer, size_t *length, loff_t *ppos)
{
	int rc;

	rc = proc_dointvec_minmax(table, write, buffer, length, ppos);
	if (rc)
		return rc;

	if (write)
		setup_per_zone_wmarks();

	return 0;
}

#ifdef CONFIG_NUMA
static void setup_min_unmapped_ratio(void)
{
	pg_data_t *pgdat;
	struct zone *zone;

	for_each_online_pgdat(pgdat)
		pgdat->min_unmapped_pages = 0;

	for_each_zone(zone)
		zone->zone_pgdat->min_unmapped_pages += (zone->managed_pages *
				sysctl_min_unmapped_ratio) / 100;
}


int sysctl_min_unmapped_ratio_sysctl_handler(struct ctl_table *table, int write,
	void __user *buffer, size_t *length, loff_t *ppos)
{
	int rc;

	rc = proc_dointvec_minmax(table, write, buffer, length, ppos);
	if (rc)
		return rc;

	setup_min_unmapped_ratio();

	return 0;
}

static void setup_min_slab_ratio(void)
{
	pg_data_t *pgdat;
	struct zone *zone;

	for_each_online_pgdat(pgdat)
		pgdat->min_slab_pages = 0;

	for_each_zone(zone)
		zone->zone_pgdat->min_slab_pages += (zone->managed_pages *
				sysctl_min_slab_ratio) / 100;
}

int sysctl_min_slab_ratio_sysctl_handler(struct ctl_table *table, int write,
	void __user *buffer, size_t *length, loff_t *ppos)
{
	int rc;

	rc = proc_dointvec_minmax(table, write, buffer, length, ppos);
	if (rc)
		return rc;

	setup_min_slab_ratio();

	return 0;
}
#endif

/*
 * lowmem_reserve_ratio_sysctl_handler - just a wrapper around
 *	proc_dointvec() so that we can call setup_per_zone_lowmem_reserve()
 *	whenever sysctl_lowmem_reserve_ratio changes.
 *
 * The reserve ratio obviously has absolutely no relation with the
 * minimum watermarks. The lowmem reserve ratio can only make sense
 * if in function of the boot time zone sizes.
 */
int lowmem_reserve_ratio_sysctl_handler(struct ctl_table *table, int write,
	void __user *buffer, size_t *length, loff_t *ppos)
{
	proc_dointvec_minmax(table, write, buffer, length, ppos);
	setup_per_zone_lowmem_reserve();
	return 0;
}

/*
 * percpu_pagelist_fraction - changes the pcp->high for each zone on each
 * cpu.  It is the fraction of total pages in each zone that a hot per cpu
 * pagelist can have before it gets flushed back to buddy allocator.
 */
int percpu_pagelist_fraction_sysctl_handler(struct ctl_table *table, int write,
	void __user *buffer, size_t *length, loff_t *ppos)
{
	struct zone *zone;
	int old_percpu_pagelist_fraction;
	int ret;

	mutex_lock(&pcp_batch_high_lock);
	old_percpu_pagelist_fraction = percpu_pagelist_fraction;

	ret = proc_dointvec_minmax(table, write, buffer, length, ppos);
	if (!write || ret < 0)
		goto out;

	/* Sanity checking to avoid pcp imbalance */
	if (percpu_pagelist_fraction &&
	    percpu_pagelist_fraction < MIN_PERCPU_PAGELIST_FRACTION) {
		percpu_pagelist_fraction = old_percpu_pagelist_fraction;
		ret = -EINVAL;
		goto out;
	}

	/* No change? */
	if (percpu_pagelist_fraction == old_percpu_pagelist_fraction)
		goto out;

	for_each_populated_zone(zone) {
		unsigned int cpu;

		for_each_possible_cpu(cpu)
			pageset_set_high_and_batch(zone,
					per_cpu_ptr(zone->pageset, cpu));
	}
out:
	mutex_unlock(&pcp_batch_high_lock);
	return ret;
}

#ifdef CONFIG_NUMA
int hashdist = HASHDIST_DEFAULT;

static int __init set_hashdist(char *str)
{
	if (!str)
		return 0;
	hashdist = simple_strtoul(str, &str, 0);
	return 1;
}
__setup("hashdist=", set_hashdist);
#endif

#ifndef __HAVE_ARCH_RESERVED_KERNEL_PAGES
/*
 * Returns the number of pages that arch has reserved but
 * is not known to alloc_large_system_hash().
 */
static unsigned long __init arch_reserved_kernel_pages(void)
{
	return 0;
}
#endif

/*
 * Adaptive scale is meant to reduce sizes of hash tables on large memory
 * machines. As memory size is increased the scale is also increased but at
 * slower pace.  Starting from ADAPT_SCALE_BASE (64G), every time memory
 * quadruples the scale is increased by one, which means the size of hash table
 * only doubles, instead of quadrupling as well.
 * Because 32-bit systems cannot have large physical memory, where this scaling
 * makes sense, it is disabled on such platforms.
 */
#if __BITS_PER_LONG > 32
#define ADAPT_SCALE_BASE	(64ul << 30)
#define ADAPT_SCALE_SHIFT	2
#define ADAPT_SCALE_NPAGES	(ADAPT_SCALE_BASE >> PAGE_SHIFT)
#endif

/*
 * allocate a large system hash table from bootmem
 * - it is assumed that the hash table must contain an exact power-of-2
 *   quantity of entries
 * - limit is the number of hash buckets, not the total allocation size
 */
void *__init alloc_large_system_hash(const char *tablename,
				     unsigned long bucketsize,
				     unsigned long numentries,
				     int scale,
				     int flags,
				     unsigned int *_hash_shift,
				     unsigned int *_hash_mask,
				     unsigned long low_limit,
				     unsigned long high_limit)
{
	unsigned long long max = high_limit;
	unsigned long log2qty, size;
	void *table = NULL;
	gfp_t gfp_flags;

	/* allow the kernel cmdline to have a say */
	if (!numentries) {
		/* round applicable memory size up to nearest megabyte */
		numentries = nr_kernel_pages;
		numentries -= arch_reserved_kernel_pages();

		/* It isn't necessary when PAGE_SIZE >= 1MB */
		if (PAGE_SHIFT < 20)
			numentries = round_up(numentries, (1<<20)/PAGE_SIZE);

#if __BITS_PER_LONG > 32
		if (!high_limit) {
			unsigned long adapt;

			for (adapt = ADAPT_SCALE_NPAGES; adapt < numentries;
			     adapt <<= ADAPT_SCALE_SHIFT)
				scale++;
		}
#endif

		/* limit to 1 bucket per 2^scale bytes of low memory */
		if (scale > PAGE_SHIFT)
			numentries >>= (scale - PAGE_SHIFT);
		else
			numentries <<= (PAGE_SHIFT - scale);

		/* Make sure we've got at least a 0-order allocation.. */
		if (unlikely(flags & HASH_SMALL)) {
			/* Makes no sense without HASH_EARLY */
			WARN_ON(!(flags & HASH_EARLY));
			if (!(numentries >> *_hash_shift)) {
				numentries = 1UL << *_hash_shift;
				BUG_ON(!numentries);
			}
		} else if (unlikely((numentries * bucketsize) < PAGE_SIZE))
			numentries = PAGE_SIZE / bucketsize;
	}
	numentries = roundup_pow_of_two(numentries);

	/* limit allocation size to 1/16 total memory by default */
	if (max == 0) {
		max = ((unsigned long long)nr_all_pages << PAGE_SHIFT) >> 4;
		do_div(max, bucketsize);
	}
	max = min(max, 0x80000000ULL);

	if (numentries < low_limit)
		numentries = low_limit;
	if (numentries > max)
		numentries = max;

	log2qty = ilog2(numentries);

	gfp_flags = (flags & HASH_ZERO) ? GFP_ATOMIC | __GFP_ZERO : GFP_ATOMIC;
	do {
		size = bucketsize << log2qty;
		if (flags & HASH_EARLY) {
			if (flags & HASH_ZERO)
				table = memblock_virt_alloc_nopanic(size, 0);
			else
				table = memblock_virt_alloc_raw(size, 0);
		} else if (hashdist) {
			table = __vmalloc(size, gfp_flags, PAGE_KERNEL);
		} else {
			/*
			 * If bucketsize is not a power-of-two, we may free
			 * some pages at the end of hash table which
			 * alloc_pages_exact() automatically does
			 */
			if (get_order(size) < MAX_ORDER) {
				table = alloc_pages_exact(size, gfp_flags);
				kmemleak_alloc(table, size, 1, gfp_flags);
			}
		}
	} while (!table && size > PAGE_SIZE && --log2qty);

	if (!table)
		panic("Failed to allocate %s hash table\n", tablename);

	pr_info("%s hash table entries: %ld (order: %d, %lu bytes)\n",
		tablename, 1UL << log2qty, ilog2(size) - PAGE_SHIFT, size);

	if (_hash_shift)
		*_hash_shift = log2qty;
	if (_hash_mask)
		*_hash_mask = (1 << log2qty) - 1;

	return table;
}

/*
 * This function checks whether pageblock includes unmovable pages or not.
 * If @count is not zero, it is okay to include less @count unmovable pages
 *
 * PageLRU check without isolation or lru_lock could race so that
 * MIGRATE_MOVABLE block might include unmovable pages. And __PageMovable
 * check without lock_page also may miss some movable non-lru pages at
 * race condition. So you can't expect this function should be exact.
 */
bool has_unmovable_pages(struct zone *zone, struct page *page, int count,
			 int migratetype,
			 bool skip_hwpoisoned_pages)
{
	unsigned long pfn, iter, found;

	/*
	 * TODO we could make this much more efficient by not checking every
	 * page in the range if we know all of them are in MOVABLE_ZONE and
	 * that the movable zone guarantees that pages are migratable but
	 * the later is not the case right now unfortunatelly. E.g. movablecore
	 * can still lead to having bootmem allocations in zone_movable.
	 */

	/*
	 * CMA allocations (alloc_contig_range) really need to mark isolate
	 * CMA pageblocks even when they are not movable in fact so consider
	 * them movable here.
	 */
	if (is_migrate_cma(migratetype) &&
			is_migrate_cma(get_pageblock_migratetype(page)))
		return false;

	pfn = page_to_pfn(page);
	for (found = 0, iter = 0; iter < pageblock_nr_pages; iter++) {
		unsigned long check = pfn + iter;

		if (!pfn_valid_within(check))
			continue;

		page = pfn_to_page(check);

		if (PageReserved(page))
			goto unmovable;

		/*
		 * If the zone is movable and we have ruled out all reserved
		 * pages then it should be reasonably safe to assume the rest
		 * is movable.
		 */
		if (zone_idx(zone) == ZONE_MOVABLE)
			continue;

		/*
		 * Hugepages are not in LRU lists, but they're movable.
		 * We need not scan over tail pages bacause we don't
		 * handle each tail page individually in migration.
		 */
		if (PageHuge(page)) {
			struct page *head = compound_head(page);
			unsigned int skip_pages;

			if (!hugepage_migration_supported(page_hstate(head)))
				goto unmovable;

			skip_pages = (1 << compound_order(head)) - (page - head);
			iter += skip_pages - 1;
			continue;
		}

		/*
		 * We can't use page_count without pin a page
		 * because another CPU can free compound page.
		 * This check already skips compound tails of THP
		 * because their page->_refcount is zero at all time.
		 */
		if (!page_ref_count(page)) {
			if (PageBuddy(page))
				iter += (1 << page_order(page)) - 1;
			continue;
		}

		/*
		 * The HWPoisoned page may be not in buddy system, and
		 * page_count() is not 0.
		 */
		if (skip_hwpoisoned_pages && PageHWPoison(page))
			continue;

		if (__PageMovable(page))
			continue;

		if (!PageLRU(page))
			found++;
		/*
		 * If there are RECLAIMABLE pages, we need to check
		 * it.  But now, memory offline itself doesn't call
		 * shrink_node_slabs() and it still to be fixed.
		 */
		/*
		 * If the page is not RAM, page_count()should be 0.
		 * we don't need more check. This is an _used_ not-movable page.
		 *
		 * The problematic thing here is PG_reserved pages. PG_reserved
		 * is set to both of a memory hole page and a _used_ kernel
		 * page at boot.
		 */
		if (found > count)
			goto unmovable;
	}
	return false;
unmovable:
	WARN_ON_ONCE(zone_idx(zone) == ZONE_MOVABLE);
	return true;
}

#if (defined(CONFIG_MEMORY_ISOLATION) && defined(CONFIG_COMPACTION)) || defined(CONFIG_CMA)

static unsigned long pfn_max_align_down(unsigned long pfn)
{
	return pfn & ~(max_t(unsigned long, MAX_ORDER_NR_PAGES,
			     pageblock_nr_pages) - 1);
}

static unsigned long pfn_max_align_up(unsigned long pfn)
{
	return ALIGN(pfn, max_t(unsigned long, MAX_ORDER_NR_PAGES,
				pageblock_nr_pages));
}

/* [start, end) must belong to a single zone. */
static int __alloc_contig_migrate_range(struct compact_control *cc,
					unsigned long start, unsigned long end)
{
	/* This function is based on compact_zone() from compaction.c. */
	unsigned long nr_reclaimed;
	unsigned long pfn = start;
	unsigned int tries = 0;
	int ret = 0;

	migrate_prep();

	while (pfn < end || !list_empty(&cc->migratepages)) {
		if (fatal_signal_pending(current)) {
			ret = -EINTR;
			break;
		}

		if (list_empty(&cc->migratepages)) {
			cc->nr_migratepages = 0;
			pfn = isolate_migratepages_range(cc, pfn, end);
			if (!pfn) {
				ret = -EINTR;
				break;
			}
			tries = 0;
		} else if (++tries == 5) {
			ret = ret < 0 ? ret : -EBUSY;
			break;
		}

		nr_reclaimed = reclaim_clean_pages_from_list(cc->zone,
							&cc->migratepages);
		cc->nr_migratepages -= nr_reclaimed;

		ret = migrate_pages(&cc->migratepages, alloc_migrate_target,
				    NULL, 0, cc->mode, MR_CONTIG_RANGE);
	}
	if (ret < 0) {
		putback_movable_pages(&cc->migratepages);
		return ret;
	}
	return 0;
}

/**
 * alloc_contig_range() -- tries to allocate given range of pages
 * @start:	start PFN to allocate
 * @end:	one-past-the-last PFN to allocate
 * @migratetype:	migratetype of the underlaying pageblocks (either
 *			#MIGRATE_MOVABLE or #MIGRATE_CMA).  All pageblocks
 *			in range must have the same migratetype and it must
 *			be either of the two.
 * @gfp_mask:	GFP mask to use during compaction
 *
 * The PFN range does not have to be pageblock or MAX_ORDER_NR_PAGES
 * aligned.  The PFN range must belong to a single zone.
 *
 * The first thing this routine does is attempt to MIGRATE_ISOLATE all
 * pageblocks in the range.  Once isolated, the pageblocks should not
 * be modified by others.
 *
 * Returns zero on success or negative error code.  On success all
 * pages which PFN is in [start, end) are allocated for the caller and
 * need to be freed with free_contig_range().
 */
int alloc_contig_range(unsigned long start, unsigned long end,
		       unsigned migratetype, gfp_t gfp_mask)
{
	unsigned long outer_start, outer_end;
	unsigned int order;
	int ret = 0;

	struct compact_control cc = {
		.nr_migratepages = 0,
		.order = -1,
		.zone = page_zone(pfn_to_page(start)),
		.mode = MIGRATE_SYNC,
		.ignore_skip_hint = true,
		.no_set_skip_hint = true,
		.gfp_mask = current_gfp_context(gfp_mask),
	};
	INIT_LIST_HEAD(&cc.migratepages);

	/*
	 * What we do here is we mark all pageblocks in range as
	 * MIGRATE_ISOLATE.  Because pageblock and max order pages may
	 * have different sizes, and due to the way page allocator
	 * work, we align the range to biggest of the two pages so
	 * that page allocator won't try to merge buddies from
	 * different pageblocks and change MIGRATE_ISOLATE to some
	 * other migration type.
	 *
	 * Once the pageblocks are marked as MIGRATE_ISOLATE, we
	 * migrate the pages from an unaligned range (ie. pages that
	 * we are interested in).  This will put all the pages in
	 * range back to page allocator as MIGRATE_ISOLATE.
	 *
	 * When this is done, we take the pages in range from page
	 * allocator removing them from the buddy system.  This way
	 * page allocator will never consider using them.
	 *
	 * This lets us mark the pageblocks back as
	 * MIGRATE_CMA/MIGRATE_MOVABLE so that free pages in the
	 * aligned range but not in the unaligned, original range are
	 * put back to page allocator so that buddy can use them.
	 */

	ret = start_isolate_page_range(pfn_max_align_down(start),
				       pfn_max_align_up(end), migratetype,
				       false);
	if (ret)
		return ret;

#ifdef CONFIG_CMA
	cc.zone->cma_alloc = 1;
#endif
	/*
	 * In case of -EBUSY, we'd like to know which page causes problem.
	 * So, just fall through. test_pages_isolated() has a tracepoint
	 * which will report the busy page.
	 *
	 * It is possible that busy pages could become available before
	 * the call to test_pages_isolated, and the range will actually be
	 * allocated.  So, if we fall through be sure to clear ret so that
	 * -EBUSY is not accidentally used or returned to caller.
	 */
	ret = __alloc_contig_migrate_range(&cc, start, end);
	if (ret && ret != -EBUSY)
		goto done;
	ret =0;

	/*
	 * Pages from [start, end) are within a MAX_ORDER_NR_PAGES
	 * aligned blocks that are marked as MIGRATE_ISOLATE.  What's
	 * more, all pages in [start, end) are free in page allocator.
	 * What we are going to do is to allocate all pages from
	 * [start, end) (that is remove them from page allocator).
	 *
	 * The only problem is that pages at the beginning and at the
	 * end of interesting range may be not aligned with pages that
	 * page allocator holds, ie. they can be part of higher order
	 * pages.  Because of this, we reserve the bigger range and
	 * once this is done free the pages we are not interested in.
	 *
	 * We don't have to hold zone->lock here because the pages are
	 * isolated thus they won't get removed from buddy.
	 */

	lru_add_drain_all();
	drain_all_pages(cc.zone);

	order = 0;
	outer_start = start;
	while (!PageBuddy(pfn_to_page(outer_start))) {
		if (++order >= MAX_ORDER) {
			outer_start = start;
			break;
		}
		outer_start &= ~0UL << order;
	}

	if (outer_start != start) {
		order = page_order(pfn_to_page(outer_start));

		/*
		 * outer_start page could be small order buddy page and
		 * it doesn't include start page. Adjust outer_start
		 * in this case to report failed page properly
		 * on tracepoint in test_pages_isolated()
		 */
		if (outer_start + (1UL << order) <= start)
			outer_start = start;
	}

	/* Make sure the range is really isolated. */
	if (test_pages_isolated(outer_start, end, false)) {
		pr_info_ratelimited("%s: [%lx, %lx) PFNs busy\n",
			__func__, outer_start, end);
		ret = -EBUSY;
		goto done;
	}

	/* Grab isolated pages from freelists. */
	outer_end = isolate_freepages_range(&cc, outer_start, end);
	if (!outer_end) {
		ret = -EBUSY;
		goto done;
	}

	/* Free head and tail (if any) */
	if (start != outer_start)
		free_contig_range(outer_start, start - outer_start);
	if (end != outer_end)
		free_contig_range(end, outer_end - end);

done:
	undo_isolate_page_range(pfn_max_align_down(start),
				pfn_max_align_up(end), migratetype);
#ifdef CONFIG_CMA
	cc.zone->cma_alloc = 0;
#endif
	return ret;
}

void free_contig_range(unsigned long pfn, unsigned nr_pages)
{
	unsigned int count = 0;

	for (; nr_pages--; pfn++) {
		struct page *page = pfn_to_page(pfn);

		count += page_count(page) != 1;
		__free_page(page);
	}
	WARN(count != 0, "%d pages are still in use!\n", count);
}
#endif

/*
 * The zone indicated has a new number of managed_pages; batch sizes and percpu
 * page high values need to be recalulated.
 */
void __meminit zone_pcp_update(struct zone *zone)
{
	unsigned cpu;
	mutex_lock(&pcp_batch_high_lock);
	for_each_possible_cpu(cpu)
		pageset_set_high_and_batch(zone,
				per_cpu_ptr(zone->pageset, cpu));
	mutex_unlock(&pcp_batch_high_lock);
}

void zone_pcp_reset(struct zone *zone)
{
	unsigned long flags;
	int cpu;
	struct per_cpu_pageset *pset;

	/* avoid races with drain_pages()  */
	local_irq_save(flags);
	if (zone->pageset != &boot_pageset) {
		for_each_online_cpu(cpu) {
			pset = per_cpu_ptr(zone->pageset, cpu);
			drain_zonestat(zone, pset);
		}
		free_percpu(zone->pageset);
		zone->pageset = &boot_pageset;
	}
	local_irq_restore(flags);
}

#ifdef CONFIG_MEMORY_HOTREMOVE
/*
 * All pages in the range must be in a single zone and isolated
 * before calling this.
 */
void
__offline_isolated_pages(unsigned long start_pfn, unsigned long end_pfn)
{
	struct page *page;
	struct zone *zone;
	unsigned int order, i;
	unsigned long pfn;
	unsigned long flags;
	/* find the first valid pfn */
	for (pfn = start_pfn; pfn < end_pfn; pfn++)
		if (pfn_valid(pfn))
			break;
	if (pfn == end_pfn)
		return;
	offline_mem_sections(pfn, end_pfn);
	zone = page_zone(pfn_to_page(pfn));
	spin_lock_irqsave(&zone->lock, flags);
	pfn = start_pfn;
	while (pfn < end_pfn) {
		if (!pfn_valid(pfn)) {
			pfn++;
			continue;
		}
		page = pfn_to_page(pfn);
		/*
		 * The HWPoisoned page may be not in buddy system, and
		 * page_count() is not 0.
		 */
		if (unlikely(!PageBuddy(page) && PageHWPoison(page))) {
			pfn++;
			SetPageReserved(page);
			continue;
		}

		BUG_ON(page_count(page));
		BUG_ON(!PageBuddy(page));
		order = page_order(page);
#ifdef CONFIG_DEBUG_VM
		pr_info("remove from free list %lx %d %lx\n",
			pfn, 1 << order, end_pfn);
#endif
		list_del(&page->lru);
		rmv_page_order(page);
		zone->free_area[order].nr_free--;
		for (i = 0; i < (1 << order); i++)
			SetPageReserved((page+i));
		pfn += (1 << order);
	}
	spin_unlock_irqrestore(&zone->lock, flags);
}
#endif

bool is_free_buddy_page(struct page *page)
{
	struct zone *zone = page_zone(page);
	unsigned long pfn = page_to_pfn(page);
	unsigned long flags;
	unsigned int order;

	spin_lock_irqsave(&zone->lock, flags);
	for (order = 0; order < MAX_ORDER; order++) {
		struct page *page_head = page - (pfn & ((1 << order) - 1));

		if (PageBuddy(page_head) && page_order(page_head) >= order)
			break;
	}
	spin_unlock_irqrestore(&zone->lock, flags);

	return order < MAX_ORDER;
}

#ifdef CONFIG_MEMORY_FAILURE
/*
 * Set PG_hwpoison flag if a given page is confirmed to be a free page.  This
 * test is performed under the zone lock to prevent a race against page
 * allocation.
 */
bool set_hwpoison_free_buddy_page(struct page *page)
{
	struct zone *zone = page_zone(page);
	unsigned long pfn = page_to_pfn(page);
	unsigned long flags;
	unsigned int order;
	bool hwpoisoned = false;

	spin_lock_irqsave(&zone->lock, flags);
	for (order = 0; order < MAX_ORDER; order++) {
		struct page *page_head = page - (pfn & ((1 << order) - 1));

		if (PageBuddy(page_head) && page_order(page_head) >= order) {
			if (!TestSetPageHWPoison(page))
				hwpoisoned = true;
			break;
		}
	}
	spin_unlock_irqrestore(&zone->lock, flags);

	return hwpoisoned;
}
#endif<|MERGE_RESOLUTION|>--- conflicted
+++ resolved
@@ -2695,12 +2695,8 @@
 retry:
 	page = __rmqueue_smallest(zone, order, migratetype);
 
-<<<<<<< HEAD
 	if (unlikely(!page) && __rmqueue_fallback(zone, order, migratetype,
 						  alloc_flags))
-=======
-	if (unlikely(!page) && __rmqueue_fallback(zone, order, migratetype))
->>>>>>> 535c72f4
 		goto retry;
 
 	trace_mm_page_alloc_zone_locked(page, order, migratetype);
@@ -2748,11 +2744,7 @@
 		if (is_migrate_cma(migratetype))
 			page = __rmqueue_cma(zone, order);
 		else
-<<<<<<< HEAD
 			page = __rmqueue(zone, order, migratetype, alloc_flags);
-=======
-			page = __rmqueue(zone, order, migratetype);
->>>>>>> 535c72f4
 
 		if (unlikely(page == NULL))
 			break;
@@ -2795,22 +2787,14 @@
  */
 static struct list_head *get_populated_pcp_list(struct zone *zone,
 			unsigned int order, struct per_cpu_pages *pcp,
-<<<<<<< HEAD
 			int migratetype, unsigned int alloc_flags)
-=======
-			int migratetype)
->>>>>>> 535c72f4
 {
 	struct list_head *list = &pcp->lists[migratetype];
 
 	if (list_empty(list)) {
 		pcp->count += rmqueue_bulk(zone, order,
 				pcp->batch, list,
-<<<<<<< HEAD
 				migratetype, alloc_flags);
-=======
-				migratetype);
->>>>>>> 535c72f4
 
 		if (list_empty(list))
 			list = NULL;
@@ -3251,11 +3235,7 @@
 		if (migratetype == MIGRATE_MOVABLE &&
 				gfp_flags & __GFP_CMA) {
 			list = get_populated_pcp_list(zone, 0, pcp,
-<<<<<<< HEAD
 					get_cma_migrate_type(), alloc_flags);
-=======
-					get_cma_migrate_type());
->>>>>>> 535c72f4
 		}
 
 		if (list == NULL) {
@@ -3264,11 +3244,7 @@
 			 * free CMA pages.
 			 */
 			list = get_populated_pcp_list(zone, 0, pcp,
-<<<<<<< HEAD
 					migratetype, alloc_flags);
-=======
-					migratetype);
->>>>>>> 535c72f4
 			if (unlikely(list == NULL) ||
 					unlikely(list_empty(list)))
 				return NULL;
@@ -3295,11 +3271,7 @@
 
 	local_irq_save(flags);
 	pcp = &this_cpu_ptr(zone->pageset)->pcp;
-<<<<<<< HEAD
 	page = __rmqueue_pcplist(zone,  migratetype, alloc_flags, pcp,
-=======
-	page = __rmqueue_pcplist(zone,  migratetype, pcp,
->>>>>>> 535c72f4
 				 gfp_flags);
 	if (page) {
 		__count_zid_vm_events(PGALLOC, page_zonenum(page), 1 << order);
@@ -3993,11 +3965,7 @@
 		unsigned int alloc_flags, const struct alloc_context *ac,
 		enum compact_priority prio, enum compact_result *compact_result)
 {
-<<<<<<< HEAD
 	struct page *page = NULL;
-=======
-	struct page *page;
->>>>>>> 535c72f4
 	unsigned long pflags;
 	unsigned int noreclaim_flag;
 
@@ -4008,14 +3976,7 @@
 	noreclaim_flag = memalloc_noreclaim_save();
 
 	*compact_result = try_to_compact_pages(gfp_mask, order, alloc_flags, ac,
-<<<<<<< HEAD
 								prio, &page);
-=======
-									prio);
-
-	memalloc_noreclaim_restore(noreclaim_flag);
-	psi_memstall_leave(&pflags);
->>>>>>> 535c72f4
 
 	memalloc_noreclaim_restore(noreclaim_flag);
 	psi_memstall_leave(&pflags);
@@ -7831,11 +7792,7 @@
 			 * If it's a lowmem zone, reserve a number of pages
 			 * proportionate to the zone's size.
 			 */
-<<<<<<< HEAD
 			zone->_watermark[WMARK_MIN] = min;
-=======
-			zone->watermark[WMARK_MIN] = min;
->>>>>>> 535c72f4
 		}
 
 		/*
@@ -7847,16 +7804,10 @@
 			    mult_frac(zone->managed_pages,
 				      watermark_scale_factor, 10000));
 
-<<<<<<< HEAD
 		zone->watermark_boost = 0;
 		zone->_watermark[WMARK_LOW]  = min_wmark_pages(zone) +
 					low + min;
 		zone->_watermark[WMARK_HIGH] = min_wmark_pages(zone) +
-=======
-		zone->watermark[WMARK_LOW]  = min_wmark_pages(zone) +
-					low + min;
-		zone->watermark[WMARK_HIGH] = min_wmark_pages(zone) +
->>>>>>> 535c72f4
 					low + min * 2;
 
 		spin_unlock_irqrestore(&zone->lock, flags);
