--- conflicted
+++ resolved
@@ -69,13 +69,10 @@
 #include <linux/nmi.h>
 #include <linux/khugepaged.h>
 #include <linux/psi.h>
-<<<<<<< HEAD
 
 #if IS_ENABLED(CONFIG_TASK_DELAY_ACCT)
 #include <linux/delayacct.h>
 #endif
-=======
->>>>>>> bbc4834e
 
 #include <asm/sections.h>
 #include <asm/tlbflush.h>
@@ -312,12 +309,9 @@
 	"CMA",
 #endif
 	"HighAtomic",
-<<<<<<< HEAD
 #if IS_ENABLED(CONFIG_EMERGENCY_MEMORY)
 	"Emergency",
 #endif
-=======
->>>>>>> bbc4834e
 #ifdef CONFIG_MEMORY_ISOLATION
 	"Isolate",
 #endif
@@ -339,11 +333,7 @@
  * allocations below this point, only high priority ones. Automatically
  * tuned according to the amount of memory in the system.
  */
-<<<<<<< HEAD
 int min_free_kbytes = 32768;
-=======
-int min_free_kbytes = 1024;
->>>>>>> bbc4834e
 int user_min_free_kbytes = -1;
 int watermark_scale_factor = 10;
 
@@ -3910,11 +3900,7 @@
 		unsigned int alloc_flags, const struct alloc_context *ac,
 		enum compact_priority prio, enum compact_result *compact_result)
 {
-<<<<<<< HEAD
 	struct page *page = NULL;
-=======
-	struct page *page;
->>>>>>> bbc4834e
 	unsigned long pflags;
 	unsigned int noreclaim_flag;
 
@@ -3925,11 +3911,7 @@
 	noreclaim_flag = memalloc_noreclaim_save();
 
 	*compact_result = try_to_compact_pages(gfp_mask, order, alloc_flags, ac,
-<<<<<<< HEAD
 								prio, &page);
-=======
-									prio);
->>>>>>> bbc4834e
 
 	memalloc_noreclaim_restore(noreclaim_flag);
 	psi_memstall_leave(&pflags);
@@ -4220,13 +4202,11 @@
 	struct reclaim_state reclaim_state = {};
 	int progress;
 	unsigned int noreclaim_flag;
-	unsigned long pflags;
 
 	cond_resched();
 
 	/* We now go into synchronous reclaim */
 	cpuset_memory_pressure_bump();
-	psi_memstall_enter(&pflags);
 	fs_reclaim_acquire(gfp_mask);
 	noreclaim_flag = memalloc_noreclaim_save();
 	reclaim_state.reclaimed_slab = 0;
@@ -4238,7 +4218,6 @@
 	current->reclaim_state = NULL;
 	memalloc_noreclaim_restore(noreclaim_flag);
 	fs_reclaim_release(gfp_mask);
-	psi_memstall_leave(&pflags);
 
 	cond_resched();
 
@@ -4686,12 +4665,9 @@
 	 * implementation of the compaction depends on the sufficient amount
 	 * of free memory (see __compaction_suitable)
 	 */
-<<<<<<< HEAD
 	if ((did_some_progress > 0 ||
 			IS_ENABLED(CONFIG_HAVE_LOW_MEMORY_KILLER)) &&
-=======
-	if (did_some_progress > 0 && can_compact &&
->>>>>>> bbc4834e
+	    can_compact &&
 			should_compact_retry(ac, order, alloc_flags,
 				compact_result, &compact_priority,
 				&compaction_retries))
@@ -7857,11 +7833,7 @@
 			 * If it's a lowmem zone, reserve a number of pages
 			 * proportionate to the zone's size.
 			 */
-<<<<<<< HEAD
 			zone->_watermark[WMARK_MIN] = min;
-=======
-			zone->watermark[WMARK_MIN] = min;
->>>>>>> bbc4834e
 		}
 
 		/*
@@ -7873,15 +7845,9 @@
 			    mult_frac(zone->managed_pages,
 				      watermark_scale_factor, 10000));
 
-<<<<<<< HEAD
 		zone->_watermark[WMARK_LOW]  = min_wmark_pages(zone) +
 					low + min;
 		zone->_watermark[WMARK_HIGH] = min_wmark_pages(zone) +
-=======
-		zone->watermark[WMARK_LOW]  = min_wmark_pages(zone) +
-					low + min;
-		zone->watermark[WMARK_HIGH] = min_wmark_pages(zone) +
->>>>>>> bbc4834e
 					low + min * 2;
 
 		spin_unlock_irqrestore(&zone->lock, flags);
