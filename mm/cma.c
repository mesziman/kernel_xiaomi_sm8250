/*
 * Contiguous Memory Allocator
 *
 * Copyright (c) 2010-2011 by Samsung Electronics.
 * Copyright IBM Corporation, 2013
 * Copyright LG Electronics Inc., 2014
 * Written by:
 *	Marek Szyprowski <m.szyprowski@samsung.com>
 *	Michal Nazarewicz <mina86@mina86.com>
 *	Aneesh Kumar K.V <aneesh.kumar@linux.vnet.ibm.com>
 *	Joonsoo Kim <iamjoonsoo.kim@lge.com>
 *
 * This program is free software; you can redistribute it and/or
 * modify it under the terms of the GNU General Public License as
 * published by the Free Software Foundation; either version 2 of the
 * License or (at your optional) any later version of the license.
 */

#define pr_fmt(fmt) "cma: " fmt

#ifdef CONFIG_CMA_DEBUG
#ifndef DEBUG
#  define DEBUG
#endif
#endif
#define CREATE_TRACE_POINTS

#include <linux/memblock.h>
#include <linux/err.h>
#include <linux/mm.h>
#include <linux/mutex.h>
#include <linux/sizes.h>
#include <linux/slab.h>
#include <linux/log2.h>
#include <linux/cma.h>
#include <linux/highmem.h>
#include <linux/io.h>
#include <linux/kmemleak.h>
#include <linux/delay.h>
#include <linux/show_mem_notifier.h>
#include <trace/events/cma.h>

#include "cma.h"

struct cma cma_areas[MAX_CMA_AREAS];
unsigned cma_area_count;
static DEFINE_MUTEX(cma_mutex);

phys_addr_t cma_get_base(const struct cma *cma)
{
	return PFN_PHYS(cma->base_pfn);
}
EXPORT_SYMBOL(cma_get_base);

unsigned long cma_get_size(const struct cma *cma)
{
	return cma->count << PAGE_SHIFT;
}
EXPORT_SYMBOL(cma_get_size);

const char *cma_get_name(const struct cma *cma)
{
	return cma->name ? cma->name : "(undefined)";
}
EXPORT_SYMBOL_GPL(cma_get_name);

static unsigned long cma_bitmap_aligned_mask(const struct cma *cma,
					     unsigned int align_order)
{
	if (align_order <= cma->order_per_bit)
		return 0;
	return (1UL << (align_order - cma->order_per_bit)) - 1;
}

/*
 * Find the offset of the base PFN from the specified align_order.
 * The value returned is represented in order_per_bits.
 */
static unsigned long cma_bitmap_aligned_offset(const struct cma *cma,
					       unsigned int align_order)
{
	return (cma->base_pfn & ((1UL << align_order) - 1))
		>> cma->order_per_bit;
}

static unsigned long cma_bitmap_pages_to_bits(const struct cma *cma,
					      unsigned long pages)
{
	return ALIGN(pages, 1UL << cma->order_per_bit) >> cma->order_per_bit;
}

static void cma_clear_bitmap(struct cma *cma, unsigned long pfn,
			     unsigned int count)
{
	unsigned long bitmap_no, bitmap_count;

	bitmap_no = (pfn - cma->base_pfn) >> cma->order_per_bit;
	bitmap_count = cma_bitmap_pages_to_bits(cma, count);

	mutex_lock(&cma->lock);
	bitmap_clear(cma->bitmap, bitmap_no, bitmap_count);
	mutex_unlock(&cma->lock);
}

static int cma_showmem_notifier(struct notifier_block *nb,
				   unsigned long action, void *data)
{
	int i;
	unsigned long used;
	struct cma *cma;

	for (i = 0; i < cma_area_count; i++) {
		cma = &cma_areas[i];
		used = bitmap_weight(cma->bitmap,
				     (int)cma_bitmap_maxno(cma));
		used <<= cma->order_per_bit;
		pr_info("cma-%d pages: => %lu used of %lu total pages\n",
			i, used, cma->count);
	}

	return 0;
}

static struct notifier_block cma_nb = {
	.notifier_call = cma_showmem_notifier,
};

static int __init cma_activate_area(struct cma *cma)
{
	int bitmap_size = BITS_TO_LONGS(cma_bitmap_maxno(cma)) * sizeof(long);
	unsigned long base_pfn = cma->base_pfn, pfn = base_pfn;
	unsigned i = cma->count >> pageblock_order;
	struct zone *zone;

	cma->bitmap = kzalloc(bitmap_size, GFP_KERNEL);

	if (!cma->bitmap) {
		cma->count = 0;
		return -ENOMEM;
	}

	WARN_ON_ONCE(!pfn_valid(pfn));
	zone = page_zone(pfn_to_page(pfn));

	do {
		unsigned j;

		base_pfn = pfn;
		for (j = pageblock_nr_pages; j; --j, pfn++) {
			WARN_ON_ONCE(!pfn_valid(pfn));
			/*
			 * alloc_contig_range requires the pfn range
			 * specified to be in the same zone. Make this
			 * simple by forcing the entire CMA resv range
			 * to be in the same zone.
			 */
			if (page_zone(pfn_to_page(pfn)) != zone)
				goto not_in_zone;
		}
		init_cma_reserved_pageblock(pfn_to_page(base_pfn));
	} while (--i);

	mutex_init(&cma->lock);

#ifdef CONFIG_CMA_DEBUGFS
	INIT_HLIST_HEAD(&cma->mem_head);
	spin_lock_init(&cma->mem_head_lock);
#endif

	if (!PageHighMem(pfn_to_page(cma->base_pfn)))
		kmemleak_free_part(__va(cma->base_pfn << PAGE_SHIFT),
				cma->count << PAGE_SHIFT);

	return 0;

not_in_zone:
	pr_err("CMA area %s could not be activated\n", cma->name);
	kfree(cma->bitmap);
	cma->count = 0;
	return -EINVAL;
}

static int __init cma_init_reserved_areas(void)
{
	int i;

	for (i = 0; i < cma_area_count; i++) {
		int ret = cma_activate_area(&cma_areas[i]);

		if (ret)
			return ret;
	}

	show_mem_notifier_register(&cma_nb);

	return 0;
}
core_initcall(cma_init_reserved_areas);

/**
 * cma_init_reserved_mem() - create custom contiguous area from reserved memory
 * @base: Base address of the reserved area
 * @size: Size of the reserved area (in bytes),
 * @order_per_bit: Order of pages represented by one bit on bitmap.
 * @name: The name of the area. If this parameter is NULL, the name of
 *        the area will be set to "cmaN", where N is a running counter of
 *        used areas.
 * @res_cma: Pointer to store the created cma region.
 *
 * This function creates custom contiguous area from already reserved memory.
 */
int __init cma_init_reserved_mem(phys_addr_t base, phys_addr_t size,
				 unsigned int order_per_bit,
				 const char *name,
				 struct cma **res_cma)
{
	struct cma *cma;
	phys_addr_t alignment;

	/* Sanity checks */
	if (cma_area_count == ARRAY_SIZE(cma_areas)) {
		pr_err("Not enough slots for CMA reserved regions!\n");
		return -ENOSPC;
	}

	if (!size || !memblock_is_region_reserved(base, size))
		return -EINVAL;

	/* ensure minimal alignment required by mm core */
	alignment = PAGE_SIZE <<
			max_t(unsigned long, MAX_ORDER - 1, pageblock_order);

	/* alignment should be aligned with order_per_bit */
	if (!IS_ALIGNED(alignment >> PAGE_SHIFT, 1 << order_per_bit))
		return -EINVAL;

	if (ALIGN(base, alignment) != base || ALIGN(size, alignment) != size)
		return -EINVAL;

	/*
	 * Each reserved area must be initialised later, when more kernel
	 * subsystems (like slab allocator) are available.
	 */
	cma = &cma_areas[cma_area_count];
	if (name) {
		cma->name = name;
	} else {
		cma->name = kasprintf(GFP_KERNEL, "cma%d\n", cma_area_count);
		if (!cma->name)
			return -ENOMEM;
	}
	cma->base_pfn = PFN_DOWN(base);
	cma->count = size >> PAGE_SHIFT;
	cma->order_per_bit = order_per_bit;
	*res_cma = cma;
	cma_area_count++;
	totalcma_pages += (size / PAGE_SIZE);

	return 0;
}

/**
 * cma_declare_contiguous() - reserve custom contiguous area
 * @base: Base address of the reserved area optional, use 0 for any
 * @size: Size of the reserved area (in bytes),
 * @limit: End address of the reserved memory (optional, 0 for any).
 * @alignment: Alignment for the CMA area, should be power of 2 or zero
 * @order_per_bit: Order of pages represented by one bit on bitmap.
 * @fixed: hint about where to place the reserved area
 * @name: The name of the area. See function cma_init_reserved_mem()
 * @res_cma: Pointer to store the created cma region.
 *
 * This function reserves memory from early allocator. It should be
 * called by arch specific code once the early allocator (memblock or bootmem)
 * has been activated and all other subsystems have already allocated/reserved
 * memory. This function allows to create custom reserved areas.
 *
 * If @fixed is true, reserve contiguous area at exactly @base.  If false,
 * reserve in range from @base to @limit.
 */
int __init cma_declare_contiguous(phys_addr_t base,
			phys_addr_t size, phys_addr_t limit,
			phys_addr_t alignment, unsigned int order_per_bit,
			bool fixed, const char *name, struct cma **res_cma)
{
	phys_addr_t memblock_end = memblock_end_of_DRAM();
	phys_addr_t highmem_start;
	int ret = 0;

	/*
	 * We can't use __pa(high_memory) directly, since high_memory
	 * isn't a valid direct map VA, and DEBUG_VIRTUAL will (validly)
	 * complain. Find the boundary by adding one to the last valid
	 * address.
	 */
	highmem_start = __pa(high_memory - 1) + 1;
	pr_debug("%s(size %pa, base %pa, limit %pa alignment %pa)\n",
		__func__, &size, &base, &limit, &alignment);

	if (cma_area_count == ARRAY_SIZE(cma_areas)) {
		pr_err("Not enough slots for CMA reserved regions!\n");
		return -ENOSPC;
	}

	if (!size)
		return -EINVAL;

	if (alignment && !is_power_of_2(alignment))
		return -EINVAL;

	/*
	 * Sanitise input arguments.
	 * Pages both ends in CMA area could be merged into adjacent unmovable
	 * migratetype page by page allocator's buddy algorithm. In the case,
	 * you couldn't get a contiguous memory, which is not what we want.
	 */
	alignment = max(alignment,  (phys_addr_t)PAGE_SIZE <<
			  max_t(unsigned long, MAX_ORDER - 1, pageblock_order));
	if (fixed && base & (alignment - 1)) {
		ret = -EINVAL;
		pr_err("Region at %pa must be aligned to %pa bytes\n",
			&base, &alignment);
		goto err;
	}
	base = ALIGN(base, alignment);
	size = ALIGN(size, alignment);
	limit &= ~(alignment - 1);

	if (!base)
		fixed = false;

	/* size should be aligned with order_per_bit */
	if (!IS_ALIGNED(size >> PAGE_SHIFT, 1 << order_per_bit))
		return -EINVAL;

	/*
	 * If allocating at a fixed base the request region must not cross the
	 * low/high memory boundary.
	 */
	if (fixed && base < highmem_start && base + size > highmem_start) {
		ret = -EINVAL;
		pr_err("Region at %pa defined on low/high memory boundary (%pa)\n",
			&base, &highmem_start);
		goto err;
	}

	/*
	 * If the limit is unspecified or above the memblock end, its effective
	 * value will be the memblock end. Set it explicitly to simplify further
	 * checks.
	 */
	if (limit == 0 || limit > memblock_end)
		limit = memblock_end;

	if (base + size > limit) {
		ret = -EINVAL;
		pr_err("Size (%pa) of region at %pa exceeds limit (%pa)\n",
			&size, &base, &limit);
		goto err;
	}

	/* Reserve memory */
	if (fixed) {
		if (memblock_is_region_reserved(base, size) ||
		    memblock_reserve(base, size) < 0) {
			ret = -EBUSY;
			goto err;
		}
	} else {
		phys_addr_t addr = 0;

		/*
		 * All pages in the reserved area must come from the same zone.
		 * If the requested region crosses the low/high memory boundary,
		 * try allocating from high memory first and fall back to low
		 * memory in case of failure.
		 */
		if (base < highmem_start && limit > highmem_start) {
			addr = memblock_alloc_range(size, alignment,
						    highmem_start, limit,
						    MEMBLOCK_NONE);
			limit = highmem_start;
		}

		if (!addr) {
			addr = memblock_alloc_range(size, alignment, base,
						    limit,
						    MEMBLOCK_NONE);
			if (!addr) {
				ret = -ENOMEM;
				goto err;
			}
		}

		/*
		 * kmemleak scans/reads tracked objects for pointers to other
		 * objects but this address isn't mapped and accessible
		 */
		kmemleak_ignore_phys(addr);
		base = addr;
	}

	ret = cma_init_reserved_mem(base, size, order_per_bit, name, res_cma);
	if (ret)
		goto free_mem;

	pr_info("Reserved %ld MiB at %pa\n", (unsigned long)size / SZ_1M,
		&base);
	return 0;

free_mem:
	memblock_free(base, size);
err:
	pr_err("Failed to reserve %ld MiB\n", (unsigned long)size / SZ_1M);
	return ret;
}

#ifdef CONFIG_CMA_DEBUG
static void cma_debug_show_areas(struct cma *cma)
{
	unsigned long next_zero_bit, next_set_bit, nr_zero;
	unsigned long start = 0;
	unsigned long nr_part, nr_total = 0;
	unsigned long nbits = cma_bitmap_maxno(cma);

	mutex_lock(&cma->lock);
	pr_info("number of available pages: ");
	for (;;) {
		next_zero_bit = find_next_zero_bit(cma->bitmap, nbits, start);
		if (next_zero_bit >= nbits)
			break;
		next_set_bit = find_next_bit(cma->bitmap, nbits, next_zero_bit);
		nr_zero = next_set_bit - next_zero_bit;
		nr_part = nr_zero << cma->order_per_bit;
		pr_cont("%s%lu@%lu", nr_total ? "+" : "", nr_part,
			next_zero_bit);
		nr_total += nr_part;
		start = next_zero_bit + nr_zero;
	}
	pr_cont("=> %lu free of %lu total pages\n", nr_total, cma->count);
	mutex_unlock(&cma->lock);
}
#else
static inline void cma_debug_show_areas(struct cma *cma) { }
#endif

/**
 * cma_alloc() - allocate pages from contiguous area
 * @cma:   Contiguous memory region for which the allocation is performed.
 * @count: Requested number of pages.
 * @align: Requested alignment of pages (in PAGE_SIZE order).
 * @no_warn: Avoid printing message about failed allocation
 *
 * This function allocates part of contiguous memory on specific
 * contiguous memory area.
 */
struct page *cma_alloc(struct cma *cma, size_t count, unsigned int align,
		       bool no_warn)
{
	unsigned long mask, offset;
	unsigned long pfn = -1;
	unsigned long start = 0;
	unsigned long bitmap_maxno, bitmap_no, bitmap_count;
	size_t i;
	struct page *page = NULL;
	int ret = -ENOMEM;
	int retry_after_sleep = 0;
	int max_retries = 2;
	int available_regions = 0;

	if (!cma || !cma->count)
		return NULL;

	pr_debug("%s(cma %p, count %zu, align %d)\n", __func__, (void *)cma,
		 count, align);

	if (!count)
		return NULL;

	trace_cma_alloc_start(count, align);

	mask = cma_bitmap_aligned_mask(cma, align);
	offset = cma_bitmap_aligned_offset(cma, align);
	bitmap_maxno = cma_bitmap_maxno(cma);
	bitmap_count = cma_bitmap_pages_to_bits(cma, count);

	if (bitmap_count > bitmap_maxno)
		return NULL;

	for (;;) {
		mutex_lock(&cma->lock);
		bitmap_no = bitmap_find_next_zero_area_off(cma->bitmap,
				bitmap_maxno, start, bitmap_count, mask,
				offset);
		if (bitmap_no >= bitmap_maxno) {
			if ((retry_after_sleep < max_retries) &&
						(ret == -EBUSY)) {
				start = 0;
				/*
				 * update max retries if available free regions
				 * are less.
				 */
				if (available_regions < 3)
					max_retries = 5;
				available_regions = 0;
				/*
				 * Page may be momentarily pinned by some other
				 * process which has been scheduled out, eg.
				 * in exit path, during unmap call, or process
				 * fork and so cannot be freed there. Sleep
				 * for 100ms and retry twice to see if it has
				 * been freed later.
				 */
				mutex_unlock(&cma->lock);
				msleep(100);
				retry_after_sleep++;
				continue;
			} else {
				mutex_unlock(&cma->lock);
				break;
			}
		}

		available_regions++;
		bitmap_set(cma->bitmap, bitmap_no, bitmap_count);
		/*
		 * It's safe to drop the lock here. We've marked this region for
		 * our exclusive use. If the migration fails we will take the
		 * lock again and unmark it.
		 */
		mutex_unlock(&cma->lock);

		pfn = cma->base_pfn + (bitmap_no << cma->order_per_bit);
		mutex_lock(&cma_mutex);
		ret = alloc_contig_range(pfn, pfn + count, MIGRATE_CMA,
				     GFP_KERNEL | (no_warn ? __GFP_NOWARN : 0));
		mutex_unlock(&cma_mutex);
		if (ret == 0) {
			page = pfn_to_page(pfn);
			break;
		}

		cma_clear_bitmap(cma, pfn, count);
		if (ret != -EBUSY)
			break;

		pr_debug("%s(): memory range at %p is busy, retrying\n",
			 __func__, pfn_to_page(pfn));

		trace_cma_alloc_busy_retry(pfn, pfn_to_page(pfn), count, align);
		/* try again with a bit different memory target */
		start = bitmap_no + mask + 1;
	}

	trace_cma_alloc(pfn, page, count, align);

	/*
	 * CMA can allocate multiple page blocks, which results in different
	 * blocks being marked with different tags. Reset the tags to ignore
	 * those page blocks.
	 */
	if (page) {
		for (i = 0; i < count; i++)
<<<<<<< HEAD
			page_kasan_tag_reset(page + i);
=======
			page_kasan_tag_reset(nth_page(page, i));
>>>>>>> cc833652
	}

	if (ret && !no_warn) {
		pr_err("%s: alloc failed, req-size: %zu pages, ret: %d\n",
			__func__, count, ret);
		cma_debug_show_areas(cma);
	}

	pr_debug("%s(): returned %p\n", __func__, page);
	return page;
}
EXPORT_SYMBOL_GPL(cma_alloc);

/**
 * cma_release() - release allocated pages
 * @cma:   Contiguous memory region for which the allocation is performed.
 * @pages: Allocated pages.
 * @count: Number of allocated pages.
 *
 * This function releases memory allocated by alloc_cma().
 * It returns false when provided pages do not belong to contiguous area and
 * true otherwise.
 */
bool cma_release(struct cma *cma, const struct page *pages, unsigned int count)
{
	unsigned long pfn;

	if (!cma || !pages)
		return false;

	pr_debug("%s(page %p)\n", __func__, (void *)pages);

	pfn = page_to_pfn(pages);

	if (pfn < cma->base_pfn || pfn >= cma->base_pfn + cma->count)
		return false;

	VM_BUG_ON(pfn + count > cma->base_pfn + cma->count);

	free_contig_range(pfn, count);
	cma_clear_bitmap(cma, pfn, count);
	trace_cma_release(pfn, pages, count);

	return true;
}
EXPORT_SYMBOL_GPL(cma_release);

int cma_for_each_area(int (*it)(struct cma *cma, void *data), void *data)
{
	int i;

	for (i = 0; i < cma_area_count; i++) {
		int ret = it(&cma_areas[i], data);

		if (ret)
			return ret;
	}

	return 0;
}
EXPORT_SYMBOL_GPL(cma_for_each_area);<|MERGE_RESOLUTION|>--- conflicted
+++ resolved
@@ -561,11 +561,7 @@
 	 */
 	if (page) {
 		for (i = 0; i < count; i++)
-<<<<<<< HEAD
-			page_kasan_tag_reset(page + i);
-=======
 			page_kasan_tag_reset(nth_page(page, i));
->>>>>>> cc833652
 	}
 
 	if (ret && !no_warn) {
