--- conflicted
+++ resolved
@@ -2302,7 +2302,6 @@
 		.ignore_skip_hint = (prio == MIN_COMPACT_PRIORITY),
 		.ignore_block_suitable = (prio == MIN_COMPACT_PRIORITY)
 	};
-<<<<<<< HEAD
 	struct capture_control capc = {
 		.cc = &cc,
 		.page = NULL,
@@ -2310,10 +2309,6 @@
 
 	if (capture)
 		current->capture_control = &capc;
-	INIT_LIST_HEAD(&cc.freepages);
-	INIT_LIST_HEAD(&cc.migratepages);
-=======
->>>>>>> bec6bac3
 
 	ret = compact_zone(&cc, &capc);
 
@@ -2537,12 +2532,7 @@
 	struct zone *zone;
 	struct compact_control cc = {
 		.order = pgdat->kcompactd_max_order,
-<<<<<<< HEAD
 		.search_order = pgdat->kcompactd_max_order,
-		.total_migrate_scanned = 0,
-		.total_free_scanned = 0,
-=======
->>>>>>> bec6bac3
 		.classzone_idx = pgdat->kcompactd_classzone_idx,
 		.mode = MIGRATE_SYNC_LIGHT,
 		.ignore_skip_hint = false,
@@ -2568,13 +2558,9 @@
 
 		if (kthread_should_stop())
 			return;
-<<<<<<< HEAD
+
+		cc.zone = zone;
 		status = compact_zone(&cc, NULL);
-=======
-
-		cc.zone = zone;
-		status = compact_zone(zone, &cc);
->>>>>>> bec6bac3
 
 		if (status == COMPACT_SUCCESS) {
 			compaction_defer_reset(zone, cc.order, false);
