--- conflicted
+++ resolved
@@ -23,14 +23,11 @@
 #include <linux/freezer.h>
 #include <linux/page_owner.h>
 #include <linux/psi.h>
-<<<<<<< HEAD
 #include <drm/drm_notifier_mi.h>
 #include <linux/moduleparam.h>
 #include <linux/time.h>
 #include <linux/workqueue.h>
 #include <drm/drm_panel.h>
-=======
->>>>>>> bbc4834e
 #include "internal.h"
 
 #ifdef CONFIG_COMPACTION
@@ -2960,15 +2957,12 @@
 	while (!kthread_should_stop()) {
 		unsigned long pflags;
 
-<<<<<<< HEAD
 		/*
 		 * Avoid the unnecessary wakeup for proactive compaction
 		 * when it is disabled.
 		 */
 		if (!sysctl_compaction_proactiveness)
 			timeout = MAX_SCHEDULE_TIMEOUT;
-=======
->>>>>>> bbc4834e
 		trace_mm_compaction_kcompactd_sleep(pgdat->node_id);
 		if (wait_event_freezable_timeout(pgdat->kcompactd_wait,
 			kcompactd_work_requested(pgdat), timeout) &&
@@ -2996,7 +2990,6 @@
 		if (should_proactive_compact_node(pgdat)) {
 			unsigned int prev_score, score;
 
-<<<<<<< HEAD
 			prev_score = fragmentation_score_node(pgdat);
 			proactive_compact_node(pgdat);
 			score = fragmentation_score_node(pgdat);
@@ -3012,11 +3005,6 @@
 		}
 		if (unlikely(pgdat->proactive_compact_trigger))
 			pgdat->proactive_compact_trigger = false;
-=======
-		psi_memstall_enter(&pflags);
-		kcompactd_do_work(pgdat);
-		psi_memstall_leave(&pflags);
->>>>>>> bbc4834e
 	}
 
 	return 0;
