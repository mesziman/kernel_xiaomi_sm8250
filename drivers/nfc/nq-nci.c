--- conflicted
+++ resolved
@@ -1186,15 +1186,10 @@
 {
 	int ret = 0;
 
-<<<<<<< HEAD
-	int gpio_retry_count = 0;
 #ifdef CONFIG_MACH_XIAOMI_SM8250
 	int send_retry_count = 0;
 #endif
 	unsigned char reset_ntf_len = 0;
-=======
-
->>>>>>> b226a909
 	unsigned int enable_gpio = nqx_dev->en_gpio;
 	char *nci_reset_cmd = NULL;
 	char *nci_reset_rsp = NULL;
@@ -1227,6 +1222,7 @@
 		goto done;
 	}
 
+reset_enable_gpio:
 	/* making sure that the NFCC starts in a clean state. */
 #ifndef CONFIG_MACH_XIAOMI_SM8250
 	gpio_set_value(enable_gpio, 1);/* HPD : Enable*/
@@ -1332,7 +1328,6 @@
 		"%s: - i2c_master_recv get RESET rsp header Error\n", __func__);
 		goto err_nfcc_hw_check;
 	}
-<<<<<<< HEAD
 
 #ifdef CONFIG_MACH_XIAOMI_SM8250
 	/* hardware dependent delay */
@@ -1341,13 +1336,6 @@
 	ret = is_data_available_for_read(nqx_dev);
 	if (ret <= 0) {
 		nqx_disable_irq(nqx_dev);
-=======
-	ret = i2c_master_recv(client, &nci_reset_rsp[NCI_PAYLOAD_START_INDEX],
-				nci_reset_rsp[NCI_PAYLOAD_LENGTH_INDEX]);
-	if (ret != nci_reset_rsp[NCI_PAYLOAD_LENGTH_INDEX]) {
-		dev_dbg(&client->dev,
-		"%s: - i2c_master_recv get RESET rsp data Error\n", __func__);
->>>>>>> b226a909
 		goto err_nfcc_hw_check;
 	}
 #endif
