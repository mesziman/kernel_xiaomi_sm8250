--- conflicted
+++ resolved
@@ -44,7 +44,17 @@
 static HLIST_HEAD(clk_orphan_list);
 static LIST_HEAD(clk_notifier_list);
 
-<<<<<<< HEAD
+static struct hlist_head *all_lists[] = {
+	&clk_root_list,
+	&clk_orphan_list,
+	NULL,
+};
+
+static struct hlist_head *orphan_list[] = {
+	&clk_orphan_list,
+	NULL,
+};
+
 struct clk_handoff_vdd {
 	struct list_head list;
 	struct clk_vdd_class *vdd_class;
@@ -62,18 +72,6 @@
  * returning from clk_core_set_rate_nolock().
  */
 static LIST_HEAD(clk_rate_change_list);
-=======
-static struct hlist_head *all_lists[] = {
-	&clk_root_list,
-	&clk_orphan_list,
-	NULL,
-};
-
-static struct hlist_head *orphan_list[] = {
-	&clk_orphan_list,
-	NULL,
-};
->>>>>>> f6d5cb9e
 
 /***    private data structures    ***/
 
@@ -3239,18 +3237,6 @@
 static DEFINE_MUTEX(clk_debug_lock);
 static HLIST_HEAD(clk_debug_list);
 
-<<<<<<< HEAD
-static struct hlist_head *all_lists[] = {
-	&clk_root_list,
-	&clk_orphan_list,
-	NULL,
-};
-
-static struct hlist_head *orphan_list[] = {
-	&clk_orphan_list,
-	NULL,
-};
-
 static void clk_state_subtree(struct clk_core *c)
 {
 	int vdd_level = 0;
@@ -3301,8 +3287,6 @@
 	.release	= single_release,
 };
 
-=======
->>>>>>> f6d5cb9e
 static void clk_summary_show_one(struct seq_file *s, struct clk_core *c,
 				 int level)
 {
@@ -4599,7 +4583,7 @@
 					  child_node)
 			clk_core_set_parent_nolock(child, NULL);
 	}
-
+	
 	clk_core_evict_parent_cache(clk->core);
 
 	hlist_del_init(&clk->core->child_node);
