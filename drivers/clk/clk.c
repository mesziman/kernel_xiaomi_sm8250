/*
 * Copyright (C) 2010-2011 Canonical Ltd <jeremy.kerr@canonical.com>
 * Copyright (C) 2011-2012 Linaro Ltd <mturquette@linaro.org>
 * Copyright (c) 2017-2020, The Linux Foundation. All rights reserved.
 *
 * This program is free software; you can redistribute it and/or modify
 * it under the terms of the GNU General Public License version 2 as
 * published by the Free Software Foundation.
 *
 * Standard functionality for the common clock API.  See Documentation/driver-api/clk.rst
 */

#include <linux/clk.h>
#include <linux/clk-provider.h>
#include <linux/clk/clk-conf.h>
#include <linux/module.h>
#include <linux/mutex.h>
#include <linux/spinlock.h>
#include <linux/err.h>
#include <linux/list.h>
#include <linux/slab.h>
#include <linux/of.h>
#include <linux/device.h>
#include <linux/init.h>
#include <linux/pm_runtime.h>
#include <linux/sched.h>
#include <linux/clkdev.h>
#include <linux/of_platform.h>
#include <linux/pm_opp.h>
#include <linux/regulator/consumer.h>

#include "clk.h"

static DEFINE_SPINLOCK(enable_lock);
static DEFINE_MUTEX(prepare_lock);

static struct task_struct *prepare_owner;
static struct task_struct *enable_owner;

static int prepare_refcnt;
static int enable_refcnt;

static HLIST_HEAD(clk_root_list);
static HLIST_HEAD(clk_orphan_list);
static LIST_HEAD(clk_notifier_list);

struct clk_handoff_vdd {
	struct list_head list;
	struct clk_vdd_class *vdd_class;
};

<<<<<<< HEAD
static LIST_HEAD(clk_handoff_vdd_list);
static bool vdd_class_handoff_completed;
static DEFINE_MUTEX(vdd_class_list_lock);
/*
 * clk_rate_change_list is used during clk_core_set_rate_nolock() calls to
 * handle vdd_class vote tracking.  core->rate_change_node is added to
 * clk_rate_change_list when core->new_rate requires a different voltage level
 * (core->new_vdd_class_vote) than core->vdd_class_vote.  Elements are removed
 * from the list after unvoting core->vdd_class_vote immediately before
 * returning from clk_core_set_rate_nolock().
 */
static LIST_HEAD(clk_rate_change_list);

=======
>>>>>>> 2950c9c5
/***    private data structures    ***/

struct clk_core {
	const char		*name;
	const struct clk_ops	*ops;
	struct clk_hw		*hw;
	struct module		*owner;
	struct device		*dev;
	struct clk_core		*parent;
	const char		**parent_names;
	struct clk_core		**parents;
	unsigned int		num_parents;
	unsigned int		new_parent_index;
	unsigned long		rate;
	unsigned long		req_rate;
	unsigned long		new_rate;
	struct clk_core		*new_parent;
	struct clk_core		*new_child;
	unsigned long		flags;
	bool			orphan;
	bool			rpm_enabled;
	bool			need_sync;
	bool			boot_enabled;
	unsigned int		enable_count;
	unsigned int		prepare_count;
	unsigned int		protect_count;
	bool			need_handoff_enable;
	bool			need_handoff_prepare;
	unsigned long		min_rate;
	unsigned long		max_rate;
	unsigned long		accuracy;
	int			phase;
	struct clk_duty		duty;
	struct hlist_head	children;
	struct hlist_node	child_node;
	struct hlist_head	clks;
	unsigned int		notifier_count;
#ifdef CONFIG_DEBUG_FS
	struct dentry		*dentry;
	struct hlist_node	debug_node;
#endif
	struct kref		ref;
	struct clk_vdd_class	*vdd_class;
	int			vdd_class_vote;
	int			new_vdd_class_vote;
	struct list_head	rate_change_node;
	unsigned long		*rate_max;
	int			num_rate_max;
};

#define CREATE_TRACE_POINTS
#include <trace/events/clk.h>

struct clk {
	struct clk_core	*core;
	const char *dev_id;
	const char *con_id;
	unsigned long min_rate;
	unsigned long max_rate;
	unsigned int exclusive_count;
	struct hlist_node clks_node;
};

/***           runtime pm          ***/
static int clk_pm_runtime_get(struct clk_core *core)
{
	int ret;

	if (!core->rpm_enabled)
		return 0;

	ret = pm_runtime_get_sync(core->dev);
	if (ret < 0) {
		pm_runtime_put_noidle(core->dev);
		return ret;
	}
	return 0;
}

static void clk_pm_runtime_put(struct clk_core *core)
{
	if (!core->rpm_enabled)
		return;

	pm_runtime_put_sync(core->dev);
}

/***           locking             ***/
static void clk_prepare_lock(void)
{
	if (!mutex_trylock(&prepare_lock)) {
		if (prepare_owner == current) {
			prepare_refcnt++;
			return;
		}
		mutex_lock(&prepare_lock);
	}
	WARN_ON_ONCE(prepare_owner != NULL);
	WARN_ON_ONCE(prepare_refcnt != 0);
	prepare_owner = current;
	prepare_refcnt = 1;
}

static void clk_prepare_unlock(void)
{
	WARN_ON_ONCE(prepare_owner != current);
	WARN_ON_ONCE(prepare_refcnt == 0);

	if (--prepare_refcnt)
		return;
	prepare_owner = NULL;
	mutex_unlock(&prepare_lock);
}

static unsigned long clk_enable_lock(void)
	__acquires(enable_lock)
{
	unsigned long flags;

	/*
	 * On UP systems, spin_trylock_irqsave() always returns true, even if
	 * we already hold the lock. So, in that case, we rely only on
	 * reference counting.
	 */
	if (!IS_ENABLED(CONFIG_SMP) ||
	    !spin_trylock_irqsave(&enable_lock, flags)) {
		if (enable_owner == current) {
			enable_refcnt++;
			__acquire(enable_lock);
			if (!IS_ENABLED(CONFIG_SMP))
				local_save_flags(flags);
			return flags;
		}
		spin_lock_irqsave(&enable_lock, flags);
	}
	WARN_ON_ONCE(enable_owner != NULL);
	WARN_ON_ONCE(enable_refcnt != 0);
	enable_owner = current;
	enable_refcnt = 1;
	return flags;
}

static void clk_enable_unlock(unsigned long flags)
	__releases(enable_lock)
{
	WARN_ON_ONCE(enable_owner != current);
	WARN_ON_ONCE(enable_refcnt == 0);

	if (--enable_refcnt) {
		__release(enable_lock);
		return;
	}
	enable_owner = NULL;
	spin_unlock_irqrestore(&enable_lock, flags);
}

static bool clk_core_rate_is_protected(struct clk_core *core)
{
	return core->protect_count;
}

static bool clk_core_is_prepared(struct clk_core *core)
{
	bool ret = false;

	/*
	 * .is_prepared is optional for clocks that can prepare
	 * fall back to software usage counter if it is missing
	 */
	if (!core->ops->is_prepared)
		return core->prepare_count;

	if (!clk_pm_runtime_get(core)) {
		ret = core->ops->is_prepared(core->hw);
		clk_pm_runtime_put(core);
	}

	return ret;
}

static bool clk_core_is_enabled(struct clk_core *core)
{
	bool ret = false;

	/*
	 * .is_enabled is only mandatory for clocks that gate
	 * fall back to software usage counter if .is_enabled is missing
	 */
	if (!core->ops->is_enabled)
		return core->enable_count;

	/*
	 * Check if clock controller's device is runtime active before
	 * calling .is_enabled callback. If not, assume that clock is
	 * disabled, because we might be called from atomic context, from
	 * which pm_runtime_get() is not allowed.
	 * This function is called mainly from clk_disable_unused_subtree,
	 * which ensures proper runtime pm activation of controller before
	 * taking enable spinlock, but the below check is needed if one tries
	 * to call it from other places.
	 */
	if (core->rpm_enabled) {
		pm_runtime_get_noresume(core->dev);
		if (!pm_runtime_active(core->dev)) {
			ret = false;
			goto done;
		}
	}

	ret = core->ops->is_enabled(core->hw);
done:
	if (core->rpm_enabled)
		pm_runtime_put(core->dev);

	return ret;
}

/***    helper functions   ***/

const char *__clk_get_name(const struct clk *clk)
{
	return !clk ? NULL : clk->core->name;
}
EXPORT_SYMBOL_GPL(__clk_get_name);

const char *clk_hw_get_name(const struct clk_hw *hw)
{
	return hw->core->name;
}
EXPORT_SYMBOL_GPL(clk_hw_get_name);

struct clk_hw *__clk_get_hw(struct clk *clk)
{
	return !clk ? NULL : clk->core->hw;
}
EXPORT_SYMBOL_GPL(__clk_get_hw);

unsigned int clk_hw_get_num_parents(const struct clk_hw *hw)
{
	return hw->core->num_parents;
}
EXPORT_SYMBOL_GPL(clk_hw_get_num_parents);

struct clk_hw *clk_hw_get_parent(const struct clk_hw *hw)
{
	return hw->core->parent ? hw->core->parent->hw : NULL;
}
EXPORT_SYMBOL_GPL(clk_hw_get_parent);

static struct clk_core *__clk_lookup_subtree(const char *name,
					     struct clk_core *core)
{
	struct clk_core *child;
	struct clk_core *ret;

	if (!strcmp(core->name, name))
		return core;

	hlist_for_each_entry(child, &core->children, child_node) {
		ret = __clk_lookup_subtree(name, child);
		if (ret)
			return ret;
	}

	return NULL;
}

static struct clk_core *clk_core_lookup(const char *name)
{
	struct clk_core *root_clk;
	struct clk_core *ret;

	if (!name)
		return NULL;

	/* search the 'proper' clk tree first */
	hlist_for_each_entry(root_clk, &clk_root_list, child_node) {
		ret = __clk_lookup_subtree(name, root_clk);
		if (ret)
			return ret;
	}

	/* if not found, then search the orphan tree */
	hlist_for_each_entry(root_clk, &clk_orphan_list, child_node) {
		ret = __clk_lookup_subtree(name, root_clk);
		if (ret)
			return ret;
	}

	return NULL;
}

static struct clk_core *clk_core_get_parent_by_index(struct clk_core *core,
							 u8 index)
{
	if (!core || index >= core->num_parents)
		return NULL;

	if (!core->parents[index])
		core->parents[index] =
				clk_core_lookup(core->parent_names[index]);

	return core->parents[index];
}

struct clk_hw *
clk_hw_get_parent_by_index(const struct clk_hw *hw, unsigned int index)
{
	struct clk_core *parent;

	parent = clk_core_get_parent_by_index(hw->core, index);

	return !parent ? NULL : parent->hw;
}
EXPORT_SYMBOL_GPL(clk_hw_get_parent_by_index);

unsigned int __clk_get_enable_count(struct clk *clk)
{
	return !clk ? 0 : clk->core->enable_count;
}

static unsigned long clk_core_get_rate_nolock(struct clk_core *core)
{
	unsigned long ret;

	if (!core) {
		ret = 0;
		goto out;
	}

	ret = core->rate;

	if (!core->num_parents)
		goto out;

	if (!core->parent)
		ret = 0;

out:
	return ret;
}

unsigned long clk_hw_get_rate(const struct clk_hw *hw)
{
	return clk_core_get_rate_nolock(hw->core);
}
EXPORT_SYMBOL_GPL(clk_hw_get_rate);

static unsigned long __clk_get_accuracy(struct clk_core *core)
{
	if (!core)
		return 0;

	return core->accuracy;
}

unsigned long __clk_get_flags(struct clk *clk)
{
	return !clk ? 0 : clk->core->flags;
}
EXPORT_SYMBOL_GPL(__clk_get_flags);

unsigned long clk_hw_get_flags(const struct clk_hw *hw)
{
	return hw->core->flags;
}
EXPORT_SYMBOL_GPL(clk_hw_get_flags);

bool clk_hw_is_prepared(const struct clk_hw *hw)
{
	return clk_core_is_prepared(hw->core);
}
EXPORT_SYMBOL_GPL(clk_hw_is_prepared);

bool clk_hw_rate_is_protected(const struct clk_hw *hw)
{
	return clk_core_rate_is_protected(hw->core);
}

bool clk_hw_is_enabled(const struct clk_hw *hw)
{
	return clk_core_is_enabled(hw->core);
}
EXPORT_SYMBOL_GPL(clk_hw_is_enabled);

bool __clk_is_enabled(struct clk *clk)
{
	if (!clk)
		return false;

	return clk_core_is_enabled(clk->core);
}
EXPORT_SYMBOL_GPL(__clk_is_enabled);

static bool mux_is_better_rate(unsigned long rate, unsigned long now,
			   unsigned long best, unsigned long flags)
{
	if (flags & CLK_MUX_ROUND_CLOSEST)
		return abs(now - rate) < abs(best - rate);

	return now <= rate && now > best;
}

int clk_mux_determine_rate_flags(struct clk_hw *hw,
				 struct clk_rate_request *req,
				 unsigned long flags)
{
	struct clk_core *core = hw->core, *parent, *best_parent = NULL;
	int i, num_parents, ret;
	unsigned long best = 0;
	struct clk_rate_request parent_req = *req;

	/* if NO_REPARENT flag set, pass through to current parent */
	if (core->flags & CLK_SET_RATE_NO_REPARENT) {
		parent = core->parent;
		if (core->flags & CLK_SET_RATE_PARENT) {
			ret = __clk_determine_rate(parent ? parent->hw : NULL,
						   &parent_req);
			if (ret)
				return ret;

			best = parent_req.rate;
		} else if (parent) {
			best = clk_core_get_rate_nolock(parent);
		} else {
			best = clk_core_get_rate_nolock(core);
		}

		goto out;
	}

	/* find the parent that can provide the fastest rate <= rate */
	num_parents = core->num_parents;
	for (i = 0; i < num_parents; i++) {
		parent = clk_core_get_parent_by_index(core, i);
		if (!parent)
			continue;

		if (core->flags & CLK_SET_RATE_PARENT) {
			parent_req = *req;
			ret = __clk_determine_rate(parent->hw, &parent_req);
			if (ret)
				continue;
		} else {
			parent_req.rate = clk_core_get_rate_nolock(parent);
		}

		if (mux_is_better_rate(req->rate, parent_req.rate,
				       best, flags)) {
			best_parent = parent;
			best = parent_req.rate;
		}
	}

	if (!best_parent)
		return -EINVAL;

out:
	if (best_parent)
		req->best_parent_hw = best_parent->hw;
	req->best_parent_rate = best;
	req->rate = best;

	return 0;
}
EXPORT_SYMBOL_GPL(clk_mux_determine_rate_flags);

struct clk *__clk_lookup(const char *name)
{
	struct clk_core *core = clk_core_lookup(name);

	return !core ? NULL : core->hw->clk;
}

static void clk_core_get_boundaries(struct clk_core *core,
				    unsigned long *min_rate,
				    unsigned long *max_rate)
{
	struct clk *clk_user;

	*min_rate = core->min_rate;
	*max_rate = core->max_rate;

	hlist_for_each_entry(clk_user, &core->clks, clks_node)
		*min_rate = max(*min_rate, clk_user->min_rate);

	hlist_for_each_entry(clk_user, &core->clks, clks_node)
		*max_rate = min(*max_rate, clk_user->max_rate);
}

void clk_hw_set_rate_range(struct clk_hw *hw, unsigned long min_rate,
			   unsigned long max_rate)
{
	hw->core->min_rate = min_rate;
	hw->core->max_rate = max_rate;
}
EXPORT_SYMBOL_GPL(clk_hw_set_rate_range);

/*
 * Aggregate the rate of all the enabled child nodes and exclude that
 * of the child node for which this request was made.
 */
unsigned long clk_aggregate_rate(struct clk_hw *hw,
					const struct clk_core *parent)
{
	struct clk_core *child;
	unsigned long aggre_rate = 0;

	hlist_for_each_entry(child, &parent->children, child_node) {
		if (child->enable_count &&
				strcmp(child->name, hw->init->name))
			aggre_rate = max(child->rate, aggre_rate);
	}

	return aggre_rate;
}
EXPORT_SYMBOL_GPL(clk_aggregate_rate);

/*
 * Helper for finding best parent to provide a given frequency. This can be used
 * directly as a determine_rate callback (e.g. for a mux), or from a more
 * complex clock that may combine a mux with other operations.
 */
int __clk_mux_determine_rate(struct clk_hw *hw,
			     struct clk_rate_request *req)
{
	return clk_mux_determine_rate_flags(hw, req, 0);
}
EXPORT_SYMBOL_GPL(__clk_mux_determine_rate);

int __clk_mux_determine_rate_closest(struct clk_hw *hw,
				     struct clk_rate_request *req)
{
	return clk_mux_determine_rate_flags(hw, req, CLK_MUX_ROUND_CLOSEST);
}
EXPORT_SYMBOL_GPL(__clk_mux_determine_rate_closest);

/*
 *  Find the voltage level required for a given clock rate.
 */
static int clk_find_vdd_level(struct clk_core *clk, unsigned long rate)
{
	int level;

	/*
	 * For certain PLLs, due to the limitation in the bits allocated for
	 * programming the fractional divider, the actual rate of the PLL will
	 * be slightly higher than the requested rate (in the order of several
	 * Hz). To accommodate this difference, convert the FMAX rate and the
	 * clock frequency to KHz and use that for deriving the voltage level.
	 */
	for (level = 0; level < clk->num_rate_max; level++)
		if (DIV_ROUND_CLOSEST(rate, 1000) <=
				DIV_ROUND_CLOSEST(clk->rate_max[level], 1000) &&
		    clk->rate_max[level] > 0)
			break;

	if (level == clk->num_rate_max) {
		pr_err("Rate %lu for %s is greater than highest Fmax\n", rate,
				clk->name);
		return -EINVAL;
	}

	return level;
}

/*
 * Update voltage level given the current votes.
 */
static int clk_update_vdd(struct clk_vdd_class *vdd_class)
{
	int level, rc = 0, i, ignore;
	struct regulator **r = vdd_class->regulator;
	int *uv = vdd_class->vdd_uv;
	int n_reg = vdd_class->num_regulators;
	int cur_lvl = vdd_class->cur_level;
	int max_lvl = vdd_class->num_levels - 1;
	int cur_base = cur_lvl * n_reg;
	int new_base;

	/* aggregate votes */
	for (level = max_lvl; level > 0; level--)
		if (vdd_class->level_votes[level])
			break;

	if (level == cur_lvl)
		return 0;

	max_lvl = max_lvl * n_reg;
	new_base = level * n_reg;

	for (i = 0; i < vdd_class->num_regulators; i++) {
		pr_debug("Set Voltage level Min %d, Max %d\n", uv[new_base + i],
				uv[max_lvl + i]);
		rc = regulator_set_voltage(r[i], uv[new_base + i], INT_MAX);
		if (rc)
			goto set_voltage_fail;

		if (cur_lvl == 0 || cur_lvl == vdd_class->num_levels)
			rc = regulator_enable(r[i]);
		else if (level == 0)
			rc = regulator_disable(r[i]);
		if (rc)
			goto enable_disable_fail;
	}

	if (vdd_class->set_vdd && !vdd_class->num_regulators)
		rc = vdd_class->set_vdd(vdd_class, level);

	if (!rc)
		vdd_class->cur_level = level;

	return rc;

enable_disable_fail:
	regulator_set_voltage(r[i], uv[cur_base + i], INT_MAX);

set_voltage_fail:
	for (i--; i >= 0; i--) {
		regulator_set_voltage(r[i], uv[cur_base + i], INT_MAX);
		if (cur_lvl == 0 || cur_lvl == vdd_class->num_levels)
			regulator_disable(r[i]);
		else if (level == 0)
			ignore = regulator_enable(r[i]);
	}

	return rc;
}

/*
 *  Vote for a voltage level.
 */
static int clk_vote_vdd_level(struct clk_vdd_class *vdd_class, int level)
{
	int rc = 0;

	if (level >= vdd_class->num_levels)
		return -EINVAL;

	mutex_lock(&vdd_class->lock);

	vdd_class->level_votes[level]++;

	rc = clk_update_vdd(vdd_class);
	if (rc)
		vdd_class->level_votes[level]--;

	mutex_unlock(&vdd_class->lock);

	return rc;
}

/*
 * Remove vote for a voltage level.
 */
static int clk_unvote_vdd_level(struct clk_vdd_class *vdd_class, int level)
{
	int rc = 0;

	if (level >= vdd_class->num_levels)
		return -EINVAL;

	mutex_lock(&vdd_class->lock);

	if (WARN(!vdd_class->level_votes[level],
			"Reference counts are incorrect for %s level %d\n",
			vdd_class->class_name, level)) {
		rc = -EINVAL;
		goto out;
	}

	vdd_class->level_votes[level]--;

	rc = clk_update_vdd(vdd_class);
	if (rc)
		vdd_class->level_votes[level]++;

out:
	mutex_unlock(&vdd_class->lock);
	return rc;
}

/*
 * Vote for a voltage level corresponding to a clock's rate.
 */
int clk_vote_rate_vdd(struct clk_core *core, unsigned long rate)
{
	int level;

	if (!core->vdd_class)
		return 0;

	level = clk_find_vdd_level(core, rate);
	if (level < 0)
		return level;

	return clk_vote_vdd_level(core->vdd_class, level);
}
EXPORT_SYMBOL_GPL(clk_vote_rate_vdd);

/*
 * Remove vote for a voltage level corresponding to a clock's rate.
 */
void clk_unvote_rate_vdd(struct clk_core *core, unsigned long rate)
{
	int level;

	if (!core->vdd_class)
		return;

	level = clk_find_vdd_level(core, rate);
	if (level < 0)
		return;

	clk_unvote_vdd_level(core->vdd_class, level);
}
EXPORT_SYMBOL_GPL(clk_unvote_rate_vdd);

static bool clk_is_rate_level_valid(struct clk_core *core, unsigned long rate)
{
	int level;

	if (!core->vdd_class)
		return true;

	level = clk_find_vdd_level(core, rate);

	return level >= 0;
}

static int clk_vdd_class_init(struct clk_vdd_class *vdd)
{
	struct clk_handoff_vdd *v;
	int ret = 0;

	if (vdd->skip_handoff)
		return 0;

	mutex_lock(&vdd_class_list_lock);

	list_for_each_entry(v, &clk_handoff_vdd_list, list) {
		if (v->vdd_class == vdd)
			goto done;
	}

	if (!vdd_class_handoff_completed) {
		pr_debug("voting for vdd_class %s\n", vdd->class_name);

		ret = clk_vote_vdd_level(vdd, vdd->num_levels - 1);
		if (ret) {
			pr_err("failed to vote for %s, ret=%d\n",
				vdd->class_name, ret);
			goto done;
		}
	}

	v = kmalloc(sizeof(*v), GFP_KERNEL);
	if (!v) {
		ret = -ENOMEM;
		goto done;
	}

	v->vdd_class = vdd;

	list_add_tail(&v->list, &clk_handoff_vdd_list);

done:
	mutex_unlock(&vdd_class_list_lock);

	return ret;
}

/***        clk api        ***/

static void clk_core_rate_unprotect(struct clk_core *core)
{
	lockdep_assert_held(&prepare_lock);

	if (!core)
		return;

	if (WARN(core->protect_count == 0,
	    "%s already unprotected\n", core->name))
		return;

	if (--core->protect_count > 0)
		return;

	clk_core_rate_unprotect(core->parent);
}

static int clk_core_rate_nuke_protect(struct clk_core *core)
{
	int ret;

	lockdep_assert_held(&prepare_lock);

	if (!core)
		return -EINVAL;

	if (core->protect_count == 0)
		return 0;

	ret = core->protect_count;
	core->protect_count = 1;
	clk_core_rate_unprotect(core);

	return ret;
}

/**
 * clk_rate_exclusive_put - release exclusivity over clock rate control
 * @clk: the clk over which the exclusivity is released
 *
 * clk_rate_exclusive_put() completes a critical section during which a clock
 * consumer cannot tolerate any other consumer making any operation on the
 * clock which could result in a rate change or rate glitch. Exclusive clocks
 * cannot have their rate changed, either directly or indirectly due to changes
 * further up the parent chain of clocks. As a result, clocks up parent chain
 * also get under exclusive control of the calling consumer.
 *
 * If exlusivity is claimed more than once on clock, even by the same consumer,
 * the rate effectively gets locked as exclusivity can't be preempted.
 *
 * Calls to clk_rate_exclusive_put() must be balanced with calls to
 * clk_rate_exclusive_get(). Calls to this function may sleep, and do not return
 * error status.
 */
void clk_rate_exclusive_put(struct clk *clk)
{
	if (!clk)
		return;

	clk_prepare_lock();

	/*
	 * if there is something wrong with this consumer protect count, stop
	 * here before messing with the provider
	 */
	if (WARN_ON(clk->exclusive_count <= 0))
		goto out;

	clk_core_rate_unprotect(clk->core);
	clk->exclusive_count--;
out:
	clk_prepare_unlock();
}
EXPORT_SYMBOL_GPL(clk_rate_exclusive_put);

static void clk_core_rate_protect(struct clk_core *core)
{
	lockdep_assert_held(&prepare_lock);

	if (!core)
		return;

	if (core->protect_count == 0)
		clk_core_rate_protect(core->parent);

	core->protect_count++;
}

static void clk_core_rate_restore_protect(struct clk_core *core, int count)
{
	lockdep_assert_held(&prepare_lock);

	if (!core)
		return;

	if (count == 0)
		return;

	clk_core_rate_protect(core);
	core->protect_count = count;
}

/**
 * clk_rate_exclusive_get - get exclusivity over the clk rate control
 * @clk: the clk over which the exclusity of rate control is requested
 *
 * clk_rate_exlusive_get() begins a critical section during which a clock
 * consumer cannot tolerate any other consumer making any operation on the
 * clock which could result in a rate change or rate glitch. Exclusive clocks
 * cannot have their rate changed, either directly or indirectly due to changes
 * further up the parent chain of clocks. As a result, clocks up parent chain
 * also get under exclusive control of the calling consumer.
 *
 * If exlusivity is claimed more than once on clock, even by the same consumer,
 * the rate effectively gets locked as exclusivity can't be preempted.
 *
 * Calls to clk_rate_exclusive_get() should be balanced with calls to
 * clk_rate_exclusive_put(). Calls to this function may sleep.
 * Returns 0 on success, -EERROR otherwise
 */
int clk_rate_exclusive_get(struct clk *clk)
{
	if (!clk)
		return 0;

	clk_prepare_lock();
	clk_core_rate_protect(clk->core);
	clk->exclusive_count++;
	clk_prepare_unlock();

	return 0;
}
EXPORT_SYMBOL_GPL(clk_rate_exclusive_get);

static void clk_core_unprepare(struct clk_core *core)
{
	lockdep_assert_held(&prepare_lock);

	if (!core)
		return;

	if (WARN(core->prepare_count == 0,
	    "%s already unprepared\n", core->name))
		return;

	if (WARN(core->prepare_count == 1 && core->flags & CLK_IS_CRITICAL,
	    "Unpreparing critical %s\n", core->name))
		return;

	if (core->flags & CLK_SET_RATE_GATE)
		clk_core_rate_unprotect(core);

	if (--core->prepare_count > 0)
		return;

	WARN(core->enable_count > 0, "Unpreparing enabled %s\n", core->name);

	trace_clk_unprepare(core);

	if (core->ops->unprepare)
		core->ops->unprepare(core->hw);

	clk_pm_runtime_put(core);

	trace_clk_unprepare_complete(core);

	if (core->vdd_class) {
		clk_unvote_vdd_level(core->vdd_class, core->vdd_class_vote);
		core->vdd_class_vote = 0;
		core->new_vdd_class_vote = 0;
	}

	clk_core_unprepare(core->parent);
}

static void clk_core_unprepare_lock(struct clk_core *core)
{
	clk_prepare_lock();
	clk_core_unprepare(core);
	clk_prepare_unlock();
}

/**
 * clk_unprepare - undo preparation of a clock source
 * @clk: the clk being unprepared
 *
 * clk_unprepare may sleep, which differentiates it from clk_disable.  In a
 * simple case, clk_unprepare can be used instead of clk_disable to gate a clk
 * if the operation may sleep.  One example is a clk which is accessed over
 * I2c.  In the complex case a clk gate operation may require a fast and a slow
 * part.  It is this reason that clk_unprepare and clk_disable are not mutually
 * exclusive.  In fact clk_disable must be called before clk_unprepare.
 */
void clk_unprepare(struct clk *clk)
{
	if (IS_ERR_OR_NULL(clk))
		return;

	clk_core_unprepare_lock(clk->core);
}
EXPORT_SYMBOL_GPL(clk_unprepare);

static int clk_core_prepare(struct clk_core *core)
{
	int ret = 0;

	lockdep_assert_held(&prepare_lock);

	if (!core)
		return 0;

	if (core->prepare_count == 0) {
		ret = clk_pm_runtime_get(core);
		if (ret)
			return ret;

		ret = clk_core_prepare(core->parent);
		if (ret)
			goto runtime_put;

		trace_clk_prepare(core);

		ret = clk_vote_rate_vdd(core, core->rate);
		if (ret) {
			clk_core_unprepare(core->parent);
			return ret;
		}
		if (core->vdd_class) {
			core->vdd_class_vote
				= clk_find_vdd_level(core, core->rate);
			core->new_vdd_class_vote = core->vdd_class_vote;
		}

		if (core->ops->prepare)
			ret = core->ops->prepare(core->hw);

		trace_clk_prepare_complete(core);

		if (ret) {
			clk_unvote_rate_vdd(core, core->rate);
			core->vdd_class_vote = 0;
			core->new_vdd_class_vote = 0;
			goto unprepare;
		}
	}

	core->prepare_count++;

	/*
	 * CLK_SET_RATE_GATE is a special case of clock protection
	 * Instead of a consumer claiming exclusive rate control, it is
	 * actually the provider which prevents any consumer from making any
	 * operation which could result in a rate change or rate glitch while
	 * the clock is prepared.
	 */
	if (core->flags & CLK_SET_RATE_GATE)
		clk_core_rate_protect(core);

	return 0;
unprepare:
	clk_core_unprepare(core->parent);
runtime_put:
	clk_pm_runtime_put(core);
	return ret;
}

static int clk_core_prepare_lock(struct clk_core *core)
{
	int ret;

	clk_prepare_lock();
	ret = clk_core_prepare(core);
	clk_prepare_unlock();

	return ret;
}

/**
 * clk_prepare - prepare a clock source
 * @clk: the clk being prepared
 *
 * clk_prepare may sleep, which differentiates it from clk_enable.  In a simple
 * case, clk_prepare can be used instead of clk_enable to ungate a clk if the
 * operation may sleep.  One example is a clk which is accessed over I2c.  In
 * the complex case a clk ungate operation may require a fast and a slow part.
 * It is this reason that clk_prepare and clk_enable are not mutually
 * exclusive.  In fact clk_prepare must be called before clk_enable.
 * Returns 0 on success, -EERROR otherwise.
 */
int clk_prepare(struct clk *clk)
{
	if (!clk)
		return 0;

	return clk_core_prepare_lock(clk->core);
}
EXPORT_SYMBOL_GPL(clk_prepare);

static void clk_core_disable(struct clk_core *core)
{
	lockdep_assert_held(&enable_lock);

	if (!core)
		return;

	if (WARN(core->enable_count == 0, "%s already disabled\n", core->name))
		return;

	if (WARN(core->enable_count == 1 && core->flags & CLK_IS_CRITICAL,
	    "Disabling critical %s\n", core->name))
		return;

	if (--core->enable_count > 0)
		return;

	trace_clk_disable_rcuidle(core);

	if (core->ops->disable)
		core->ops->disable(core->hw);

	trace_clk_disable_complete_rcuidle(core);

	clk_core_disable(core->parent);
}

static void clk_core_disable_lock(struct clk_core *core)
{
	unsigned long flags;

	flags = clk_enable_lock();
	clk_core_disable(core);
	clk_enable_unlock(flags);
}

/**
 * clk_disable - gate a clock
 * @clk: the clk being gated
 *
 * clk_disable must not sleep, which differentiates it from clk_unprepare.  In
 * a simple case, clk_disable can be used instead of clk_unprepare to gate a
 * clk if the operation is fast and will never sleep.  One example is a
 * SoC-internal clk which is controlled via simple register writes.  In the
 * complex case a clk gate operation may require a fast and a slow part.  It is
 * this reason that clk_unprepare and clk_disable are not mutually exclusive.
 * In fact clk_disable must be called before clk_unprepare.
 */
void clk_disable(struct clk *clk)
{
	if (IS_ERR_OR_NULL(clk))
		return;

	clk_core_disable_lock(clk->core);
}
EXPORT_SYMBOL_GPL(clk_disable);

static int clk_core_enable(struct clk_core *core)
{
	int ret = 0;

	lockdep_assert_held(&enable_lock);

	if (!core)
		return 0;

	if (WARN(core->prepare_count == 0,
	    "Enabling unprepared %s\n", core->name))
		return -ESHUTDOWN;

	if (core->enable_count == 0) {
		ret = clk_core_enable(core->parent);

		if (ret)
			return ret;

		trace_clk_enable_rcuidle(core);

		if (core->ops->enable)
			ret = core->ops->enable(core->hw);

		trace_clk_enable_complete_rcuidle(core);

		if (ret) {
			clk_core_disable(core->parent);
			return ret;
		}
	}

	core->enable_count++;
	return 0;
}

static int clk_core_enable_lock(struct clk_core *core)
{
	unsigned long flags;
	int ret;

	flags = clk_enable_lock();
	ret = clk_core_enable(core);
	clk_enable_unlock(flags);

	return ret;
}

/**
 * clk_enable - ungate a clock
 * @clk: the clk being ungated
 *
 * clk_enable must not sleep, which differentiates it from clk_prepare.  In a
 * simple case, clk_enable can be used instead of clk_prepare to ungate a clk
 * if the operation will never sleep.  One example is a SoC-internal clk which
 * is controlled via simple register writes.  In the complex case a clk ungate
 * operation may require a fast and a slow part.  It is this reason that
 * clk_enable and clk_prepare are not mutually exclusive.  In fact clk_prepare
 * must be called before clk_enable.  Returns 0 on success, -EERROR
 * otherwise.
 */
int clk_enable(struct clk *clk)
{
	if (!clk)
		return 0;

	return clk_core_enable_lock(clk->core);
}
EXPORT_SYMBOL_GPL(clk_enable);

static int clk_core_prepare_enable(struct clk_core *core)
{
	int ret;

	ret = clk_core_prepare_lock(core);
	if (ret)
		return ret;

	ret = clk_core_enable_lock(core);
	if (ret)
		clk_core_unprepare_lock(core);

	return ret;
}

static void clk_core_disable_unprepare(struct clk_core *core)
{
	clk_core_disable_lock(core);
	clk_core_unprepare_lock(core);
}

static void clk_unprepare_unused_subtree(struct clk_core *core)
{
	struct clk_core *child;

	lockdep_assert_held(&prepare_lock);

	hlist_for_each_entry(child, &core->children, child_node)
		clk_unprepare_unused_subtree(child);

	if (dev_has_sync_state(core->dev) &&
	    !(core->flags & CLK_DONT_HOLD_STATE))
		return;

	/*
	 * setting CLK_ENABLE_HAND_OFF flag triggers this conditional
	 *
	 * need_handoff_prepare implies this clk was already prepared by
	 * __clk_init. now we have a proper user, so unset the flag in our
	 * internal bookkeeping. See CLK_ENABLE_HAND_OFF flag in clk-provider.h
	 * for details.
	 */
	if (core->need_handoff_prepare) {
		core->need_handoff_prepare = false;
		clk_core_unprepare(core);
	}

	if (core->prepare_count)
		return;

	if (core->flags & CLK_IGNORE_UNUSED)
		return;

	if (clk_pm_runtime_get(core))
		return;

	if (clk_core_is_prepared(core)) {
		trace_clk_unprepare(core);
		if (core->ops->unprepare_unused)
			core->ops->unprepare_unused(core->hw);
		else if (core->ops->unprepare)
			core->ops->unprepare(core->hw);
		trace_clk_unprepare_complete(core);
	}

	clk_pm_runtime_put(core);
}

static void clk_disable_unused_subtree(struct clk_core *core)
{
	struct clk_core *child;
	unsigned long flags;

	lockdep_assert_held(&prepare_lock);

	hlist_for_each_entry(child, &core->children, child_node)
		clk_disable_unused_subtree(child);

	if (dev_has_sync_state(core->dev) &&
	    !(core->flags & CLK_DONT_HOLD_STATE))
		return;

	/*
	 * setting CLK_ENABLE_HAND_OFF flag triggers this conditional
	 *
	 * need_handoff_enable implies this clk was already enabled by
	 * __clk_init. now we have a proper user, so unset the flag in our
	 * internal bookkeeping. See CLK_ENABLE_HAND_OFF flag in clk-provider.h
	 * for details.
	 */
	if (core->need_handoff_enable) {
		core->need_handoff_enable = false;
		flags = clk_enable_lock();
		clk_core_disable(core);
		clk_enable_unlock(flags);
	}

	if (core->flags & CLK_OPS_PARENT_ENABLE)
		clk_core_prepare_enable(core->parent);

	if (clk_pm_runtime_get(core))
		goto unprepare_out;

	flags = clk_enable_lock();

	if (core->enable_count)
		goto unlock_out;

	if (core->flags & CLK_IGNORE_UNUSED)
		goto unlock_out;

	/*
	 * some gate clocks have special needs during the disable-unused
	 * sequence.  call .disable_unused if available, otherwise fall
	 * back to .disable
	 */
	if (clk_core_is_enabled(core)) {
		trace_clk_disable(core);
		if (core->ops->disable_unused)
			core->ops->disable_unused(core->hw);
		else if (core->ops->disable)
			core->ops->disable(core->hw);
		trace_clk_disable_complete(core);
	}

unlock_out:
	clk_enable_unlock(flags);
	clk_pm_runtime_put(core);
unprepare_out:
	if (core->flags & CLK_OPS_PARENT_ENABLE)
		clk_core_disable_unprepare(core->parent);
}

static bool clk_ignore_unused;
static int __init clk_ignore_unused_setup(char *__unused)
{
	clk_ignore_unused = true;
	return 1;
}
__setup("clk_ignore_unused", clk_ignore_unused_setup);

static int clk_disable_unused(void)
{
	struct clk_core *core;
	struct clk_handoff_vdd *v, *v_temp;

	if (clk_ignore_unused) {
		pr_warn("clk: Not disabling unused clocks\n");
		return 0;
	}

	clk_prepare_lock();

	hlist_for_each_entry(core, &clk_root_list, child_node)
		clk_disable_unused_subtree(core);

	hlist_for_each_entry(core, &clk_orphan_list, child_node)
		clk_disable_unused_subtree(core);

	hlist_for_each_entry(core, &clk_root_list, child_node)
		clk_unprepare_unused_subtree(core);

	hlist_for_each_entry(core, &clk_orphan_list, child_node)
		clk_unprepare_unused_subtree(core);

	mutex_lock(&vdd_class_list_lock);
	list_for_each_entry_safe(v, v_temp, &clk_handoff_vdd_list, list) {
		clk_unvote_vdd_level(v->vdd_class,
				v->vdd_class->num_levels - 1);
		list_del(&v->list);
		kfree(v);
	}
	vdd_class_handoff_completed = true;
	mutex_unlock(&vdd_class_list_lock);

	clk_prepare_unlock();

	return 0;
}
late_initcall_sync(clk_disable_unused);

static void clk_unprepare_disable_dev_subtree(struct clk_core *core,
					      struct device *dev)
{
	struct clk_core *child;

	lockdep_assert_held(&prepare_lock);

	hlist_for_each_entry(child, &core->children, child_node)
		clk_unprepare_disable_dev_subtree(child, dev);

	if (core->dev != dev || !core->need_sync)
		return;

	clk_core_disable_unprepare(core);
}

void clk_sync_state(struct device *dev)
{
	struct clk_core *core;

	clk_prepare_lock();

	hlist_for_each_entry(core, &clk_root_list, child_node)
		clk_unprepare_disable_dev_subtree(core, dev);

	hlist_for_each_entry(core, &clk_orphan_list, child_node)
		clk_unprepare_disable_dev_subtree(core, dev);

	clk_prepare_unlock();
}
EXPORT_SYMBOL_GPL(clk_sync_state);

static int clk_core_determine_round_nolock(struct clk_core *core,
					   struct clk_rate_request *req)
{
	long rate;

	lockdep_assert_held(&prepare_lock);

	if (!core)
		return 0;

	/*
	 * At this point, core protection will be disabled if
	 * - if the provider is not protected at all
	 * - if the calling consumer is the only one which has exclusivity
	 *   over the provider
	 */
	if (clk_core_rate_is_protected(core)) {
		req->rate = core->rate;
	} else if (core->ops->determine_rate) {
		return core->ops->determine_rate(core->hw, req);
	} else if (core->ops->round_rate) {
		rate = core->ops->round_rate(core->hw, req->rate,
					     &req->best_parent_rate);
		if (rate < 0)
			return rate;

		req->rate = rate;
	} else {
		return -EINVAL;
	}

	return 0;
}

static void clk_core_init_rate_req(struct clk_core * const core,
				   struct clk_rate_request *req)
{
	struct clk_core *parent;

	if (WARN_ON(!core || !req))
		return;

	parent = core->parent;
	if (parent) {
		req->best_parent_hw = parent->hw;
		req->best_parent_rate = parent->rate;
	} else {
		req->best_parent_hw = NULL;
		req->best_parent_rate = 0;
	}
}

static bool clk_core_can_round(struct clk_core * const core)
{
	if (core->ops->determine_rate || core->ops->round_rate)
		return true;

	return false;
}

static int clk_core_round_rate_nolock(struct clk_core *core,
				      struct clk_rate_request *req)
{
	lockdep_assert_held(&prepare_lock);

	if (!core) {
		req->rate = 0;
		return 0;
	}

	clk_core_init_rate_req(core, req);

	if (clk_core_can_round(core))
		return clk_core_determine_round_nolock(core, req);
	else if (core->flags & CLK_SET_RATE_PARENT)
		return clk_core_round_rate_nolock(core->parent, req);

	req->rate = core->rate;
	return 0;
}

/**
 * __clk_determine_rate - get the closest rate actually supported by a clock
 * @hw: determine the rate of this clock
 * @req: target rate request
 *
 * Useful for clk_ops such as .set_rate and .determine_rate.
 */
int __clk_determine_rate(struct clk_hw *hw, struct clk_rate_request *req)
{
	if (!hw) {
		req->rate = 0;
		return 0;
	}

	return clk_core_round_rate_nolock(hw->core, req);
}
EXPORT_SYMBOL_GPL(__clk_determine_rate);

unsigned long clk_hw_round_rate(struct clk_hw *hw, unsigned long rate)
{
	int ret;
	struct clk_rate_request req;

	clk_core_get_boundaries(hw->core, &req.min_rate, &req.max_rate);
	req.rate = rate;

	ret = clk_core_round_rate_nolock(hw->core, &req);
	if (ret)
		return 0;

	return req.rate;
}
EXPORT_SYMBOL_GPL(clk_hw_round_rate);

/**
 * clk_round_rate - round the given rate for a clk
 * @clk: the clk for which we are rounding a rate
 * @rate: the rate which is to be rounded
 *
 * Takes in a rate as input and rounds it to a rate that the clk can actually
 * use which is then returned.  If clk doesn't support round_rate operation
 * then the parent rate is returned.
 */
long clk_round_rate(struct clk *clk, unsigned long rate)
{
	struct clk_rate_request req;
	int ret;

	if (!clk)
		return 0;

	clk_prepare_lock();

	if (clk->exclusive_count)
		clk_core_rate_unprotect(clk->core);

	clk_core_get_boundaries(clk->core, &req.min_rate, &req.max_rate);
	req.rate = rate;

	ret = clk_core_round_rate_nolock(clk->core, &req);

	if (clk->exclusive_count)
		clk_core_rate_protect(clk->core);

	clk_prepare_unlock();

	if (ret)
		return ret;

	return req.rate;
}
EXPORT_SYMBOL_GPL(clk_round_rate);

/**
 * __clk_notify - call clk notifier chain
 * @core: clk that is changing rate
 * @msg: clk notifier type (see include/linux/clk.h)
 * @old_rate: old clk rate
 * @new_rate: new clk rate
 *
 * Triggers a notifier call chain on the clk rate-change notification
 * for 'clk'.  Passes a pointer to the struct clk and the previous
 * and current rates to the notifier callback.  Intended to be called by
 * internal clock code only.  Returns NOTIFY_DONE from the last driver
 * called if all went well, or NOTIFY_STOP or NOTIFY_BAD immediately if
 * a driver returns that.
 */
static int __clk_notify(struct clk_core *core, unsigned long msg,
		unsigned long old_rate, unsigned long new_rate)
{
	struct clk_notifier *cn;
	struct clk_notifier_data cnd;
	int ret = NOTIFY_DONE;

	cnd.old_rate = old_rate;
	cnd.new_rate = new_rate;

	list_for_each_entry(cn, &clk_notifier_list, node) {
		if (cn->clk->core == core) {
			cnd.clk = cn->clk;
			ret = srcu_notifier_call_chain(&cn->notifier_head, msg,
					&cnd);
			if (ret & NOTIFY_STOP_MASK)
				return ret;
		}
	}

	return ret;
}

/**
 * __clk_recalc_accuracies
 * @core: first clk in the subtree
 *
 * Walks the subtree of clks starting with clk and recalculates accuracies as
 * it goes.  Note that if a clk does not implement the .recalc_accuracy
 * callback then it is assumed that the clock will take on the accuracy of its
 * parent.
 */
static void __clk_recalc_accuracies(struct clk_core *core)
{
	unsigned long parent_accuracy = 0;
	struct clk_core *child;

	lockdep_assert_held(&prepare_lock);

	if (core->parent)
		parent_accuracy = core->parent->accuracy;

	if (core->ops->recalc_accuracy)
		core->accuracy = core->ops->recalc_accuracy(core->hw,
							  parent_accuracy);
	else
		core->accuracy = parent_accuracy;

	hlist_for_each_entry(child, &core->children, child_node)
		__clk_recalc_accuracies(child);
}

static long clk_core_get_accuracy(struct clk_core *core)
{
	unsigned long accuracy;

	clk_prepare_lock();
	if (core && (core->flags & CLK_GET_ACCURACY_NOCACHE))
		__clk_recalc_accuracies(core);

	accuracy = __clk_get_accuracy(core);
	clk_prepare_unlock();

	return accuracy;
}

/**
 * clk_get_accuracy - return the accuracy of clk
 * @clk: the clk whose accuracy is being returned
 *
 * Simply returns the cached accuracy of the clk, unless
 * CLK_GET_ACCURACY_NOCACHE flag is set, which means a recalc_rate will be
 * issued.
 * If clk is NULL then returns 0.
 */
long clk_get_accuracy(struct clk *clk)
{
	if (!clk)
		return 0;

	return clk_core_get_accuracy(clk->core);
}
EXPORT_SYMBOL_GPL(clk_get_accuracy);

static unsigned long clk_recalc(struct clk_core *core,
				unsigned long parent_rate)
{
	unsigned long rate = parent_rate;

	if (core->ops->recalc_rate && !clk_pm_runtime_get(core)) {
		rate = core->ops->recalc_rate(core->hw, parent_rate);
		clk_pm_runtime_put(core);
	}
	return rate;
}

/**
 * __clk_recalc_rates
 * @core: first clk in the subtree
 * @msg: notification type (see include/linux/clk.h)
 *
 * Walks the subtree of clks starting with clk and recalculates rates as it
 * goes.  Note that if a clk does not implement the .recalc_rate callback then
 * it is assumed that the clock will take on the rate of its parent.
 *
 * clk_recalc_rates also propagates the POST_RATE_CHANGE notification,
 * if necessary.
 */
static void __clk_recalc_rates(struct clk_core *core, unsigned long msg)
{
	unsigned long old_rate;
	unsigned long parent_rate = 0;
	struct clk_core *child;

	lockdep_assert_held(&prepare_lock);

	old_rate = core->rate;

	if (core->parent)
		parent_rate = core->parent->rate;

	core->rate = clk_recalc(core, parent_rate);

	/*
	 * ignore NOTIFY_STOP and NOTIFY_BAD return values for POST_RATE_CHANGE
	 * & ABORT_RATE_CHANGE notifiers
	 */
	if (core->notifier_count && msg)
		__clk_notify(core, msg, old_rate, core->rate);

	hlist_for_each_entry(child, &core->children, child_node)
		__clk_recalc_rates(child, msg);
}

static unsigned long clk_core_get_rate(struct clk_core *core)
{
	unsigned long rate;

	clk_prepare_lock();

	if (core && (core->flags & CLK_GET_RATE_NOCACHE))
		__clk_recalc_rates(core, 0);

	rate = clk_core_get_rate_nolock(core);
	clk_prepare_unlock();

	return rate;
}

/**
 * clk_get_rate - return the rate of clk
 * @clk: the clk whose rate is being returned
 *
 * Simply returns the cached rate of the clk, unless CLK_GET_RATE_NOCACHE flag
 * is set, which means a recalc_rate will be issued.
 * If clk is NULL then returns 0.
 */
unsigned long clk_get_rate(struct clk *clk)
{
	if (!clk)
		return 0;

	return clk_core_get_rate(clk->core);
}
EXPORT_SYMBOL_GPL(clk_get_rate);

static int clk_fetch_parent_index(struct clk_core *core,
				  struct clk_core *parent)
{
	int i;

	if (!parent)
		return -EINVAL;

	for (i = 0; i < core->num_parents; i++)
		if (clk_core_get_parent_by_index(core, i) == parent)
			return i;

	return -EINVAL;
}

static void clk_core_hold_state(struct clk_core *core)
{
	if (core->need_sync || !core->boot_enabled)
		return;

	if (core->orphan || !dev_has_sync_state(core->dev))
		return;

	if (core->flags & CLK_DONT_HOLD_STATE)
		return;

	core->need_sync = !clk_core_prepare_enable(core);
}

static void __clk_core_update_orphan_hold_state(struct clk_core *core)
{
	struct clk_core *child;

	if (core->orphan)
		return;

	clk_core_hold_state(core);

	hlist_for_each_entry(child, &core->children, child_node)
		__clk_core_update_orphan_hold_state(child);
}

/*
 * Update the orphan status of @core and all its children.
 */
static void clk_core_update_orphan_status(struct clk_core *core, bool is_orphan)
{
	struct clk_core *child;

	core->orphan = is_orphan;

	hlist_for_each_entry(child, &core->children, child_node)
		clk_core_update_orphan_status(child, is_orphan);
}

static void clk_reparent(struct clk_core *core, struct clk_core *new_parent)
{
	bool was_orphan = core->orphan;

	hlist_del(&core->child_node);

	if (new_parent) {
		bool becomes_orphan = new_parent->orphan;

		/* avoid duplicate POST_RATE_CHANGE notifications */
		if (new_parent->new_child == core)
			new_parent->new_child = NULL;

		hlist_add_head(&core->child_node, &new_parent->children);

		if (was_orphan != becomes_orphan)
			clk_core_update_orphan_status(core, becomes_orphan);
	} else {
		hlist_add_head(&core->child_node, &clk_orphan_list);
		if (!was_orphan)
			clk_core_update_orphan_status(core, true);
	}

	core->parent = new_parent;
}

static struct clk_core *__clk_set_parent_before(struct clk_core *core,
					   struct clk_core *parent)
{
	unsigned long flags;
	struct clk_core *old_parent = core->parent;

	/*
	 * 1. enable parents for CLK_OPS_PARENT_ENABLE clock
	 *
	 * 2. Migrate prepare state between parents and prevent race with
	 * clk_enable().
	 *
	 * If the clock is not prepared, then a race with
	 * clk_enable/disable() is impossible since we already have the
	 * prepare lock (future calls to clk_enable() need to be preceded by
	 * a clk_prepare()).
	 *
	 * If the clock is prepared, migrate the prepared state to the new
	 * parent and also protect against a race with clk_enable() by
	 * forcing the clock and the new parent on.  This ensures that all
	 * future calls to clk_enable() are practically NOPs with respect to
	 * hardware and software states.
	 *
	 * See also: Comment for clk_set_parent() below.
	 */

	/* enable old_parent & parent if CLK_OPS_PARENT_ENABLE is set */
	if (core->flags & CLK_OPS_PARENT_ENABLE) {
		clk_core_prepare_enable(old_parent);
		clk_core_prepare_enable(parent);
	}

	/* migrate prepare count if > 0 */
	if (core->prepare_count) {
		clk_core_prepare_enable(parent);
		clk_core_enable_lock(core);
	}

	/* update the clk tree topology */
	flags = clk_enable_lock();
	clk_reparent(core, parent);
	clk_enable_unlock(flags);

	return old_parent;
}

static void __clk_set_parent_after(struct clk_core *core,
				   struct clk_core *parent,
				   struct clk_core *old_parent)
{
	/*
	 * Finish the migration of prepare state and undo the changes done
	 * for preventing a race with clk_enable().
	 */
	if (core->prepare_count) {
		clk_core_disable_lock(core);
		clk_core_disable_unprepare(old_parent);
	}

	/* re-balance ref counting if CLK_OPS_PARENT_ENABLE is set */
	if (core->flags & CLK_OPS_PARENT_ENABLE) {
		clk_core_disable_unprepare(parent);
		clk_core_disable_unprepare(old_parent);
	}
}

static int __clk_set_parent(struct clk_core *core, struct clk_core *parent,
			    u8 p_index)
{
	unsigned long flags;
	int ret = 0;
	struct clk_core *old_parent;

	old_parent = __clk_set_parent_before(core, parent);

	trace_clk_set_parent(core, parent);

	/* change clock input source */
	if (parent && core->ops->set_parent)
		ret = core->ops->set_parent(core->hw, p_index);

	trace_clk_set_parent_complete(core, parent);

	if (ret) {
		flags = clk_enable_lock();
		clk_reparent(core, old_parent);
		clk_enable_unlock(flags);
		__clk_set_parent_after(core, old_parent, parent);

		return ret;
	}

	__clk_set_parent_after(core, parent, old_parent);

	return 0;
}

/**
 * __clk_speculate_rates
 * @core: first clk in the subtree
 * @parent_rate: the "future" rate of clk's parent
 *
 * Walks the subtree of clks starting with clk, speculating rates as it
 * goes and firing off PRE_RATE_CHANGE notifications as necessary.
 *
 * Unlike clk_recalc_rates, clk_speculate_rates exists only for sending
 * pre-rate change notifications and returns early if no clks in the
 * subtree have subscribed to the notifications.  Note that if a clk does not
 * implement the .recalc_rate callback then it is assumed that the clock will
 * take on the rate of its parent.
 */
static int __clk_speculate_rates(struct clk_core *core,
				 unsigned long parent_rate)
{
	struct clk_core *child;
	unsigned long new_rate;
	int ret = NOTIFY_DONE;

	lockdep_assert_held(&prepare_lock);

	new_rate = clk_recalc(core, parent_rate);

	/* abort rate change if a driver returns NOTIFY_BAD or NOTIFY_STOP */
	if (core->notifier_count)
		ret = __clk_notify(core, PRE_RATE_CHANGE, core->rate, new_rate);

	if (ret & NOTIFY_STOP_MASK) {
		pr_debug("%s: clk notifier callback for clock %s aborted with error %d\n",
				__func__, core->name, ret);
		goto out;
	}

	hlist_for_each_entry(child, &core->children, child_node) {
		ret = __clk_speculate_rates(child, new_rate);
		if (ret & NOTIFY_STOP_MASK)
			break;
	}

out:
	return ret;
}

/*
 * Vote for the voltage level required for core->new_rate.  Keep track of all
 * clocks with a changed voltage level in clk_rate_change_list.
 */
static int clk_vote_new_rate_vdd(struct clk_core *core)
{
	int cur_level, next_level;
	int ret;

	if (IS_ERR_OR_NULL(core) || !core->vdd_class)
		return 0;

	if (!clk_core_is_prepared(core))
		return 0;

	cur_level = core->new_vdd_class_vote;
	next_level = clk_find_vdd_level(core, core->new_rate);
	if (cur_level == next_level)
		return 0;

	ret = clk_vote_vdd_level(core->vdd_class, next_level);
	if (ret)
		return ret;

	core->new_vdd_class_vote = next_level;

	if (list_empty(&core->rate_change_node)) {
		list_add(&core->rate_change_node, &clk_rate_change_list);
	} else {
		/*
		 * A different new_rate has been determined for a clock that
		 * was already encountered in the clock tree traversal so the
		 * level that was previously voted for it should be removed.
		 */
		ret = clk_unvote_vdd_level(core->vdd_class, cur_level);
		if (ret)
			return ret;
	}

	return 0;
}

static int clk_calc_subtree(struct clk_core *core, unsigned long new_rate,
			     struct clk_core *new_parent, u8 p_index)
{
	struct clk_core *child;
	int ret;

	core->new_rate = new_rate;
	ret = clk_vote_new_rate_vdd(core);
	if (ret)
		return ret;

	core->new_parent = new_parent;
	core->new_parent_index = p_index;
	/* include clk in new parent's PRE_RATE_CHANGE notifications */
	core->new_child = NULL;
	if (new_parent && new_parent != core->parent)
		new_parent->new_child = core;

	hlist_for_each_entry(child, &core->children, child_node) {
		child->new_rate = clk_recalc(child, new_rate);
		ret = clk_calc_subtree(child, child->new_rate, NULL, 0);
		if (ret)
			return ret;
	}

	return 0;
}

/*
 * calculate the new rates returning the topmost clock that has to be
 * changed.
 */
static struct clk_core *clk_calc_new_rates(struct clk_core *core,
					   unsigned long rate)
{
	struct clk_core *top = core;
	struct clk_core *old_parent, *parent;
	unsigned long best_parent_rate = 0;
	unsigned long new_rate;
	unsigned long min_rate;
	unsigned long max_rate;
	int p_index = 0;
	long ret;

	/* sanity */
	if (IS_ERR_OR_NULL(core))
		return NULL;

	/* save parent rate, if it exists */
	parent = old_parent = core->parent;
	if (parent)
		best_parent_rate = parent->rate;

	clk_core_get_boundaries(core, &min_rate, &max_rate);

	/* find the closest rate and parent clk/rate */
	if (clk_core_can_round(core)) {
		struct clk_rate_request req;

		req.rate = rate;
		req.min_rate = min_rate;
		req.max_rate = max_rate;

		clk_core_init_rate_req(core, &req);

		ret = clk_core_determine_round_nolock(core, &req);
		if (ret < 0)
			return NULL;

		best_parent_rate = req.best_parent_rate;
		new_rate = req.rate;
		parent = req.best_parent_hw ? req.best_parent_hw->core : NULL;

		if (new_rate < min_rate || new_rate > max_rate)
			return NULL;
	} else if (!parent || !(core->flags & CLK_SET_RATE_PARENT)) {
		/* pass-through clock without adjustable parent */
		core->new_rate = core->rate;
		return NULL;
	} else {
		/* pass-through clock with adjustable parent */
		top = clk_calc_new_rates(parent, rate);
		new_rate = parent->new_rate;
		goto out;
	}

	/* some clocks must be gated to change parent */
	if (parent != old_parent &&
	    (core->flags & CLK_SET_PARENT_GATE) && core->prepare_count) {
		pr_debug("%s: %s not gated but wants to reparent\n",
			 __func__, core->name);
		return NULL;
	}

	/* try finding the new parent index */
	if (parent && core->num_parents > 1) {
		p_index = clk_fetch_parent_index(core, parent);
		if (p_index < 0) {
			pr_debug("%s: clk %s can not be parent of clk %s\n",
				 __func__, parent->name, core->name);
			return NULL;
		}
	}

	/*
	 * Certain PLLs only have 16 bits to program the fractional divider.
	 * Hence the programmed rate might be slightly different than the
	 * requested one.
	 */
	if ((core->flags & CLK_SET_RATE_PARENT) && parent &&
		(DIV_ROUND_CLOSEST(best_parent_rate, 1000) !=
			DIV_ROUND_CLOSEST(parent->rate, 1000)))
		top = clk_calc_new_rates(parent, best_parent_rate);

out:
	if (!clk_is_rate_level_valid(core, rate))
		return NULL;

	ret = clk_calc_subtree(core, new_rate, parent, p_index);
	if (ret)
		return NULL;

	return top;
}

/*
 * Notify about rate changes in a subtree. Always walk down the whole tree
 * so that in case of an error we can walk down the whole tree again and
 * abort the change.
 */
static struct clk_core *clk_propagate_rate_change(struct clk_core *core,
						  unsigned long event)
{
	struct clk_core *child, *tmp_clk, *fail_clk = NULL;
	int ret = NOTIFY_DONE;

	if (core->rate == core->new_rate)
		return NULL;

	if (core->notifier_count) {
		ret = __clk_notify(core, event, core->rate, core->new_rate);
		if (ret & NOTIFY_STOP_MASK)
			fail_clk = core;
	}

	hlist_for_each_entry(child, &core->children, child_node) {
		/* Skip children who will be reparented to another clock */
		if (child->new_parent && child->new_parent != core)
			continue;
		tmp_clk = clk_propagate_rate_change(child, event);
		if (tmp_clk)
			fail_clk = tmp_clk;
	}

	/* handle the new child who might not be in core->children yet */
	if (core->new_child) {
		tmp_clk = clk_propagate_rate_change(core->new_child, event);
		if (tmp_clk)
			fail_clk = tmp_clk;
	}

	return fail_clk;
}

/*
 * walk down a subtree and set the new rates notifying the rate
 * change on the way
 */
static int clk_change_rate(struct clk_core *core)
{
	struct clk_core *child;
	struct hlist_node *tmp;
	unsigned long old_rate;
	unsigned long best_parent_rate = 0;
	bool skip_set_rate = false;
	struct clk_core *old_parent;
	struct clk_core *parent = NULL;
	int rc = 0;

	old_rate = core->rate;

	if (core->new_parent) {
		parent = core->new_parent;
		best_parent_rate = core->new_parent->rate;
	} else if (core->parent) {
		parent = core->parent;
		best_parent_rate = core->parent->rate;
	}

	rc = clk_pm_runtime_get(core);
	if (rc)
		return rc;

	if (core->flags & CLK_SET_RATE_UNGATE) {
		unsigned long flags;

		clk_core_prepare(core);
		flags = clk_enable_lock();
		clk_core_enable(core);
		clk_enable_unlock(flags);
	}

	trace_clk_set_rate(core, core->new_rate);

	if (core->new_parent && core->new_parent != core->parent) {
		old_parent = __clk_set_parent_before(core, core->new_parent);
		trace_clk_set_parent(core, core->new_parent);

		if (core->ops->set_rate_and_parent) {
			skip_set_rate = true;
			core->ops->set_rate_and_parent(core->hw, core->new_rate,
					best_parent_rate,
					core->new_parent_index);
		} else if (core->ops->set_parent) {
			core->ops->set_parent(core->hw, core->new_parent_index);
		}

		trace_clk_set_parent_complete(core, core->new_parent);
		__clk_set_parent_after(core, core->new_parent, old_parent);
	}

	if (core->flags & CLK_OPS_PARENT_ENABLE)
		clk_core_prepare_enable(parent);

	if (!skip_set_rate && core->ops->set_rate) {
		rc = core->ops->set_rate(core->hw, core->new_rate,
						best_parent_rate);
		if (rc) {
			trace_clk_set_rate_complete(core, core->new_rate);
			goto err_set_rate;
		}
	}

	trace_clk_set_rate_complete(core, core->new_rate);

	core->rate = clk_recalc(core, best_parent_rate);

	if (core->flags & CLK_SET_RATE_UNGATE) {
		unsigned long flags;

		flags = clk_enable_lock();
		clk_core_disable(core);
		clk_enable_unlock(flags);
		clk_core_unprepare(core);
	}

	if (core->flags & CLK_OPS_PARENT_ENABLE)
		clk_core_disable_unprepare(parent);

	if (core->notifier_count && old_rate != core->rate)
		__clk_notify(core, POST_RATE_CHANGE, old_rate, core->rate);

	if (core->flags & CLK_RECALC_NEW_RATES)
		(void)clk_calc_new_rates(core, core->new_rate);

	/*
	 * Use safe iteration, as change_rate can actually swap parents
	 * for certain clock types.
	 */
	hlist_for_each_entry_safe(child, tmp, &core->children, child_node) {
		/* Skip children who will be reparented to another clock */
		if (child->new_parent && child->new_parent != core)
			continue;
		rc = clk_change_rate(child);
		if (rc)
			goto err_set_rate;
	}

	/* handle the new child who might not be in core->children yet */
	if (core->new_child)
		rc = clk_change_rate(core->new_child);

err_set_rate:
	clk_pm_runtime_put(core);
	return rc;
}

static unsigned long clk_core_req_round_rate_nolock(struct clk_core *core,
						     unsigned long req_rate)
{
	int ret, cnt;
	struct clk_rate_request req;

	lockdep_assert_held(&prepare_lock);

	if (!core)
		return 0;

	/* simulate what the rate would be if it could be freely set */
	cnt = clk_core_rate_nuke_protect(core);
	if (cnt < 0)
		return cnt;

	clk_core_get_boundaries(core, &req.min_rate, &req.max_rate);
	req.rate = req_rate;

	ret = clk_core_round_rate_nolock(core, &req);

	/* restore the protection */
	clk_core_rate_restore_protect(core, cnt);

	return ret ? 0 : req.rate;
}

/*
 * Unvote for the voltage level required for each core->new_vdd_class_vote in
 * clk_rate_change_list.  This is used when undoing voltage requests after an
 * error is encountered before any physical rate changing.
 */
static void clk_unvote_new_rate_vdd(void)
{
	struct clk_core *core;

	list_for_each_entry(core, &clk_rate_change_list, rate_change_node) {
		clk_unvote_vdd_level(core->vdd_class, core->new_vdd_class_vote);
		core->new_vdd_class_vote = core->vdd_class_vote;
	}
}

/*
 * Unvote for the voltage level required for each core->vdd_class_vote in
 * clk_rate_change_list.
 */
static int clk_unvote_old_rate_vdd(void)
{
	struct clk_core *core;
	int ret;

	list_for_each_entry(core, &clk_rate_change_list, rate_change_node) {
		ret = clk_unvote_vdd_level(core->vdd_class,
					   core->vdd_class_vote);
		if (ret)
			return ret;
	}

	return 0;
}

/*
 * In the case that rate setting fails, apply the max voltage level needed
 * by either the old or new rate for each changed clock.
 */
static void clk_vote_safe_vdd(void)
{
	struct clk_core *core;

	list_for_each_entry(core, &clk_rate_change_list, rate_change_node) {
		if (core->vdd_class_vote > core->new_vdd_class_vote) {
			clk_vote_vdd_level(core->vdd_class,
						core->vdd_class_vote);
			clk_unvote_vdd_level(core->vdd_class,
						core->new_vdd_class_vote);
			core->new_vdd_class_vote = core->vdd_class_vote;
		}
	}
}

static void clk_cleanup_vdd_votes(void)
{
	struct clk_core *core, *temp;

	list_for_each_entry_safe(core, temp, &clk_rate_change_list,
				 rate_change_node) {
		core->vdd_class_vote = core->new_vdd_class_vote;
		list_del_init(&core->rate_change_node);
	}
}

static int clk_core_set_rate_nolock(struct clk_core *core,
				    unsigned long req_rate)
{
	struct clk_core *top, *fail_clk;
	unsigned long rate;
	int ret = 0;
	/*
	 * The prepare lock ensures mutual exclusion with other tasks.
	 * set_rate_nesting_count is a static so that it can be incremented in
	 * the case of reentrancy caused by a set_rate() ops callback itself
	 * calling clk_set_rate().  That way, the voltage level votes for the
	 * old rates are safely removed when the original invocation of this
	 * function completes.
	 */
	static unsigned int set_rate_nesting_count;

	if (!core)
		return 0;

	rate = clk_core_req_round_rate_nolock(core, req_rate);

	/* bail early if nothing to do */
	if (rate == clk_core_get_rate_nolock(core))
		return 0;

	/* fail on a direct rate set of a protected provider */
	if (clk_core_rate_is_protected(core))
		return -EBUSY;

	set_rate_nesting_count++;

	/* calculate new rates and get the topmost changed clock */
	top = clk_calc_new_rates(core, req_rate);
	if (!top) {
		ret = -EINVAL;
		goto pre_rate_change_err;
	}

	ret = clk_pm_runtime_get(core);
	if (ret)
		goto pre_rate_change_err;

	/* notify that we are about to change rates */
	fail_clk = clk_propagate_rate_change(top, PRE_RATE_CHANGE);
	if (fail_clk) {
		pr_debug("%s: failed to set %s clock to run at %lu\n", __func__,
				fail_clk->name, req_rate);
		clk_propagate_rate_change(top, ABORT_RATE_CHANGE);
		ret = -EBUSY;
		clk_pm_runtime_put(core);
		goto pre_rate_change_err;
	}

	/* change the rates */
	ret = clk_change_rate(top);
	set_rate_nesting_count--;
	if (ret) {
		pr_err("%s: failed to set %s clock to run at %lu\n", __func__,
				top->name, req_rate);
		clk_propagate_rate_change(top, ABORT_RATE_CHANGE);
		clk_vote_safe_vdd();
		goto post_rate_change_err;
	}

	core->req_rate = req_rate;

post_rate_change_err:
	/*
	 * Only remove vdd_class level votes for old clock rates after all
	 * nested clk_set_rate() calls have completed.
	 */
	if (set_rate_nesting_count == 0) {
		ret |= clk_unvote_old_rate_vdd();
		clk_cleanup_vdd_votes();
	}

	clk_pm_runtime_put(core);

	return ret;

pre_rate_change_err:
	set_rate_nesting_count--;
	if (set_rate_nesting_count == 0) {
		clk_unvote_new_rate_vdd();
		clk_cleanup_vdd_votes();
	}

	return ret;
}

/**
 * clk_set_rate - specify a new rate for clk
 * @clk: the clk whose rate is being changed
 * @rate: the new rate for clk
 *
 * In the simplest case clk_set_rate will only adjust the rate of clk.
 *
 * Setting the CLK_SET_RATE_PARENT flag allows the rate change operation to
 * propagate up to clk's parent; whether or not this happens depends on the
 * outcome of clk's .round_rate implementation.  If *parent_rate is unchanged
 * after calling .round_rate then upstream parent propagation is ignored.  If
 * *parent_rate comes back with a new rate for clk's parent then we propagate
 * up to clk's parent and set its rate.  Upward propagation will continue
 * until either a clk does not support the CLK_SET_RATE_PARENT flag or
 * .round_rate stops requesting changes to clk's parent_rate.
 *
 * Rate changes are accomplished via tree traversal that also recalculates the
 * rates for the clocks and fires off POST_RATE_CHANGE notifiers.
 *
 * Returns 0 on success, -EERROR otherwise.
 */
int clk_set_rate(struct clk *clk, unsigned long rate)
{
	int ret;

	if (!clk)
		return 0;

	/* prevent racing with updates to the clock topology */
	clk_prepare_lock();

	if (clk->exclusive_count)
		clk_core_rate_unprotect(clk->core);

	ret = clk_core_set_rate_nolock(clk->core, rate);

	if (clk->exclusive_count)
		clk_core_rate_protect(clk->core);

	clk_prepare_unlock();

	return ret;
}
EXPORT_SYMBOL_GPL(clk_set_rate);

/**
 * clk_set_rate_exclusive - specify a new rate get exclusive control
 * @clk: the clk whose rate is being changed
 * @rate: the new rate for clk
 *
 * This is a combination of clk_set_rate() and clk_rate_exclusive_get()
 * within a critical section
 *
 * This can be used initially to ensure that at least 1 consumer is
 * statisfied when several consumers are competing for exclusivity over the
 * same clock provider.
 *
 * The exclusivity is not applied if setting the rate failed.
 *
 * Calls to clk_rate_exclusive_get() should be balanced with calls to
 * clk_rate_exclusive_put().
 *
 * Returns 0 on success, -EERROR otherwise.
 */
int clk_set_rate_exclusive(struct clk *clk, unsigned long rate)
{
	int ret;

	if (!clk)
		return 0;

	/* prevent racing with updates to the clock topology */
	clk_prepare_lock();

	/*
	 * The temporary protection removal is not here, on purpose
	 * This function is meant to be used instead of clk_rate_protect,
	 * so before the consumer code path protect the clock provider
	 */

	ret = clk_core_set_rate_nolock(clk->core, rate);
	if (!ret) {
		clk_core_rate_protect(clk->core);
		clk->exclusive_count++;
	}

	clk_prepare_unlock();

	return ret;
}
EXPORT_SYMBOL_GPL(clk_set_rate_exclusive);

/**
 * clk_set_rate_range - set a rate range for a clock source
 * @clk: clock source
 * @min: desired minimum clock rate in Hz, inclusive
 * @max: desired maximum clock rate in Hz, inclusive
 *
 * Returns success (0) or negative errno.
 */
int clk_set_rate_range(struct clk *clk, unsigned long min, unsigned long max)
{
	int ret = 0;
	unsigned long old_min, old_max, rate;

	if (!clk)
		return 0;

	if (min > max) {
		pr_err("%s: clk %s dev %s con %s: invalid range [%lu, %lu]\n",
		       __func__, clk->core->name, clk->dev_id, clk->con_id,
		       min, max);
		return -EINVAL;
	}

	clk_prepare_lock();

	if (clk->exclusive_count)
		clk_core_rate_unprotect(clk->core);

	/* Save the current values in case we need to rollback the change */
	old_min = clk->min_rate;
	old_max = clk->max_rate;
	clk->min_rate = min;
	clk->max_rate = max;

	rate = clk_core_get_rate_nolock(clk->core);
	if (rate < min || rate > max) {
		/*
		 * FIXME:
		 * We are in bit of trouble here, current rate is outside the
		 * the requested range. We are going try to request appropriate
		 * range boundary but there is a catch. It may fail for the
		 * usual reason (clock broken, clock protected, etc) but also
		 * because:
		 * - round_rate() was not favorable and fell on the wrong
		 *   side of the boundary
		 * - the determine_rate() callback does not really check for
		 *   this corner case when determining the rate
		 */

		if (rate < min)
			rate = min;
		else
			rate = max;

		ret = clk_core_set_rate_nolock(clk->core, rate);
		if (ret) {
			/* rollback the changes */
			clk->min_rate = old_min;
			clk->max_rate = old_max;
		}
	}

	if (clk->exclusive_count)
		clk_core_rate_protect(clk->core);

	clk_prepare_unlock();

	return ret;
}
EXPORT_SYMBOL_GPL(clk_set_rate_range);

/**
 * clk_set_min_rate - set a minimum clock rate for a clock source
 * @clk: clock source
 * @rate: desired minimum clock rate in Hz, inclusive
 *
 * Returns success (0) or negative errno.
 */
int clk_set_min_rate(struct clk *clk, unsigned long rate)
{
	if (!clk)
		return 0;

	return clk_set_rate_range(clk, rate, clk->max_rate);
}
EXPORT_SYMBOL_GPL(clk_set_min_rate);

/**
 * clk_set_max_rate - set a maximum clock rate for a clock source
 * @clk: clock source
 * @rate: desired maximum clock rate in Hz, inclusive
 *
 * Returns success (0) or negative errno.
 */
int clk_set_max_rate(struct clk *clk, unsigned long rate)
{
	if (!clk)
		return 0;

	return clk_set_rate_range(clk, clk->min_rate, rate);
}
EXPORT_SYMBOL_GPL(clk_set_max_rate);

/**
 * clk_get_parent - return the parent of a clk
 * @clk: the clk whose parent gets returned
 *
 * Simply returns clk->parent.  Returns NULL if clk is NULL.
 */
struct clk *clk_get_parent(struct clk *clk)
{
	struct clk *parent;

	if (!clk)
		return NULL;

	clk_prepare_lock();
	/* TODO: Create a per-user clk and change callers to call clk_put */
	parent = !clk->core->parent ? NULL : clk->core->parent->hw->clk;
	clk_prepare_unlock();

	return parent;
}
EXPORT_SYMBOL_GPL(clk_get_parent);

static struct clk_core *__clk_init_parent(struct clk_core *core)
{
	u8 index = 0;

	if (core->num_parents > 1 && core->ops->get_parent)
		index = core->ops->get_parent(core->hw);

	return clk_core_get_parent_by_index(core, index);
}

static void clk_core_reparent(struct clk_core *core,
				  struct clk_core *new_parent)
{
	clk_reparent(core, new_parent);
	__clk_recalc_accuracies(core);
	__clk_recalc_rates(core, POST_RATE_CHANGE);
}

void clk_hw_reparent(struct clk_hw *hw, struct clk_hw *new_parent)
{
	if (!hw)
		return;

	clk_core_reparent(hw->core, !new_parent ? NULL : new_parent->core);
}

/**
 * clk_has_parent - check if a clock is a possible parent for another
 * @clk: clock source
 * @parent: parent clock source
 *
 * This function can be used in drivers that need to check that a clock can be
 * the parent of another without actually changing the parent.
 *
 * Returns true if @parent is a possible parent for @clk, false otherwise.
 */
bool clk_has_parent(struct clk *clk, struct clk *parent)
{
	struct clk_core *core, *parent_core;

	/* NULL clocks should be nops, so return success if either is NULL. */
	if (!clk || !parent)
		return true;

	core = clk->core;
	parent_core = parent->core;

	/* Optimize for the case where the parent is already the parent. */
	if (core->parent == parent_core)
		return true;

	return match_string(core->parent_names, core->num_parents,
			    parent_core->name) >= 0;
}
EXPORT_SYMBOL_GPL(clk_has_parent);

static int clk_core_set_parent_nolock(struct clk_core *core,
				      struct clk_core *parent)
{
	int ret = 0;
	int p_index = 0;
	unsigned long p_rate = 0;

	lockdep_assert_held(&prepare_lock);

	if (!core)
		return 0;

	if (core->parent == parent && !(core->flags & CLK_IS_MEASURE))
		return 0;

	/* verify ops for for multi-parent clks */
	if (core->num_parents > 1 && !core->ops->set_parent)
		return -EPERM;

	/* check that we are allowed to re-parent if the clock is in use */
	if ((core->flags & CLK_SET_PARENT_GATE) && core->prepare_count)
		return -EBUSY;

	if (clk_core_rate_is_protected(core))
		return -EBUSY;

	/* try finding the new parent index */
	if (parent) {
		p_index = clk_fetch_parent_index(core, parent);
		if (p_index < 0) {
			pr_debug("%s: clk %s can not be parent of clk %s\n",
					__func__, parent->name, core->name);
			return p_index;
		}
		p_rate = parent->rate;
	}

	ret = clk_pm_runtime_get(core);
	if (ret)
		return ret;

	/* propagate PRE_RATE_CHANGE notifications */
	ret = __clk_speculate_rates(core, p_rate);

	/* abort if a driver objects */
	if (ret & NOTIFY_STOP_MASK)
		goto runtime_put;

	/* do the re-parent */
	ret = __clk_set_parent(core, parent, p_index);

	/* propagate rate an accuracy recalculation accordingly */
	if (ret) {
		__clk_recalc_rates(core, ABORT_RATE_CHANGE);
	} else {
		__clk_recalc_rates(core, POST_RATE_CHANGE);
		__clk_recalc_accuracies(core);
	}

runtime_put:
	clk_pm_runtime_put(core);

	return ret;
}

/**
 * clk_set_parent - switch the parent of a mux clk
 * @clk: the mux clk whose input we are switching
 * @parent: the new input to clk
 *
 * Re-parent clk to use parent as its new input source.  If clk is in
 * prepared state, the clk will get enabled for the duration of this call. If
 * that's not acceptable for a specific clk (Eg: the consumer can't handle
 * that, the reparenting is glitchy in hardware, etc), use the
 * CLK_SET_PARENT_GATE flag to allow reparenting only when clk is unprepared.
 *
 * After successfully changing clk's parent clk_set_parent will update the
 * clk topology, sysfs topology and propagate rate recalculation via
 * __clk_recalc_rates.
 *
 * Returns 0 on success, -EERROR otherwise.
 */
int clk_set_parent(struct clk *clk, struct clk *parent)
{
	int ret;

	if (!clk)
		return 0;

	clk_prepare_lock();

	if (clk->exclusive_count)
		clk_core_rate_unprotect(clk->core);

	ret = clk_core_set_parent_nolock(clk->core,
					 parent ? parent->core : NULL);

	if (clk->exclusive_count)
		clk_core_rate_protect(clk->core);

	clk_prepare_unlock();

	return ret;
}
EXPORT_SYMBOL_GPL(clk_set_parent);

static int clk_core_set_phase_nolock(struct clk_core *core, int degrees)
{
	int ret = -EINVAL;

	lockdep_assert_held(&prepare_lock);

	if (!core)
		return 0;

	if (clk_core_rate_is_protected(core))
		return -EBUSY;

	trace_clk_set_phase(core, degrees);

	if (core->ops->set_phase) {
		ret = core->ops->set_phase(core->hw, degrees);
		if (!ret)
			core->phase = degrees;
	}

	trace_clk_set_phase_complete(core, degrees);

	return ret;
}

/**
 * clk_set_phase - adjust the phase shift of a clock signal
 * @clk: clock signal source
 * @degrees: number of degrees the signal is shifted
 *
 * Shifts the phase of a clock signal by the specified
 * degrees. Returns 0 on success, -EERROR otherwise.
 *
 * This function makes no distinction about the input or reference
 * signal that we adjust the clock signal phase against. For example
 * phase locked-loop clock signal generators we may shift phase with
 * respect to feedback clock signal input, but for other cases the
 * clock phase may be shifted with respect to some other, unspecified
 * signal.
 *
 * Additionally the concept of phase shift does not propagate through
 * the clock tree hierarchy, which sets it apart from clock rates and
 * clock accuracy. A parent clock phase attribute does not have an
 * impact on the phase attribute of a child clock.
 */
int clk_set_phase(struct clk *clk, int degrees)
{
	int ret;

	if (!clk)
		return 0;

	/* sanity check degrees */
	degrees %= 360;
	if (degrees < 0)
		degrees += 360;

	clk_prepare_lock();

	if (clk->exclusive_count)
		clk_core_rate_unprotect(clk->core);

	ret = clk_core_set_phase_nolock(clk->core, degrees);

	if (clk->exclusive_count)
		clk_core_rate_protect(clk->core);

	clk_prepare_unlock();

	return ret;
}
EXPORT_SYMBOL_GPL(clk_set_phase);

static int clk_core_get_phase(struct clk_core *core)
{
	int ret;

	clk_prepare_lock();
	/* Always try to update cached phase if possible */
	if (core->ops->get_phase)
		core->phase = core->ops->get_phase(core->hw);
	ret = core->phase;
	clk_prepare_unlock();

	return ret;
}

/**
 * clk_get_phase - return the phase shift of a clock signal
 * @clk: clock signal source
 *
 * Returns the phase shift of a clock node in degrees, otherwise returns
 * -EERROR.
 */
int clk_get_phase(struct clk *clk)
{
	if (!clk)
		return 0;

	return clk_core_get_phase(clk->core);
}
EXPORT_SYMBOL_GPL(clk_get_phase);

static void clk_core_reset_duty_cycle_nolock(struct clk_core *core)
{
	/* Assume a default value of 50% */
	core->duty.num = 1;
	core->duty.den = 2;
}

static int clk_core_update_duty_cycle_parent_nolock(struct clk_core *core);

static int clk_core_update_duty_cycle_nolock(struct clk_core *core)
{
	struct clk_duty *duty = &core->duty;
	int ret = 0;

	if (!core->ops->get_duty_cycle)
		return clk_core_update_duty_cycle_parent_nolock(core);

	ret = core->ops->get_duty_cycle(core->hw, duty);
	if (ret)
		goto reset;

	/* Don't trust the clock provider too much */
	if (duty->den == 0 || duty->num > duty->den) {
		ret = -EINVAL;
		goto reset;
	}

	return 0;

reset:
	clk_core_reset_duty_cycle_nolock(core);
	return ret;
}

static int clk_core_update_duty_cycle_parent_nolock(struct clk_core *core)
{
	int ret = 0;

	if (core->parent &&
	    core->flags & CLK_DUTY_CYCLE_PARENT) {
		ret = clk_core_update_duty_cycle_nolock(core->parent);
		memcpy(&core->duty, &core->parent->duty, sizeof(core->duty));
	} else {
		clk_core_reset_duty_cycle_nolock(core);
	}

	return ret;
}

static int clk_core_set_duty_cycle_parent_nolock(struct clk_core *core,
						 struct clk_duty *duty);

static int clk_core_set_duty_cycle_nolock(struct clk_core *core,
					  struct clk_duty *duty)
{
	int ret;

	lockdep_assert_held(&prepare_lock);

	if (clk_core_rate_is_protected(core))
		return -EBUSY;

	trace_clk_set_duty_cycle(core, duty);

	if (!core->ops->set_duty_cycle)
		return clk_core_set_duty_cycle_parent_nolock(core, duty);

	ret = core->ops->set_duty_cycle(core->hw, duty);
	if (!ret)
		memcpy(&core->duty, duty, sizeof(*duty));

	trace_clk_set_duty_cycle_complete(core, duty);

	return ret;
}

static int clk_core_set_duty_cycle_parent_nolock(struct clk_core *core,
						 struct clk_duty *duty)
{
	int ret = 0;

	if (core->parent &&
	    core->flags & (CLK_DUTY_CYCLE_PARENT | CLK_SET_RATE_PARENT)) {
		ret = clk_core_set_duty_cycle_nolock(core->parent, duty);
		memcpy(&core->duty, &core->parent->duty, sizeof(core->duty));
	}

	return ret;
}

/**
 * clk_set_duty_cycle - adjust the duty cycle ratio of a clock signal
 * @clk: clock signal source
 * @num: numerator of the duty cycle ratio to be applied
 * @den: denominator of the duty cycle ratio to be applied
 *
 * Apply the duty cycle ratio if the ratio is valid and the clock can
 * perform this operation
 *
 * Returns (0) on success, a negative errno otherwise.
 */
int clk_set_duty_cycle(struct clk *clk, unsigned int num, unsigned int den)
{
	int ret;
	struct clk_duty duty;

	if (!clk)
		return 0;

	/* sanity check the ratio */
	if (den == 0 || num > den)
		return -EINVAL;

	duty.num = num;
	duty.den = den;

	clk_prepare_lock();

	if (clk->exclusive_count)
		clk_core_rate_unprotect(clk->core);

	ret = clk_core_set_duty_cycle_nolock(clk->core, &duty);

	if (clk->exclusive_count)
		clk_core_rate_protect(clk->core);

	clk_prepare_unlock();

	return ret;
}
EXPORT_SYMBOL_GPL(clk_set_duty_cycle);

static int clk_core_get_scaled_duty_cycle(struct clk_core *core,
					  unsigned int scale)
{
	struct clk_duty *duty = &core->duty;
	int ret;

	clk_prepare_lock();

	ret = clk_core_update_duty_cycle_nolock(core);
	if (!ret)
		ret = mult_frac(scale, duty->num, duty->den);

	clk_prepare_unlock();

	return ret;
}

/**
 * clk_get_scaled_duty_cycle - return the duty cycle ratio of a clock signal
 * @clk: clock signal source
 * @scale: scaling factor to be applied to represent the ratio as an integer
 *
 * Returns the duty cycle ratio of a clock node multiplied by the provided
 * scaling factor, or negative errno on error.
 */
int clk_get_scaled_duty_cycle(struct clk *clk, unsigned int scale)
{
	if (!clk)
		return 0;

	return clk_core_get_scaled_duty_cycle(clk->core, scale);
}
EXPORT_SYMBOL_GPL(clk_get_scaled_duty_cycle);

/**
 * clk_is_match - check if two clk's point to the same hardware clock
 * @p: clk compared against q
 * @q: clk compared against p
 *
 * Returns true if the two struct clk pointers both point to the same hardware
 * clock node. Put differently, returns true if struct clk *p and struct clk *q
 * share the same struct clk_core object.
 *
 * Returns false otherwise. Note that two NULL clks are treated as matching.
 */
bool clk_is_match(const struct clk *p, const struct clk *q)
{
	/* trivial case: identical struct clk's or both NULL */
	if (p == q)
		return true;

	/* true if clk->core pointers match. Avoid dereferencing garbage */
	if (!IS_ERR_OR_NULL(p) && !IS_ERR_OR_NULL(q))
		if (p->core == q->core)
			return true;

	return false;
}
EXPORT_SYMBOL_GPL(clk_is_match);

int clk_set_flags(struct clk *clk, unsigned long flags)
{
	if (!clk)
		return 0;

	if (!clk->core->ops->set_flags)
		return -EINVAL;

	return clk->core->ops->set_flags(clk->core->hw, flags);
}
EXPORT_SYMBOL_GPL(clk_set_flags);

#ifdef CONFIG_DEBUG_FS
#include <linux/debugfs.h>

static struct dentry *rootdir;
static int inited = 0;
static u32 debug_suspend;
static DEFINE_MUTEX(clk_debug_lock);
static HLIST_HEAD(clk_debug_list);

<<<<<<< HEAD
static struct hlist_head *all_lists[] = {
	&clk_root_list,
	&clk_orphan_list,
	NULL,
};

=======
>>>>>>> 2950c9c5
static struct hlist_head *orphan_list[] = {
	&clk_orphan_list,
	NULL,
};

<<<<<<< HEAD
static void clk_state_subtree(struct clk_core *c)
{
	int vdd_level = 0;
	struct clk_core *child;

	if (!c)
		return;

	if (c->vdd_class) {
		vdd_level = clk_find_vdd_level(c, c->rate);
		if (vdd_level < 0)
			vdd_level = 0;
	}

	trace_clk_state(c->name, c->prepare_count, c->enable_count,
						c->rate, vdd_level);

	hlist_for_each_entry(child, &c->children, child_node)
		clk_state_subtree(child);
}

static int clk_state_show(struct seq_file *s, void *data)
{
	struct clk_core *c;
	struct hlist_head **lists = (struct hlist_head **)s->private;

	clk_prepare_lock();

	for (; *lists; lists++)
		hlist_for_each_entry(c, *lists, child_node)
			clk_state_subtree(c);

	clk_prepare_unlock();

	return 0;
}


static int clk_state_open(struct inode *inode, struct file *file)
{
	return single_open(file, clk_state_show, inode->i_private);
}

static const struct file_operations clk_state_fops = {
	.open		= clk_state_open,
	.read		= seq_read,
	.llseek		= seq_lseek,
	.release	= single_release,
};

=======
>>>>>>> 2950c9c5
static void clk_summary_show_one(struct seq_file *s, struct clk_core *c,
				 int level)
{
	if (!c)
		return;

	seq_printf(s, "%*s%-*s %7d %8d %8d %11lu %10lu %5d %6d\n",
		   level * 3 + 1, "",
		   30 - level * 3, c->name,
		   c->enable_count, c->prepare_count, c->protect_count,
		   clk_core_get_rate(c), clk_core_get_accuracy(c),
		   clk_core_get_phase(c),
		   clk_core_get_scaled_duty_cycle(c, 100000));
}

static void clk_summary_show_subtree(struct seq_file *s, struct clk_core *c,
				     int level)
{
	struct clk_core *child;

	if (!c)
		return;

	if (c->ops->bus_vote)
		c->ops->bus_vote(c->hw, true);
	clk_summary_show_one(s, c, level);

	hlist_for_each_entry(child, &c->children, child_node)
		clk_summary_show_subtree(s, child, level + 1);
	if (c->ops->bus_vote)
		c->ops->bus_vote(c->hw, false);
}

static int clk_summary_show(struct seq_file *s, void *data)
{
	struct clk_core *c;
	struct hlist_head **lists = (struct hlist_head **)s->private;

	seq_puts(s, "                                 enable  prepare  protect                                duty\n");
	seq_puts(s, "   clock                          count    count    count        rate   accuracy phase  cycle\n");
	seq_puts(s, "---------------------------------------------------------------------------------------------\n");

	clk_prepare_lock();

	for (; *lists; lists++)
		hlist_for_each_entry(c, *lists, child_node)
			clk_summary_show_subtree(s, c, 0);

	clk_prepare_unlock();

	return 0;
}
DEFINE_SHOW_ATTRIBUTE(clk_summary);

static void clk_dump_one(struct seq_file *s, struct clk_core *c, int level)
{
	if (!c)
		return;

	/* This should be JSON format, i.e. elements separated with a comma */
	seq_printf(s, "\"%s\": { ", c->name);
	seq_printf(s, "\"enable_count\": %d,", c->enable_count);
	seq_printf(s, "\"prepare_count\": %d,", c->prepare_count);
	seq_printf(s, "\"protect_count\": %d,", c->protect_count);
	seq_printf(s, "\"rate\": %lu,", clk_core_get_rate(c));
	seq_printf(s, "\"accuracy\": %lu,", clk_core_get_accuracy(c));
	seq_printf(s, "\"phase\": %d,", clk_core_get_phase(c));
	seq_printf(s, "\"duty_cycle\": %u",
		   clk_core_get_scaled_duty_cycle(c, 100000));
}

static void clk_dump_subtree(struct seq_file *s, struct clk_core *c, int level)
{
	struct clk_core *child;

	if (!c)
		return;

	if (c->ops->bus_vote)
		c->ops->bus_vote(c->hw, true);

	clk_dump_one(s, c, level);

	hlist_for_each_entry(child, &c->children, child_node) {
		seq_putc(s, ',');
		clk_dump_subtree(s, child, level + 1);
	}

	seq_putc(s, '}');

	if (c->ops->bus_vote)
		c->ops->bus_vote(c->hw, false);
}

static int clk_dump_show(struct seq_file *s, void *data)
{
	struct clk_core *c;
	bool first_node = true;
	struct hlist_head **lists = (struct hlist_head **)s->private;

	seq_putc(s, '{');
	clk_prepare_lock();

	for (; *lists; lists++) {
		hlist_for_each_entry(c, *lists, child_node) {
			if (!first_node)
				seq_putc(s, ',');
			first_node = false;
			clk_dump_subtree(s, c, 0);
		}
	}

	clk_prepare_unlock();

	seq_puts(s, "}\n");
	return 0;
}
DEFINE_SHOW_ATTRIBUTE(clk_dump);

static const struct {
	unsigned long flag;
	const char *name;
} clk_flags[] = {
#define ENTRY(f) { f, #f }
	ENTRY(CLK_SET_RATE_GATE),
	ENTRY(CLK_SET_PARENT_GATE),
	ENTRY(CLK_SET_RATE_PARENT),
	ENTRY(CLK_IGNORE_UNUSED),
	ENTRY(CLK_IS_BASIC),
	ENTRY(CLK_GET_RATE_NOCACHE),
	ENTRY(CLK_SET_RATE_NO_REPARENT),
	ENTRY(CLK_GET_ACCURACY_NOCACHE),
	ENTRY(CLK_RECALC_NEW_RATES),
	ENTRY(CLK_SET_RATE_UNGATE),
	ENTRY(CLK_IS_CRITICAL),
	ENTRY(CLK_OPS_PARENT_ENABLE),
	ENTRY(CLK_DUTY_CYCLE_PARENT),
#undef ENTRY
};

static int clk_flags_show(struct seq_file *s, void *data)
{
	struct clk_core *core = s->private;
	unsigned long flags = core->flags;
	unsigned int i;

	for (i = 0; flags && i < ARRAY_SIZE(clk_flags); i++) {
		if (flags & clk_flags[i].flag) {
			seq_printf(s, "%s\n", clk_flags[i].name);
			flags &= ~clk_flags[i].flag;
		}
	}
	if (flags) {
		/* Unknown flags */
		seq_printf(s, "0x%lx\n", flags);
	}

	return 0;
}
DEFINE_SHOW_ATTRIBUTE(clk_flags);

static int possible_parents_show(struct seq_file *s, void *data)
{
	struct clk_core *core = s->private;
	int i;

	for (i = 0; i < core->num_parents - 1; i++)
		seq_printf(s, "%s ", core->parent_names[i]);

	seq_printf(s, "%s\n", core->parent_names[i]);

	return 0;
}
DEFINE_SHOW_ATTRIBUTE(possible_parents);

static int clk_duty_cycle_show(struct seq_file *s, void *data)
{
	struct clk_core *core = s->private;
	struct clk_duty *duty = &core->duty;

	seq_printf(s, "%u/%u\n", duty->num, duty->den);

	return 0;
}
DEFINE_SHOW_ATTRIBUTE(clk_duty_cycle);

static int clock_debug_rate_set(void *data, u64 val)
{
	struct clk_core *core = data;
	int ret;

	clk_prepare_lock();
	if (core->ops->bus_vote)
		core->ops->bus_vote(core->hw, true);

	ret = clk_set_rate(core->hw->clk, val);
	if (ret)
		pr_err("clk_set_rate(%lu) failed (%d)\n",
				(unsigned long)val, ret);

	if (core->ops->bus_vote)
		core->ops->bus_vote(core->hw, false);
	clk_prepare_unlock();

	return ret;
}

static int clock_debug_rate_get(void *data, u64 *val)
{
	struct clk_core *core = data;

	clk_prepare_lock();
	if (core->ops->bus_vote)
		core->ops->bus_vote(core->hw, true);

	*val = clk_get_rate(core->hw->clk);

	if (core->ops->bus_vote)
		core->ops->bus_vote(core->hw, false);
	clk_prepare_unlock();

	return 0;
}

DEFINE_DEBUGFS_ATTRIBUTE(clock_rate_fops, clock_debug_rate_get,
			clock_debug_rate_set, "%llu\n");

static ssize_t clock_parent_read(struct file *filp, char __user *ubuf,
		size_t cnt, loff_t *ppos)
{
	char name[256] = {0};
	struct clk_core *core = filp->private_data;
	struct clk_core *p = core->hw->core->parent;

	snprintf(name, sizeof(name), "%s\n", p ? p->name : "None\n");

	return simple_read_from_buffer(ubuf, cnt, ppos, name, strlen(name));
}

static const struct file_operations clock_parent_fops = {
	.open		= simple_open,
	.read		= clock_parent_read,
};

static int clock_debug_enable_set(void *data, u64 val)
{
	struct clk_core *core = data;
	int rc = 0;

	clk_prepare_lock();
	if (core->ops->bus_vote)
		core->ops->bus_vote(core->hw, true);

	if (val)
		rc = clk_prepare_enable(core->hw->clk);
	else
		clk_disable_unprepare(core->hw->clk);

	if (core->ops->bus_vote)
		core->ops->bus_vote(core->hw, false);
	clk_prepare_unlock();

	return rc;
}

static int clock_debug_enable_get(void *data, u64 *val)
{
	struct clk_core *core = data;
	int enabled = 0;

	enabled = core->enable_count;

	*val = enabled;

	return 0;
}

DEFINE_DEBUGFS_ATTRIBUTE(clock_enable_fops, clock_debug_enable_get,
			clock_debug_enable_set, "%lld\n");

#define clock_debug_output(m, c, fmt, ...)		\
do {							\
	if (m)						\
		seq_printf(m, fmt, ##__VA_ARGS__);	\
	else if (c)					\
		pr_cont(fmt, ##__VA_ARGS__);		\
	else						\
		pr_info(fmt, ##__VA_ARGS__);		\
} while (0)

static int clock_debug_print_clock(struct clk_core *c, struct seq_file *s)
{
	char *start = "";
	struct clk *clk;

	if (!c || !c->prepare_count)
		return 0;

	clk = c->hw->clk;

	clock_debug_output(s, 0, "    ");

	do {
		if (clk->core->vdd_class)
			clock_debug_output(s, 1, "%s%s:%u:%u [%ld, %d]", start,
					clk->core->name,
					clk->core->prepare_count,
					clk->core->enable_count,
					clk->core->rate,
				clk_find_vdd_level(clk->core, clk->core->rate));
		else
			clock_debug_output(s, 1, "%s%s:%u:%u [%ld]", start,
					clk->core->name,
					clk->core->prepare_count,
					clk->core->enable_count,
					clk->core->rate);
		start = " -> ";
	} while ((clk = clk_get_parent(clk)));

	clock_debug_output(s, 1, "\n");

	return 1;
}

/*
 * clock_debug_print_enabled_clocks() - Print names of enabled clocks
 */
static void clock_debug_print_enabled_clocks(struct seq_file *s)
{
	struct clk_core *core;
	int cnt = 0;

	if (!mutex_trylock(&clk_debug_lock))
		return;

	clock_debug_output(s, 0, "Enabled clocks:\n");

	hlist_for_each_entry(core, &clk_debug_list, debug_node)
		cnt += clock_debug_print_clock(core, s);

	mutex_unlock(&clk_debug_lock);

	if (cnt)
		clock_debug_output(s, 0, "Enabled clock count: %d\n", cnt);
	else
		clock_debug_output(s, 0, "No clocks enabled.\n");
}

static int enabled_clocks_show(struct seq_file *s, void *unused)
{
	clock_debug_print_enabled_clocks(s);

	return 0;
}

static int enabled_clocks_open(struct inode *inode, struct file *file)
{
	return single_open(file, enabled_clocks_show, inode->i_private);
}

static const struct file_operations clk_enabled_list_fops = {
	.open		= enabled_clocks_open,
	.read		= seq_read,
	.llseek		= seq_lseek,
	.release	= seq_release,
};

void clk_debug_print_hw(struct clk_core *clk, struct seq_file *f)
{
	if (IS_ERR_OR_NULL(clk))
		return;

	clk_debug_print_hw(clk->parent, f);

	clock_debug_output(f, false, "%s\n", clk->name);

	if (!clk->ops->list_registers)
		return;

	clk->ops->list_registers(f, clk->hw);
}
EXPORT_SYMBOL(clk_debug_print_hw);

static int print_hw_show(struct seq_file *m, void *unused)
{
	struct clk_core *c = m->private;
	struct clk_core *clk;

	clk_prepare_lock();
	for (clk = c; clk; clk = clk->parent)
		if (clk->ops->bus_vote)
			clk->ops->bus_vote(clk->hw, true);

	clk_debug_print_hw(c, m);

	for (clk = c; clk; clk = clk->parent)
		if (clk->ops->bus_vote)
			clk->ops->bus_vote(c->hw, false);
	clk_prepare_unlock();

	return 0;
}

static int print_hw_open(struct inode *inode, struct file *file)
{
	return single_open(file, print_hw_show, inode->i_private);
}

static const struct file_operations clock_print_hw_fops = {
	.open		= print_hw_open,
	.read		= seq_read,
	.llseek		= seq_lseek,
	.release	= seq_release,
};

static int list_rates_show(struct seq_file *s, void *unused)
{
	struct clk_core *core = s->private;
	int level = 0, i = 0;
	unsigned long rate, rate_max = 0;

	/* Find max frequency supported within voltage constraints. */
	if (!core->vdd_class) {
		rate_max = ULONG_MAX;
	} else {
		for (level = 0; level < core->num_rate_max; level++)
			if (core->rate_max[level])
				rate_max = core->rate_max[level];
	}

	/*
	 * List supported frequencies <= rate_max. Higher frequencies may
	 * appear in the frequency table, but are not valid and should not
	 * be listed.
	 */
	while (!IS_ERR_VALUE(rate =
			core->ops->list_rate(core->hw, i++, rate_max))) {
		if (rate <= 0)
			break;
		if (rate <= rate_max)
			seq_printf(s, "%lu\n", rate);
	}

	return 0;
}

static int list_rates_open(struct inode *inode, struct file *file)
{
	return single_open(file, list_rates_show, inode->i_private);
}

static const struct file_operations list_rates_fops = {
	.open		= list_rates_open,
	.read		= seq_read,
	.llseek		= seq_lseek,
	.release	= seq_release,
};

static void clock_print_rate_max_by_level(struct seq_file *s, int level)
{
	struct clk_core *core = s->private;
	struct clk_vdd_class *vdd_class = core->vdd_class;
	int off, i, vdd_level, nregs = vdd_class->num_regulators;

	vdd_level = clk_find_vdd_level(core, core->rate);

	seq_printf(s, "%2s%10lu", vdd_level == level ? "[" : "",
		core->rate_max[level]);

	for (i = 0; i < nregs; i++) {
		off = nregs*level + i;
		if (vdd_class->vdd_uv)
			seq_printf(s, "%10u", vdd_class->vdd_uv[off]);
	}

	if (vdd_level == level)
		seq_puts(s, "]");

	seq_puts(s, "\n");
}

static int rate_max_show(struct seq_file *s, void *unused)
{
	struct clk_core *core = s->private;
	struct clk_vdd_class *vdd_class = core->vdd_class;
	int level = 0, i, nregs = vdd_class->num_regulators;
	char reg_name[10];

	int vdd_level = clk_find_vdd_level(core, core->rate);

	if (vdd_level < 0) {
		seq_printf(s, "could not find_vdd_level for %s, %ld\n",
			core->name, core->rate);
		return 0;
	}

	seq_printf(s, "%12s", "");
	for (i = 0; i < nregs; i++) {
		snprintf(reg_name, ARRAY_SIZE(reg_name), "reg %d", i);
		seq_printf(s, "%10s", reg_name);
	}

	seq_printf(s, "\n%12s", "freq");
	for (i = 0; i < nregs; i++)
		seq_printf(s, "%10s", "uV");

	seq_puts(s, "\n");

	for (level = 0; level < core->num_rate_max; level++)
		clock_print_rate_max_by_level(s, level);

	return 0;
}

static int rate_max_open(struct inode *inode, struct file *file)
{
	return single_open(file, rate_max_show, inode->i_private);
}

static const struct file_operations rate_max_fops = {
	.open		= rate_max_open,
	.read		= seq_read,
	.llseek		= seq_lseek,
	.release	= seq_release,
};

static int clk_debug_create_one(struct clk_core *core, struct dentry *pdentry)
{
	struct dentry *d;
	int ret = -ENOMEM;

	if (!core || !pdentry) {
		ret = -EINVAL;
		goto out;
	}

	d = debugfs_create_dir(core->name, pdentry);
	if (!d)
		goto out;

	core->dentry = d;

	d = debugfs_create_file("clk_rate", 0444, core->dentry, core,
			&clock_rate_fops);
	if (!d)
		goto err_out;

	if (core->ops->list_rate) {
		if (!debugfs_create_file("clk_list_rates",
				0444, core->dentry, core, &list_rates_fops))
			goto err_out;
	}

	if (core->vdd_class && !debugfs_create_file("clk_rate_max",
				0444, core->dentry, core, &rate_max_fops))
		goto err_out;

	d = debugfs_create_u32("clk_accuracy", 0444, core->dentry,
			(u32 *)&core->accuracy);
	if (!d)
		goto err_out;

	d = debugfs_create_u32("clk_phase", 0444, core->dentry,
			(u32 *)&core->phase);
	if (!d)
		goto err_out;

	d = debugfs_create_x32("clk_flags", 0444, core->dentry,
			(u32 *)&core->flags);
	if (!d)
		goto err_out;

	d = debugfs_create_u32("clk_prepare_count", 0444, core->dentry,
			(u32 *)&core->prepare_count);
	if (!d)
		goto err_out;

	d = debugfs_create_file("clk_enable_count", 0444, core->dentry,
			core, &clock_enable_fops);
	if (!d)
		goto err_out;

	d = debugfs_create_u32("clk_notifier_count", 0444, core->dentry,
			(u32 *)&core->notifier_count);
	if (!d)
		goto err_out;

	if (core->num_parents > 1) {
		d = debugfs_create_file("clk_possible_parents", 0444,
				core->dentry, core, &possible_parents_fops);
		if (!d)
			goto err_out;
	}

	d = debugfs_create_file("clk_parent", 0444, core->dentry, core,
			&clock_parent_fops);
	if (!d)
		goto err_out;

	d = debugfs_create_file("clk_print_regs", 0444, core->dentry,
			core, &clock_print_hw_fops);
	if (!d)
		goto err_out;

	if (core->ops->debug_init)
		core->ops->debug_init(core->hw, core->dentry);

	ret = 0;
	goto out;

err_out:
	debugfs_remove_recursive(core->dentry);
	core->dentry = NULL;
out:
	return ret;
}

/**
 * clk_debug_register - add a clk node to the debugfs clk directory
 * @core: the clk being added to the debugfs clk directory
 *
 * Dynamically adds a clk to the debugfs clk directory if debugfs has been
 * initialized.  Otherwise it bails out early since the debugfs clk directory
 * will be created lazily by clk_debug_init as part of a late_initcall.
 */
static void clk_debug_register(struct clk_core *core)
{
	mutex_lock(&clk_debug_lock);
	hlist_add_head(&core->debug_node, &clk_debug_list);
	if (inited)
		clk_debug_create_one(core, rootdir);
	mutex_unlock(&clk_debug_lock);
}

 /**
 * clk_debug_unregister - remove a clk node from the debugfs clk directory
 * @core: the clk being removed from the debugfs clk directory
 *
 * Dynamically removes a clk and all its child nodes from the
 * debugfs clk directory if clk->dentry points to debugfs created by
 * clk_debug_register in __clk_core_init.
 */
static void clk_debug_unregister(struct clk_core *core)
{
	mutex_lock(&clk_debug_lock);
	hlist_del_init(&core->debug_node);
	debugfs_remove_recursive(core->dentry);
	core->dentry = NULL;
	mutex_unlock(&clk_debug_lock);
}

/*
 * Print the names of all enabled clocks and their parents if
 * debug_suspend is set from debugfs.
 */
void clock_debug_print_enabled(void)
{
	if (likely(!debug_suspend))
		return;

	clock_debug_print_enabled_clocks(NULL);
}
EXPORT_SYMBOL_GPL(clock_debug_print_enabled);

/**
 * clk_debug_init - lazily populate the debugfs clk directory
 *
 * clks are often initialized very early during boot before memory can be
 * dynamically allocated and well before debugfs is setup. This function
 * populates the debugfs clk directory once at boot-time when we know that
 * debugfs is setup. It should only be called once at boot-time, all other clks
 * added dynamically will be done so with clk_debug_register.
 */
static int __init clk_debug_init(void)
{
	struct clk_core *core;
	struct dentry *d;

	rootdir = debugfs_create_dir("clk", NULL);

	if (!rootdir)
		return -ENOMEM;

	d = debugfs_create_file("clk_summary", 0444, rootdir, &all_lists,
				&clk_summary_fops);
	if (!d)
		return -ENOMEM;

	d = debugfs_create_file("clk_dump", 0444, rootdir, &all_lists,
				&clk_dump_fops);
	if (!d)
		return -ENOMEM;

	d = debugfs_create_file("clk_orphan_summary", 0444, rootdir,
				&orphan_list, &clk_summary_fops);
	if (!d)
		return -ENOMEM;

	d = debugfs_create_file("clk_orphan_dump", 0444, rootdir,
				&orphan_list, &clk_dump_fops);
	if (!d)
		return -ENOMEM;

	d = debugfs_create_file("clk_enabled_list", 0444, rootdir,
				&clk_debug_list, &clk_enabled_list_fops);
	if (!d)
		return -ENOMEM;

	d = debugfs_create_u32("debug_suspend", 0644, rootdir, &debug_suspend);
	if (!d)
		return -ENOMEM;

	d = debugfs_create_file("trace_clocks", 0444, rootdir, &all_lists,
				&clk_state_fops);
	if (!d)
		return -ENOMEM;

	mutex_lock(&clk_debug_lock);
	hlist_for_each_entry(core, &clk_debug_list, debug_node)
		clk_debug_create_one(core, rootdir);

	inited = 1;
	mutex_unlock(&clk_debug_lock);

	return 0;
}
late_initcall(clk_debug_init);
#else
static inline void clk_debug_register(struct clk_core *core) { }
static inline void clk_debug_reparent(struct clk_core *core,
				      struct clk_core *new_parent)
{
}
static inline void clk_debug_unregister(struct clk_core *core)
{
}

void clk_debug_print_hw(struct clk_core *clk, struct seq_file *f)
{
}

void clock_debug_print_enabled(void)
{
}
#endif

/**
 * __clk_core_init - initialize the data structures in a struct clk_core
 * @core:	clk_core being initialized
 *
 * Initializes the lists in struct clk_core, queries the hardware for the
 * parent and rate and sets them both.
 */
static int __clk_core_init(struct clk_core *core)
{
	int i, ret;
	struct clk_core *orphan;
	struct hlist_node *tmp2;
	unsigned long rate;

	if (!core)
		return -EINVAL;

	clk_prepare_lock();

	ret = clk_pm_runtime_get(core);
	if (ret)
		goto unlock;

	/* check to see if a clock with this name is already registered */
	if (clk_core_lookup(core->name)) {
		pr_debug("%s: clk %s already initialized\n",
				__func__, core->name);
		ret = -EEXIST;
		goto out;
	}

	/* check that clk_ops are sane.  See Documentation/driver-api/clk.rst */
	if (core->ops->set_rate &&
	    !((core->ops->round_rate || core->ops->determine_rate) &&
	      core->ops->recalc_rate)) {
		pr_err("%s: %s must implement .round_rate or .determine_rate in addition to .recalc_rate\n",
		       __func__, core->name);
		ret = -EINVAL;
		goto out;
	}

	if (core->ops->set_parent && !core->ops->get_parent) {
		pr_err("%s: %s must implement .get_parent & .set_parent\n",
		       __func__, core->name);
		ret = -EINVAL;
		goto out;
	}

	if (core->num_parents > 1 && !core->ops->get_parent) {
		pr_err("%s: %s must implement .get_parent as it has multi parents\n",
		       __func__, core->name);
		ret = -EINVAL;
		goto out;
	}

	if (core->ops->set_rate_and_parent &&
			!(core->ops->set_parent && core->ops->set_rate)) {
		pr_err("%s: %s must implement .set_parent & .set_rate\n",
				__func__, core->name);
		ret = -EINVAL;
		goto out;
	}

	/* throw a WARN if any entries in parent_names are NULL */
	for (i = 0; i < core->num_parents; i++)
		WARN(!core->parent_names[i],
				"%s: invalid NULL in %s's .parent_names\n",
				__func__, core->name);

	core->parent = __clk_init_parent(core);

	/*
	 * Populate core->parent if parent has already been clk_core_init'd. If
	 * parent has not yet been clk_core_init'd then place clk in the orphan
	 * list.  If clk doesn't have any parents then place it in the root
	 * clk list.
	 *
	 * Every time a new clk is clk_init'd then we walk the list of orphan
	 * clocks and re-parent any that are children of the clock currently
	 * being clk_init'd.
	 */
	if (core->parent) {
		hlist_add_head(&core->child_node,
				&core->parent->children);
		core->orphan = core->parent->orphan;
	} else if (!core->num_parents) {
		hlist_add_head(&core->child_node, &clk_root_list);
		core->orphan = false;
	} else {
		hlist_add_head(&core->child_node, &clk_orphan_list);
		core->orphan = true;
	}

	/*
	 * optional platform-specific magic
	 *
	 * The .init callback is not used by any of the basic clock types, but
	 * exists for weird hardware that must perform initialization magic.
	 * Please consider other ways of solving initialization problems before
	 * using this callback, as its use is discouraged.
	 */
	if (core->ops->init)
		core->ops->init(core->hw);

	/*
	 * Set clk's accuracy.  The preferred method is to use
	 * .recalc_accuracy. For simple clocks and lazy developers the default
	 * fallback is to use the parent's accuracy.  If a clock doesn't have a
	 * parent (or is orphaned) then accuracy is set to zero (perfect
	 * clock).
	 */
	if (core->ops->recalc_accuracy)
		core->accuracy = core->ops->recalc_accuracy(core->hw,
					__clk_get_accuracy(core->parent));
	else if (core->parent)
		core->accuracy = core->parent->accuracy;
	else
		core->accuracy = 0;

	/*
	 * Set clk's phase.
	 * Since a phase is by definition relative to its parent, just
	 * query the current clock phase, or just assume it's in phase.
	 */
	if (core->ops->get_phase)
		core->phase = core->ops->get_phase(core->hw);
	else
		core->phase = 0;

	/*
	 * Set clk's duty cycle.
	 */
	clk_core_update_duty_cycle_nolock(core);

	/*
	 * Set clk's rate.  The preferred method is to use .recalc_rate.  For
	 * simple clocks and lazy developers the default fallback is to use the
	 * parent's rate.  If a clock doesn't have a parent (or is orphaned)
	 * then rate is set to zero.
	 */
	if (core->ops->recalc_rate)
		rate = core->ops->recalc_rate(core->hw,
				clk_core_get_rate_nolock(core->parent));
	else if (core->parent)
		rate = core->parent->rate;
	else
		rate = 0;
	core->rate = core->req_rate = rate;

	core->boot_enabled = clk_core_is_enabled(core);

	/*
	 * Enable CLK_IS_CRITICAL clocks so newly added critical clocks
	 * don't get accidentally disabled when walking the orphan tree and
	 * reparenting clocks
	 */
	if (core->flags & CLK_IS_CRITICAL) {
		unsigned long flags;

		clk_core_prepare(core);

		flags = clk_enable_lock();
		clk_core_enable(core);
		clk_enable_unlock(flags);
	}

	clk_core_hold_state(core);

	/*
	 * walk the list of orphan clocks and reparent any that newly finds a
	 * parent.
	 */
	hlist_for_each_entry_safe(orphan, tmp2, &clk_orphan_list, child_node) {
		struct clk_core *parent = __clk_init_parent(orphan);

		/*
		 * We need to use __clk_set_parent_before() and _after() to
		 * to properly migrate any prepare/enable count of the orphan
		 * clock. This is important for CLK_IS_CRITICAL clocks, which
		 * are enabled during init but might not have a parent yet.
		 */
		if (parent) {
			/* update the clk tree topology */
			__clk_set_parent_before(orphan, parent);
			__clk_set_parent_after(orphan, parent, NULL);
			__clk_recalc_accuracies(orphan);
			__clk_recalc_rates(orphan, 0);
			__clk_core_update_orphan_hold_state(orphan);
		}
	}

	/*
	 * optional platform-specific magic
	 *
	 * The .init callback is not used by any of the basic clock types, but
	 * exists for weird hardware that must perform initialization magic.
	 * Please consider other ways of solving initialization problems before
	 * using this callback, as its use is discouraged.
	 */
	if (core->ops->init)
		core->ops->init(core->hw);

	if (core->flags & CLK_IS_CRITICAL) {
		unsigned long flags;

		clk_core_prepare(core);

		flags = clk_enable_lock();
		clk_core_enable(core);
		clk_enable_unlock(flags);
	}

	/*
	 * enable clocks with the CLK_ENABLE_HAND_OFF flag set
	 *
	 * This flag causes the framework to enable the clock at registration
	 * time, which is sometimes necessary for clocks that would cause a
	 * system crash when gated (e.g. cpu, memory, etc). The prepare_count
	 * is migrated over to the first clk consumer to call clk_prepare().
	 * Similarly the clk's enable_count is migrated to the first consumer
	 * to call clk_enable().
	 */
	if (core->flags & CLK_ENABLE_HAND_OFF) {
		unsigned long flags;

		/*
		 * Few clocks might have hardware gating which would be
		 * required to be ON before prepare/enabling the clocks. So
		 * check if the clock has been turned ON earlier and we should
		 * prepare/enable those clocks.
		 */
		if (clk_core_is_enabled(core)) {
			core->need_handoff_prepare = true;
			core->need_handoff_enable = true;
			ret = clk_core_prepare(core);
			if (ret)
				goto out;
			flags = clk_enable_lock();
			clk_core_enable(core);
			clk_enable_unlock(flags);
		}
	}

	kref_init(&core->ref);
out:
	clk_pm_runtime_put(core);
unlock:
	if (ret)
		hlist_del_init(&core->child_node);

	clk_prepare_unlock();

	if (!ret)
		clk_debug_register(core);

	return ret;
}

struct clk *__clk_create_clk(struct clk_hw *hw, const char *dev_id,
			     const char *con_id)
{
	struct clk *clk;

	/* This is to allow this function to be chained to others */
	if (IS_ERR_OR_NULL(hw))
		return ERR_CAST(hw);

	clk = kzalloc(sizeof(*clk), GFP_KERNEL);
	if (!clk)
		return ERR_PTR(-ENOMEM);

	clk->core = hw->core;
	clk->dev_id = dev_id;
	clk->con_id = kstrdup_const(con_id, GFP_KERNEL);
	clk->max_rate = ULONG_MAX;

	clk_prepare_lock();
	hlist_add_head(&clk->clks_node, &hw->core->clks);
	clk_prepare_unlock();

	return clk;
}

/* keep in sync with __clk_put */
void __clk_free_clk(struct clk *clk)
{
	clk_prepare_lock();
	hlist_del(&clk->clks_node);
	clk_prepare_unlock();

	kfree_const(clk->con_id);
	kfree(clk);
}

/**
 * clk_register - allocate a new clock, register it and return an opaque cookie
 * @dev: device that is registering this clock
 * @hw: link to hardware-specific clock data
 *
 * clk_register is the primary interface for populating the clock tree with new
 * clock nodes.  It returns a pointer to the newly allocated struct clk which
 * cannot be dereferenced by driver code but may be used in conjunction with the
 * rest of the clock API.  In the event of an error clk_register will return an
 * error code; drivers must test for an error code after calling clk_register.
 */
struct clk *clk_register(struct device *dev, struct clk_hw *hw)
{
	int i, ret;
	struct clk_core *core;

	core = kzalloc(sizeof(*core), GFP_KERNEL);
	if (!core) {
		ret = -ENOMEM;
		goto fail_out;
	}

	core->name = kstrdup_const(hw->init->name, GFP_KERNEL);
	if (!core->name) {
		ret = -ENOMEM;
		goto fail_name;
	}

	if (WARN_ON(!hw->init->ops)) {
		ret = -EINVAL;
		goto fail_ops;
	}
	core->ops = hw->init->ops;

	if (dev && pm_runtime_enabled(dev))
		core->rpm_enabled = true;
	core->dev = dev;
	if (dev && dev->driver)
		core->owner = dev->driver->owner;
	core->hw = hw;
	core->flags = hw->init->flags;
	core->num_parents = hw->init->num_parents;
	core->min_rate = 0;
	core->max_rate = ULONG_MAX;
	core->vdd_class = hw->init->vdd_class;
	core->rate_max = hw->init->rate_max;
	core->num_rate_max = hw->init->num_rate_max;
	hw->core = core;

	if (core->vdd_class) {
		ret = clk_vdd_class_init(core->vdd_class);
		if (ret) {
			pr_err("Failed to initialize vdd class\n");
			goto fail_parent_names;
		}
	}

	/* allocate local copy in case parent_names is __initdata */
	core->parent_names = kcalloc(core->num_parents, sizeof(char *),
					GFP_KERNEL);

	if (!core->parent_names) {
		ret = -ENOMEM;
		goto fail_parent_names;
	}


	/* copy each string name in case parent_names is __initdata */
	for (i = 0; i < core->num_parents; i++) {
		core->parent_names[i] = kstrdup_const(hw->init->parent_names[i],
						GFP_KERNEL);
		if (!core->parent_names[i]) {
			ret = -ENOMEM;
			goto fail_parent_names_copy;
		}
	}

	/* avoid unnecessary string look-ups of clk_core's possible parents. */
	core->parents = kcalloc(core->num_parents, sizeof(*core->parents),
				GFP_KERNEL);
	if (!core->parents) {
		ret = -ENOMEM;
		goto fail_parents;
	};

	INIT_HLIST_HEAD(&core->clks);
	INIT_LIST_HEAD(&core->rate_change_node);

	hw->clk = __clk_create_clk(hw, NULL, NULL);
	if (IS_ERR(hw->clk)) {
		ret = PTR_ERR(hw->clk);
		goto fail_parents;
	}

	ret = __clk_core_init(core);
	if (!ret)
		return hw->clk;

	__clk_free_clk(hw->clk);
	hw->clk = NULL;

fail_parents:
	kfree(core->parents);
fail_parent_names_copy:
	while (--i >= 0)
		kfree_const(core->parent_names[i]);
	kfree(core->parent_names);
fail_parent_names:
fail_ops:
	kfree_const(core->name);
fail_name:
	kfree(core);
fail_out:
	return ERR_PTR(ret);
}
EXPORT_SYMBOL_GPL(clk_register);

/**
 * clk_hw_register - register a clk_hw and return an error code
 * @dev: device that is registering this clock
 * @hw: link to hardware-specific clock data
 *
 * clk_hw_register is the primary interface for populating the clock tree with
 * new clock nodes. It returns an integer equal to zero indicating success or
 * less than zero indicating failure. Drivers must test for an error code after
 * calling clk_hw_register().
 */
int clk_hw_register(struct device *dev, struct clk_hw *hw)
{
	return PTR_ERR_OR_ZERO(clk_register(dev, hw));
}
EXPORT_SYMBOL_GPL(clk_hw_register);

/* Free memory allocated for a clock. */
static void __clk_release(struct kref *ref)
{
	struct clk_core *core = container_of(ref, struct clk_core, ref);
	int i = core->num_parents;

	lockdep_assert_held(&prepare_lock);

	kfree(core->parents);
	while (--i >= 0)
		kfree_const(core->parent_names[i]);

	kfree(core->parent_names);
	kfree_const(core->name);
	kfree(core);
}

/*
 * Empty clk_ops for unregistered clocks. These are used temporarily
 * after clk_unregister() was called on a clock and until last clock
 * consumer calls clk_put() and the struct clk object is freed.
 */
static int clk_nodrv_prepare_enable(struct clk_hw *hw)
{
	return -ENXIO;
}

static void clk_nodrv_disable_unprepare(struct clk_hw *hw)
{
	WARN_ON_ONCE(1);
}

static int clk_nodrv_set_rate(struct clk_hw *hw, unsigned long rate,
					unsigned long parent_rate)
{
	return -ENXIO;
}

static int clk_nodrv_set_parent(struct clk_hw *hw, u8 index)
{
	return -ENXIO;
}

static const struct clk_ops clk_nodrv_ops = {
	.enable		= clk_nodrv_prepare_enable,
	.disable	= clk_nodrv_disable_unprepare,
	.prepare	= clk_nodrv_prepare_enable,
	.unprepare	= clk_nodrv_disable_unprepare,
	.set_rate	= clk_nodrv_set_rate,
	.set_parent	= clk_nodrv_set_parent,
};

/**
 * clk_unregister - unregister a currently registered clock
 * @clk: clock to unregister
 */
void clk_unregister(struct clk *clk)
{
	unsigned long flags;

	if (!clk || WARN_ON_ONCE(IS_ERR(clk)))
		return;

	clk_debug_unregister(clk->core);

	clk_prepare_lock();

	if (clk->core->ops == &clk_nodrv_ops) {
		pr_err("%s: unregistered clock: %s\n", __func__,
		       clk->core->name);
		goto unlock;
	}
	/*
	 * Assign empty clock ops for consumers that might still hold
	 * a reference to this clock.
	 */
	flags = clk_enable_lock();
	clk->core->ops = &clk_nodrv_ops;
	clk_enable_unlock(flags);

	if (!hlist_empty(&clk->core->children)) {
		struct clk_core *child;
		struct hlist_node *t;

		/* Reparent all children to the orphan list. */
		hlist_for_each_entry_safe(child, t, &clk->core->children,
					  child_node)
			clk_core_set_parent_nolock(child, NULL);
	}

	hlist_del_init(&clk->core->child_node);

	if (clk->core->prepare_count)
		pr_warn("%s: unregistering prepared clock: %s\n",
					__func__, clk->core->name);

	if (clk->core->protect_count)
		pr_warn("%s: unregistering protected clock: %s\n",
					__func__, clk->core->name);

	kref_put(&clk->core->ref, __clk_release);
unlock:
	clk_prepare_unlock();
}
EXPORT_SYMBOL_GPL(clk_unregister);

/**
 * clk_hw_unregister - unregister a currently registered clk_hw
 * @hw: hardware-specific clock data to unregister
 */
void clk_hw_unregister(struct clk_hw *hw)
{
	clk_unregister(hw->clk);
}
EXPORT_SYMBOL_GPL(clk_hw_unregister);

static void devm_clk_release(struct device *dev, void *res)
{
	clk_unregister(*(struct clk **)res);
}

static void devm_clk_hw_release(struct device *dev, void *res)
{
	clk_hw_unregister(*(struct clk_hw **)res);
}

#define MAX_LEN_OPP_HANDLE	50
#define LEN_OPP_HANDLE		16

static int derive_device_list(struct device **device_list,
				struct clk_core *core,
				struct device_node *np,
				char *clk_handle_name, int count)
{
	int j;
	struct platform_device *pdev;
	struct device_node *dev_node;

	for (j = 0; j < count; j++) {
		device_list[j] = NULL;
		dev_node = of_parse_phandle(np, clk_handle_name, j);
		if (!dev_node) {
			pr_err("Unable to get device_node pointer for %s opp-handle (%s)\n",
					core->name, clk_handle_name);
			return -ENODEV;
		}

		pdev = of_find_device_by_node(dev_node);
		if (!pdev) {
			pr_err("Unable to find platform_device node for %s opp-handle\n",
						core->name);
			return -ENODEV;
		}
		device_list[j] = &pdev->dev;
	}
	return 0;
}

static int clk_get_voltage(struct clk_core *core, unsigned long rate, int n)
{
	struct clk_vdd_class *vdd;
	int level, corner;

	/* Use the first regulator in the vdd class for the OPP table. */
	vdd = core->vdd_class;
	if (vdd->num_regulators > 1) {
		corner = vdd->vdd_uv[vdd->num_regulators * n];
	} else {
		level = clk_find_vdd_level(core, rate);
		if (level < 0) {
			pr_err("Could not find vdd level\n");
			return -EINVAL;
		}
		corner = vdd->vdd_uv[level];
	}

	if (!corner) {
		pr_err("%s: Unable to find vdd level for rate %lu\n",
					core->name, rate);
		return -EINVAL;
	}

	return corner;
}

static int clk_add_and_print_opp(struct clk_hw *hw,
				struct device **device_list, int count,
				unsigned long rate, int uv, int n)
{
	struct clk_core *core = hw->core;
	int j, ret = 0;

	for (j = 0; j < count; j++) {
		ret = dev_pm_opp_add(device_list[j], rate, uv);
		if (ret) {
			pr_err("%s: couldn't add OPP for %lu - err: %d\n",
						core->name, rate, ret);
			return ret;
		}

		if (n == 0 || n == core->num_rate_max - 1 ||
					rate == clk_hw_round_rate(hw, INT_MAX))
			pr_info("%s: set OPP pair(%lu Hz: %u uV) on %s\n",
						core->name, rate, uv,
						dev_name(device_list[j]));
	}
	return ret;
}

static void clk_populate_clock_opp_table(struct device_node *np,
						struct clk_hw *hw)
{
	struct device **device_list;
	struct clk_core *core = hw->core;
	char clk_handle_name[MAX_LEN_OPP_HANDLE];
	int n, len, count, uv, ret;
	unsigned long rate = 0, rrate = 0;

	if (!core || !core->num_rate_max)
		return;

	if (strlen(core->name) + LEN_OPP_HANDLE < MAX_LEN_OPP_HANDLE) {
		ret = snprintf(clk_handle_name, ARRAY_SIZE(clk_handle_name),
				"qcom,%s-opp-handle", core->name);
		if (ret < strlen(core->name) + LEN_OPP_HANDLE) {
			pr_err("%s: Failed to hold clk_handle_name\n",
							core->name);
			return;
		}
	} else {
		pr_err("clk name (%s) too large to fit in clk_handle_name\n",
							core->name);
		return;
	}

	if (of_find_property(np, clk_handle_name, &len)) {
		count = len/sizeof(u32);

		device_list = kmalloc_array(count, sizeof(struct device *),
							GFP_KERNEL);
		if (!device_list)
			return;

		ret = derive_device_list(device_list, core, np,
					clk_handle_name, count);
		if (ret < 0) {
			pr_err("Failed to fill device_list for %s\n",
						clk_handle_name);
			goto err_derive_device_list;
		}
	} else {
		pr_debug("Unable to find %s\n", clk_handle_name);
		return;
	}

	for (n = 0; ; n++) {
		rrate = clk_hw_round_rate(hw, rate + 1);
		if (!rrate) {
			pr_err("clk_round_rate failed for %s\n",
							core->name);
			goto err_derive_device_list;
		}

		/*
		 * If clk_hw_round_rate gives the same value on consecutive
		 * iterations, exit the loop since we're at the maximum clock
		 * frequency.
		 */
		if (rate == rrate)
			break;
		rate = rrate;

		uv = clk_get_voltage(core, rate, n);
		if (uv < 0)
			goto err_derive_device_list;

		ret = clk_add_and_print_opp(hw, device_list, count,
							rate, uv, n);
		if (ret)
			goto err_derive_device_list;
	}

err_derive_device_list:
	kfree(device_list);
}

/**
 * devm_clk_register - resource managed clk_register()
 * @dev: device that is registering this clock
 * @hw: link to hardware-specific clock data
 *
 * Managed clk_register(). Clocks returned from this function are
 * automatically clk_unregister()ed on driver detach. See clk_register() for
 * more information.
 */
struct clk *devm_clk_register(struct device *dev, struct clk_hw *hw)
{
	struct clk *clk;
	struct clk **clkp;

	clkp = devres_alloc(devm_clk_release, sizeof(*clkp), GFP_KERNEL);
	if (!clkp)
		return ERR_PTR(-ENOMEM);

	clk = clk_register(dev, hw);
	if (!IS_ERR(clk)) {
		*clkp = clk;
		devres_add(dev, clkp);
	} else {
		devres_free(clkp);
	}

	clk_populate_clock_opp_table(dev->of_node, hw);
	return clk;
}
EXPORT_SYMBOL_GPL(devm_clk_register);

/**
 * devm_clk_hw_register - resource managed clk_hw_register()
 * @dev: device that is registering this clock
 * @hw: link to hardware-specific clock data
 *
 * Managed clk_hw_register(). Clocks registered by this function are
 * automatically clk_hw_unregister()ed on driver detach. See clk_hw_register()
 * for more information.
 */
int devm_clk_hw_register(struct device *dev, struct clk_hw *hw)
{
	struct clk_hw **hwp;
	int ret;

	hwp = devres_alloc(devm_clk_hw_release, sizeof(*hwp), GFP_KERNEL);
	if (!hwp)
		return -ENOMEM;

	ret = clk_hw_register(dev, hw);
	if (!ret) {
		*hwp = hw;
		devres_add(dev, hwp);
	} else {
		devres_free(hwp);
	}

	clk_populate_clock_opp_table(dev->of_node, hw);
	return ret;
}
EXPORT_SYMBOL_GPL(devm_clk_hw_register);

static int devm_clk_match(struct device *dev, void *res, void *data)
{
	struct clk *c = res;
	if (WARN_ON(!c))
		return 0;
	return c == data;
}

static int devm_clk_hw_match(struct device *dev, void *res, void *data)
{
	struct clk_hw *hw = res;

	if (WARN_ON(!hw))
		return 0;
	return hw == data;
}

/**
 * devm_clk_unregister - resource managed clk_unregister()
 * @clk: clock to unregister
 *
 * Deallocate a clock allocated with devm_clk_register(). Normally
 * this function will not need to be called and the resource management
 * code will ensure that the resource is freed.
 */
void devm_clk_unregister(struct device *dev, struct clk *clk)
{
	WARN_ON(devres_release(dev, devm_clk_release, devm_clk_match, clk));
}
EXPORT_SYMBOL_GPL(devm_clk_unregister);

/**
 * devm_clk_hw_unregister - resource managed clk_hw_unregister()
 * @dev: device that is unregistering the hardware-specific clock data
 * @hw: link to hardware-specific clock data
 *
 * Unregister a clk_hw registered with devm_clk_hw_register(). Normally
 * this function will not need to be called and the resource management
 * code will ensure that the resource is freed.
 */
void devm_clk_hw_unregister(struct device *dev, struct clk_hw *hw)
{
	WARN_ON(devres_release(dev, devm_clk_hw_release, devm_clk_hw_match,
				hw));
}
EXPORT_SYMBOL_GPL(devm_clk_hw_unregister);

/*
 * clkdev helpers
 */
int __clk_get(struct clk *clk)
{
	struct clk_core *core = !clk ? NULL : clk->core;

	if (core) {
		if (!try_module_get(core->owner))
			return 0;

		kref_get(&core->ref);
	}
	return 1;
}

/* keep in sync with __clk_free_clk */
void __clk_put(struct clk *clk)
{
	struct module *owner;

	if (!clk || WARN_ON_ONCE(IS_ERR(clk)))
		return;

	clk_prepare_lock();

	/*
	 * Before calling clk_put, all calls to clk_rate_exclusive_get() from a
	 * given user should be balanced with calls to clk_rate_exclusive_put()
	 * and by that same consumer
	 */
	if (WARN_ON(clk->exclusive_count)) {
		/* We voiced our concern, let's sanitize the situation */
		clk->core->protect_count -= (clk->exclusive_count - 1);
		clk_core_rate_unprotect(clk->core);
		clk->exclusive_count = 0;
	}

	hlist_del(&clk->clks_node);
	if (clk->min_rate > clk->core->req_rate ||
	    clk->max_rate < clk->core->req_rate)
		clk_core_set_rate_nolock(clk->core, clk->core->req_rate);

	owner = clk->core->owner;
	kref_put(&clk->core->ref, __clk_release);

	clk_prepare_unlock();

	module_put(owner);

	kfree_const(clk->con_id);
	kfree(clk);
}

/***        clk rate change notifiers        ***/

/**
 * clk_notifier_register - add a clk rate change notifier
 * @clk: struct clk * to watch
 * @nb: struct notifier_block * with callback info
 *
 * Request notification when clk's rate changes.  This uses an SRCU
 * notifier because we want it to block and notifier unregistrations are
 * uncommon.  The callbacks associated with the notifier must not
 * re-enter into the clk framework by calling any top-level clk APIs;
 * this will cause a nested prepare_lock mutex.
 *
 * In all notification cases (pre, post and abort rate change) the original
 * clock rate is passed to the callback via struct clk_notifier_data.old_rate
 * and the new frequency is passed via struct clk_notifier_data.new_rate.
 *
 * clk_notifier_register() must be called from non-atomic context.
 * Returns -EINVAL if called with null arguments, -ENOMEM upon
 * allocation failure; otherwise, passes along the return value of
 * srcu_notifier_chain_register().
 */
int clk_notifier_register(struct clk *clk, struct notifier_block *nb)
{
	struct clk_notifier *cn;
	int ret = -ENOMEM;

	if (!clk || !nb)
		return -EINVAL;

	clk_prepare_lock();

	/* search the list of notifiers for this clk */
	list_for_each_entry(cn, &clk_notifier_list, node)
		if (cn->clk == clk)
			goto found;

	/* if clk wasn't in the notifier list, allocate new clk_notifier */
	cn = kzalloc(sizeof(*cn), GFP_KERNEL);
	if (!cn)
		goto out;

	cn->clk = clk;
	srcu_init_notifier_head(&cn->notifier_head);

	list_add(&cn->node, &clk_notifier_list);

found:
	ret = srcu_notifier_chain_register(&cn->notifier_head, nb);

	clk->core->notifier_count++;

out:
	clk_prepare_unlock();

	return ret;
}
EXPORT_SYMBOL_GPL(clk_notifier_register);

/**
 * clk_notifier_unregister - remove a clk rate change notifier
 * @clk: struct clk *
 * @nb: struct notifier_block * with callback info
 *
 * Request no further notification for changes to 'clk' and frees memory
 * allocated in clk_notifier_register.
 *
 * Returns -EINVAL if called with null arguments; otherwise, passes
 * along the return value of srcu_notifier_chain_unregister().
 */
int clk_notifier_unregister(struct clk *clk, struct notifier_block *nb)
{
	struct clk_notifier *cn;
	int ret = -ENOENT;

	if (!clk || !nb)
		return -EINVAL;

	clk_prepare_lock();

	list_for_each_entry(cn, &clk_notifier_list, node) {
		if (cn->clk == clk) {
			ret = srcu_notifier_chain_unregister(&cn->notifier_head, nb);

			clk->core->notifier_count--;

			/* XXX the notifier code should handle this better */
			if (!cn->notifier_head.head) {
				srcu_cleanup_notifier_head(&cn->notifier_head);
				list_del(&cn->node);
				kfree(cn);
			}
			break;
		}
	}

	clk_prepare_unlock();

	return ret;
}
EXPORT_SYMBOL_GPL(clk_notifier_unregister);

#ifdef CONFIG_OF
/**
 * struct of_clk_provider - Clock provider registration structure
 * @link: Entry in global list of clock providers
 * @node: Pointer to device tree node of clock provider
 * @get: Get clock callback.  Returns NULL or a struct clk for the
 *       given clock specifier
 * @data: context pointer to be passed into @get callback
 */
struct of_clk_provider {
	struct list_head link;

	struct device_node *node;
	struct clk *(*get)(struct of_phandle_args *clkspec, void *data);
	struct clk_hw *(*get_hw)(struct of_phandle_args *clkspec, void *data);
	void *data;
};

static const struct of_device_id __clk_of_table_sentinel
	__used __section(__clk_of_table_end);

static LIST_HEAD(of_clk_providers);
static DEFINE_MUTEX(of_clk_mutex);

struct clk *of_clk_src_simple_get(struct of_phandle_args *clkspec,
				     void *data)
{
	return data;
}
EXPORT_SYMBOL_GPL(of_clk_src_simple_get);

struct clk_hw *of_clk_hw_simple_get(struct of_phandle_args *clkspec, void *data)
{
	return data;
}
EXPORT_SYMBOL_GPL(of_clk_hw_simple_get);

struct clk *of_clk_src_onecell_get(struct of_phandle_args *clkspec, void *data)
{
	struct clk_onecell_data *clk_data = data;
	unsigned int idx = clkspec->args[0];

	if (idx >= clk_data->clk_num) {
		pr_err("%s: invalid clock index %u\n", __func__, idx);
		return ERR_PTR(-EINVAL);
	}

	return clk_data->clks[idx];
}
EXPORT_SYMBOL_GPL(of_clk_src_onecell_get);

struct clk_hw *
of_clk_hw_onecell_get(struct of_phandle_args *clkspec, void *data)
{
	struct clk_hw_onecell_data *hw_data = data;
	unsigned int idx = clkspec->args[0];

	if (idx >= hw_data->num) {
		pr_err("%s: invalid index %u\n", __func__, idx);
		return ERR_PTR(-EINVAL);
	}

	return hw_data->hws[idx];
}
EXPORT_SYMBOL_GPL(of_clk_hw_onecell_get);

/**
 * of_clk_add_provider() - Register a clock provider for a node
 * @np: Device node pointer associated with clock provider
 * @clk_src_get: callback for decoding clock
 * @data: context pointer for @clk_src_get callback.
 */
int of_clk_add_provider(struct device_node *np,
			struct clk *(*clk_src_get)(struct of_phandle_args *clkspec,
						   void *data),
			void *data)
{
	struct of_clk_provider *cp;
	int ret;

	cp = kzalloc(sizeof(*cp), GFP_KERNEL);
	if (!cp)
		return -ENOMEM;

	cp->node = of_node_get(np);
	cp->data = data;
	cp->get = clk_src_get;

	mutex_lock(&of_clk_mutex);
	list_add(&cp->link, &of_clk_providers);
	mutex_unlock(&of_clk_mutex);
	pr_debug("Added clock from %pOF\n", np);

	ret = of_clk_set_defaults(np, true);
	if (ret < 0)
		of_clk_del_provider(np);

	return ret;
}
EXPORT_SYMBOL_GPL(of_clk_add_provider);

/**
 * of_clk_add_hw_provider() - Register a clock provider for a node
 * @np: Device node pointer associated with clock provider
 * @get: callback for decoding clk_hw
 * @data: context pointer for @get callback.
 */
int of_clk_add_hw_provider(struct device_node *np,
			   struct clk_hw *(*get)(struct of_phandle_args *clkspec,
						 void *data),
			   void *data)
{
	struct of_clk_provider *cp;
	int ret;

	cp = kzalloc(sizeof(*cp), GFP_KERNEL);
	if (!cp)
		return -ENOMEM;

	cp->node = of_node_get(np);
	cp->data = data;
	cp->get_hw = get;

	mutex_lock(&of_clk_mutex);
	list_add(&cp->link, &of_clk_providers);
	mutex_unlock(&of_clk_mutex);
	pr_debug("Added clk_hw provider from %pOF\n", np);

	ret = of_clk_set_defaults(np, true);
	if (ret < 0)
		of_clk_del_provider(np);

	return ret;
}
EXPORT_SYMBOL_GPL(of_clk_add_hw_provider);

static void devm_of_clk_release_provider(struct device *dev, void *res)
{
	of_clk_del_provider(*(struct device_node **)res);
}

int devm_of_clk_add_hw_provider(struct device *dev,
			struct clk_hw *(*get)(struct of_phandle_args *clkspec,
					      void *data),
			void *data)
{
	struct device_node **ptr, *np;
	int ret;

	ptr = devres_alloc(devm_of_clk_release_provider, sizeof(*ptr),
			   GFP_KERNEL);
	if (!ptr)
		return -ENOMEM;

	np = dev->of_node;
	ret = of_clk_add_hw_provider(np, get, data);
	if (!ret) {
		*ptr = np;
		devres_add(dev, ptr);
	} else {
		devres_free(ptr);
	}

	return ret;
}
EXPORT_SYMBOL_GPL(devm_of_clk_add_hw_provider);

/**
 * of_clk_del_provider() - Remove a previously registered clock provider
 * @np: Device node pointer associated with clock provider
 */
void of_clk_del_provider(struct device_node *np)
{
	struct of_clk_provider *cp;

	mutex_lock(&of_clk_mutex);
	list_for_each_entry(cp, &of_clk_providers, link) {
		if (cp->node == np) {
			list_del(&cp->link);
			of_node_put(cp->node);
			kfree(cp);
			break;
		}
	}
	mutex_unlock(&of_clk_mutex);
}
EXPORT_SYMBOL_GPL(of_clk_del_provider);

static int devm_clk_provider_match(struct device *dev, void *res, void *data)
{
	struct device_node **np = res;

	if (WARN_ON(!np || !*np))
		return 0;

	return *np == data;
}

void devm_of_clk_del_provider(struct device *dev)
{
	int ret;

	ret = devres_release(dev, devm_of_clk_release_provider,
			     devm_clk_provider_match, dev->of_node);

	WARN_ON(ret);
}
EXPORT_SYMBOL(devm_of_clk_del_provider);

static struct clk_hw *
__of_clk_get_hw_from_provider(struct of_clk_provider *provider,
			      struct of_phandle_args *clkspec)
{
	struct clk *clk;

	if (provider->get_hw)
		return provider->get_hw(clkspec, provider->data);

	clk = provider->get(clkspec, provider->data);
	if (IS_ERR(clk))
		return ERR_CAST(clk);
	return __clk_get_hw(clk);
}

struct clk *__of_clk_get_from_provider(struct of_phandle_args *clkspec,
				       const char *dev_id, const char *con_id)
{
	struct of_clk_provider *provider;
	struct clk *clk = ERR_PTR(-EPROBE_DEFER);
	struct clk_hw *hw;

	if (!clkspec)
		return ERR_PTR(-EINVAL);

	/* Check if we have such a provider in our array */
	mutex_lock(&of_clk_mutex);
	list_for_each_entry(provider, &of_clk_providers, link) {
		if (provider->node == clkspec->np) {
			hw = __of_clk_get_hw_from_provider(provider, clkspec);
			clk = __clk_create_clk(hw, dev_id, con_id);
		}

		if (!IS_ERR(clk)) {
			if (!__clk_get(clk)) {
				__clk_free_clk(clk);
				clk = ERR_PTR(-ENOENT);
			}

			break;
		}
	}
	mutex_unlock(&of_clk_mutex);

	return clk;
}

/**
 * of_clk_get_from_provider() - Lookup a clock from a clock provider
 * @clkspec: pointer to a clock specifier data structure
 *
 * This function looks up a struct clk from the registered list of clock
 * providers, an input is a clock specifier data structure as returned
 * from the of_parse_phandle_with_args() function call.
 */
struct clk *of_clk_get_from_provider(struct of_phandle_args *clkspec)
{
	return __of_clk_get_from_provider(clkspec, NULL, __func__);
}
EXPORT_SYMBOL_GPL(of_clk_get_from_provider);

/**
 * of_clk_get_parent_count() - Count the number of clocks a device node has
 * @np: device node to count
 *
 * Returns: The number of clocks that are possible parents of this node
 */
unsigned int of_clk_get_parent_count(struct device_node *np)
{
	int count;

	count = of_count_phandle_with_args(np, "clocks", "#clock-cells");
	if (count < 0)
		return 0;

	return count;
}
EXPORT_SYMBOL_GPL(of_clk_get_parent_count);

const char *of_clk_get_parent_name(struct device_node *np, int index)
{
	struct of_phandle_args clkspec;
	struct property *prop;
	const char *clk_name;
	const __be32 *vp;
	u32 pv;
	int rc;
	int count;
	struct clk *clk;

	rc = of_parse_phandle_with_args(np, "clocks", "#clock-cells", index,
					&clkspec);
	if (rc)
		return NULL;

	index = clkspec.args_count ? clkspec.args[0] : 0;
	count = 0;

	/* if there is an indices property, use it to transfer the index
	 * specified into an array offset for the clock-output-names property.
	 */
	of_property_for_each_u32(clkspec.np, "clock-indices", prop, vp, pv) {
		if (index == pv) {
			index = count;
			break;
		}
		count++;
	}
	/* We went off the end of 'clock-indices' without finding it */
	if (prop && !vp)
		return NULL;

	if (of_property_read_string_index(clkspec.np, "clock-output-names",
					  index,
					  &clk_name) < 0) {
		/*
		 * Best effort to get the name if the clock has been
		 * registered with the framework. If the clock isn't
		 * registered, we return the node name as the name of
		 * the clock as long as #clock-cells = 0.
		 */
		clk = of_clk_get_from_provider(&clkspec);
		if (IS_ERR(clk)) {
			if (clkspec.args_count == 0)
				clk_name = clkspec.np->name;
			else
				clk_name = NULL;
		} else {
			clk_name = __clk_get_name(clk);
			clk_put(clk);
		}
	}


	of_node_put(clkspec.np);
	return clk_name;
}
EXPORT_SYMBOL_GPL(of_clk_get_parent_name);

/**
 * of_clk_parent_fill() - Fill @parents with names of @np's parents and return
 * number of parents
 * @np: Device node pointer associated with clock provider
 * @parents: pointer to char array that hold the parents' names
 * @size: size of the @parents array
 *
 * Return: number of parents for the clock node.
 */
int of_clk_parent_fill(struct device_node *np, const char **parents,
		       unsigned int size)
{
	unsigned int i = 0;

	while (i < size && (parents[i] = of_clk_get_parent_name(np, i)) != NULL)
		i++;

	return i;
}
EXPORT_SYMBOL_GPL(of_clk_parent_fill);

struct clock_provider {
	void (*clk_init_cb)(struct device_node *);
	struct device_node *np;
	struct list_head node;
};

/*
 * This function looks for a parent clock. If there is one, then it
 * checks that the provider for this parent clock was initialized, in
 * this case the parent clock will be ready.
 */
static int parent_ready(struct device_node *np)
{
	int i = 0;

	while (true) {
		struct clk *clk = of_clk_get(np, i);

		/* this parent is ready we can check the next one */
		if (!IS_ERR(clk)) {
			clk_put(clk);
			i++;
			continue;
		}

		/* at least one parent is not ready, we exit now */
		if (PTR_ERR(clk) == -EPROBE_DEFER)
			return 0;

		/*
		 * Here we make assumption that the device tree is
		 * written correctly. So an error means that there is
		 * no more parent. As we didn't exit yet, then the
		 * previous parent are ready. If there is no clock
		 * parent, no need to wait for them, then we can
		 * consider their absence as being ready
		 */
		return 1;
	}
}

/**
 * of_clk_detect_critical() - set CLK_IS_CRITICAL flag from Device Tree
 * @np: Device node pointer associated with clock provider
 * @index: clock index
 * @flags: pointer to top-level framework flags
 *
 * Detects if the clock-critical property exists and, if so, sets the
 * corresponding CLK_IS_CRITICAL flag.
 *
 * Do not use this function. It exists only for legacy Device Tree
 * bindings, such as the one-clock-per-node style that are outdated.
 * Those bindings typically put all clock data into .dts and the Linux
 * driver has no clock data, thus making it impossible to set this flag
 * correctly from the driver. Only those drivers may call
 * of_clk_detect_critical from their setup functions.
 *
 * Return: error code or zero on success
 */
int of_clk_detect_critical(struct device_node *np,
					  int index, unsigned long *flags)
{
	struct property *prop;
	const __be32 *cur;
	uint32_t idx;

	if (!np || !flags)
		return -EINVAL;

	of_property_for_each_u32(np, "clock-critical", prop, cur, idx)
		if (index == idx)
			*flags |= CLK_IS_CRITICAL;

	return 0;
}

/**
 * of_clk_init() - Scan and init clock providers from the DT
 * @matches: array of compatible values and init functions for providers.
 *
 * This function scans the device tree for matching clock providers
 * and calls their initialization functions. It also does it by trying
 * to follow the dependencies.
 */
void __init of_clk_init(const struct of_device_id *matches)
{
	const struct of_device_id *match;
	struct device_node *np;
	struct clock_provider *clk_provider, *next;
	bool is_init_done;
	bool force = false;
	LIST_HEAD(clk_provider_list);

	if (!matches)
		matches = &__clk_of_table;

	/* First prepare the list of the clocks providers */
	for_each_matching_node_and_match(np, matches, &match) {
		struct clock_provider *parent;

		if (!of_device_is_available(np))
			continue;

		parent = kzalloc(sizeof(*parent), GFP_KERNEL);
		if (!parent) {
			list_for_each_entry_safe(clk_provider, next,
						 &clk_provider_list, node) {
				list_del(&clk_provider->node);
				of_node_put(clk_provider->np);
				kfree(clk_provider);
			}
			of_node_put(np);
			return;
		}

		parent->clk_init_cb = match->data;
		parent->np = of_node_get(np);
		list_add_tail(&parent->node, &clk_provider_list);
	}

	while (!list_empty(&clk_provider_list)) {
		is_init_done = false;
		list_for_each_entry_safe(clk_provider, next,
					&clk_provider_list, node) {
			if (force || parent_ready(clk_provider->np)) {

				/* Don't populate platform devices */
				of_node_set_flag(clk_provider->np,
						 OF_POPULATED);

				clk_provider->clk_init_cb(clk_provider->np);
				of_clk_set_defaults(clk_provider->np, true);

				list_del(&clk_provider->node);
				of_node_put(clk_provider->np);
				kfree(clk_provider);
				is_init_done = true;
			}
		}

		/*
		 * We didn't manage to initialize any of the
		 * remaining providers during the last loop, so now we
		 * initialize all the remaining ones unconditionally
		 * in case the clock parent was not mandatory
		 */
		if (!is_init_done)
			force = true;
	}
}
#endif<|MERGE_RESOLUTION|>--- conflicted
+++ resolved
@@ -49,7 +49,6 @@
 	struct clk_vdd_class *vdd_class;
 };
 
-<<<<<<< HEAD
 static LIST_HEAD(clk_handoff_vdd_list);
 static bool vdd_class_handoff_completed;
 static DEFINE_MUTEX(vdd_class_list_lock);
@@ -63,8 +62,6 @@
  */
 static LIST_HEAD(clk_rate_change_list);
 
-=======
->>>>>>> 2950c9c5
 /***    private data structures    ***/
 
 struct clk_core {
@@ -3229,21 +3226,12 @@
 static DEFINE_MUTEX(clk_debug_lock);
 static HLIST_HEAD(clk_debug_list);
 
-<<<<<<< HEAD
 static struct hlist_head *all_lists[] = {
 	&clk_root_list,
 	&clk_orphan_list,
 	NULL,
 };
 
-=======
->>>>>>> 2950c9c5
-static struct hlist_head *orphan_list[] = {
-	&clk_orphan_list,
-	NULL,
-};
-
-<<<<<<< HEAD
 static void clk_state_subtree(struct clk_core *c)
 {
 	int vdd_level = 0;
@@ -3294,8 +3282,11 @@
 	.release	= single_release,
 };
 
-=======
->>>>>>> 2950c9c5
+static struct hlist_head *orphan_list[] = {
+	&clk_orphan_list,
+	NULL,
+};
+
 static void clk_summary_show_one(struct seq_file *s, struct clk_core *c,
 				 int level)
 {
