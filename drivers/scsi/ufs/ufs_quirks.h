/*
 * Copyright (c) 2014-2018, The Linux Foundation. All rights reserved.
 *
 * This program is free software; you can redistribute it and/or modify
 * it under the terms of the GNU General Public License version 2 and
 * only version 2 as published by the Free Software Foundation.
 *
 * This program is distributed in the hope that it will be useful,
 * but WITHOUT ANY WARRANTY; without even the implied warranty of
 * MERCHANTABILITY or FITNESS FOR A PARTICULAR PURPOSE.  See the
 * GNU General Public License for more details.
 *
 */

#ifndef _UFS_QUIRKS_H_
#define _UFS_QUIRKS_H_

/* return true if s1 is a prefix of s2 */
#define STR_PRFX_EQUAL(s1, s2) !strncmp(s1, s2, strlen(s1))

#define UFS_ANY_VENDOR 0xFFFF
#define UFS_ANY_MODEL  "ANY_MODEL"

#define UFS_VENDOR_TOSHIBA     0x198
#define UFS_VENDOR_SAMSUNG     0x1CE
#define UFS_VENDOR_SKHYNIX     0x1AD

/**
 * ufs_dev_fix - ufs device quirk info
 * @card: ufs card details
 * @quirk: device quirk
 */
struct ufs_dev_fix {
	u16 w_manufacturer_id;
	char *model;
	unsigned int quirk;
};

#define END_FIX { 0 }

/* add specific device quirk */
#define UFS_FIX(_vendor, _model, _quirk) { \
	.w_manufacturer_id = (_vendor),\
	.model = (_model),		  \
	.quirk = (_quirk),		   \
}

/*
 * If UFS device is having issue in processing LCC (Line Control
 * Command) coming from UFS host controller then enable this quirk.
 * When this quirk is enabled, host controller driver should disable
 * the LCC transmission on UFS host controller (by clearing
 * TX_LCC_ENABLE attribute of host to 0).
 */
#define UFS_DEVICE_QUIRK_BROKEN_LCC (1 << 0)

/*
 * Some UFS devices don't need VCCQ rail for device operations. Enabling this
 * quirk for such devices will make sure that VCCQ rail is not voted.
 */
#define UFS_DEVICE_NO_VCCQ (1 << 1)

/*
 * Some vendor's UFS device sends back to back NACs for the DL data frames
 * causing the host controller to raise the DFES error status. Sometimes
 * such UFS devices send back to back NAC without waiting for new
 * retransmitted DL frame from the host and in such cases it might be possible
 * the Host UniPro goes into bad state without raising the DFES error
 * interrupt. If this happens then all the pending commands would timeout
 * only after respective SW command (which is generally too large).
 *
 * We can workaround such device behaviour like this:
 * - As soon as SW sees the DL NAC error, it should schedule the error handler
 * - Error handler would sleep for 50ms to see if there are any fatal errors
 *   raised by UFS controller.
 *    - If there are fatal errors then SW does normal error recovery.
 *    - If there are no fatal errors then SW sends the NOP command to device
 *      to check if link is alive.
 *        - If NOP command times out, SW does normal error recovery
 *        - If NOP command succeed, skip the error handling.
 *
 * If DL NAC error is seen multiple times with some vendor's UFS devices then
 * enable this quirk to initiate quick error recovery and also silence related
 * error logs to reduce spamming of kernel logs.
 */
#define UFS_DEVICE_QUIRK_RECOVERY_FROM_DL_NAC_ERRORS (1 << 2)

/*
 * Some UFS devices may not work properly after resume if the link was kept
 * in off state during suspend. Enabling this quirk will not allow the
 * link to be kept in off state during suspend.
 */
#define UFS_DEVICE_QUIRK_NO_LINK_OFF	(1 << 3)

/*
 * Few Toshiba UFS device models advertise RX_MIN_ACTIVATETIME_CAPABILITY as
 * 600us which may not be enough for reliable hibern8 exit hardware sequence
 * from UFS device.
 * To workaround this issue, host should set its PA_TACTIVATE time to 1ms even
 * if device advertises RX_MIN_ACTIVATETIME_CAPABILITY less than 1ms.
 */
#define UFS_DEVICE_QUIRK_PA_TACTIVATE	(1 << 4)

/*
 * Some UFS memory devices may have really low read/write throughput in
 * FAST AUTO mode, enable this quirk to make sure that FAST AUTO mode is
 * never enabled for such devices.
 */
#define UFS_DEVICE_NO_FASTAUTO		(1 << 5)

/*
 * It seems some UFS devices may keep drawing more than sleep current
 * (atleast for 500us) from UFS rails (especially from VCCQ rail).
 * To avoid this situation, add 2ms delay before putting these UFS
 * rails in LPM mode.
 */
#define UFS_DEVICE_QUIRK_DELAY_BEFORE_LPM	(1 << 6)

/*
 * Some UFS devices require host PA_TACTIVATE to be lower than device
 * PA_TACTIVATE, enabling this quirk ensure this.
 */
#define UFS_DEVICE_QUIRK_HOST_PA_TACTIVATE	(1 << 7)

/*
 * The max. value PA_SaveConfigTime is 250 (10us) but this is not enough for
 * some vendors.
 * Gear switch from PWM to HS may fail even with this max. PA_SaveConfigTime.
 * Gear switch can be issued by host controller as an error recovery and any
 * software delay will not help on this case so we need to increase
 * PA_SaveConfigTime to >32us as per vendor recommendation.
 */
#define UFS_DEVICE_QUIRK_HOST_PA_SAVECONFIGTIME	(1 << 8)

/*
<<<<<<< HEAD
 * Some UFS devices may stop responding after switching from HS-G1 to HS-G3.
 * Also, it is found that these devices work fine if we do 2 steps switch:
 * HS-G1 to HS-G2 followed by HS-G2 to HS-G3. Enabling this quirk for such
 * device would apply this 2 steps gear switch workaround.
 */
#define UFS_DEVICE_QUIRK_HS_G1_TO_HS_G3_SWITCH (1 << 8)
=======
 * Some UFS devices require VS_DebugSaveConfigTime is 0x10,
 * enabling this quirk ensure this.
 */
#define UFS_DEVICE_QUIRK_HOST_VS_DEBUGSAVECONFIGTIME	(1 << 9)
>>>>>>> 0567d2f4

#endif /* UFS_QUIRKS_H_ */<|MERGE_RESOLUTION|>--- conflicted
+++ resolved
@@ -133,18 +133,15 @@
 #define UFS_DEVICE_QUIRK_HOST_PA_SAVECONFIGTIME	(1 << 8)
 
 /*
-<<<<<<< HEAD
  * Some UFS devices may stop responding after switching from HS-G1 to HS-G3.
  * Also, it is found that these devices work fine if we do 2 steps switch:
  * HS-G1 to HS-G2 followed by HS-G2 to HS-G3. Enabling this quirk for such
  * device would apply this 2 steps gear switch workaround.
  */
 #define UFS_DEVICE_QUIRK_HS_G1_TO_HS_G3_SWITCH (1 << 8)
-=======
- * Some UFS devices require VS_DebugSaveConfigTime is 0x10,
+ /* Some UFS devices require VS_DebugSaveConfigTime is 0x10,
  * enabling this quirk ensure this.
  */
 #define UFS_DEVICE_QUIRK_HOST_VS_DEBUGSAVECONFIGTIME	(1 << 9)
->>>>>>> 0567d2f4
 
 #endif /* UFS_QUIRKS_H_ */