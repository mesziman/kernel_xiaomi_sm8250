/*
 * Universal Flash Storage Host controller driver Core
 *
 * This code is based on drivers/scsi/ufs/ufshcd.c
 * Copyright (C) 2011-2013 Samsung India Software Operations
 * Copyright (c) 2013-2021, The Linux Foundation. All rights reserved.
 * Copyright (C) 2021 XiaoMi, Inc.
 *
 * Authors:
 *	Santosh Yaraganavi <santosh.sy@samsung.com>
 *	Vinayak Holikatti <h.vinayak@samsung.com>
 *
 * This program is free software; you can redistribute it and/or
 * modify it under the terms of the GNU General Public License
 * as published by the Free Software Foundation; either version 2
 * of the License, or (at your option) any later version.
 * See the COPYING file in the top-level directory or visit
 * <http://www.gnu.org/licenses/gpl-2.0.html>
 *
 * This program is distributed in the hope that it will be useful,
 * but WITHOUT ANY WARRANTY; without even the implied warranty of
 * MERCHANTABILITY or FITNESS FOR A PARTICULAR PURPOSE.  See the
 * GNU General Public License for more details.
 *
 * This program is provided "AS IS" and "WITH ALL FAULTS" and
 * without warranty of any kind. You are solely responsible for
 * determining the appropriateness of using and distributing
 * the program and assume all risks associated with your exercise
 * of rights with respect to the program, including but not limited
 * to infringement of third party rights, the risks and costs of
 * program errors, damage to or loss of data, programs or equipment,
 * and unavailability or interruption of operations. Under no
 * circumstances will the contributor of this Program be liable for
 * any damages of any kind arising from your use or distribution of
 * this program.
 *
 * The Linux Foundation chooses to take subject only to the GPLv2
 * license terms, and distributes only under these terms.
 */

#include <linux/async.h>
#include <scsi/ufs/ioctl.h>
#include <linux/nls.h>
#include <linux/of.h>
#include <linux/bitfield.h>
#include <linux/blkdev.h>
#include <linux/suspend.h>
#include "ufshcd.h"
#include "ufs_quirks.h"
#include "unipro.h"
#include "ufs-sysfs.h"
<<<<<<< HEAD
#include "ufs-debugfs.h"
#include "ufs-qcom.h"

static bool ufshcd_wb_sup(struct ufs_hba *hba);
static int ufshcd_wb_ctrl(struct ufs_hba *hba, bool enable);
static int ufshcd_wb_buf_flush_enable(struct ufs_hba *hba);
static int ufshcd_wb_buf_flush_disable(struct ufs_hba *hba);
static bool ufshcd_wb_is_buf_flush_needed(struct ufs_hba *hba);
static int ufshcd_wb_toggle_flush_during_h8(struct ufs_hba *hba, bool set);

static void ufshcd_event_record(struct scsi_cmnd *cmd, enum mm_event_type event)
{
	struct bio *bio;

	if (!cmd || !cmd->request || !cmd->request->bio)
		return;

	if (likely(!is_read_opcode(*cmd->cmnd)))
		return;

	bio = cmd->request->bio;
	while (bio) {
		if (bio->bi_alloc_ts)
			mm_event_end(event, bio->bi_alloc_ts);
		bio = bio->bi_next;
		if (bio == cmd->request->bio)
			break;
	}
}

#ifdef CONFIG_DEBUG_FS
static int ufshcd_tag_req_type(struct request *rq)
{
	int rq_type = TS_WRITE;

	if (!rq)
		rq_type = TS_NOT_SUPPORTED;
	else if (rq->cmd_flags & REQ_PREFLUSH)
		rq_type = TS_FLUSH;
	else if (rq_data_dir(rq) == READ)
		rq_type = (rq->cmd_flags & REQ_URGENT) ?
			TS_URGENT_READ : TS_READ;
	else if (rq->cmd_flags & REQ_URGENT)
		rq_type = TS_URGENT_WRITE;

	return rq_type;
}

static void ufshcd_update_error_stats(struct ufs_hba *hba, int type)
{
	ufsdbg_set_err_state(hba);
	if (type < UFS_ERR_MAX)
		hba->ufs_stats.err_stats[type]++;
}

#if IS_ENABLED(CONFIG_MI_MEMORY_SYSFS)
static int ufshcd_init_statistics(struct ufs_hba *hba)
{
	struct ufs_stats *stats = &hba->ufs_stats;
	int ret = 0;
	int i;

	stats->enabled = false;
	stats->req_stats_enabled = false;
	stats->tag_stats = kcalloc(hba->nutrs, sizeof(*stats->tag_stats),
			GFP_KERNEL);
	if (!hba->ufs_stats.tag_stats)
		goto no_mem;

	stats->tag_stats[0] = kzalloc(sizeof(**stats->tag_stats) *
			TS_NUM_STATS * hba->nutrs, GFP_KERNEL);
	if (!stats->tag_stats[0])
		goto no_mem;

	for (i = 1; i < hba->nutrs; i++)
		stats->tag_stats[i] = &stats->tag_stats[0][i * TS_NUM_STATS];

	memset(stats->err_stats, 0, sizeof(hba->ufs_stats.err_stats));

	memset(stats->req_stats, 0, sizeof(struct ufshcd_req_stat) * TS_NUM_STATS);

	goto exit;

no_mem:
	dev_err(hba->dev, "%s: Unable to allocate UFS tag_stats\n", __func__);
	ret = -ENOMEM;
exit:
	return ret;
}
#endif

static void ufshcd_update_tag_stats(struct ufs_hba *hba, int tag)
{
	struct request *rq =
		hba->lrb[tag].cmd ? hba->lrb[tag].cmd->request : NULL;
	u64 **tag_stats = hba->ufs_stats.tag_stats;
	int rq_type;

	if (!hba->ufs_stats.enabled)
		return;

	tag_stats[tag][TS_TAG]++;
	if (!rq)
		return;

	WARN_ON(hba->ufs_stats.q_depth > hba->nutrs);
	rq_type = ufshcd_tag_req_type(rq);
	if (!(rq_type < 0 || rq_type > TS_NUM_STATS))
		tag_stats[hba->ufs_stats.q_depth++][rq_type]++;
}

static void ufshcd_update_tag_stats_completion(struct ufs_hba *hba,
		struct scsi_cmnd *cmd)
{
	struct request *rq = cmd ? cmd->request : NULL;

	if (rq)
		hba->ufs_stats.q_depth--;
}

static void update_req_stats(struct ufs_hba *hba, struct ufshcd_lrb *lrbp)
{
	int rq_type;
	struct request *rq = lrbp->cmd ? lrbp->cmd->request : NULL;
	s64 delta = ktime_us_delta(lrbp->compl_time_stamp,
		lrbp->issue_time_stamp);

#if IS_ENABLED(CONFIG_MI_MEMORY_SYSFS)
	if (!hba->ufs_stats.req_stats_enabled)
		return;
#endif

	/* update general request statistics */
	if (hba->ufs_stats.req_stats[TS_TAG].count == 0)
		hba->ufs_stats.req_stats[TS_TAG].min = delta;
	hba->ufs_stats.req_stats[TS_TAG].count++;
	hba->ufs_stats.req_stats[TS_TAG].sum += delta;
	if (delta > hba->ufs_stats.req_stats[TS_TAG].max)
		hba->ufs_stats.req_stats[TS_TAG].max = delta;
	if (delta < hba->ufs_stats.req_stats[TS_TAG].min)
		hba->ufs_stats.req_stats[TS_TAG].min = delta;

	rq_type = ufshcd_tag_req_type(rq);
	if (rq_type == TS_NOT_SUPPORTED)
		return;

	/* update request type specific statistics */
	if (hba->ufs_stats.req_stats[rq_type].count == 0)
		hba->ufs_stats.req_stats[rq_type].min = delta;
	hba->ufs_stats.req_stats[rq_type].count++;
	hba->ufs_stats.req_stats[rq_type].sum += delta;
	if (delta > hba->ufs_stats.req_stats[rq_type].max)
		hba->ufs_stats.req_stats[rq_type].max = delta;
	if (delta < hba->ufs_stats.req_stats[rq_type].min)
			hba->ufs_stats.req_stats[rq_type].min = delta;
}

static void
ufshcd_update_query_stats(struct ufs_hba *hba, enum query_opcode opcode, u8 idn)
{
	if (opcode < UPIU_QUERY_OPCODE_MAX && idn < MAX_QUERY_IDN)
		hba->ufs_stats.query_stats_arr[opcode][idn]++;
}

#else
static inline void ufshcd_update_tag_stats(struct ufs_hba *hba, int tag)
{
}

static inline void ufshcd_update_tag_stats_completion(struct ufs_hba *hba,
		struct scsi_cmnd *cmd)
{
}

static inline void ufshcd_update_error_stats(struct ufs_hba *hba, int type)
{
}

static inline
void update_req_stats(struct ufs_hba *hba, struct ufshcd_lrb *lrbp)
{
}

static inline
void ufshcd_update_query_stats(struct ufs_hba *hba,
			       enum query_opcode opcode, u8 idn)
{
}
#endif

static void ufshcd_update_uic_error_cnt(struct ufs_hba *hba, u32 reg, int type)
{
	unsigned long err_bits;
	int ec;

	switch (type) {
	case UFS_UIC_ERROR_PA:
		err_bits = reg & UIC_PHY_ADAPTER_LAYER_ERROR_CODE_MASK;
		for_each_set_bit(ec, &err_bits, UFS_EC_PA_MAX) {
			hba->ufs_stats.pa_err_cnt[ec]++;
			hba->ufs_stats.pa_err_cnt_total++;
		}
		break;
	case UFS_UIC_ERROR_DL:
		err_bits = reg & UIC_DATA_LINK_LAYER_ERROR_CODE_MASK;
		for_each_set_bit(ec, &err_bits, UFS_EC_DL_MAX) {
			hba->ufs_stats.dl_err_cnt[ec]++;
			hba->ufs_stats.dl_err_cnt_total++;
		}
		break;
	case UFS_UIC_ERROR_DME:
		hba->ufs_stats.dme_err_cnt++;
	default:
		break;
	}
}
=======
>>>>>>> bbc4834e
#include "ufshcd-crypto.h"

#define CREATE_TRACE_POINTS
#include <trace/events/ufs.h>

#define PWR_INFO_MASK	0xF
#define PWR_RX_OFFSET	4

#define UFSHCD_REQ_SENSE_SIZE	18

#define UFSHCD_ENABLE_INTRS	(UTP_TRANSFER_REQ_COMPL |\
				 UTP_TASK_REQ_COMPL |\
				 UFSHCD_ERROR_MASK)
/* UIC command timeout, unit: ms */
#define UIC_CMD_TIMEOUT	500

/* NOP OUT retries waiting for NOP IN response */
#define NOP_OUT_RETRIES    10
/* Timeout after 30 msecs if NOP OUT hangs without response */
#define NOP_OUT_TIMEOUT    30 /* msecs */

/* Query request retries */
#define QUERY_REQ_RETRIES 3
/* Query request timeout */
#define QUERY_REQ_TIMEOUT 3000 /* 3.0 seconds */

/* Task management command timeout */
#define TM_CMD_TIMEOUT	100 /* msecs */

/* maximum number of retries for a general UIC command  */
#define UFS_UIC_COMMAND_RETRIES 3

/* maximum number of link-startup retries */
#define DME_LINKSTARTUP_RETRIES 3

/* Maximum retries for Hibern8 enter */
#define UIC_HIBERN8_ENTER_RETRIES 3

/* maximum number of reset retries before giving up */
#define MAX_HOST_RESET_RETRIES 5

/* Expose the flag value from utp_upiu_query.value */
#define MASK_QUERY_UPIU_FLAG_LOC 0xFF

/* Interrupt aggregation default timeout, unit: 40us */
#define INT_AGGR_DEF_TO	0x02

<<<<<<< HEAD
/* default value of auto suspend is 3 seconds */
#define UFSHCD_AUTO_SUSPEND_DELAY_MS 3000 /* millisecs */

/* default value of ref clock gating wait time is 100 micro seconds */
#define UFSHCD_REF_CLK_GATING_WAIT_US 100 /* microsecs */

#define UFSHCD_CLK_GATING_DELAY_MS_PWR_SAVE	10
#define UFSHCD_CLK_GATING_DELAY_MS_PERF		50

/* IOCTL opcode for command - ufs set device read only */
#define UFS_IOCTL_BLKROSET      BLKROSET
=======
/* default delay of autosuspend: 2000 ms */
#define RPM_AUTOSUSPEND_DELAY_MS 2000
>>>>>>> bbc4834e

#define ufshcd_toggle_vreg(_dev, _vreg, _on)				\
	({                                                              \
		int _ret;                                               \
		if (_on)                                                \
			_ret = ufshcd_enable_vreg(_dev, _vreg);         \
		else                                                    \
			_ret = ufshcd_disable_vreg(_dev, _vreg);        \
		_ret;                                                   \
	})

static void ufshcd_hex_dump(struct ufs_hba *hba, const char * const str,
			    const void *buf, size_t len)

{
	/*
	 * device name is expected to take up ~20 characters and "str" passed
	 * to this function is expected to be of ~10 character so we would need
	 * ~30 characters string to hold the concatenation of these 2 strings.
	 */
	#define MAX_PREFIX_STR_SIZE 50
	char prefix_str[MAX_PREFIX_STR_SIZE] = {0};

	/* concatenate the device name and "str" */
	snprintf(prefix_str, MAX_PREFIX_STR_SIZE, "%s %s: ",
		 dev_name(hba->dev), str);
	print_hex_dump(KERN_ERR, prefix_str, DUMP_PREFIX_OFFSET,
		       16, 4, buf, len, false);
}

enum {
	UFSHCD_MAX_CHANNEL	= 0,
	UFSHCD_MAX_ID		= 1,
	UFSHCD_CMD_PER_LUN	= 32,
	UFSHCD_CAN_QUEUE	= 32,
};

/* UFSHCD states */
enum {
	UFSHCD_STATE_RESET,
	UFSHCD_STATE_ERROR,
	UFSHCD_STATE_OPERATIONAL,
	UFSHCD_STATE_EH_SCHEDULED,
};

/* UFSHCD error handling flags */
enum {
	UFSHCD_EH_IN_PROGRESS = (1 << 0),
};

/* UFSHCD UIC layer error flags */
enum {
	UFSHCD_UIC_DL_PA_INIT_ERROR = (1 << 0), /* Data link layer error */
	UFSHCD_UIC_DL_NAC_RECEIVED_ERROR = (1 << 1), /* Data link layer error */
	UFSHCD_UIC_DL_TCx_REPLAY_ERROR = (1 << 2), /* Data link layer error */
	UFSHCD_UIC_NL_ERROR = (1 << 3), /* Network layer error */
	UFSHCD_UIC_TL_ERROR = (1 << 4), /* Transport Layer error */
	UFSHCD_UIC_DME_ERROR = (1 << 5), /* DME error */
};

#define DEFAULT_UFSHCD_DBG_PRINT_EN	UFSHCD_DBG_PRINT_ALL

#define ufshcd_set_eh_in_progress(h) \
	((h)->eh_flags |= UFSHCD_EH_IN_PROGRESS)
#define ufshcd_eh_in_progress(h) \
	((h)->eh_flags & UFSHCD_EH_IN_PROGRESS)
#define ufshcd_clear_eh_in_progress(h) \
	((h)->eh_flags &= ~UFSHCD_EH_IN_PROGRESS)

#define ufshcd_set_ufs_dev_active(h) \
	((h)->curr_dev_pwr_mode = UFS_ACTIVE_PWR_MODE)
#define ufshcd_set_ufs_dev_sleep(h) \
	((h)->curr_dev_pwr_mode = UFS_SLEEP_PWR_MODE)
#define ufshcd_set_ufs_dev_poweroff(h) \
	((h)->curr_dev_pwr_mode = UFS_POWERDOWN_PWR_MODE)
#define ufshcd_is_ufs_dev_active(h) \
	((h)->curr_dev_pwr_mode == UFS_ACTIVE_PWR_MODE)
#define ufshcd_is_ufs_dev_sleep(h) \
	((h)->curr_dev_pwr_mode == UFS_SLEEP_PWR_MODE)
#define ufshcd_is_ufs_dev_poweroff(h) \
	((h)->curr_dev_pwr_mode == UFS_POWERDOWN_PWR_MODE)

struct ufs_pm_lvl_states ufs_pm_lvl_states[] = {
	{UFS_ACTIVE_PWR_MODE, UIC_LINK_ACTIVE_STATE},
	{UFS_ACTIVE_PWR_MODE, UIC_LINK_HIBERN8_STATE},
	{UFS_SLEEP_PWR_MODE, UIC_LINK_ACTIVE_STATE},
	{UFS_SLEEP_PWR_MODE, UIC_LINK_HIBERN8_STATE},
	{UFS_POWERDOWN_PWR_MODE, UIC_LINK_HIBERN8_STATE},
	{UFS_POWERDOWN_PWR_MODE, UIC_LINK_OFF_STATE},
};

static inline enum ufs_dev_pwr_mode
ufs_get_pm_lvl_to_dev_pwr_mode(enum ufs_pm_level lvl)
{
	return ufs_pm_lvl_states[lvl].dev_state;
}

static inline enum uic_link_state
ufs_get_pm_lvl_to_link_pwr_state(enum ufs_pm_level lvl)
{
	return ufs_pm_lvl_states[lvl].link_state;
}

static inline void ufshcd_wb_toggle_flush(struct ufs_hba *hba)
{
	/*
	 * Query dAvailableWriteBoosterBufferSize attribute and enable
	 * the Write BoosterBuffer Flush if only 30% Write Booster
	 * Buffer is available.
	 * In reduction case, flush only if 10% is available
	 */
	if (ufshcd_wb_is_buf_flush_needed(hba))
		ufshcd_wb_buf_flush_enable(hba);
	else
		ufshcd_wb_buf_flush_disable(hba);
}

static inline void ufshcd_wb_config(struct ufs_hba *hba)
{
	int ret;

	if (!ufshcd_wb_sup(hba))
		return;

	ret = ufshcd_wb_ctrl(hba, true);
	if (ret)
		dev_err(hba->dev, "%s: Enable WB failed: %d\n", __func__, ret);
	else
		dev_info(hba->dev, "%s: Write Booster Configured\n", __func__);
	ret = ufshcd_wb_toggle_flush_during_h8(hba, true);
	if (ret)
		dev_err(hba->dev, "%s: En WB flush during H8: failed: %d\n",
			__func__, ret);
}

static inline enum ufs_pm_level
ufs_get_desired_pm_lvl_for_dev_link_state(enum ufs_dev_pwr_mode dev_state,
					enum uic_link_state link_state)
{
	enum ufs_pm_level lvl;

	for (lvl = UFS_PM_LVL_0; lvl < UFS_PM_LVL_MAX; lvl++) {
		if ((ufs_pm_lvl_states[lvl].dev_state == dev_state) &&
			(ufs_pm_lvl_states[lvl].link_state == link_state))
			return lvl;
	}

	/* if no match found, return the level 0 */
	return UFS_PM_LVL_0;
}

static inline bool ufshcd_is_valid_pm_lvl(int lvl)
{
	if (lvl >= 0 && lvl < ARRAY_SIZE(ufs_pm_lvl_states))
		return true;
	else
		return false;
}

static struct ufs_dev_fix ufs_fixups[] = {
	/* UFS cards deviations table */
	UFS_FIX(UFS_VENDOR_MICRON, UFS_ANY_MODEL,
		UFS_DEVICE_QUIRK_DELAY_BEFORE_LPM),
	UFS_FIX(UFS_VENDOR_SAMSUNG, UFS_ANY_MODEL,
		UFS_DEVICE_QUIRK_DELAY_BEFORE_LPM),
	UFS_FIX(UFS_ANY_VENDOR, UFS_ANY_MODEL,
		UFS_DEVICE_NO_FASTAUTO),
	UFS_FIX(UFS_VENDOR_SAMSUNG, UFS_ANY_MODEL,
		UFS_DEVICE_QUIRK_HOST_PA_TACTIVATE),
	UFS_FIX(UFS_VENDOR_WDC, UFS_ANY_MODEL,
		UFS_DEVICE_QUIRK_HOST_PA_TACTIVATE),
	UFS_FIX(UFS_VENDOR_SKHYNIX, UFS_ANY_MODEL,
		UFS_DEVICE_QUIRK_HOST_PA_TACTIVATE),
	UFS_FIX(UFS_VENDOR_SAMSUNG, UFS_ANY_MODEL, UFS_DEVICE_NO_VCCQ),
	UFS_FIX(UFS_VENDOR_TOSHIBA, UFS_ANY_MODEL,
		UFS_DEVICE_QUIRK_DELAY_BEFORE_LPM),
	UFS_FIX(UFS_VENDOR_TOSHIBA, UFS_ANY_MODEL,
		UFS_DEVICE_QUIRK_NO_LINK_OFF),
	UFS_FIX(UFS_VENDOR_MICRON, UFS_ANY_MODEL,
		UFS_DEVICE_QUIRK_NO_LINK_OFF),
	UFS_FIX(UFS_VENDOR_TOSHIBA, "THGLF2G9C8KBADG",
		UFS_DEVICE_QUIRK_PA_TACTIVATE),
	UFS_FIX(UFS_VENDOR_TOSHIBA, "THGLF2G9D8KBADG",
		UFS_DEVICE_QUIRK_PA_TACTIVATE),
	UFS_FIX(UFS_VENDOR_SKHYNIX, UFS_ANY_MODEL, UFS_DEVICE_NO_VCCQ),
	UFS_FIX(UFS_VENDOR_SKHYNIX, UFS_ANY_MODEL,
		UFS_DEVICE_QUIRK_HOST_PA_SAVECONFIGTIME),
	UFS_FIX(UFS_VENDOR_SKHYNIX, UFS_ANY_MODEL,
		UFS_DEVICE_QUIRK_WAIT_AFTER_REF_CLK_UNGATE),
	UFS_FIX(UFS_VENDOR_SKHYNIX, "hB8aL1",
		UFS_DEVICE_QUIRK_HS_G1_TO_HS_G3_SWITCH),
	UFS_FIX(UFS_VENDOR_SKHYNIX, "hC8aL1",
		UFS_DEVICE_QUIRK_HS_G1_TO_HS_G3_SWITCH),
	UFS_FIX(UFS_VENDOR_SKHYNIX, "hD8aL1",
		UFS_DEVICE_QUIRK_HS_G1_TO_HS_G3_SWITCH),
	UFS_FIX(UFS_VENDOR_SKHYNIX, "hC8aM1",
		UFS_DEVICE_QUIRK_HS_G1_TO_HS_G3_SWITCH),
	UFS_FIX(UFS_VENDOR_SKHYNIX, "h08aM1",
		UFS_DEVICE_QUIRK_HS_G1_TO_HS_G3_SWITCH),
	UFS_FIX(UFS_VENDOR_SKHYNIX, "hC8GL1",
		UFS_DEVICE_QUIRK_HS_G1_TO_HS_G3_SWITCH),
	UFS_FIX(UFS_VENDOR_SKHYNIX, "hC8HL1",
		UFS_DEVICE_QUIRK_HS_G1_TO_HS_G3_SWITCH),
	UFS_FIX(UFS_VENDOR_SAMSUNG, "KLUEG8UHDB-C2D1",
		UFS_DEVICE_QUIRK_PA_HIBER8TIME),
	UFS_FIX(UFS_VENDOR_SAMSUNG, "KLUDG4UHDB-B2D1",
		UFS_DEVICE_QUIRK_PA_HIBER8TIME),
	END_FIX
};

static irqreturn_t ufshcd_intr(int irq, void *__hba);
static irqreturn_t ufshcd_tmc_handler(struct ufs_hba *hba);
static void ufshcd_async_scan(void *data, async_cookie_t cookie);
static int ufshcd_reset_and_restore(struct ufs_hba *hba);
static int ufshcd_eh_host_reset_handler(struct scsi_cmnd *cmd);
static int ufshcd_clear_tm_cmd(struct ufs_hba *hba, int tag);
static void ufshcd_hba_exit(struct ufs_hba *hba);
static int ufshcd_probe_hba(struct ufs_hba *hba);
static int ufshcd_enable_clocks(struct ufs_hba *hba);
static int ufshcd_disable_clocks(struct ufs_hba *hba,
				 bool is_gating_context);
static int ufshcd_disable_clocks_keep_link_active(struct ufs_hba *hba,
					      bool is_gating_context);
#if defined(CONFIG_UFSFEATURE)
void ufshcd_release_all(struct ufs_hba *hba);
#else
static void ufshcd_release_all(struct ufs_hba *hba);
#endif
static int ufshcd_set_vccq_rail_unused(struct ufs_hba *hba, bool unused);
static inline void ufshcd_add_delay_before_dme_cmd(struct ufs_hba *hba);
static inline void ufshcd_save_tstamp_of_last_dme_cmd(struct ufs_hba *hba);
static int ufshcd_host_reset_and_restore(struct ufs_hba *hba);
static void ufshcd_resume_clkscaling(struct ufs_hba *hba);
static void ufshcd_suspend_clkscaling(struct ufs_hba *hba);
static void __ufshcd_suspend_clkscaling(struct ufs_hba *hba);
#if defined(CONFIG_UFSFEATURE)
void ufshcd_hold_all(struct ufs_hba *hba);
#else
static void ufshcd_hold_all(struct ufs_hba *hba);
#endif
static void ufshcd_hba_vreg_set_lpm(struct ufs_hba *hba);
static void ufshcd_hba_vreg_set_hpm(struct ufs_hba *hba);
static int ufshcd_devfreq_target(struct device *dev,
				unsigned long *freq, u32 flags);
static int ufshcd_devfreq_get_dev_status(struct device *dev,
		struct devfreq_dev_status *stat);
static void __ufshcd_shutdown_clkscaling(struct ufs_hba *hba);
static int ufshcd_set_dev_pwr_mode(struct ufs_hba *hba,
				enum ufs_dev_pwr_mode pwr_mode);
static int ufshcd_config_vreg(struct device *dev,
				struct ufs_vreg *vreg, bool on);
static int ufshcd_enable_vreg(struct device *dev, struct ufs_vreg *vreg);
static int ufshcd_disable_vreg(struct device *dev, struct ufs_vreg *vreg);

#if IS_ENABLED(CONFIG_DEVFREQ_GOV_SIMPLE_ONDEMAND)
static struct devfreq_simple_ondemand_data ufshcd_ondemand_data = {
	.upthreshold = 70,
	.downdifferential = 65,
	.simple_scaling = 1,
};

static void *gov_data = &ufshcd_ondemand_data;
#else
static void *gov_data;
#endif

static inline bool ufshcd_valid_tag(struct ufs_hba *hba, int tag)
{
	return tag >= 0 && tag < hba->nutrs;
}

static inline void ufshcd_enable_irq(struct ufs_hba *hba)
{
	if (!hba->is_irq_enabled) {
		enable_irq(hba->irq);
		hba->is_irq_enabled = true;
	}
}

static inline void ufshcd_disable_irq(struct ufs_hba *hba)
{
	if (hba->is_irq_enabled) {
		disable_irq(hba->irq);
		hba->is_irq_enabled = false;
	}
}

void ufshcd_scsi_unblock_requests(struct ufs_hba *hba)
{
	if (atomic_dec_and_test(&hba->scsi_block_reqs_cnt))
		scsi_unblock_requests(hba->host);
}
EXPORT_SYMBOL(ufshcd_scsi_unblock_requests);

void ufshcd_scsi_block_requests(struct ufs_hba *hba)
{
	if (atomic_inc_return(&hba->scsi_block_reqs_cnt) == 1)
		scsi_block_requests(hba->host);
}
EXPORT_SYMBOL(ufshcd_scsi_block_requests);

static int ufshcd_device_reset_ctrl(struct ufs_hba *hba, bool ctrl)
{
	int ret = 0;

	if (!hba->pctrl)
		return 0;

	/* Assert reset if ctrl == true */
	if (ctrl)
		ret = pinctrl_select_state(hba->pctrl,
			pinctrl_lookup_state(hba->pctrl, "dev-reset-assert"));
	else
		ret = pinctrl_select_state(hba->pctrl,
			pinctrl_lookup_state(hba->pctrl, "dev-reset-deassert"));

	if (ret < 0)
		dev_err(hba->dev, "%s: %s failed with err %d\n",
			__func__, ctrl ? "Assert" : "Deassert", ret);

	return ret;
}

static inline int ufshcd_assert_device_reset(struct ufs_hba *hba)
{
	return ufshcd_device_reset_ctrl(hba, true);
}

static inline int ufshcd_deassert_device_reset(struct ufs_hba *hba)
{
	return ufshcd_device_reset_ctrl(hba, false);
}

static int ufshcd_reset_device(struct ufs_hba *hba)
{
	int ret;

	/* reset the connected UFS device */
	ret = ufshcd_assert_device_reset(hba);
	if (ret)
		goto out;
	/*
	 * The reset signal is active low.
	 * The UFS device shall detect more than or equal to 1us of positive
	 * or negative RST_n pulse width.
	 * To be on safe side, keep the reset low for atleast 10us.
	 */
	usleep_range(10, 15);

	ret = ufshcd_deassert_device_reset(hba);
	if (ret)
		goto out;
	/* same as assert, wait for atleast 10us after deassert */
	usleep_range(10, 15);
out:
	return ret;
}

/* replace non-printable or non-ASCII characters with spaces */
static inline void ufshcd_remove_non_printable(char *val)
{
	if (!val || !*val)
		return;

	if (*val < 0x20 || *val > 0x7e)
		*val = ' ';
}

#ifdef CONFIG_TRACEPOINTS
static void ufshcd_add_cmd_upiu_trace(struct ufs_hba *hba, unsigned int tag,
		const char *str)
{
	struct utp_upiu_req *rq = hba->lrb[tag].ucd_req_ptr;

	trace_ufshcd_upiu(dev_name(hba->dev), str, &rq->header, &rq->sc.cdb);
}
#endif

static void ufshcd_add_query_upiu_trace(struct ufs_hba *hba, unsigned int tag,
		const char *str)
{
	struct utp_upiu_req *rq = hba->lrb[tag].ucd_req_ptr;

	trace_ufshcd_upiu(dev_name(hba->dev), str, &rq->header, &rq->qr);
}

static void ufshcd_add_tm_upiu_trace(struct ufs_hba *hba, unsigned int tag,
		const char *str)
{
	int off = (int)tag - hba->nutrs;
	struct utp_task_req_desc *descp = &hba->utmrdl_base_addr[off];

	trace_ufshcd_upiu(dev_name(hba->dev), str, &descp->req_header,
			&descp->input_param1);
}

#define UFSHCD_MAX_CMD_LOGGING	200

#ifdef CONFIG_TRACEPOINTS
static inline void ufshcd_add_command_trace(struct ufs_hba *hba,
			struct ufshcd_cmd_log_entry *entry)
{
	if (trace_ufshcd_command_enabled()) {
		u32 intr = ufshcd_readl(hba, REG_INTERRUPT_STATUS);

		trace_ufshcd_command(dev_name(hba->dev), entry->str, entry->tag,
				     entry->doorbell, entry->transfer_len, intr,
				     entry->lba, entry->cmd_id);
	}
}
#else
static inline void ufshcd_add_command_trace(struct ufs_hba *hba,
			struct ufshcd_cmd_log_entry *entry)
{
}
#endif

#ifdef CONFIG_SCSI_UFSHCD_CMD_LOGGING
static void ufshcd_cmd_log_init(struct ufs_hba *hba)
{
	/* Allocate log entries */
	if (!hba->cmd_log.entries) {
		hba->cmd_log.entries = kcalloc(UFSHCD_MAX_CMD_LOGGING,
			sizeof(struct ufshcd_cmd_log_entry), GFP_KERNEL);
		if (!hba->cmd_log.entries)
			return;
		dev_dbg(hba->dev, "%s: cmd_log.entries initialized\n",
				__func__);
	}
}

static void __ufshcd_cmd_log(struct ufs_hba *hba, char *str, char *cmd_type,
			     unsigned int tag, u8 cmd_id, u8 idn, u8 lun,
			     sector_t lba, int transfer_len)
{
	struct ufshcd_cmd_log_entry *entry;

	if (!hba->cmd_log.entries)
		return;

	entry = &hba->cmd_log.entries[hba->cmd_log.pos];
	entry->lun = lun;
	entry->str = str;
	entry->cmd_type = cmd_type;
	entry->cmd_id = cmd_id;
	entry->lba = lba;
	entry->transfer_len = transfer_len;
	entry->idn = idn;
	entry->doorbell = ufshcd_readl(hba, REG_UTP_TRANSFER_REQ_DOOR_BELL);
	entry->tag = tag;
	entry->tstamp = ktime_get();
	entry->outstanding_reqs = hba->outstanding_reqs;
	entry->seq_num = hba->cmd_log.seq_num;
	hba->cmd_log.seq_num++;
	hba->cmd_log.pos =
			(hba->cmd_log.pos + 1) % UFSHCD_MAX_CMD_LOGGING;

	ufshcd_add_command_trace(hba, entry);
}

static void ufshcd_cmd_log(struct ufs_hba *hba, char *str, char *cmd_type,
	unsigned int tag, u8 cmd_id, u8 idn)
{
	__ufshcd_cmd_log(hba, str, cmd_type, tag, cmd_id, idn, 0, 0, 0);
}

static void ufshcd_dme_cmd_log(struct ufs_hba *hba, char *str, u8 cmd_id)
{
	ufshcd_cmd_log(hba, str, "dme", 0, cmd_id, 0);
}

static void ufshcd_custom_cmd_log(struct ufs_hba *hba, char *str)
{
	ufshcd_cmd_log(hba, str, "custom", 0, 0, 0);
}

static void ufshcd_print_cmd_log(struct ufs_hba *hba)
{
	int i;
	int pos;
	struct ufshcd_cmd_log_entry *p;

	if (!hba->cmd_log.entries)
		return;

	pos = hba->cmd_log.pos;
	for (i = 0; i < UFSHCD_MAX_CMD_LOGGING; i++) {
		p = &hba->cmd_log.entries[pos];
		pos = (pos + 1) % UFSHCD_MAX_CMD_LOGGING;

		if (ktime_to_us(p->tstamp)) {
			pr_err("%s: %s: seq_no=%u lun=0x%x cmd_id=0x%02x lba=0x%llx txfer_len=%d tag=%u, doorbell=0x%x outstanding=0x%x idn=%d time=%lld us\n",
				p->cmd_type, p->str, p->seq_num,
				p->lun, p->cmd_id, (unsigned long long)p->lba,
				p->transfer_len, p->tag, p->doorbell,
				p->outstanding_reqs, p->idn,
				ktime_to_us(p->tstamp));

			if (!oops_in_progress)
					usleep_range(1000, 1100);
				else
					udelay(1000);
		}
	}
}
#else
static void ufshcd_cmd_log_init(struct ufs_hba *hba)
{
}

#ifdef CONFIG_TRACEPOINTS
static void __ufshcd_cmd_log(struct ufs_hba *hba, char *str, char *cmd_type,
			     unsigned int tag, u8 cmd_id, u8 idn, u8 lun,
			     sector_t lba, int transfer_len)
{
	struct ufshcd_cmd_log_entry entry;

	entry.str = str;
	entry.lba = lba;
	entry.cmd_id = cmd_id;
	entry.transfer_len = transfer_len;
	entry.doorbell = ufshcd_readl(hba, REG_UTP_TRANSFER_REQ_DOOR_BELL);
	entry.tag = tag;

	ufshcd_add_command_trace(hba, &entry);
}
#endif

static void ufshcd_dme_cmd_log(struct ufs_hba *hba, char *str, u8 cmd_id)
{
}

static void ufshcd_custom_cmd_log(struct ufs_hba *hba, char *str)
{
}

static void ufshcd_print_cmd_log(struct ufs_hba *hba)
{
}
#endif

#ifdef CONFIG_TRACEPOINTS
static inline void ufshcd_cond_add_cmd_trace(struct ufs_hba *hba,
					unsigned int tag, const char *str)
{
	struct ufshcd_lrb *lrbp = &hba->lrb[tag];
	char *cmd_type = NULL;
	u8 opcode = 0;
	u8 cmd_id = 0, idn = 0;
	sector_t lba = 0;
	struct scsi_cmnd *cmd = lrbp->cmd;
	int transfer_len = 0;

	if (cmd) { /* data phase exists */
		/* trace UPIU also */
		ufshcd_add_cmd_upiu_trace(hba, tag, str);
		opcode = cmd->cmnd[0];
		if ((opcode == READ_10) || (opcode == WRITE_10)) {
			/*
			 * Currently we only fully trace read(10) and write(10)
			 * commands
			 */
			if (cmd->request && cmd->request->bio)
				lba = cmd->request->bio->bi_iter.bi_sector;
			transfer_len = be32_to_cpu(
				lrbp->ucd_req_ptr->sc.exp_data_transfer_len);
		}
	}

	if (lrbp->cmd && ((lrbp->command_type == UTP_CMD_TYPE_SCSI) ||
			  (lrbp->command_type == UTP_CMD_TYPE_UFS_STORAGE))) {
		cmd_type = "scsi";
		cmd_id = (u8)(*lrbp->cmd->cmnd);
	} else if (lrbp->command_type == UTP_CMD_TYPE_DEV_MANAGE) {
		if (hba->dev_cmd.type == DEV_CMD_TYPE_NOP) {
			cmd_type = "nop";
			cmd_id = 0;
		} else if (hba->dev_cmd.type == DEV_CMD_TYPE_QUERY) {
			cmd_type = "query";
			cmd_id = hba->dev_cmd.query.request.upiu_req.opcode;
			idn = hba->dev_cmd.query.request.upiu_req.idn;
		}
	}

	__ufshcd_cmd_log(hba, (char *) str, cmd_type, tag, cmd_id, idn,
			 lrbp->lun, lba, transfer_len);
}
#else
static inline void ufshcd_cond_add_cmd_trace(struct ufs_hba *hba,
					unsigned int tag, const char *str)
{
}
#endif

static void ufshcd_print_clk_freqs(struct ufs_hba *hba)
{
	struct ufs_clk_info *clki;
	struct list_head *head = &hba->clk_list_head;

	if (!(hba->ufshcd_dbg_print & UFSHCD_DBG_PRINT_CLK_FREQ_EN))
		return;

	if (list_empty(head))
		return;

	list_for_each_entry(clki, head, list) {
		if (!IS_ERR_OR_NULL(clki->clk) && clki->min_freq &&
				clki->max_freq)
			dev_err(hba->dev, "clk: %s, rate: %u\n",
					clki->name, clki->curr_freq);
	}
}

static void ufshcd_print_uic_err_hist(struct ufs_hba *hba,
		struct ufs_uic_err_reg_hist *err_hist, char *err_name)
{
	int i;

	if (!(hba->ufshcd_dbg_print & UFSHCD_DBG_PRINT_UIC_ERR_HIST_EN))
		return;

	for (i = 0; i < UIC_ERR_REG_HIST_LENGTH; i++) {
		int p = (i + err_hist->pos - 1) % UIC_ERR_REG_HIST_LENGTH;

		if (err_hist->reg[p] == 0)
			continue;
		dev_err(hba->dev, "%s[%d] = 0x%x at %lld us\n", err_name, i,
			err_hist->reg[p], ktime_to_us(err_hist->tstamp[p]));
	}
}

static inline void __ufshcd_print_host_regs(struct ufs_hba *hba, bool no_sleep)
{
	if (!(hba->ufshcd_dbg_print & UFSHCD_DBG_PRINT_HOST_REGS_EN))
		return;

	ufshcd_hex_dump(hba, "host regs", hba->mmio_base,
			UFSHCI_REG_SPACE_SIZE);
	dev_err(hba->dev, "hba->ufs_version = 0x%x, hba->capabilities = 0x%x\n",
		hba->ufs_version, hba->capabilities);
	dev_err(hba->dev,
		"hba->outstanding_reqs = 0x%x, hba->outstanding_tasks = 0x%x\n",
		(u32)hba->outstanding_reqs, (u32)hba->outstanding_tasks);
	dev_err(hba->dev,
		"last_hibern8_exit_tstamp at %lld us, hibern8_exit_cnt = %d\n",
		ktime_to_us(hba->ufs_stats.last_hibern8_exit_tstamp),
		hba->ufs_stats.hibern8_exit_cnt);

	ufshcd_print_uic_err_hist(hba, &hba->ufs_stats.pa_err, "pa_err");
	ufshcd_print_uic_err_hist(hba, &hba->ufs_stats.dl_err, "dl_err");
	ufshcd_print_uic_err_hist(hba, &hba->ufs_stats.nl_err, "nl_err");
	ufshcd_print_uic_err_hist(hba, &hba->ufs_stats.tl_err, "tl_err");
	ufshcd_print_uic_err_hist(hba, &hba->ufs_stats.dme_err, "dme_err");

	ufshcd_print_clk_freqs(hba);

<<<<<<< HEAD
	ufshcd_vops_dbg_register_dump(hba, no_sleep);
}

static void ufshcd_print_host_regs(struct ufs_hba *hba)
{
	__ufshcd_print_host_regs(hba, false);
=======
	if (hba->vops && hba->vops->dbg_register_dump)
		hba->vops->dbg_register_dump(hba);
>>>>>>> bbc4834e

	ufshcd_crypto_debug(hba);
}

static
void ufshcd_print_trs(struct ufs_hba *hba, unsigned long bitmap, bool pr_prdt)
{
	struct ufshcd_lrb *lrbp;
	int prdt_length;
	int tag;

	if (!(hba->ufshcd_dbg_print & UFSHCD_DBG_PRINT_TRS_EN))
		return;

	for_each_set_bit(tag, &bitmap, hba->nutrs) {
		lrbp = &hba->lrb[tag];

		dev_err(hba->dev, "UPIU[%d] - issue time %lld us\n",
				tag, ktime_to_us(lrbp->issue_time_stamp));
		dev_err(hba->dev, "UPIU[%d] - complete time %lld us\n",
				tag, ktime_to_us(lrbp->compl_time_stamp));
		dev_err(hba->dev,
			"UPIU[%d] - Transfer Request Descriptor phys@0x%llx\n",
			tag, (u64)lrbp->utrd_dma_addr);

		ufshcd_hex_dump(hba, "UPIU TRD", lrbp->utr_descriptor_ptr,
				sizeof(struct utp_transfer_req_desc));
		dev_err(hba->dev, "UPIU[%d] - Request UPIU phys@0x%llx\n", tag,
			(u64)lrbp->ucd_req_dma_addr);
		ufshcd_hex_dump(hba, "UPIU REQ", lrbp->ucd_req_ptr,
				sizeof(struct utp_upiu_req));
		dev_err(hba->dev, "UPIU[%d] - Response UPIU phys@0x%llx\n", tag,
			(u64)lrbp->ucd_rsp_dma_addr);
		ufshcd_hex_dump(hba, "UPIU RSP", lrbp->ucd_rsp_ptr,
				sizeof(struct utp_upiu_rsp));

		prdt_length =
			le16_to_cpu(lrbp->utr_descriptor_ptr->prd_table_length);
		if (hba->quirks & UFSHCD_QUIRK_PRDT_BYTE_GRAN)
			prdt_length /= hba->sg_entry_size;

		dev_err(hba->dev,
			"UPIU[%d] - PRDT - %d entries  phys@0x%llx\n",
			tag, prdt_length,
			(u64)lrbp->ucd_prdt_dma_addr);

		if (pr_prdt)
<<<<<<< HEAD
			ufshcd_hex_dump(hba, "UPIU PRDT: ", lrbp->ucd_prdt_ptr,
					hba->sg_entry_size * prdt_length);
=======
			ufshcd_hex_dump("UPIU PRDT: ", lrbp->ucd_prdt_ptr,
				hba->sg_entry_size * prdt_length);
>>>>>>> bbc4834e
	}
}

static void ufshcd_print_tmrs(struct ufs_hba *hba, unsigned long bitmap)
{
	int tag;

	if (!(hba->ufshcd_dbg_print & UFSHCD_DBG_PRINT_TMRS_EN))
		return;

	for_each_set_bit(tag, &bitmap, hba->nutmrs) {
		struct utp_task_req_desc *tmrdp = &hba->utmrdl_base_addr[tag];

		dev_err(hba->dev, "TM[%d] - Task Management Header\n", tag);
<<<<<<< HEAD
		ufshcd_hex_dump(hba, "TM TRD", &tmrdp->header,
				sizeof(struct request_desc_header));
		dev_err(hba->dev, "TM[%d] - Task Management Request UPIU\n",
				tag);
		ufshcd_hex_dump(hba, "TM REQ", tmrdp->task_req_upiu,
				sizeof(struct utp_upiu_req));
		dev_err(hba->dev, "TM[%d] - Task Management Response UPIU\n",
				tag);
		ufshcd_hex_dump(hba, "TM RSP", tmrdp->task_rsp_upiu,
				sizeof(struct utp_task_req_desc));
=======
		ufshcd_hex_dump("", tmrdp, sizeof(*tmrdp));
>>>>>>> bbc4834e
	}
}

static void ufshcd_print_fsm_state(struct ufs_hba *hba)
{
	int err = 0, tx_fsm_val = 0, rx_fsm_val = 0;

	err = ufshcd_dme_get(hba,
			UIC_ARG_MIB_SEL(MPHY_TX_FSM_STATE,
			UIC_ARG_MPHY_TX_GEN_SEL_INDEX(0)),
			&tx_fsm_val);
	dev_err(hba->dev, "%s: TX_FSM_STATE = %u, err = %d\n", __func__,
			tx_fsm_val, err);
	err = ufshcd_dme_get(hba,
			UIC_ARG_MIB_SEL(MPHY_RX_FSM_STATE,
			UIC_ARG_MPHY_RX_GEN_SEL_INDEX(0)),
			&rx_fsm_val);
	dev_err(hba->dev, "%s: RX_FSM_STATE = %u, err = %d\n", __func__,
			rx_fsm_val, err);
}

static void ufshcd_print_host_state(struct ufs_hba *hba)
{
	if (!(hba->ufshcd_dbg_print & UFSHCD_DBG_PRINT_HOST_STATE_EN))
		return;

	dev_err(hba->dev, "UFS Host state=%d\n", hba->ufshcd_state);
	dev_err(hba->dev, "lrb in use=0x%lx, outstanding reqs=0x%lx tasks=0x%lx\n",
		hba->lrb_in_use, hba->outstanding_reqs, hba->outstanding_tasks);
	dev_err(hba->dev, "saved_err=0x%x, saved_uic_err=0x%x, saved_ce_err=0x%x\n",
		hba->saved_err, hba->saved_uic_err, hba->saved_ce_err);
	dev_err(hba->dev, "Device power mode=%d, UIC link state=%d\n",
		hba->curr_dev_pwr_mode, hba->uic_link_state);
	dev_err(hba->dev, "PM in progress=%d, sys. suspended=%d\n",
		hba->pm_op_in_progress, hba->is_sys_suspended);
	dev_err(hba->dev, "Auto BKOPS=%d, Host self-block=%d\n",
		hba->auto_bkops_enabled, hba->host->host_self_blocked);
	dev_err(hba->dev, "Clk gate=%d, hibern8 on idle=%d\n",
		hba->clk_gating.state, hba->hibern8_on_idle.state);
	dev_err(hba->dev, "error handling flags=0x%x, req. abort count=%d\n",
		hba->eh_flags, hba->req_abort_count);
	dev_err(hba->dev, "Host capabilities=0x%x, caps=0x%x\n",
		hba->capabilities, hba->caps);
	dev_err(hba->dev, "quirks=0x%x, dev. quirks=0x%x\n", hba->quirks,
		hba->dev_info.quirks);
	dev_err(hba->dev, "pa_err_cnt_total=%d, pa_lane_0_err_cnt=%d, pa_lane_1_err_cnt=%d, pa_line_reset_err_cnt=%d\n",
		hba->ufs_stats.pa_err_cnt_total,
		hba->ufs_stats.pa_err_cnt[UFS_EC_PA_LANE_0],
		hba->ufs_stats.pa_err_cnt[UFS_EC_PA_LANE_1],
		hba->ufs_stats.pa_err_cnt[UFS_EC_PA_LINE_RESET]);
	dev_err(hba->dev, "dl_err_cnt_total=%d, dl_nac_received_err_cnt=%d, dl_tcx_replay_timer_expired_err_cnt=%d\n",
		hba->ufs_stats.dl_err_cnt_total,
		hba->ufs_stats.dl_err_cnt[UFS_EC_DL_NAC_RECEIVED],
		hba->ufs_stats.dl_err_cnt[UFS_EC_DL_TCx_REPLAY_TIMER_EXPIRED]);
	dev_err(hba->dev, "dl_afcx_request_timer_expired_err_cnt=%d, dl_fcx_protection_timer_expired_err_cnt=%d, dl_crc_err_cnt=%d\n",
		hba->ufs_stats.dl_err_cnt[UFS_EC_DL_AFCx_REQUEST_TIMER_EXPIRED],
		hba->ufs_stats.dl_err_cnt[UFS_EC_DL_FCx_PROTECT_TIMER_EXPIRED],
		hba->ufs_stats.dl_err_cnt[UFS_EC_DL_CRC_ERROR]);
	dev_err(hba->dev, "dll_rx_buffer_overflow_err_cnt=%d, dl_max_frame_length_exceeded_err_cnt=%d, dl_wrong_sequence_number_err_cnt=%d\n",
		hba->ufs_stats.dl_err_cnt[UFS_EC_DL_RX_BUFFER_OVERFLOW],
		hba->ufs_stats.dl_err_cnt[UFS_EC_DL_MAX_FRAME_LENGTH_EXCEEDED],
		hba->ufs_stats.dl_err_cnt[UFS_EC_DL_WRONG_SEQUENCE_NUMBER]);
	dev_err(hba->dev, "dl_afc_frame_syntax_err_cnt=%d, dl_nac_frame_syntax_err_cnt=%d, dl_eof_syntax_err_cnt=%d\n",
		hba->ufs_stats.dl_err_cnt[UFS_EC_DL_AFC_FRAME_SYNTAX_ERROR],
		hba->ufs_stats.dl_err_cnt[UFS_EC_DL_NAC_FRAME_SYNTAX_ERROR],
		hba->ufs_stats.dl_err_cnt[UFS_EC_DL_EOF_SYNTAX_ERROR]);
	dev_err(hba->dev, "dl_frame_syntax_err_cnt=%d, dl_bad_ctrl_symbol_type_err_cnt=%d, dl_pa_init_err_cnt=%d, dl_pa_error_ind_received=%d\n",
		hba->ufs_stats.dl_err_cnt[UFS_EC_DL_FRAME_SYNTAX_ERROR],
		hba->ufs_stats.dl_err_cnt[UFS_EC_DL_BAD_CTRL_SYMBOL_TYPE],
		hba->ufs_stats.dl_err_cnt[UFS_EC_DL_PA_INIT_ERROR],
		hba->ufs_stats.dl_err_cnt[UFS_EC_DL_PA_ERROR_IND_RECEIVED]);
	dev_err(hba->dev, "dme_err_cnt=%d\n", hba->ufs_stats.dme_err_cnt);
}

/**
 * ufshcd_print_pwr_info - print power params as saved in hba
 * power info
 * @hba: per-adapter instance
 */
static void ufshcd_print_pwr_info(struct ufs_hba *hba)
{
	static const char * const names[] = {
		"INVALID MODE",
		"FAST MODE",
		"SLOW_MODE",
		"INVALID MODE",
		"FASTAUTO_MODE",
		"SLOWAUTO_MODE",
		"INVALID MODE",
	};

	if (!(hba->ufshcd_dbg_print & UFSHCD_DBG_PRINT_PWR_EN))
		return;

	dev_err(hba->dev, "%s:[RX, TX]: gear=[%d, %d], lane[%d, %d], pwr[%s, %s], rate = %d\n",
		 __func__,
		 hba->pwr_info.gear_rx, hba->pwr_info.gear_tx,
		 hba->pwr_info.lane_rx, hba->pwr_info.lane_tx,
		 names[hba->pwr_info.pwr_rx],
		 names[hba->pwr_info.pwr_tx],
		 hba->pwr_info.hs_rate);
}

/*
 * ufshcd_wait_for_register - wait for register value to change
 * @hba - per-adapter interface
 * @reg - mmio register offset
 * @mask - mask to apply to read register value
 * @val - wait condition
 * @interval_us - polling interval in microsecs
 * @timeout_ms - timeout in millisecs
 * @can_sleep - perform sleep or just spin
 *
 * Returns -ETIMEDOUT on error, zero on success
 */
int ufshcd_wait_for_register(struct ufs_hba *hba, u32 reg, u32 mask,
				u32 val, unsigned long interval_us,
				unsigned long timeout_ms, bool can_sleep)
{
	int err = 0;
	unsigned long timeout = jiffies + msecs_to_jiffies(timeout_ms);

	/* ignore bits that we don't intend to wait on */
	val = val & mask;

	while ((ufshcd_readl(hba, reg) & mask) != val) {
		if (can_sleep)
			usleep_range(interval_us, interval_us + 50);
		else
			udelay(interval_us);
		if (time_after(jiffies, timeout)) {
			if ((ufshcd_readl(hba, reg) & mask) != val)
				err = -ETIMEDOUT;
			break;
		}
	}

	return err;
}

/**
 * ufshcd_get_intr_mask - Get the interrupt bit mask
 * @hba: Pointer to adapter instance
 *
 * Returns interrupt bit mask per version
 */
static inline u32 ufshcd_get_intr_mask(struct ufs_hba *hba)
{
	u32 intr_mask = 0;

	switch (hba->ufs_version) {
	case UFSHCI_VERSION_10:
		intr_mask = INTERRUPT_MASK_ALL_VER_10;
		break;
	case UFSHCI_VERSION_11:
	case UFSHCI_VERSION_20:
		intr_mask = INTERRUPT_MASK_ALL_VER_11;
		break;
	case UFSHCI_VERSION_21:
	default:
		intr_mask = INTERRUPT_MASK_ALL_VER_21;
		break;
	}

	if (!ufshcd_is_crypto_supported(hba))
		intr_mask &= ~CRYPTO_ENGINE_FATAL_ERROR;

	return intr_mask;
}

/**
 * ufshcd_get_ufs_version - Get the UFS version supported by the HBA
 * @hba: Pointer to adapter instance
 *
 * Returns UFSHCI version supported by the controller
 */
static inline u32 ufshcd_get_ufs_version(struct ufs_hba *hba)
{
	if (hba->quirks & UFSHCD_QUIRK_BROKEN_UFS_HCI_VERSION)
		return ufshcd_vops_get_ufs_hci_version(hba);

	return ufshcd_readl(hba, REG_UFS_VERSION);
}

/**
 * ufshcd_is_device_present - Check if any device connected to
 *			      the host controller
 * @hba: pointer to adapter instance
 *
 * Returns true if device present, false if no device detected
 */
static inline bool ufshcd_is_device_present(struct ufs_hba *hba)
{
	return (ufshcd_readl(hba, REG_CONTROLLER_STATUS) &
						DEVICE_PRESENT) ? true : false;
}

/**
 * ufshcd_get_tr_ocs - Get the UTRD Overall Command Status
 * @lrbp: pointer to local command reference block
 *
 * This function is used to get the OCS field from UTRD
 * Returns the OCS field in the UTRD
 */
static inline int ufshcd_get_tr_ocs(struct ufshcd_lrb *lrbp)
{
	return le32_to_cpu(lrbp->utr_descriptor_ptr->header.dword_2) & MASK_OCS;
}

/**
 * ufshcd_get_tm_free_slot - get a free slot for task management request
 * @hba: per adapter instance
 * @free_slot: pointer to variable with available slot value
 *
 * Get a free tag and lock it until ufshcd_put_tm_slot() is called.
 * Returns 0 if free slot is not available, else return 1 with tag value
 * in @free_slot.
 */
static bool ufshcd_get_tm_free_slot(struct ufs_hba *hba, int *free_slot)
{
	int tag;
	bool ret = false;

	if (!free_slot)
		goto out;

	do {
		tag = find_first_zero_bit(&hba->tm_slots_in_use, hba->nutmrs);
		if (tag >= hba->nutmrs)
			goto out;
	} while (test_and_set_bit_lock(tag, &hba->tm_slots_in_use));

	*free_slot = tag;
	ret = true;
out:
	return ret;
}

static inline void ufshcd_put_tm_slot(struct ufs_hba *hba, int slot)
{
	clear_bit_unlock(slot, &hba->tm_slots_in_use);
}

/**
 * ufshcd_utrl_clear - Clear a bit in UTRLCLR register
 * @hba: per adapter instance
 * @pos: position of the bit to be cleared
 */
static inline void ufshcd_utrl_clear(struct ufs_hba *hba, u32 pos)
{
	if (hba->quirks & UFSHCI_QUIRK_BROKEN_REQ_LIST_CLR)
		ufshcd_writel(hba, (1 << pos), REG_UTP_TRANSFER_REQ_LIST_CLEAR);
	else
		ufshcd_writel(hba, ~(1 << pos),
				REG_UTP_TRANSFER_REQ_LIST_CLEAR);
}

/**
 * ufshcd_utmrl_clear - Clear a bit in UTRMLCLR register
 * @hba: per adapter instance
 * @pos: position of the bit to be cleared
 */
static inline void ufshcd_utmrl_clear(struct ufs_hba *hba, u32 pos)
{
	if (hba->quirks & UFSHCI_QUIRK_BROKEN_REQ_LIST_CLR)
		ufshcd_writel(hba, (1 << pos), REG_UTP_TASK_REQ_LIST_CLEAR);
	else
		ufshcd_writel(hba, ~(1 << pos), REG_UTP_TASK_REQ_LIST_CLEAR);
}

/**
 * ufshcd_outstanding_req_clear - Clear a bit in outstanding request field
 * @hba: per adapter instance
 * @tag: position of the bit to be cleared
 */
static inline void ufshcd_outstanding_req_clear(struct ufs_hba *hba, int tag)
{
	__clear_bit(tag, &hba->outstanding_reqs);
}

/**
 * ufshcd_get_lists_status - Check UCRDY, UTRLRDY and UTMRLRDY
 * @reg: Register value of host controller status
 *
 * Returns integer, 0 on Success and positive value if failed
 */
static inline int ufshcd_get_lists_status(u32 reg)
{
	return !((reg & UFSHCD_STATUS_READY) == UFSHCD_STATUS_READY);
}

/**
 * ufshcd_get_uic_cmd_result - Get the UIC command result
 * @hba: Pointer to adapter instance
 *
 * This function gets the result of UIC command completion
 * Returns 0 on success, non zero value on error
 */
static inline int ufshcd_get_uic_cmd_result(struct ufs_hba *hba)
{
	return ufshcd_readl(hba, REG_UIC_COMMAND_ARG_2) &
	       MASK_UIC_COMMAND_RESULT;
}

/**
 * ufshcd_get_dme_attr_val - Get the value of attribute returned by UIC command
 * @hba: Pointer to adapter instance
 *
 * This function gets UIC command argument3
 * Returns 0 on success, non zero value on error
 */
static inline u32 ufshcd_get_dme_attr_val(struct ufs_hba *hba)
{
	return ufshcd_readl(hba, REG_UIC_COMMAND_ARG_3);
}

/**
 * ufshcd_get_req_rsp - returns the TR response transaction type
 * @ucd_rsp_ptr: pointer to response UPIU
 */
static inline int
ufshcd_get_req_rsp(struct utp_upiu_rsp *ucd_rsp_ptr)
{
	return be32_to_cpu(ucd_rsp_ptr->header.dword_0) >> 24;
}

/**
 * ufshcd_get_rsp_upiu_result - Get the result from response UPIU
 * @ucd_rsp_ptr: pointer to response UPIU
 *
 * This function gets the response status and scsi_status from response UPIU
 * Returns the response result code.
 */
static inline int
ufshcd_get_rsp_upiu_result(struct utp_upiu_rsp *ucd_rsp_ptr)
{
	return be32_to_cpu(ucd_rsp_ptr->header.dword_1) & MASK_RSP_UPIU_RESULT;
}

/*
 * ufshcd_get_rsp_upiu_data_seg_len - Get the data segment length
 *				from response UPIU
 * @ucd_rsp_ptr: pointer to response UPIU
 *
 * Return the data segment length.
 */
static inline unsigned int
ufshcd_get_rsp_upiu_data_seg_len(struct utp_upiu_rsp *ucd_rsp_ptr)
{
	return be32_to_cpu(ucd_rsp_ptr->header.dword_2) &
		MASK_RSP_UPIU_DATA_SEG_LEN;
}

/**
 * ufshcd_is_exception_event - Check if the device raised an exception event
 * @ucd_rsp_ptr: pointer to response UPIU
 *
 * The function checks if the device raised an exception event indicated in
 * the Device Information field of response UPIU.
 *
 * Returns true if exception is raised, false otherwise.
 */
static inline bool ufshcd_is_exception_event(struct utp_upiu_rsp *ucd_rsp_ptr)
{
	return be32_to_cpu(ucd_rsp_ptr->header.dword_2) &
			MASK_RSP_EXCEPTION_EVENT ? true : false;
}

/**
 * ufshcd_reset_intr_aggr - Reset interrupt aggregation values.
 * @hba: per adapter instance
 */
static inline void
ufshcd_reset_intr_aggr(struct ufs_hba *hba)
{
	ufshcd_writel(hba, INT_AGGR_ENABLE |
		      INT_AGGR_COUNTER_AND_TIMER_RESET,
		      REG_UTP_TRANSFER_REQ_INT_AGG_CONTROL);
}

/**
 * ufshcd_config_intr_aggr - Configure interrupt aggregation values.
 * @hba: per adapter instance
 * @cnt: Interrupt aggregation counter threshold
 * @tmout: Interrupt aggregation timeout value
 */
static inline void
ufshcd_config_intr_aggr(struct ufs_hba *hba, u8 cnt, u8 tmout)
{
	ufshcd_writel(hba, INT_AGGR_ENABLE | INT_AGGR_PARAM_WRITE |
		      INT_AGGR_COUNTER_THLD_VAL(cnt) |
		      INT_AGGR_TIMEOUT_VAL(tmout),
		      REG_UTP_TRANSFER_REQ_INT_AGG_CONTROL);
}

/**
 * ufshcd_disable_intr_aggr - Disables interrupt aggregation.
 * @hba: per adapter instance
 */
static inline void ufshcd_disable_intr_aggr(struct ufs_hba *hba)
{
	ufshcd_writel(hba, 0, REG_UTP_TRANSFER_REQ_INT_AGG_CONTROL);
}

/**
 * ufshcd_enable_run_stop_reg - Enable run-stop registers,
 *			When run-stop registers are set to 1, it indicates the
 *			host controller that it can process the requests
 * @hba: per adapter instance
 */
static void ufshcd_enable_run_stop_reg(struct ufs_hba *hba)
{
	ufshcd_writel(hba, UTP_TASK_REQ_LIST_RUN_STOP_BIT,
		      REG_UTP_TASK_REQ_LIST_RUN_STOP);
	ufshcd_writel(hba, UTP_TRANSFER_REQ_LIST_RUN_STOP_BIT,
		      REG_UTP_TRANSFER_REQ_LIST_RUN_STOP);
}

/**
 * ufshcd_hba_start - Start controller initialization sequence
 * @hba: per adapter instance
 */
static inline void ufshcd_hba_start(struct ufs_hba *hba)
{
	u32 val = CONTROLLER_ENABLE;

	if (ufshcd_hba_is_crypto_supported(hba)) {
		ufshcd_crypto_enable(hba);
		val |= CRYPTO_GENERAL_ENABLE;
	}

	ufshcd_writel(hba, val, REG_CONTROLLER_ENABLE);
}

/**
 * ufshcd_is_hba_active - Get controller state
 * @hba: per adapter instance
 *
 * Returns false if controller is active, true otherwise
 */
static inline bool ufshcd_is_hba_active(struct ufs_hba *hba)
{
	return (ufshcd_readl(hba, REG_CONTROLLER_ENABLE) & CONTROLLER_ENABLE)
		? false : true;
}

u32 ufshcd_get_local_unipro_ver(struct ufs_hba *hba)
{
	/* HCI version 1.0 and 1.1 supports UniPro 1.41 */
	if ((hba->ufs_version == UFSHCI_VERSION_10) ||
	    (hba->ufs_version == UFSHCI_VERSION_11))
		return UFS_UNIPRO_VER_1_41;
	else
		return UFS_UNIPRO_VER_1_6;
}
EXPORT_SYMBOL(ufshcd_get_local_unipro_ver);

static bool ufshcd_is_unipro_pa_params_tuning_req(struct ufs_hba *hba)
{
	/*
	 * If both host and device support UniPro ver1.6 or later, PA layer
	 * parameters tuning happens during link startup itself.
	 *
	 * We can manually tune PA layer parameters if either host or device
	 * doesn't support UniPro ver 1.6 or later. But to keep manual tuning
	 * logic simple, we will only do manual tuning if local unipro version
	 * doesn't support ver1.6 or later.
	 */
	if (ufshcd_get_local_unipro_ver(hba) < UFS_UNIPRO_VER_1_6)
		return true;
	else
		return false;
}

/**
 * ufshcd_set_clk_freq - set UFS controller clock frequencies
 * @hba: per adapter instance
 * @scale_up: If True, set max possible frequency othewise set low frequency
 *
 * Returns 0 if successful
 * Returns < 0 for any other errors
 */
static int ufshcd_set_clk_freq(struct ufs_hba *hba, bool scale_up)
{
	int ret = 0;
	struct ufs_clk_info *clki;
	struct list_head *head = &hba->clk_list_head;

	if (list_empty(head))
		goto out;

	list_for_each_entry(clki, head, list) {
		if (!IS_ERR_OR_NULL(clki->clk)) {
			if (scale_up && clki->max_freq) {
				if ((clki->curr_freq == clki->max_freq) ||
				   (!strcmp(clki->name, "core_clk_ice_hw_ctl")))
					continue;

				ret = clk_set_rate(clki->clk, clki->max_freq);
				if (ret) {
					dev_err(hba->dev, "%s: %s clk set rate(%dHz) failed, %d\n",
						__func__, clki->name,
						clki->max_freq, ret);
					break;
				}
				trace_ufshcd_clk_scaling(dev_name(hba->dev),
						"scaled up", clki->name,
						clki->curr_freq,
						clki->max_freq);

				clki->curr_freq = clki->max_freq;

			} else if (!scale_up && clki->min_freq) {
				if ((clki->curr_freq == clki->min_freq) ||
				   (!strcmp(clki->name, "core_clk_ice_hw_ctl")))
					continue;

				ret = clk_set_rate(clki->clk, clki->min_freq);
				if (ret) {
					dev_err(hba->dev, "%s: %s clk set rate(%dHz) failed, %d\n",
						__func__, clki->name,
						clki->min_freq, ret);
					break;
				}
				trace_ufshcd_clk_scaling(dev_name(hba->dev),
						"scaled down", clki->name,
						clki->curr_freq,
						clki->min_freq);
				clki->curr_freq = clki->min_freq;
			}
		}
		dev_dbg(hba->dev, "%s: clk: %s, rate: %lu\n", __func__,
				clki->name, clk_get_rate(clki->clk));
	}

out:
	return ret;
}

/**
 * ufshcd_scale_clks - scale up or scale down UFS controller clocks
 * @hba: per adapter instance
 * @scale_up: True if scaling up and false if scaling down
 *
 * Returns 0 if successful
 * Returns < 0 for any other errors
 */
int ufshcd_scale_clks(struct ufs_hba *hba, bool scale_up)
{
	int ret = 0;

	ret = ufshcd_vops_clk_scale_notify(hba, scale_up, PRE_CHANGE);
	if (ret)
		return ret;

	ret = ufshcd_set_clk_freq(hba, scale_up);
	if (ret)
		return ret;

	ret = ufshcd_vops_clk_scale_notify(hba, scale_up, POST_CHANGE);
	if (ret) {
		ufshcd_set_clk_freq(hba, !scale_up);
		return ret;
	}

	return ret;
}

static inline void ufshcd_cancel_gate_work(struct ufs_hba *hba)
{
	hrtimer_cancel(&hba->clk_gating.gate_hrtimer);
	cancel_work_sync(&hba->clk_gating.gate_work);
}

/**
 * ufshcd_is_devfreq_scaling_required - check if scaling is required or not
 * @hba: per adapter instance
 * @scale_up: True if scaling up and false if scaling down
 *
 * Returns true if scaling is required, false otherwise.
 */
static bool ufshcd_is_devfreq_scaling_required(struct ufs_hba *hba,
					       bool scale_up)
{
	struct ufs_clk_info *clki;
	struct list_head *head = &hba->clk_list_head;

	if (list_empty(head))
		return false;

	list_for_each_entry(clki, head, list) {
		if (!IS_ERR_OR_NULL(clki->clk)) {
			if (scale_up && clki->max_freq) {
				if (clki->curr_freq == clki->max_freq)
					continue;
				return true;
			} else if (!scale_up && clki->min_freq) {
				if (clki->curr_freq == clki->min_freq)
					continue;
				return true;
			}
		}
	}

	return false;
}

int ufshcd_wait_for_doorbell_clr(struct ufs_hba *hba,
					u64 wait_timeout_us)
{
	unsigned long flags;
	int ret = 0;
	u32 tm_doorbell;
	u32 tr_doorbell;
	bool timeout = false, do_last_check = false;
	ktime_t start;

	ufshcd_hold_all(hba);
	ufs_spin_lock_irqsave(hba->host->host_lock, flags);
	/*
	 * Wait for all the outstanding tasks/transfer requests.
	 * Verify by checking the doorbell registers are clear.
	 */
	start = ktime_get();
	do {
		if (hba->ufshcd_state != UFSHCD_STATE_OPERATIONAL) {
			ret = -EBUSY;
			goto out;
		}

		tm_doorbell = ufshcd_readl(hba, REG_UTP_TASK_REQ_DOOR_BELL);
		tr_doorbell = ufshcd_readl(hba, REG_UTP_TRANSFER_REQ_DOOR_BELL);
		if (!tm_doorbell && !tr_doorbell) {
			timeout = false;
			break;
		} else if (do_last_check) {
			break;
		}

		ufs_spin_unlock_irqrestore(hba->host->host_lock, flags);
		schedule();
		if (ktime_to_us(ktime_sub(ktime_get(), start)) >
		    wait_timeout_us) {
			timeout = true;
			/*
			 * We might have scheduled out for long time so make
			 * sure to check if doorbells are cleared by this time
			 * or not.
			 */
			do_last_check = true;
		}
		ufs_spin_lock_irqsave(hba->host->host_lock, flags);
	} while (tm_doorbell || tr_doorbell);

	if (timeout) {
		dev_err(hba->dev,
			"%s: timedout waiting for doorbell to clear (tm=0x%x, tr=0x%x)\n",
			__func__, tm_doorbell, tr_doorbell);
		ret = -EBUSY;
	}
out:
	ufs_spin_unlock_irqrestore(hba->host->host_lock, flags);
	ufshcd_release_all(hba);
	return ret;
}

/**
 * ufshcd_scale_gear - scale up/down UFS gear
 * @hba: per adapter instance
 * @scale_up: True for scaling up gear and false for scaling down
 *
 * Returns 0 for success,
 * Returns -EBUSY if scaling can't happen at this time
 * Returns non-zero for any other errors
 */
static int ufshcd_scale_gear(struct ufs_hba *hba, bool scale_up)
{
	int ret = 0;
	struct ufs_pa_layer_attr new_pwr_info;
	u32 scale_down_gear = ufshcd_vops_get_scale_down_gear(hba);

	WARN_ON(!hba->clk_scaling.saved_pwr_info.is_valid);

	if (scale_up) {
		memcpy(&new_pwr_info, &hba->clk_scaling.saved_pwr_info.info,
		       sizeof(struct ufs_pa_layer_attr));
		/*
		 * Some UFS devices may stop responding after switching from
		 * HS-G1 to HS-G3. Also, it is found that these devices work
		 * fine if we do 2 steps switch: HS-G1 to HS-G2 followed by
		 * HS-G2 to HS-G3. If UFS_DEVICE_QUIRK_HS_G1_TO_HS_G3_SWITCH
		 * quirk is enabled for such devices, this 2 steps gear switch
		 * workaround will be applied.
		 */
		if ((hba->dev_info.quirks &
		     UFS_DEVICE_QUIRK_HS_G1_TO_HS_G3_SWITCH)
		    && (hba->pwr_info.gear_tx == UFS_HS_G1)
		    && (new_pwr_info.gear_tx == UFS_HS_G3)) {
			/* scale up to G2 first */
			new_pwr_info.gear_tx = UFS_HS_G2;
			new_pwr_info.gear_rx = UFS_HS_G2;
			ret = ufshcd_change_power_mode(hba, &new_pwr_info);
			if (ret)
				goto out;

			/* scale up to G3 now */
			new_pwr_info.gear_tx = UFS_HS_G3;
			new_pwr_info.gear_rx = UFS_HS_G3;
			/* now, fall through to set the HS-G3 */
		}
		ret = ufshcd_change_power_mode(hba, &new_pwr_info);
		if (ret)
			goto out;
	} else {
		memcpy(&new_pwr_info, &hba->pwr_info,
		       sizeof(struct ufs_pa_layer_attr));

		if (hba->pwr_info.gear_tx > scale_down_gear
		    || hba->pwr_info.gear_rx > scale_down_gear) {
			/* save the current power mode */
			memcpy(&hba->clk_scaling.saved_pwr_info.info,
				&hba->pwr_info,
				sizeof(struct ufs_pa_layer_attr));

			/* scale down gear */
			new_pwr_info.gear_tx = scale_down_gear;
			new_pwr_info.gear_rx = scale_down_gear;
			if (!(hba->dev_info.quirks & UFS_DEVICE_NO_FASTAUTO)) {
				new_pwr_info.pwr_tx = FASTAUTO_MODE;
				new_pwr_info.pwr_rx = FASTAUTO_MODE;
			}
		}
		ret = ufshcd_change_power_mode(hba, &new_pwr_info);
	}

out:
	if (ret)
		dev_err(hba->dev, "%s: failed err %d, old gear: (tx %d rx %d), new gear: (tx %d rx %d), scale_up = %d\n",
			__func__, ret,
			hba->pwr_info.gear_tx, hba->pwr_info.gear_rx,
			new_pwr_info.gear_tx, new_pwr_info.gear_rx,
			scale_up);

	return ret;
}

static int ufshcd_clock_scaling_prepare(struct ufs_hba *hba)
{
	#define DOORBELL_CLR_TOUT_US		(10000 * 1000) /* 10 sec */
	int ret = 0;
	/*
	 * make sure that there are no outstanding requests when
	 * clock scaling is in progress
	 */
	down_write(&hba->lock);
	ufshcd_scsi_block_requests(hba);
	if (ufshcd_wait_for_doorbell_clr(hba, DOORBELL_CLR_TOUT_US)) {
		ret = -EBUSY;
		up_write(&hba->lock);
		ufshcd_scsi_unblock_requests(hba);
	}

	return ret;
}

static void ufshcd_clock_scaling_unprepare(struct ufs_hba *hba)
{
	up_write(&hba->lock);
	ufshcd_scsi_unblock_requests(hba);
}

/**
 * ufshcd_devfreq_scale - scale up/down UFS clocks and gear
 * @hba: per adapter instance
 * @scale_up: True for scaling up and false for scalin down
 *
 * Returns 0 for success,
 * Returns -EBUSY if scaling can't happen at this time
 * Returns non-zero for any other errors
 */
static int ufshcd_devfreq_scale(struct ufs_hba *hba, bool scale_up)
{
	int ret = 0;

	/* let's not get into low power until clock scaling is completed */
	hba->ufs_stats.clk_hold.ctx = CLK_SCALE_WORK;
	ufshcd_hold_all(hba);

	ret = ufshcd_clock_scaling_prepare(hba);
	if (ret)
		goto out;

	ufshcd_custom_cmd_log(hba, "waited-for-DB-clear");

	/* scale down the gear before scaling down clocks */
	if (!scale_up) {
		ret = ufshcd_scale_gear(hba, false);
		if (ret)
			goto clk_scaling_unprepare;
		ufshcd_custom_cmd_log(hba, "Gear-scaled-down");
	}

	/* Enter hibern8 before scaling clocks */
	ret = ufshcd_uic_hibern8_enter(hba);
	if (ret)
		/* link will be bad state so no need to scale_up_gear */
		goto clk_scaling_unprepare;
	ufshcd_custom_cmd_log(hba, "Hibern8-entered");

	ret = ufshcd_scale_clks(hba, scale_up);
	if (ret) {
		dev_err(hba->dev, "%s: scaling %s clks failed %d\n", __func__,
			scale_up ? "up" : "down", ret);
		goto scale_up_gear;
	}
	ufshcd_custom_cmd_log(hba, "Clk-freq-switched");

	/* Exit hibern8 after scaling clocks */
	ret = ufshcd_uic_hibern8_exit(hba);
	if (ret)
		/* link will be bad state so no need to scale_up_gear */
		goto clk_scaling_unprepare;
	ufshcd_custom_cmd_log(hba, "Hibern8-Exited");

	/* scale up the gear after scaling up clocks */
	if (scale_up) {
		ret = ufshcd_scale_gear(hba, true);
		if (ret) {
			ufshcd_scale_clks(hba, false);
			goto clk_scaling_unprepare;
		}
		ufshcd_custom_cmd_log(hba, "Gear-scaled-up");
	}

	if (!ret) {
		hba->clk_scaling.is_scaled_up = scale_up;
		if (scale_up)
			hba->clk_gating.delay_ms =
				hba->clk_gating.delay_ms_perf;
		else
			hba->clk_gating.delay_ms =
				hba->clk_gating.delay_ms_pwr_save;
	}

	/* Enable Write Booster if we have scaled up else disable it */
	up_write(&hba->lock);
	ufshcd_wb_ctrl(hba, scale_up);
	down_write(&hba->lock);
	goto clk_scaling_unprepare;

scale_up_gear:
	if (ufshcd_uic_hibern8_exit(hba))
		goto clk_scaling_unprepare;
	if (!scale_up)
		ufshcd_scale_gear(hba, true);
clk_scaling_unprepare:
	ufshcd_clock_scaling_unprepare(hba);
out:
	hba->ufs_stats.clk_rel.ctx = CLK_SCALE_WORK;
	ufshcd_release_all(hba);
	return ret;
}

static void ufshcd_clk_scaling_suspend_work(struct work_struct *work)
{
	struct ufs_hba *hba = container_of(work, struct ufs_hba,
					   clk_scaling.suspend_work);
	unsigned long irq_flags;

	ufs_spin_lock_irqsave(hba->host->host_lock, irq_flags);
	if (hba->clk_scaling.active_reqs || hba->clk_scaling.is_suspended) {
		ufs_spin_unlock_irqrestore(hba->host->host_lock, irq_flags);
		return;
	}
	hba->clk_scaling.is_suspended = true;
	ufs_spin_unlock_irqrestore(hba->host->host_lock, irq_flags);

	__ufshcd_suspend_clkscaling(hba);
}

static void ufshcd_clk_scaling_resume_work(struct work_struct *work)
{
	struct ufs_hba *hba = container_of(work, struct ufs_hba,
					   clk_scaling.resume_work);
	unsigned long irq_flags;

	ufs_spin_lock_irqsave(hba->host->host_lock, irq_flags);
	if (!hba->clk_scaling.is_suspended) {
		ufs_spin_unlock_irqrestore(hba->host->host_lock, irq_flags);
		return;
	}
	hba->clk_scaling.is_suspended = false;
	ufs_spin_unlock_irqrestore(hba->host->host_lock, irq_flags);

	devfreq_resume_device(hba->devfreq);
}

static int ufshcd_devfreq_target(struct device *dev,
				unsigned long *freq, u32 flags)
{
	int ret = 0;
	struct ufs_hba *hba = dev_get_drvdata(dev);
	ktime_t start;
	bool scale_up, sched_clk_scaling_suspend_work = false;
	struct list_head *clk_list = &hba->clk_list_head;
	struct ufs_clk_info *clki;
	unsigned long irq_flags;

	if (!ufshcd_is_clkscaling_supported(hba))
		return -EINVAL;

	ufs_spin_lock_irqsave(hba->host->host_lock, irq_flags);
	if (ufshcd_eh_in_progress(hba)) {
		ufs_spin_unlock_irqrestore(hba->host->host_lock, irq_flags);
		return 0;
	}

	if (!hba->clk_scaling.active_reqs)
		sched_clk_scaling_suspend_work = true;

	if (list_empty(clk_list)) {
		ufs_spin_unlock_irqrestore(hba->host->host_lock, irq_flags);
		goto out;
	}

	clki = list_first_entry(&hba->clk_list_head, struct ufs_clk_info, list);
	scale_up = (*freq == clki->max_freq) ? true : false;
	if (!ufshcd_is_devfreq_scaling_required(hba, scale_up)) {
		ufs_spin_unlock_irqrestore(hba->host->host_lock, irq_flags);
		ret = 0;
		goto out; /* no state change required */
	}
	ufs_spin_unlock_irqrestore(hba->host->host_lock, irq_flags);

	pm_runtime_get_noresume(hba->dev);
	if (!pm_runtime_active(hba->dev)) {
		pm_runtime_put_noidle(hba->dev);
		ret = -EAGAIN;
		goto out;
	}
	start = ktime_get();
	ret = ufshcd_devfreq_scale(hba, scale_up);
	pm_runtime_put(hba->dev);

	trace_ufshcd_profile_clk_scaling(dev_name(hba->dev),
		(scale_up ? "up" : "down"),
		ktime_to_us(ktime_sub(ktime_get(), start)), ret);

out:
	if (sched_clk_scaling_suspend_work)
		queue_work(hba->clk_scaling.workq,
			   &hba->clk_scaling.suspend_work);

	return ret;
}


static int ufshcd_devfreq_get_dev_status(struct device *dev,
		struct devfreq_dev_status *stat)
{
	struct ufs_hba *hba = dev_get_drvdata(dev);
	struct ufs_clk_scaling *scaling = &hba->clk_scaling;
	unsigned long flags;

	if (!ufshcd_is_clkscaling_supported(hba))
		return -EINVAL;

	memset(stat, 0, sizeof(*stat));

	ufs_spin_lock_irqsave(hba->host->host_lock, flags);
	if (!scaling->window_start_t)
		goto start_window;

	if (scaling->is_busy_started)
		scaling->tot_busy_t += ktime_to_us(ktime_sub(ktime_get(),
					scaling->busy_start_t));

	stat->total_time = jiffies_to_usecs((long)jiffies -
				(long)scaling->window_start_t);
	stat->busy_time = scaling->tot_busy_t;
start_window:
	scaling->window_start_t = jiffies;
	scaling->tot_busy_t = 0;

	if (hba->outstanding_reqs) {
		scaling->busy_start_t = ktime_get();
		scaling->is_busy_started = true;
	} else {
		scaling->busy_start_t = 0;
		scaling->is_busy_started = false;
	}
	ufs_spin_unlock_irqrestore(hba->host->host_lock, flags);
	return 0;
}

static int ufshcd_devfreq_init(struct ufs_hba *hba)
{
	struct list_head *clk_list = &hba->clk_list_head;
	struct ufs_clk_info *clki;
	struct devfreq *devfreq;
	struct ufs_clk_scaling *scaling = &hba->clk_scaling;
	int ret;

	/* Skip devfreq if we don't have any clocks in the list */
	if (list_empty(clk_list))
		return 0;

	clki = list_first_entry(clk_list, struct ufs_clk_info, list);
	dev_pm_opp_add(hba->dev, clki->min_freq, 0);
	dev_pm_opp_add(hba->dev, clki->max_freq, 0);

	scaling->profile.polling_ms = 60;
	scaling->profile.target = ufshcd_devfreq_target;
	scaling->profile.get_dev_status = ufshcd_devfreq_get_dev_status;

	devfreq = devfreq_add_device(hba->dev,
			&scaling->profile,
			DEVFREQ_GOV_SIMPLE_ONDEMAND,
			gov_data);
	if (IS_ERR(devfreq)) {
		ret = PTR_ERR(devfreq);
		dev_err(hba->dev, "Unable to register with devfreq %d\n", ret);

		dev_pm_opp_remove(hba->dev, clki->min_freq);
		dev_pm_opp_remove(hba->dev, clki->max_freq);
		return ret;
	}

	hba->devfreq = devfreq;

	return 0;
}

static void ufshcd_devfreq_remove(struct ufs_hba *hba)
{
	struct list_head *clk_list = &hba->clk_list_head;
	struct ufs_clk_info *clki;

	if (!hba->devfreq)
		return;

	devfreq_remove_device(hba->devfreq);
	hba->devfreq = NULL;

	clki = list_first_entry(clk_list, struct ufs_clk_info, list);
	dev_pm_opp_remove(hba->dev, clki->min_freq);
	dev_pm_opp_remove(hba->dev, clki->max_freq);
}

static void __ufshcd_suspend_clkscaling(struct ufs_hba *hba)
{
	unsigned long flags;

	devfreq_suspend_device(hba->devfreq);
	ufs_spin_lock_irqsave(hba->host->host_lock, flags);
	hba->clk_scaling.window_start_t = 0;
	ufs_spin_unlock_irqrestore(hba->host->host_lock, flags);
}

static void ufshcd_suspend_clkscaling(struct ufs_hba *hba)
{
	unsigned long flags;
	bool suspend = false;

	if (!ufshcd_is_clkscaling_supported(hba))
		return;

	ufs_spin_lock_irqsave(hba->host->host_lock, flags);
	if (!hba->clk_scaling.is_suspended) {
		suspend = true;
		hba->clk_scaling.is_suspended = true;
	}
	ufs_spin_unlock_irqrestore(hba->host->host_lock, flags);

	if (suspend)
		__ufshcd_suspend_clkscaling(hba);
}

static void ufshcd_resume_clkscaling(struct ufs_hba *hba)
{
	unsigned long flags;
	bool resume = false;

	if (!ufshcd_is_clkscaling_supported(hba))
		return;

	ufs_spin_lock_irqsave(hba->host->host_lock, flags);
	if (hba->clk_scaling.is_suspended) {
		resume = true;
		hba->clk_scaling.is_suspended = false;
	}
	ufs_spin_unlock_irqrestore(hba->host->host_lock, flags);

	if (resume)
		devfreq_resume_device(hba->devfreq);
}

static ssize_t ufshcd_clkscale_enable_show(struct device *dev,
		struct device_attribute *attr, char *buf)
{
	struct ufs_hba *hba = dev_get_drvdata(dev);

	return snprintf(buf, PAGE_SIZE, "%d\n", hba->clk_scaling.is_allowed);
}

static ssize_t ufshcd_clkscale_enable_store(struct device *dev,
		struct device_attribute *attr, const char *buf, size_t count)
{
	struct ufs_hba *hba = dev_get_drvdata(dev);
	u32 value;
	int err;

	if (kstrtou32(buf, 0, &value))
		return -EINVAL;

	value = !!value;
	if (value == hba->clk_scaling.is_allowed)
		goto out;

	pm_runtime_get_sync(hba->dev);
	ufshcd_hold(hba, false);

	cancel_work_sync(&hba->clk_scaling.suspend_work);
	cancel_work_sync(&hba->clk_scaling.resume_work);

	hba->clk_scaling.is_allowed = value;

	if (value) {
		ufshcd_resume_clkscaling(hba);
	} else {
		ufshcd_suspend_clkscaling(hba);
		err = ufshcd_devfreq_scale(hba, true);
		if (err)
			dev_err(hba->dev, "%s: failed to scale clocks up %d\n",
					__func__, err);
	}

	ufshcd_release(hba, false);
	pm_runtime_put_sync(hba->dev);
out:
	return count;
}

static void ufshcd_clkscaling_init_sysfs(struct ufs_hba *hba)
{
	hba->clk_scaling.enable_attr.show = ufshcd_clkscale_enable_show;
	hba->clk_scaling.enable_attr.store = ufshcd_clkscale_enable_store;
	sysfs_attr_init(&hba->clk_scaling.enable_attr.attr);
	hba->clk_scaling.enable_attr.attr.name = "clkscale_enable";
	hba->clk_scaling.enable_attr.attr.mode = 0644;
	if (device_create_file(hba->dev, &hba->clk_scaling.enable_attr))
		dev_err(hba->dev, "Failed to create sysfs for clkscale_enable\n");
}

static void ufshcd_ungate_work(struct work_struct *work)
{
	int ret;
	unsigned long flags;
	struct ufs_hba *hba = container_of(work, struct ufs_hba,
			clk_gating.ungate_work);

	if (oops_in_progress)
		return;

	ufshcd_cancel_gate_work(hba);

	ufs_spin_lock_irqsave(hba->host->host_lock, flags);
	if (hba->clk_gating.state == CLKS_ON) {
		ufs_spin_unlock_irqrestore(hba->host->host_lock, flags);
		goto unblock_reqs;
	}

	ufs_spin_unlock_irqrestore(hba->host->host_lock, flags);
	ufshcd_hba_vreg_set_hpm(hba);
	ufshcd_enable_clocks(hba);

	/* Exit from hibern8 */
	if (ufshcd_can_hibern8_during_gating(hba)) {
		/* Prevent gating in this path */
		hba->clk_gating.is_suspended = true;
		if (ufshcd_is_link_hibern8(hba)) {
			ret = ufshcd_uic_hibern8_exit(hba);
			if (ret)
				dev_err(hba->dev, "%s: hibern8 exit failed %d\n",
					__func__, ret);
			else
				ufshcd_set_link_active(hba);
		}
		hba->clk_gating.is_suspended = false;
	}
unblock_reqs:
	ufshcd_scsi_unblock_requests(hba);
}

static void ufshcd_panic_ungate_work(struct ufs_hba *hba)
{
	int ret;
	unsigned long flags;

	if (!oops_in_progress)
		ufshcd_cancel_gate_work(hba);

	ufs_spin_lock_irqsave(hba->host->host_lock, flags);
	if (hba->clk_gating.state == CLKS_ON) {
		ufs_spin_unlock_irqrestore(hba->host->host_lock, flags);
		goto unblock_reqs;
	}

	ufs_spin_unlock_irqrestore(hba->host->host_lock, flags);
	ufshcd_hba_vreg_set_hpm(hba);
	ufshcd_enable_clocks(hba);

	/* Exit from hibern8 */
	if (ufshcd_can_hibern8_during_gating(hba)) {
	/* Prevent gating in this path */
		hba->clk_gating.is_suspended = true;
		if (ufshcd_is_link_hibern8(hba)) {
			ret = ufshcd_uic_hibern8_exit(hba);
			if (ret)
				dev_err(hba->dev, "%s: hibern8 exit failed %d\n",
						__func__, ret);
			else
				ufshcd_set_link_active(hba);
		}
		hba->clk_gating.is_suspended = false;
	}
unblock_reqs:
	ufshcd_scsi_unblock_requests(hba);
}

/**
 * ufshcd_hold - Enable clocks that were gated earlier due to ufshcd_release.
 * Also, exit from hibern8 mode and set the link as active.
 * @hba: per adapter instance
 * @async: This indicates whether caller should ungate clocks asynchronously.
 */
int ufshcd_hold(struct ufs_hba *hba, bool async)
{
	int rc = 0;
	bool flush_result;
	unsigned long flags;

	if (!ufshcd_is_clkgating_allowed(hba))
		goto out;
	ufs_spin_lock_irqsave(hba->host->host_lock, flags);
	hba->clk_gating.active_reqs++;

	if (ufshcd_eh_in_progress(hba)) {
		ufs_spin_unlock_irqrestore(hba->host->host_lock, flags);
		return 0;
	}

start:
	switch (hba->clk_gating.state) {
	case CLKS_ON:
		/*
		 * Wait for the ungate work to complete if in progress.
		 * Though the clocks may be in ON state, the link could
		 * still be in hibner8 state if hibern8 is allowed
		 * during clock gating.
		 * Make sure we exit hibern8 state also in addition to
		 * clocks being ON.
		 */
		if (ufshcd_can_hibern8_during_gating(hba) &&
		    ufshcd_is_link_hibern8(hba)) {
			if (async) {
				rc = -EAGAIN;
				hba->clk_gating.active_reqs--;
				break;
			}

			ufs_spin_unlock_irqrestore(hba->host->host_lock, flags);
			if (!oops_in_progress) {
				flush_result = flush_work(&hba->clk_gating.ungate_work);
				if (hba->clk_gating.is_suspended && !flush_result)
					goto out;
			} else {
				ufshcd_panic_ungate_work(hba);
			}

			ufs_spin_lock_irqsave(hba->host->host_lock, flags);
			if (hba->ufshcd_state == UFSHCD_STATE_OPERATIONAL)
				goto start;
		}
		break;
	case REQ_CLKS_OFF:
		/*
		 * If the timer was active but the callback was not running
		 * we have nothing to do, just change state and return.
		 */
		if ((hrtimer_try_to_cancel(&hba->clk_gating.gate_hrtimer) == 1)
			&& !(work_pending(&hba->clk_gating.gate_work))
			&& !hba->clk_gating.gate_wk_in_process) {
			hba->clk_gating.state = CLKS_ON;
			trace_ufshcd_clk_gating(dev_name(hba->dev),
						hba->clk_gating.state);
			break;
		}
		/*
		 * If we are here, it means gating work is either done or
		 * currently running. Hence, fall through to cancel gating
		 * work and to enable clocks.
		 */
	case CLKS_OFF:
		hba->clk_gating.state = REQ_CLKS_ON;
		trace_ufshcd_clk_gating(dev_name(hba->dev),
					hba->clk_gating.state);
		if (!oops_in_progress) {
			if (queue_work(hba->clk_gating.clk_gating_workq,
				       &hba->clk_gating.ungate_work))
				ufshcd_scsi_block_requests(hba);
		}
		else
			ufshcd_panic_ungate_work(hba);
		/*
		 * fall through to check if we should wait for this
		 * work to be done or not.
		 */
	case REQ_CLKS_ON:
		if (async) {
			rc = -EAGAIN;
			hba->clk_gating.active_reqs--;
			break;
		}

		ufs_spin_unlock_irqrestore(hba->host->host_lock, flags);
		if (!oops_in_progress)
			flush_work(&hba->clk_gating.ungate_work);
		else
			ufshcd_panic_ungate_work(hba);

		/* Make sure state is CLKS_ON before returning */
		ufs_spin_lock_irqsave(hba->host->host_lock, flags);
		goto start;
	default:
		dev_err(hba->dev, "%s: clk gating is in invalid state %d\n",
				__func__, hba->clk_gating.state);
		break;
	}
	ufs_spin_unlock_irqrestore(hba->host->host_lock, flags);
out:
	hba->ufs_stats.clk_hold.ts = ktime_get();
	return rc;
}
EXPORT_SYMBOL_GPL(ufshcd_hold);

static void ufshcd_gate_work(struct work_struct *work)
{
	struct ufs_hba *hba = container_of(work, struct ufs_hba,
						clk_gating.gate_work);
	unsigned long flags;

	if (oops_in_progress)
		return;

	hba->clk_gating.gate_wk_in_process = true;
	ufs_spin_lock_irqsave(hba->host->host_lock, flags);
	if (hba->clk_gating.state == CLKS_OFF)
		goto rel_lock;
	/*
	 * In case you are here to cancel this work the gating state
	 * would be marked as REQ_CLKS_ON. In this case save time by
	 * skipping the gating work and exit after changing the clock
	 * state to CLKS_ON.
	 */
	if (hba->clk_gating.is_suspended ||
		(hba->clk_gating.state != REQ_CLKS_OFF)) {
		hba->clk_gating.state = CLKS_ON;
		trace_ufshcd_clk_gating(dev_name(hba->dev),
					hba->clk_gating.state);
		goto rel_lock;
	}

	if (hba->clk_gating.active_reqs
		|| hba->ufshcd_state != UFSHCD_STATE_OPERATIONAL
		|| hba->lrb_in_use || hba->outstanding_tasks
		|| hba->active_uic_cmd || hba->uic_async_done)
		goto rel_lock;

	ufs_spin_unlock_irqrestore(hba->host->host_lock, flags);

	if (ufshcd_is_hibern8_on_idle_allowed(hba) &&
	    hba->hibern8_on_idle.is_enabled)
		/*
		 * Hibern8 enter work (on Idle) needs clocks to be ON hence
		 * make sure that it is flushed before turning off the clocks.
		 */
		flush_delayed_work(&hba->hibern8_on_idle.enter_work);

	/* put the link into hibern8 mode before turning off clocks */
	if (ufshcd_can_hibern8_during_gating(hba)) {
		if (ufshcd_uic_hibern8_enter(hba)) {
			hba->clk_gating.state = CLKS_ON;
			trace_ufshcd_clk_gating(dev_name(hba->dev),
						hba->clk_gating.state);
			goto out;
		}
		ufshcd_set_link_hibern8(hba);
	}

	/*
	 * If auto hibern8 is enabled then the link will already
	 * be in hibern8 state and the ref clock can be gated.
	 */
	if ((ufshcd_is_auto_hibern8_enabled(hba) ||
	     !ufshcd_is_link_active(hba)) && !hba->no_ref_clk_gating)
		ufshcd_disable_clocks(hba, true);
	else
		/* If link is active, device ref_clk can't be switched off */
		ufshcd_disable_clocks_keep_link_active(hba, true);

	/* Put the host controller in low power mode if possible */
	ufshcd_hba_vreg_set_lpm(hba);

	/*
	 * In case you are here to cancel this work the gating state
	 * would be marked as REQ_CLKS_ON. In this case keep the state
	 * as REQ_CLKS_ON which would anyway imply that clocks are off
	 * and a request to turn them on is pending. By doing this way,
	 * we keep the state machine in tact and this would ultimately
	 * prevent from doing cancel work multiple times when there are
	 * new requests arriving before the current cancel work is done.
	 */
	ufs_spin_lock_irqsave(hba->host->host_lock, flags);
	if (hba->clk_gating.state == REQ_CLKS_OFF) {
		hba->clk_gating.state = CLKS_OFF;
		trace_ufshcd_clk_gating(dev_name(hba->dev),
					hba->clk_gating.state);
	}
rel_lock:
	ufs_spin_unlock_irqrestore(hba->host->host_lock, flags);
out:
	hba->clk_gating.gate_wk_in_process = false;
	return;
}

/* host lock must be held before calling this variant */
static void __ufshcd_release(struct ufs_hba *hba, bool no_sched)
{
	if (!ufshcd_is_clkgating_allowed(hba))
		return;

	hba->clk_gating.active_reqs--;

	if (hba->clk_gating.active_reqs || hba->clk_gating.is_suspended
		|| hba->ufshcd_state != UFSHCD_STATE_OPERATIONAL
		|| hba->lrb_in_use || hba->outstanding_tasks
		|| hba->active_uic_cmd || hba->uic_async_done
		|| ufshcd_eh_in_progress(hba) || no_sched)
		return;

	hba->clk_gating.state = REQ_CLKS_OFF;
	trace_ufshcd_clk_gating(dev_name(hba->dev), hba->clk_gating.state);
	hba->ufs_stats.clk_rel.ts = ktime_get();

	hrtimer_start(&hba->clk_gating.gate_hrtimer,
			ms_to_ktime(hba->clk_gating.delay_ms),
			HRTIMER_MODE_REL);
}

void ufshcd_release(struct ufs_hba *hba, bool no_sched)
{
	unsigned long flags;

	ufs_spin_lock_irqsave(hba->host->host_lock, flags);
	__ufshcd_release(hba, no_sched);
	ufs_spin_unlock_irqrestore(hba->host->host_lock, flags);
}
EXPORT_SYMBOL_GPL(ufshcd_release);

static ssize_t ufshcd_clkgate_delay_show(struct device *dev,
		struct device_attribute *attr, char *buf)
{
	struct ufs_hba *hba = dev_get_drvdata(dev);

	return snprintf(buf, PAGE_SIZE, "%lu\n", hba->clk_gating.delay_ms);
}

static ssize_t ufshcd_clkgate_delay_store(struct device *dev,
		struct device_attribute *attr, const char *buf, size_t count)
{
	struct ufs_hba *hba = dev_get_drvdata(dev);
	unsigned long flags, value;

	if (kstrtoul(buf, 0, &value))
		return -EINVAL;

	ufs_spin_lock_irqsave(hba->host->host_lock, flags);
	hba->clk_gating.delay_ms = value;
	ufs_spin_unlock_irqrestore(hba->host->host_lock, flags);
	return count;
}

static ssize_t ufshcd_clkgate_delay_pwr_save_show(struct device *dev,
		struct device_attribute *attr, char *buf)
{
	struct ufs_hba *hba = dev_get_drvdata(dev);

	return snprintf(buf, PAGE_SIZE, "%lu\n",
			hba->clk_gating.delay_ms_pwr_save);
}

static ssize_t ufshcd_clkgate_delay_pwr_save_store(struct device *dev,
		struct device_attribute *attr, const char *buf, size_t count)
{
	struct ufs_hba *hba = dev_get_drvdata(dev);
	unsigned long flags, value;

	if (kstrtoul(buf, 0, &value))
		return -EINVAL;

	ufs_spin_lock_irqsave(hba->host->host_lock, flags);

	hba->clk_gating.delay_ms_pwr_save = value;
	if (ufshcd_is_clkscaling_supported(hba) &&
	    !hba->clk_scaling.is_scaled_up)
		hba->clk_gating.delay_ms = hba->clk_gating.delay_ms_pwr_save;

	ufs_spin_unlock_irqrestore(hba->host->host_lock, flags);
	return count;
}

static ssize_t ufshcd_clkgate_delay_perf_show(struct device *dev,
		struct device_attribute *attr, char *buf)
{
	struct ufs_hba *hba = dev_get_drvdata(dev);

	return snprintf(buf, PAGE_SIZE, "%lu\n", hba->clk_gating.delay_ms_perf);
}

static ssize_t ufshcd_clkgate_delay_perf_store(struct device *dev,
		struct device_attribute *attr, const char *buf, size_t count)
{
	struct ufs_hba *hba = dev_get_drvdata(dev);
	unsigned long flags, value;

	if (kstrtoul(buf, 0, &value))
		return -EINVAL;

	ufs_spin_lock_irqsave(hba->host->host_lock, flags);

	hba->clk_gating.delay_ms_perf = value;
	if (ufshcd_is_clkscaling_supported(hba) &&
	    hba->clk_scaling.is_scaled_up)
		hba->clk_gating.delay_ms = hba->clk_gating.delay_ms_perf;

	ufs_spin_unlock_irqrestore(hba->host->host_lock, flags);
	return count;
}

static ssize_t ufshcd_clkgate_enable_show(struct device *dev,
		struct device_attribute *attr, char *buf)
{
	struct ufs_hba *hba = dev_get_drvdata(dev);

	return snprintf(buf, PAGE_SIZE, "%d\n", hba->clk_gating.is_enabled);
}

static ssize_t ufshcd_clkgate_enable_store(struct device *dev,
		struct device_attribute *attr, const char *buf, size_t count)
{
	struct ufs_hba *hba = dev_get_drvdata(dev);
	unsigned long flags;
	u32 value;

	if (kstrtou32(buf, 0, &value))
		return -EINVAL;

	value = !!value;
	if (value == hba->clk_gating.is_enabled)
		goto out;

	if (value) {
		ufshcd_release(hba, false);
	} else {
		ufs_spin_lock_irqsave(hba->host->host_lock, flags);
		hba->clk_gating.active_reqs++;
		ufs_spin_unlock_irqrestore(hba->host->host_lock, flags);
	}

	hba->clk_gating.is_enabled = value;
out:
	return count;
}

static enum hrtimer_restart ufshcd_clkgate_hrtimer_handler(
					struct hrtimer *timer)
{
	struct ufs_hba *hba = container_of(timer, struct ufs_hba,
					   clk_gating.gate_hrtimer);

	queue_work(hba->clk_gating.clk_gating_workq,
				&hba->clk_gating.gate_work);

	return HRTIMER_NORESTART;
}

static void ufshcd_init_clk_scaling(struct ufs_hba *hba)
{
	char wq_name[sizeof("ufs_clkscaling_00")];

	if (!ufshcd_is_clkscaling_supported(hba))
		return;

	INIT_WORK(&hba->clk_scaling.suspend_work,
		  ufshcd_clk_scaling_suspend_work);
	INIT_WORK(&hba->clk_scaling.resume_work,
		  ufshcd_clk_scaling_resume_work);

	snprintf(wq_name, sizeof(wq_name), "ufs_clkscaling_%d",
		 hba->host->host_no);
	hba->clk_scaling.workq = create_singlethread_workqueue(wq_name);

	ufshcd_clkscaling_init_sysfs(hba);
}

static void ufshcd_exit_clk_scaling(struct ufs_hba *hba)
{
	if (!ufshcd_is_clkscaling_supported(hba))
		return;

	destroy_workqueue(hba->clk_scaling.workq);
	ufshcd_devfreq_remove(hba);
}

static void ufshcd_init_clk_gating(struct ufs_hba *hba)
{
	struct ufs_clk_gating *gating = &hba->clk_gating;
	char wq_name[sizeof("ufs_clk_gating_00")];

	hba->clk_gating.state = CLKS_ON;

	if (!ufshcd_is_clkgating_allowed(hba))
		return;

	INIT_WORK(&gating->gate_work, ufshcd_gate_work);
	INIT_WORK(&gating->ungate_work, ufshcd_ungate_work);
	/*
	 * Clock gating work must be executed only after auto hibern8
	 * timeout has expired in the hardware or after aggressive
	 * hibern8 on idle software timeout. Using jiffy based low
	 * resolution delayed work is not reliable to guarantee this,
	 * hence use a high resolution timer to make sure we schedule
	 * the gate work precisely more than hibern8 timeout.
	 *
	 * Always make sure gating->delay_ms > hibern8_on_idle->delay_ms
	 */
	hrtimer_init(&gating->gate_hrtimer, CLOCK_MONOTONIC, HRTIMER_MODE_REL);
	gating->gate_hrtimer.function = ufshcd_clkgate_hrtimer_handler;

	snprintf(wq_name, ARRAY_SIZE(wq_name), "ufs_clk_gating_%d",
		 hba->host->host_no);
	hba->clk_gating.clk_gating_workq = alloc_ordered_workqueue(wq_name,
							   WQ_MEM_RECLAIM | WQ_HIGHPRI);

	gating->is_enabled = true;

	gating->delay_ms_pwr_save = UFSHCD_CLK_GATING_DELAY_MS_PWR_SAVE;
	gating->delay_ms_perf = UFSHCD_CLK_GATING_DELAY_MS_PERF;

	/* start with performance mode */
	gating->delay_ms = gating->delay_ms_perf;

	if (!ufshcd_is_clkscaling_supported(hba))
		goto scaling_not_supported;

	gating->delay_pwr_save_attr.show = ufshcd_clkgate_delay_pwr_save_show;
	gating->delay_pwr_save_attr.store = ufshcd_clkgate_delay_pwr_save_store;
	sysfs_attr_init(&gating->delay_pwr_save_attr.attr);
	gating->delay_pwr_save_attr.attr.name = "clkgate_delay_ms_pwr_save";
	gating->delay_pwr_save_attr.attr.mode = 0644;
	if (device_create_file(hba->dev, &gating->delay_pwr_save_attr))
		dev_err(hba->dev, "Failed to create sysfs for clkgate_delay_ms_pwr_save\n");

	gating->delay_perf_attr.show = ufshcd_clkgate_delay_perf_show;
	gating->delay_perf_attr.store = ufshcd_clkgate_delay_perf_store;
	sysfs_attr_init(&gating->delay_perf_attr.attr);
	gating->delay_perf_attr.attr.name = "clkgate_delay_ms_perf";
	gating->delay_perf_attr.attr.mode = 0644;
	if (device_create_file(hba->dev, &gating->delay_perf_attr))
		dev_err(hba->dev, "Failed to create sysfs for clkgate_delay_ms_perf\n");

	goto add_clkgate_enable;

scaling_not_supported:
	hba->clk_gating.delay_attr.show = ufshcd_clkgate_delay_show;
	hba->clk_gating.delay_attr.store = ufshcd_clkgate_delay_store;
	sysfs_attr_init(&hba->clk_gating.delay_attr.attr);
	hba->clk_gating.delay_attr.attr.name = "clkgate_delay_ms";
	hba->clk_gating.delay_attr.attr.mode = 0644;
	if (device_create_file(hba->dev, &hba->clk_gating.delay_attr))
		dev_err(hba->dev, "Failed to create sysfs for clkgate_delay\n");

add_clkgate_enable:
	gating->enable_attr.show = ufshcd_clkgate_enable_show;
	gating->enable_attr.store = ufshcd_clkgate_enable_store;
	sysfs_attr_init(&gating->enable_attr.attr);
	gating->enable_attr.attr.name = "clkgate_enable";
	gating->enable_attr.attr.mode = 0644;
	if (device_create_file(hba->dev, &gating->enable_attr))
		dev_err(hba->dev, "Failed to create sysfs for clkgate_enable\n");
}

static void ufshcd_exit_clk_gating(struct ufs_hba *hba)
{
	if (!ufshcd_is_clkgating_allowed(hba))
		return;
	if (ufshcd_is_clkscaling_supported(hba)) {
		device_remove_file(hba->dev,
				   &hba->clk_gating.delay_pwr_save_attr);
		device_remove_file(hba->dev, &hba->clk_gating.delay_perf_attr);
	} else {
		device_remove_file(hba->dev, &hba->clk_gating.delay_attr);
	}
	device_remove_file(hba->dev, &hba->clk_gating.enable_attr);
	ufshcd_cancel_gate_work(hba);
	cancel_work_sync(&hba->clk_gating.ungate_work);
	destroy_workqueue(hba->clk_gating.clk_gating_workq);
}

/**
 * ufshcd_hibern8_hold - Make sure that link is not in hibern8.
 *
 * @hba: per adapter instance
 * @async: This indicates whether caller wants to exit hibern8 asynchronously.
 *
 * Exit from hibern8 mode and set the link as active.
 *
 * Return 0 on success, non-zero on failure.
 */
#if defined(CONFIG_UFSFEATURE)
int ufshcd_hibern8_hold(struct ufs_hba *hba, bool async)
#else
static int ufshcd_hibern8_hold(struct ufs_hba *hba, bool async)
#endif
{
	int rc = 0;
	unsigned long flags;

	if (!ufshcd_is_hibern8_on_idle_allowed(hba))
		goto out;

	ufs_spin_lock_irqsave(hba->host->host_lock, flags);
	hba->hibern8_on_idle.active_reqs++;

	if (ufshcd_eh_in_progress(hba)) {
		ufs_spin_unlock_irqrestore(hba->host->host_lock, flags);
		return 0;
	}

start:
	switch (hba->hibern8_on_idle.state) {
	case HIBERN8_EXITED:
		break;
	case REQ_HIBERN8_ENTER:
		if (cancel_delayed_work(&hba->hibern8_on_idle.enter_work)) {
			hba->hibern8_on_idle.state = HIBERN8_EXITED;
			trace_ufshcd_hibern8_on_idle(dev_name(hba->dev),
				hba->hibern8_on_idle.state);
			break;
		}
		/*
		 * If we here, it means Hibern8 enter work is either done or
		 * currently running. Hence, fall through to cancel hibern8
		 * work and exit hibern8.
		 */
	case HIBERN8_ENTERED:
		ufshcd_scsi_block_requests(hba);
		hba->hibern8_on_idle.state = REQ_HIBERN8_EXIT;
		trace_ufshcd_hibern8_on_idle(dev_name(hba->dev),
			hba->hibern8_on_idle.state);
		if (!oops_in_progress)
			schedule_work(&hba->hibern8_on_idle.exit_work);
		else {
			int ret;
			ret = ufshcd_uic_hibern8_exit(hba);
			if (!ret) {
				ufshcd_set_link_active(hba);
				if (ufshcd_is_hibern8_on_idle_allowed(hba))
					hba->hibern8_on_idle.state = HIBERN8_EXITED;
			} else {
				dev_err(hba->dev, "%s: ufshcd_uic_hibern8_exit failed %d\n",
				__func__, ret);
				goto out;
			}
		}
		/*
		 * fall through to check if we should wait for this
		 * work to be done or not.
		 */
	case REQ_HIBERN8_EXIT:
		if (async) {
			rc = -EAGAIN;
			hba->hibern8_on_idle.active_reqs--;
			break;
		} else {
			ufs_spin_unlock_irqrestore(hba->host->host_lock, flags);
			if (!oops_in_progress)
				flush_work(&hba->hibern8_on_idle.exit_work);
			/* Make sure state is HIBERN8_EXITED before returning */
			ufs_spin_lock_irqsave(hba->host->host_lock, flags);
			goto start;
		}
	default:
		dev_err(hba->dev, "%s: H8 is in invalid state %d\n",
				__func__, hba->hibern8_on_idle.state);
		break;
	}
	ufs_spin_unlock_irqrestore(hba->host->host_lock, flags);
out:
	return rc;
}

/* host lock must be held before calling this variant */
static void __ufshcd_hibern8_release(struct ufs_hba *hba, bool no_sched)
{
	unsigned long delay_in_jiffies;

	if (!ufshcd_is_hibern8_on_idle_allowed(hba))
		return;

	hba->hibern8_on_idle.active_reqs--;
	BUG_ON(hba->hibern8_on_idle.active_reqs < 0);

	if (hba->hibern8_on_idle.active_reqs
		|| hba->hibern8_on_idle.is_suspended
		|| hba->ufshcd_state != UFSHCD_STATE_OPERATIONAL
		|| hba->lrb_in_use || hba->outstanding_tasks
		|| hba->active_uic_cmd || hba->uic_async_done
		|| ufshcd_eh_in_progress(hba) || no_sched)
		return;

	hba->hibern8_on_idle.state = REQ_HIBERN8_ENTER;
	trace_ufshcd_hibern8_on_idle(dev_name(hba->dev),
		hba->hibern8_on_idle.state);
	/*
	 * Scheduling the delayed work after 1 jiffies will make the work to
	 * get schedule any time from 0ms to 1000/HZ ms which is not desirable
	 * for hibern8 enter work as it may impact the performance if it gets
	 * scheduled almost immediately. Hence make sure that hibern8 enter
	 * work gets scheduled atleast after 2 jiffies (any time between
	 * 1000/HZ ms to 2000/HZ ms).
	 */
	delay_in_jiffies = msecs_to_jiffies(hba->hibern8_on_idle.delay_ms);
	if (delay_in_jiffies == 1)
		delay_in_jiffies++;

	schedule_delayed_work(&hba->hibern8_on_idle.enter_work,
			      delay_in_jiffies);
}

static void ufshcd_hibern8_release(struct ufs_hba *hba, bool no_sched)
{
	unsigned long flags;

	ufs_spin_lock_irqsave(hba->host->host_lock, flags);
	__ufshcd_hibern8_release(hba, no_sched);
	ufs_spin_unlock_irqrestore(hba->host->host_lock, flags);
}

static void ufshcd_hibern8_enter_work(struct work_struct *work)
{
	struct ufs_hba *hba = container_of(work, struct ufs_hba,
					   hibern8_on_idle.enter_work.work);
	unsigned long flags;

	ufs_spin_lock_irqsave(hba->host->host_lock, flags);
	if (hba->hibern8_on_idle.is_suspended) {
		hba->hibern8_on_idle.state = HIBERN8_EXITED;
		trace_ufshcd_hibern8_on_idle(dev_name(hba->dev),
			hba->hibern8_on_idle.state);
		goto rel_lock;
	}

	if (hba->hibern8_on_idle.active_reqs
		|| hba->ufshcd_state != UFSHCD_STATE_OPERATIONAL
		|| hba->lrb_in_use || hba->outstanding_tasks
		|| hba->active_uic_cmd || hba->uic_async_done)
		goto rel_lock;

	ufs_spin_unlock_irqrestore(hba->host->host_lock, flags);

	if (ufshcd_is_link_active(hba) && ufshcd_uic_hibern8_enter(hba)) {
		/* Enter failed */
		hba->hibern8_on_idle.state = HIBERN8_EXITED;
		trace_ufshcd_hibern8_on_idle(dev_name(hba->dev),
			hba->hibern8_on_idle.state);
		goto out;
	}
	ufshcd_set_link_hibern8(hba);

	/*
	 * In case you are here to cancel this work the hibern8_on_idle.state
	 * would be marked as REQ_HIBERN8_EXIT. In this case keep the state
	 * as REQ_HIBERN8_EXIT which would anyway imply that we are in hibern8
	 * and a request to exit from it is pending. By doing this way,
	 * we keep the state machine in tact and this would ultimately
	 * prevent from doing cancel work multiple times when there are
	 * new requests arriving before the current cancel work is done.
	 */
	ufs_spin_lock_irqsave(hba->host->host_lock, flags);
	if (hba->hibern8_on_idle.state == REQ_HIBERN8_ENTER) {
		hba->hibern8_on_idle.state = HIBERN8_ENTERED;
		trace_ufshcd_hibern8_on_idle(dev_name(hba->dev),
			hba->hibern8_on_idle.state);
	}
rel_lock:
	ufs_spin_unlock_irqrestore(hba->host->host_lock, flags);
out:
	return;
}

static void ufshcd_hibern8_exit_work(struct work_struct *work)
{
	int ret;
	unsigned long flags;
	struct ufs_hba *hba = container_of(work, struct ufs_hba,
					   hibern8_on_idle.exit_work);

	cancel_delayed_work_sync(&hba->hibern8_on_idle.enter_work);

	ufs_spin_lock_irqsave(hba->host->host_lock, flags);
	if ((hba->hibern8_on_idle.state == HIBERN8_EXITED)
	     || ufshcd_is_link_active(hba)) {
		hba->hibern8_on_idle.state = HIBERN8_EXITED;
		ufs_spin_unlock_irqrestore(hba->host->host_lock, flags);
		goto unblock_reqs;
	}
	ufs_spin_unlock_irqrestore(hba->host->host_lock, flags);

	/* Exit from hibern8 */
	if (ufshcd_is_link_hibern8(hba)) {
		hba->ufs_stats.clk_hold.ctx = H8_EXIT_WORK;
		ufshcd_hold(hba, false);
		ret = ufshcd_uic_hibern8_exit(hba);
		hba->ufs_stats.clk_rel.ctx = H8_EXIT_WORK;
		ufshcd_release(hba, false);
		if (!ret) {
			ufs_spin_lock_irqsave(hba->host->host_lock, flags);
			ufshcd_set_link_active(hba);
			hba->hibern8_on_idle.state = HIBERN8_EXITED;
			trace_ufshcd_hibern8_on_idle(dev_name(hba->dev),
				hba->hibern8_on_idle.state);
			ufs_spin_unlock_irqrestore(hba->host->host_lock, flags);
		}
	}
unblock_reqs:
	ufshcd_scsi_unblock_requests(hba);
}

static ssize_t ufshcd_hibern8_on_idle_delay_show(struct device *dev,
		struct device_attribute *attr, char *buf)
{
	struct ufs_hba *hba = dev_get_drvdata(dev);

	return snprintf(buf, PAGE_SIZE, "%lu\n", hba->hibern8_on_idle.delay_ms);
}

static ssize_t ufshcd_hibern8_on_idle_delay_store(struct device *dev,
		struct device_attribute *attr, const char *buf, size_t count)
{
	struct ufs_hba *hba = dev_get_drvdata(dev);
	unsigned long flags, value;
	bool change = true;

	if (kstrtoul(buf, 0, &value))
		return -EINVAL;

	ufs_spin_lock_irqsave(hba->host->host_lock, flags);
	if (hba->hibern8_on_idle.delay_ms == value)
		change = false;

	if (value >= hba->clk_gating.delay_ms_pwr_save ||
	    value >= hba->clk_gating.delay_ms_perf) {
		dev_err(hba->dev, "hibern8_on_idle_delay (%lu) can not be >= to clkgate_delay_ms_pwr_save (%lu) and clkgate_delay_ms_perf (%lu)\n",
			value, hba->clk_gating.delay_ms_pwr_save,
			hba->clk_gating.delay_ms_perf);
		ufs_spin_unlock_irqrestore(hba->host->host_lock, flags);
		return -EINVAL;
	}

	hba->hibern8_on_idle.delay_ms = value;
	ufs_spin_unlock_irqrestore(hba->host->host_lock, flags);

	return count;
}

static ssize_t ufshcd_hibern8_on_idle_enable_show(struct device *dev,
		struct device_attribute *attr, char *buf)
{
	struct ufs_hba *hba = dev_get_drvdata(dev);

	return snprintf(buf, PAGE_SIZE, "%d\n",
			hba->hibern8_on_idle.is_enabled);
}

static ssize_t ufshcd_hibern8_on_idle_enable_store(struct device *dev,
		struct device_attribute *attr, const char *buf, size_t count)
{
	struct ufs_hba *hba = dev_get_drvdata(dev);
	unsigned long flags;
	u32 value;

	if (kstrtou32(buf, 0, &value))
		return -EINVAL;

	value = !!value;
	if (value == hba->hibern8_on_idle.is_enabled)
		goto out;

	if (value) {
		/*
		 * As clock gating work would wait for the hibern8 enter work
		 * to finish, clocks would remain on during hibern8 enter work.
		 */
		ufshcd_hold(hba, false);
		ufshcd_release_all(hba);
	} else {
		ufs_spin_lock_irqsave(hba->host->host_lock, flags);
		hba->hibern8_on_idle.active_reqs++;
		ufs_spin_unlock_irqrestore(hba->host->host_lock, flags);
	}

	hba->hibern8_on_idle.is_enabled = value;
out:
	return count;
}

static void ufshcd_init_hibern8(struct ufs_hba *hba)
{
	struct ufs_hibern8_on_idle *h8 = &hba->hibern8_on_idle;

	/* initialize the state variable here */
	h8->state = HIBERN8_EXITED;

	if (!ufshcd_is_hibern8_on_idle_allowed(hba) &&
	    !ufshcd_is_auto_hibern8_supported(hba))
		return;

	if (ufshcd_is_auto_hibern8_supported(hba)) {
		/* Set the default auto-hiberate idle timer value to 1 ms */
		hba->ahit = FIELD_PREP(UFSHCI_AHIBERN8_TIMER_MASK, 1) |
			    FIELD_PREP(UFSHCI_AHIBERN8_SCALE_MASK, 3);
		h8->state = AUTO_HIBERN8;
		/*
		 * Disable SW hibern8 enter on idle in case
		 * auto hibern8 is supported
		 */
		hba->caps &= ~UFSHCD_CAP_HIBERN8_ENTER_ON_IDLE;
	} else {
		h8->delay_ms = 10;
		INIT_DELAYED_WORK(&hba->hibern8_on_idle.enter_work,
				  ufshcd_hibern8_enter_work);
		INIT_WORK(&hba->hibern8_on_idle.exit_work,
			  ufshcd_hibern8_exit_work);
		h8->is_enabled = true;

		h8->delay_attr.show = ufshcd_hibern8_on_idle_delay_show;
		h8->delay_attr.store = ufshcd_hibern8_on_idle_delay_store;
		sysfs_attr_init(&h8->delay_attr.attr);
		h8->delay_attr.attr.name = "hibern8_on_idle_delay_ms";
		h8->delay_attr.attr.mode = 0644;
		if (device_create_file(hba->dev, &h8->delay_attr))
			dev_err(hba->dev, "Failed to create sysfs for hibern8_on_idle_delay\n");

		h8->enable_attr.show = ufshcd_hibern8_on_idle_enable_show;
		h8->enable_attr.store = ufshcd_hibern8_on_idle_enable_store;
		sysfs_attr_init(&h8->enable_attr.attr);
		h8->enable_attr.attr.name = "hibern8_on_idle_enable";
		h8->enable_attr.attr.mode = 0644;
		if (device_create_file(hba->dev, &h8->enable_attr))
			dev_err(hba->dev, "Failed to create sysfs for hibern8_on_idle_enable\n");

	}
}

static void ufshcd_exit_hibern8_on_idle(struct ufs_hba *hba)
{
	if (!ufshcd_is_hibern8_on_idle_allowed(hba) &&
	    !ufshcd_is_auto_hibern8_supported(hba))
		return;
	device_remove_file(hba->dev, &hba->hibern8_on_idle.delay_attr);
	device_remove_file(hba->dev, &hba->hibern8_on_idle.enable_attr);
}

#if defined (CONFIG_UFSFEATURE)
void ufshcd_hold_all(struct ufs_hba *hba)
#else
static void ufshcd_hold_all(struct ufs_hba *hba)
#endif
{
	ufshcd_hold(hba, false);
	ufshcd_hibern8_hold(hba, false);
}

#if defined (CONFIG_UFSFEATURE)
void ufshcd_release_all(struct ufs_hba *hba)
#else
static void ufshcd_release_all(struct ufs_hba *hba)
#endif
{
	ufshcd_hibern8_release(hba, false);
	ufshcd_release(hba, false);
}

/* Must be called with host lock acquired */
static void ufshcd_clk_scaling_start_busy(struct ufs_hba *hba)
{
	bool queue_resume_work = false;

	if (!ufshcd_is_clkscaling_supported(hba))
		return;

	if (!hba->clk_scaling.active_reqs++)
		queue_resume_work = true;

	if (!hba->clk_scaling.is_allowed || hba->pm_op_in_progress)
		return;

	if (queue_resume_work)
		queue_work(hba->clk_scaling.workq,
			   &hba->clk_scaling.resume_work);

	if (!hba->clk_scaling.window_start_t) {
		hba->clk_scaling.window_start_t = jiffies;
		hba->clk_scaling.tot_busy_t = 0;
		hba->clk_scaling.is_busy_started = false;
	}

	if (!hba->clk_scaling.is_busy_started) {
		hba->clk_scaling.busy_start_t = ktime_get();
		hba->clk_scaling.is_busy_started = true;
	}
}

static void ufshcd_clk_scaling_update_busy(struct ufs_hba *hba)
{
	struct ufs_clk_scaling *scaling = &hba->clk_scaling;

	if (!ufshcd_is_clkscaling_supported(hba))
		return;

	if (!hba->outstanding_reqs && scaling->is_busy_started) {
		scaling->tot_busy_t += ktime_to_us(ktime_sub(ktime_get(),
					scaling->busy_start_t));
		scaling->busy_start_t = 0;
		scaling->is_busy_started = false;
	}
}
/**
 * ufshcd_send_command - Send SCSI or device management commands
 * @hba: per adapter instance
 * @task_tag: Task tag of the command
 */
static inline
int ufshcd_send_command(struct ufs_hba *hba, unsigned int task_tag)
{
	if (hba->lrb[task_tag].cmd) {
		u8 opcode = (u8)(*hba->lrb[task_tag].cmd->cmnd);

		if (opcode == SECURITY_PROTOCOL_OUT && hba->security_in) {
			hba->security_in--;
		} else if (opcode == SECURITY_PROTOCOL_IN) {
			if (hba->security_in) {
				WARN_ON(1);
				return -EINVAL;
			}
			hba->security_in++;
		}
	}

	hba->lrb[task_tag].issue_time_stamp = ktime_get();
	hba->lrb[task_tag].compl_time_stamp = ktime_set(0, 0);
	ufshcd_cond_add_cmd_trace(hba, task_tag,
			hba->lrb[task_tag].cmd ? "scsi_send" : "dev_cmd_send");
	ufshcd_clk_scaling_start_busy(hba);
	__set_bit(task_tag, &hba->outstanding_reqs);
	ufshcd_writel(hba, 1 << task_tag, REG_UTP_TRANSFER_REQ_DOOR_BELL);
	/* Make sure that doorbell is committed immediately */
	wmb();
	ufshcd_update_tag_stats(hba, task_tag);
	ufshcd_event_record(hba->lrb[task_tag].cmd, UFS_READ_SEND_CMD);
	return 0;
}

/**
 * ufshcd_copy_sense_data - Copy sense data in case of check condition
 * @lrbp: pointer to local reference block
 */
static inline void ufshcd_copy_sense_data(struct ufshcd_lrb *lrbp)
{
	int len;
	if (lrbp->sense_buffer &&
	    ufshcd_get_rsp_upiu_data_seg_len(lrbp->ucd_rsp_ptr)) {
		int len_to_copy;

		len = be16_to_cpu(lrbp->ucd_rsp_ptr->sr.sense_data_len);
		len_to_copy = min_t(int, RESPONSE_UPIU_SENSE_DATA_LENGTH, len);

		memcpy(lrbp->sense_buffer,
			lrbp->ucd_rsp_ptr->sr.sense_data,
			min_t(int, len_to_copy, UFSHCD_REQ_SENSE_SIZE));
	}
}

/**
 * ufshcd_copy_query_response() - Copy the Query Response and the data
 * descriptor
 * @hba: per adapter instance
 * @lrbp: pointer to local reference block
 */
static
int ufshcd_copy_query_response(struct ufs_hba *hba, struct ufshcd_lrb *lrbp)
{
	struct ufs_query_res *query_res = &hba->dev_cmd.query.response;

	memcpy(&query_res->upiu_res, &lrbp->ucd_rsp_ptr->qr, QUERY_OSF_SIZE);

	/* Get the descriptor */
	if (hba->dev_cmd.query.descriptor &&
	    lrbp->ucd_rsp_ptr->qr.opcode == UPIU_QUERY_OPCODE_READ_DESC) {
		u8 *descp = (u8 *)lrbp->ucd_rsp_ptr +
				GENERAL_UPIU_REQUEST_SIZE;
		u16 resp_len;
		u16 buf_len;

		/* data segment length */
		resp_len = be32_to_cpu(lrbp->ucd_rsp_ptr->header.dword_2) &
						MASK_QUERY_DATA_SEG_LEN;
		buf_len = be16_to_cpu(
				hba->dev_cmd.query.request.upiu_req.length);
		if (likely(buf_len >= resp_len)) {
			memcpy(hba->dev_cmd.query.descriptor, descp, resp_len);
		} else {
			dev_warn(hba->dev,
				"%s: Response size is bigger than buffer",
				__func__);
			return -EINVAL;
		}
	}

	return 0;
}

/**
 * ufshcd_hba_capabilities - Read controller capabilities
 * @hba: per adapter instance
 */
static inline void ufshcd_hba_capabilities(struct ufs_hba *hba)
{
	hba->capabilities = ufshcd_readl(hba, REG_CONTROLLER_CAPABILITIES);

	/* nutrs and nutmrs are 0 based values */
	hba->nutrs = (hba->capabilities & MASK_TRANSFER_REQUESTS_SLOTS) + 1;
	hba->nutmrs =
	((hba->capabilities & MASK_TASK_MANAGEMENT_REQUEST_SLOTS) >> 16) + 1;
}

/**
 * ufshcd_ready_for_uic_cmd - Check if controller is ready
 *                            to accept UIC commands
 * @hba: per adapter instance
 * Return true on success, else false
 */
static inline bool ufshcd_ready_for_uic_cmd(struct ufs_hba *hba)
{
	if (ufshcd_readl(hba, REG_CONTROLLER_STATUS) & UIC_COMMAND_READY)
		return true;
	else
		return false;
}

/**
 * ufshcd_get_upmcrs - Get the power mode change request status
 * @hba: Pointer to adapter instance
 *
 * This function gets the UPMCRS field of HCS register
 * Returns value of UPMCRS field
 */
static inline u8 ufshcd_get_upmcrs(struct ufs_hba *hba)
{
	return (ufshcd_readl(hba, REG_CONTROLLER_STATUS) >> 8) & 0x7;
}

/**
 * ufshcd_dispatch_uic_cmd - Dispatch UIC commands to unipro layers
 * @hba: per adapter instance
 * @uic_cmd: UIC command
 *
 * Mutex must be held.
 */
static inline void
ufshcd_dispatch_uic_cmd(struct ufs_hba *hba, struct uic_command *uic_cmd)
{
	WARN_ON(hba->active_uic_cmd);

	hba->active_uic_cmd = uic_cmd;

	ufshcd_dme_cmd_log(hba, "dme_send", hba->active_uic_cmd->command);
	/* Write Args */
	ufshcd_writel(hba, uic_cmd->argument1, REG_UIC_COMMAND_ARG_1);
	ufshcd_writel(hba, uic_cmd->argument2, REG_UIC_COMMAND_ARG_2);
	ufshcd_writel(hba, uic_cmd->argument3, REG_UIC_COMMAND_ARG_3);

	/* Write UIC Cmd */
	ufshcd_writel(hba, uic_cmd->command & COMMAND_OPCODE_MASK,
		      REG_UIC_COMMAND);
	/* Make sure that UIC command is committed immediately */
	wmb();
}

/**
 * ufshcd_wait_for_uic_cmd - Wait complectioin of UIC command
 * @hba: per adapter instance
 * @uic_cmd: UIC command
 *
 * Must be called with mutex held.
 * Returns 0 only if success.
 */
static int
ufshcd_wait_for_uic_cmd(struct ufs_hba *hba, struct uic_command *uic_cmd)
{
	int ret;
	unsigned long flags;

	if (wait_for_completion_timeout(&uic_cmd->done,
					msecs_to_jiffies(UIC_CMD_TIMEOUT)))
		ret = uic_cmd->argument2 & MASK_UIC_COMMAND_RESULT;
	else
		ret = -ETIMEDOUT;

	if (ret) {
		ufsdbg_set_err_state(hba);
#if IS_ENABLED(CONFIG_MI_MEMORY_SYSFS)
		hba->ufs_stats.err_stats[UFS_ERR_UIC_CMD]++;
#endif
	}

	ufshcd_dme_cmd_log(hba, "dme_cmpl_1", hba->active_uic_cmd->command);

	ufs_spin_lock_irqsave(hba->host->host_lock, flags);
	hba->active_uic_cmd = NULL;
	ufs_spin_unlock_irqrestore(hba->host->host_lock, flags);

	return ret;
}

/**
 * __ufshcd_send_uic_cmd - Send UIC commands and retrieve the result
 * @hba: per adapter instance
 * @uic_cmd: UIC command
 * @completion: initialize the completion only if this is set to true
 *
 * Identical to ufshcd_send_uic_cmd() expect mutex. Must be called
 * with mutex held and host_lock locked.
 * Returns 0 only if success.
 */
static int
__ufshcd_send_uic_cmd(struct ufs_hba *hba, struct uic_command *uic_cmd,
		      bool completion)
{
	if (!ufshcd_ready_for_uic_cmd(hba)) {
		dev_err(hba->dev,
			"Controller not ready to accept UIC commands\n");
		return -EIO;
	}

	if (completion)
		init_completion(&uic_cmd->done);

	ufshcd_dispatch_uic_cmd(hba, uic_cmd);

	return 0;
}

/**
 * ufshcd_send_uic_cmd - Send UIC commands and retrieve the result
 * @hba: per adapter instance
 * @uic_cmd: UIC command
 *
 * Returns 0 only if success.
 */
static int
ufshcd_send_uic_cmd(struct ufs_hba *hba, struct uic_command *uic_cmd)
{
	int ret;
	unsigned long flags;

	hba->ufs_stats.clk_hold.ctx = UIC_CMD_SEND;
	ufshcd_hold_all(hba);
	mutex_lock(&hba->uic_cmd_mutex);
	ufshcd_add_delay_before_dme_cmd(hba);

	ufs_spin_lock_irqsave(hba->host->host_lock, flags);
	ret = __ufshcd_send_uic_cmd(hba, uic_cmd, true);
	ufs_spin_unlock_irqrestore(hba->host->host_lock, flags);
	if (!ret)
		ret = ufshcd_wait_for_uic_cmd(hba, uic_cmd);

	ufshcd_save_tstamp_of_last_dme_cmd(hba);
	mutex_unlock(&hba->uic_cmd_mutex);
	ufshcd_release_all(hba);
	hba->ufs_stats.clk_rel.ctx = UIC_CMD_SEND;

	ufsdbg_error_inject_dispatcher(hba,
		ERR_INJECT_UIC, 0, &ret);

	return ret;
}

/**
 * ufshcd_map_sg - Map scatter-gather list to prdt
 * @hba: per adapter instance
 * @lrbp: pointer to local reference block
 *
 * Returns 0 in case of success, non-zero value in case of failure
 */
#if defined(CONFIG_UFSFEATURE)
int ufshcd_map_sg(struct ufs_hba *hba, struct ufshcd_lrb *lrbp)
#else
static int ufshcd_map_sg(struct ufs_hba *hba, struct ufshcd_lrb *lrbp)
#endif
{
	struct ufshcd_sg_entry *prd;
	struct scatterlist *sg;
	struct scsi_cmnd *cmd;
	int sg_segments;
	int i;

	cmd = lrbp->cmd;
	sg_segments = scsi_dma_map(cmd);
	if (sg_segments < 0)
		return sg_segments;

	if (sg_segments) {
		if (hba->quirks & UFSHCD_QUIRK_PRDT_BYTE_GRAN)
			lrbp->utr_descriptor_ptr->prd_table_length =
				cpu_to_le16((u16)(sg_segments *
						  hba->sg_entry_size));
		else
			lrbp->utr_descriptor_ptr->prd_table_length =
				cpu_to_le16((u16) (sg_segments));

		prd = (struct ufshcd_sg_entry *)lrbp->ucd_prdt_ptr;

		scsi_for_each_sg(cmd, sg, sg_segments, i) {
			prd->size =
				cpu_to_le32(((u32) sg_dma_len(sg))-1);
			prd->base_addr =
				cpu_to_le32(lower_32_bits(sg->dma_address));
			prd->upper_addr =
				cpu_to_le32(upper_32_bits(sg->dma_address));
			prd->reserved = 0;
			prd = (void *)prd + hba->sg_entry_size;
		}
	} else {
		lrbp->utr_descriptor_ptr->prd_table_length = 0;
	}

	return ufshcd_map_sg_crypto(hba, lrbp);
}

/**
 * ufshcd_enable_intr - enable interrupts
 * @hba: per adapter instance
 * @intrs: interrupt bits
 */
static void ufshcd_enable_intr(struct ufs_hba *hba, u32 intrs)
{
	u32 set = ufshcd_readl(hba, REG_INTERRUPT_ENABLE);

	if (hba->ufs_version == UFSHCI_VERSION_10) {
		u32 rw;
		rw = set & INTERRUPT_MASK_RW_VER_10;
		set = rw | ((set ^ intrs) & intrs);
	} else {
		set |= intrs;
	}

	ufshcd_writel(hba, set, REG_INTERRUPT_ENABLE);
}

/**
 * ufshcd_disable_intr - disable interrupts
 * @hba: per adapter instance
 * @intrs: interrupt bits
 */
static void ufshcd_disable_intr(struct ufs_hba *hba, u32 intrs)
{
	u32 set = ufshcd_readl(hba, REG_INTERRUPT_ENABLE);

	if (hba->ufs_version == UFSHCI_VERSION_10) {
		u32 rw;
		rw = (set & INTERRUPT_MASK_RW_VER_10) &
			~(intrs & INTERRUPT_MASK_RW_VER_10);
		set = rw | ((set & intrs) & ~INTERRUPT_MASK_RW_VER_10);

	} else {
		set &= ~intrs;
	}

	ufshcd_writel(hba, set, REG_INTERRUPT_ENABLE);
}

/**
 * ufshcd_prepare_req_desc_hdr() - Fills the requests header
 * descriptor according to request
 * @hba: per adapter instance
 * @lrbp: pointer to local reference block
 * @upiu_flags: flags required in the header
 * @cmd_dir: requests data direction
 */
static int ufshcd_prepare_req_desc_hdr(struct ufs_hba *hba,
	struct ufshcd_lrb *lrbp, u32 *upiu_flags,
	enum dma_data_direction cmd_dir)
{
	struct utp_transfer_req_desc *req_desc = lrbp->utr_descriptor_ptr;
	u32 data_direction;
	u32 dword_0;

	if (cmd_dir == DMA_FROM_DEVICE) {
		data_direction = UTP_DEVICE_TO_HOST;
		*upiu_flags = UPIU_CMD_FLAGS_READ;
	} else if (cmd_dir == DMA_TO_DEVICE) {
		data_direction = UTP_HOST_TO_DEVICE;
		*upiu_flags = UPIU_CMD_FLAGS_WRITE;
	} else {
		data_direction = UTP_NO_DATA_TRANSFER;
		*upiu_flags = UPIU_CMD_FLAGS_NONE;
	}

	dword_0 = data_direction | (lrbp->command_type
				<< UPIU_COMMAND_TYPE_OFFSET);
	if (lrbp->intr_cmd)
		dword_0 |= UTP_REQ_DESC_INT_CMD;

	/* Transfer request descriptor header fields */
	if (ufshcd_lrbp_crypto_enabled(lrbp)) {
#if IS_ENABLED(CONFIG_SCSI_UFS_CRYPTO)
		dword_0 |= UTP_REQ_DESC_CRYPTO_ENABLE_CMD;
		dword_0 |= lrbp->crypto_key_slot;
		req_desc->header.dword_1 =
			cpu_to_le32(lower_32_bits(lrbp->data_unit_num));
		req_desc->header.dword_3 =
			cpu_to_le32(upper_32_bits(lrbp->data_unit_num));
#endif /* CONFIG_SCSI_UFS_CRYPTO */
	} else {
		/* dword_1 and dword_3 are reserved, hence they are set to 0 */
		req_desc->header.dword_1 = 0;
		req_desc->header.dword_3 = 0;
	}

	req_desc->header.dword_0 = cpu_to_le32(dword_0);

	/*
	 * assigning invalid value for command status. Controller
	 * updates OCS on command completion, with the command
	 * status
	 */
	req_desc->header.dword_2 =
		cpu_to_le32(OCS_INVALID_COMMAND_STATUS);

	req_desc->prd_table_length = 0;

	return 0;
}

/**
 * ufshcd_prepare_utp_scsi_cmd_upiu() - fills the utp_transfer_req_desc,
 * for scsi commands
 * @lrbp: local reference block pointer
 * @upiu_flags: flags
 */
static
void ufshcd_prepare_utp_scsi_cmd_upiu(struct ufshcd_lrb *lrbp, u32 upiu_flags)
{
	struct utp_upiu_req *ucd_req_ptr = lrbp->ucd_req_ptr;
	unsigned short cdb_len;

	/* command descriptor fields */
	ucd_req_ptr->header.dword_0 = UPIU_HEADER_DWORD(
				UPIU_TRANSACTION_COMMAND, upiu_flags,
				lrbp->lun, lrbp->task_tag);
	ucd_req_ptr->header.dword_1 = UPIU_HEADER_DWORD(
				UPIU_COMMAND_SET_TYPE_SCSI, 0, 0, 0);

	/* Total EHS length and Data segment length will be zero */
	ucd_req_ptr->header.dword_2 = 0;

	ucd_req_ptr->sc.exp_data_transfer_len =
		cpu_to_be32(lrbp->cmd->sdb.length);

	cdb_len = min_t(unsigned short, lrbp->cmd->cmd_len, MAX_CDB_SIZE);
	memcpy(ucd_req_ptr->sc.cdb, lrbp->cmd->cmnd, cdb_len);
	if (cdb_len < MAX_CDB_SIZE)
		memset(ucd_req_ptr->sc.cdb + cdb_len, 0,
			(MAX_CDB_SIZE - cdb_len));
	memset(lrbp->ucd_rsp_ptr, 0, sizeof(struct utp_upiu_rsp));
}

/**
 * ufshcd_prepare_utp_query_req_upiu() - fills the utp_transfer_req_desc,
 * for query requsts
 * @hba: UFS hba
 * @lrbp: local reference block pointer
 * @upiu_flags: flags
 */
static void ufshcd_prepare_utp_query_req_upiu(struct ufs_hba *hba,
				struct ufshcd_lrb *lrbp, u32 upiu_flags)
{
	struct utp_upiu_req *ucd_req_ptr = lrbp->ucd_req_ptr;
	struct ufs_query *query = &hba->dev_cmd.query;
	u16 len = be16_to_cpu(query->request.upiu_req.length);
	u8 *descp = (u8 *)lrbp->ucd_req_ptr + GENERAL_UPIU_REQUEST_SIZE;

	/* Query request header */
	ucd_req_ptr->header.dword_0 = UPIU_HEADER_DWORD(
			UPIU_TRANSACTION_QUERY_REQ, upiu_flags,
			lrbp->lun, lrbp->task_tag);
	ucd_req_ptr->header.dword_1 = UPIU_HEADER_DWORD(
			0, query->request.query_func, 0, 0);

	/* Data segment length only need for WRITE_DESC */
	if (query->request.upiu_req.opcode == UPIU_QUERY_OPCODE_WRITE_DESC)
		ucd_req_ptr->header.dword_2 =
			UPIU_HEADER_DWORD(0, 0, (len >> 8), (u8)len);
	else
		ucd_req_ptr->header.dword_2 = 0;

	/* Copy the Query Request buffer as is */
	memcpy(&ucd_req_ptr->qr, &query->request.upiu_req,
			QUERY_OSF_SIZE);

	/* Copy the Descriptor */
	if (query->request.upiu_req.opcode == UPIU_QUERY_OPCODE_WRITE_DESC)
		memcpy(descp, query->descriptor, len);

	memset(lrbp->ucd_rsp_ptr, 0, sizeof(struct utp_upiu_rsp));
}

static inline void ufshcd_prepare_utp_nop_upiu(struct ufshcd_lrb *lrbp)
{
	struct utp_upiu_req *ucd_req_ptr = lrbp->ucd_req_ptr;

	memset(ucd_req_ptr, 0, sizeof(struct utp_upiu_req));

	/* command descriptor fields */
	ucd_req_ptr->header.dword_0 =
		UPIU_HEADER_DWORD(
			UPIU_TRANSACTION_NOP_OUT, 0, 0, lrbp->task_tag);
	/* clear rest of the fields of basic header */
	ucd_req_ptr->header.dword_1 = 0;
	ucd_req_ptr->header.dword_2 = 0;

	memset(lrbp->ucd_rsp_ptr, 0, sizeof(struct utp_upiu_rsp));
}

/**
 * ufshcd_comp_devman_upiu - UFS Protocol Information Unit(UPIU)
 *			     for Device Management Purposes
 * @hba: per adapter instance
 * @lrbp: pointer to local reference block
 */
static int ufshcd_comp_devman_upiu(struct ufs_hba *hba, struct ufshcd_lrb *lrbp)
{
	u32 upiu_flags;
	int ret = 0;

	if ((hba->ufs_version == UFSHCI_VERSION_10) ||
	    (hba->ufs_version == UFSHCI_VERSION_11))
		lrbp->command_type = UTP_CMD_TYPE_DEV_MANAGE;
	else
		lrbp->command_type = UTP_CMD_TYPE_UFS_STORAGE;

	ret = ufshcd_prepare_req_desc_hdr(hba, lrbp, &upiu_flags,
			DMA_NONE);
	if (hba->dev_cmd.type == DEV_CMD_TYPE_QUERY)
		ufshcd_prepare_utp_query_req_upiu(hba, lrbp, upiu_flags);
	else if (hba->dev_cmd.type == DEV_CMD_TYPE_NOP)
		ufshcd_prepare_utp_nop_upiu(lrbp);
	else
		ret = -EINVAL;

	return ret;
}

/**
 * ufshcd_comp_scsi_upiu - UFS Protocol Information Unit(UPIU)
 *			   for SCSI Purposes
 * @hba: per adapter instance
 * @lrbp: pointer to local reference block
 */
#if defined(CONFIG_UFSFEATURE)
int ufshcd_comp_scsi_upiu(struct ufs_hba *hba, struct ufshcd_lrb *lrbp)
#else
static int ufshcd_comp_scsi_upiu(struct ufs_hba *hba, struct ufshcd_lrb *lrbp)
#endif
{
	u32 upiu_flags;
	int ret = 0;

	if ((hba->ufs_version == UFSHCI_VERSION_10) ||
	    (hba->ufs_version == UFSHCI_VERSION_11))
		lrbp->command_type = UTP_CMD_TYPE_SCSI;
	else
		lrbp->command_type = UTP_CMD_TYPE_UFS_STORAGE;

	if (likely(lrbp->cmd)) {
#if defined(CONFIG_UFSFEATURE)
#if defined(CONFIG_UFS3V1)
		ufsf_change_read10_debug_lun(&hba->ufsf, lrbp);
		ufsf_prep_fn(&hba->ufsf, lrbp);
#elif defined(UFS3V0)
		ufsf_hpb_change_lun(&hba->ufsf, lrbp);
		ufsf_tw_prep_fn(&hba->ufsf, lrbp);
		ufsf_hpb_prep_fn(&hba->ufsf, lrbp);
#endif
#endif
		ret = ufshcd_prepare_req_desc_hdr(hba, lrbp,
				&upiu_flags, lrbp->cmd->sc_data_direction);
		ufshcd_prepare_utp_scsi_cmd_upiu(lrbp, upiu_flags);
	} else {
		ret = -EINVAL;
	}

	return ret;
}

/**
 * ufshcd_upiu_wlun_to_scsi_wlun - maps UPIU W-LUN id to SCSI W-LUN ID
 * @upiu_wlun_id: UPIU W-LUN id
 *
 * Returns SCSI W-LUN id
 */
static inline u16 ufshcd_upiu_wlun_to_scsi_wlun(u8 upiu_wlun_id)
{
	return (upiu_wlun_id & ~UFS_UPIU_WLUN_ID) | SCSI_W_LUN_BASE;
}

/**
 * ufshcd_get_write_lock - synchronize between shutdown, scaling &
 * arrival of requests
 * @hba: ufs host
 *
 * Lock is predominantly held by shutdown context thus, ensuring
 * that no requests from any other context may sneak through.
 */
static inline void ufshcd_get_write_lock(struct ufs_hba *hba)
{
	down_write(&hba->lock);
}

/**
 * ufshcd_get_read_lock - synchronize between shutdown, scaling &
 * arrival of requests
 * @hba: ufs host
 *
 * Returns 1 if acquired, < 0 on contention
 *
 * After shutdown's initiated, allow requests only directed to the
 * well known device lun. The sync between scaling & issue is maintained
 * as is and this restructuring syncs shutdown with these too.
 */
static int ufshcd_get_read_lock(struct ufs_hba *hba, u64 lun)
{
	int err = 0;

	if (oops_in_progress)
		return 0;
	err = down_read_trylock(&hba->lock);
	if (err > 0)
		goto out;
	/* let requests for well known device lun to go through */
	if (ufshcd_scsi_to_upiu_lun(lun) == UFS_UPIU_UFS_DEVICE_WLUN)
		return 0;
	else if (!ufshcd_is_shutdown_ongoing(hba))
		return -EAGAIN;
	else
		return -EPERM;

out:
	return err;
}

/**
 * ufshcd_put_read_lock - synchronize between shutdown, scaling &
 * arrival of requests
 * @hba: ufs host
 *
 * Returns none
 */
static inline void ufshcd_put_read_lock(struct ufs_hba *hba)
{
	if (!oops_in_progress)
		up_read(&hba->lock);
}

/**
 * ufshcd_queuecommand - main entry point for SCSI requests
 * @host: SCSI host pointer
 * @cmd: command from SCSI Midlayer
 *
 * Returns 0 for success, non-zero in case of failure
 */
static int ufshcd_queuecommand(struct Scsi_Host *host, struct scsi_cmnd *cmd)
{
	struct ufshcd_lrb *lrbp;
	struct ufs_hba *hba;
	unsigned long flags;
	int tag;
	int err = 0;
	bool has_read_lock = false;
#if defined(CONFIG_UFSFEATURE) && defined(CONFIG_UFSHPB)
	struct scsi_cmnd *pre_cmd;
	struct ufshcd_lrb *add_lrbp;
	int add_tag;
	int pre_req_err = -EBUSY;
	int lun = ufshcd_scsi_to_upiu_lun(cmd->device->lun);
#endif

	hba = shost_priv(host);

	if (!cmd || !cmd->request || !hba)
		return -EINVAL;

	tag = cmd->request->tag;
	if (!ufshcd_valid_tag(hba, tag)) {
		dev_err(hba->dev,
			"%s: invalid command tag %d: cmd=0x%pK, cmd->request=0x%pK\n",
			__func__, tag, cmd, cmd->request);
		BUG_ON(1);
	}

	err = ufshcd_get_read_lock(hba, cmd->device->lun);
	if (unlikely(err < 0)) {
		if (err == -EPERM) {
			set_host_byte(cmd, DID_ERROR);
			cmd->scsi_done(cmd);
			return 0;
		}
		if (err == -EAGAIN) {
			hba->ufs_stats.scsi_blk_reqs.ts = ktime_get();
			hba->ufs_stats.scsi_blk_reqs.busy_ctx = SCALING_BUSY;
			return SCSI_MLQUEUE_HOST_BUSY;
		}
	} else if (err == 1) {
		has_read_lock = true;
	}

	/*
	 * err might be non-zero here but logic later in this function
	 * assumes that err is set to 0.
	 */
	err = 0;

	ufs_spin_lock_irqsave(hba->host->host_lock, flags);

	/* if error handling is in progress, return host busy */
	if (ufshcd_eh_in_progress(hba)) {
		err = SCSI_MLQUEUE_HOST_BUSY;
		hba->ufs_stats.scsi_blk_reqs.ts = ktime_get();
		hba->ufs_stats.scsi_blk_reqs.busy_ctx = EH_IN_PROGRESS;
		goto out_unlock;
	}

	switch (hba->ufshcd_state) {
	case UFSHCD_STATE_OPERATIONAL:
		break;
	case UFSHCD_STATE_EH_SCHEDULED:
	case UFSHCD_STATE_RESET:
		err = SCSI_MLQUEUE_HOST_BUSY;
		hba->ufs_stats.scsi_blk_reqs.ts = ktime_get();
		hba->ufs_stats.scsi_blk_reqs.busy_ctx =
			UFS_RESET_OR_EH_SCHEDULED;
		goto out_unlock;
	case UFSHCD_STATE_ERROR:
		set_host_byte(cmd, DID_ERROR);
		cmd->scsi_done(cmd);
		goto out_unlock;
	default:
		dev_WARN_ONCE(hba->dev, 1, "%s: invalid state %d\n",
				__func__, hba->ufshcd_state);
		set_host_byte(cmd, DID_BAD_TARGET);
		cmd->scsi_done(cmd);
		goto out_unlock;
	}
	ufs_spin_unlock_irqrestore(hba->host->host_lock, flags);

	hba->req_abort_count = 0;
	ufshcd_event_record(cmd, UFS_READ_QUEUE_CMD);

	if (!oops_in_progress) {
		/* acquire the tag to make sure device cmds don't use it */
		if (test_and_set_bit_lock(tag, &hba->lrb_in_use)) {
			/*
			 * Dev manage command in progress, requeue the command.
			 * Requeuing the command helps in cases where the request *may*
			 * find different tag instead of waiting for dev manage command
			 * completion.
			 */
			err = SCSI_MLQUEUE_HOST_BUSY;
		        hba->ufs_stats.scsi_blk_reqs.ts = ktime_get();
		        hba->ufs_stats.scsi_blk_reqs.busy_ctx = LRB_IN_USE;
			goto out;
		}
	}

	hba->ufs_stats.clk_hold.ctx = QUEUE_CMD;
	err = ufshcd_hold(hba, (oops_in_progress ? false : true));
	if (err) {
		err = SCSI_MLQUEUE_HOST_BUSY;
		hba->ufs_stats.scsi_blk_reqs.ts = ktime_get();
		hba->ufs_stats.scsi_blk_reqs.busy_ctx = UFSHCD_HOLD;
		clear_bit_unlock(tag, &hba->lrb_in_use);
		goto out;
	}
	if (ufshcd_is_clkgating_allowed(hba))
		WARN_ON(hba->clk_gating.state != CLKS_ON);

	err = ufshcd_hibern8_hold(hba, oops_in_progress ? false : true);
	if (err) {
		clear_bit_unlock(tag, &hba->lrb_in_use);
		err = SCSI_MLQUEUE_HOST_BUSY;
		hba->ufs_stats.scsi_blk_reqs.ts = ktime_get();
		hba->ufs_stats.scsi_blk_reqs.busy_ctx = UFSHCD_HIBERN8_HOLD;
		hba->ufs_stats.clk_rel.ctx = QUEUE_CMD;
		ufshcd_release(hba, true);
		goto out;
	}
	if (ufshcd_is_hibern8_on_idle_allowed(hba))
		WARN_ON(hba->hibern8_on_idle.state != HIBERN8_EXITED);

#if defined(CONFIG_UFSFEATURE) && defined(CONFIG_UFSHPB)
	add_tag = ufsf_hpb_prepare_pre_req(&hba->ufsf, cmd, lun);
	if (add_tag == -EAGAIN) {
		clear_bit_unlock(tag, &hba->lrb_in_use);
		err = SCSI_MLQUEUE_HOST_BUSY;
		ufshcd_release_all(hba);
		goto out;
	}

	if (add_tag < 0) {
		hba->lrb[tag].hpb_ctx_id = MAX_HPB_CONTEXT_ID;
		goto send_orig_cmd;
	}

	add_lrbp = &hba->lrb[add_tag];

	pre_req_err = ufsf_hpb_prepare_add_lrbp(&hba->ufsf, add_tag);
	if (pre_req_err)
		hba->lrb[tag].hpb_ctx_id = MAX_HPB_CONTEXT_ID;
send_orig_cmd:
#endif
	/* Vote PM QoS for the request */
	ufshcd_vops_pm_qos_req_start(hba, cmd->request);

	WARN_ON(hba->clk_gating.state != CLKS_ON);

	lrbp = &hba->lrb[tag];

	if (!oops_in_progress)
		WARN_ON(lrbp->cmd);
	lrbp->cmd = cmd;
	lrbp->sense_bufflen = UFSHCD_REQ_SENSE_SIZE;
	lrbp->sense_buffer = cmd->sense_buffer;
	lrbp->task_tag = tag;
	lrbp->lun = ufshcd_scsi_to_upiu_lun(cmd->device->lun);
	lrbp->intr_cmd = !ufshcd_is_intr_aggr_allowed(hba) ? true : false;

	err = ufshcd_prepare_lrbp_crypto(hba, cmd, lrbp);
	if (err) {
<<<<<<< HEAD
		ufshcd_release(hba, false);
=======
		ufshcd_release(hba);
>>>>>>> bbc4834e
		lrbp->cmd = NULL;
		clear_bit_unlock(tag, &hba->lrb_in_use);
		goto out;
	}
	lrbp->req_abort_skip = false;

	err = ufshcd_comp_scsi_upiu(hba, lrbp);
	if (err) {
		if (err != -EAGAIN)
			dev_err(hba->dev,
				"%s: failed to compose upiu %d\n",
				__func__, err);

		lrbp->cmd = NULL;
		clear_bit_unlock(tag, &hba->lrb_in_use);
		ufshcd_release_all(hba);
		ufshcd_vops_pm_qos_req_end(hba, cmd->request, true);
		goto out;
	}

	err = ufshcd_map_sg(hba, lrbp);
	if (err) {
		lrbp->cmd = NULL;
		clear_bit_unlock(tag, &hba->lrb_in_use);
		ufshcd_release_all(hba);
		ufshcd_vops_pm_qos_req_end(hba, cmd->request, true);
		goto out;
	}

	/* Make sure descriptors are ready before ringing the doorbell */
	wmb();

	/* issue command to the controller */
	ufs_spin_lock_irqsave(hba->host->host_lock, flags);
#if defined(CONFIG_UFSFEATURE) && defined(CONFIG_UFSHPB)
	if (!pre_req_err) {
		ufshcd_vops_setup_xfer_req(hba, add_tag, (add_lrbp->cmd ? true : false));
		ufshcd_send_command(hba, add_tag);
		pre_req_err = -EBUSY;
#if defined(CONFIG_UFSHPB)
#if defined(CONFIG_UFS3V1)
		atomic64_inc(&hba->ufsf.hpb_lup[add_lrbp->lun]->pre_req_cnt);
#elif defined(UFS3V0)
		atomic64_inc(&hba->ufsf.ufshpb_lup[add_lrbp->lun]->pre_req_cnt);
#endif
#endif
	}
#endif
	ufshcd_vops_setup_xfer_req(hba, tag, (lrbp->cmd ? true : false));

	err = ufshcd_send_command(hba, tag);

	if (err) {
		ufs_spin_unlock_irqrestore(hba->host->host_lock, flags);
		scsi_dma_unmap(lrbp->cmd);
		lrbp->cmd = NULL;
		clear_bit_unlock(tag, &hba->lrb_in_use);
		ufshcd_release_all(hba);
		ufshcd_vops_pm_qos_req_end(hba, cmd->request, true);

		dev_err(hba->dev, "%s: failed sending command, %d\n",
							__func__, err);
		if (err == -EINVAL) {
			set_host_byte(cmd, DID_ERROR);
			if (has_read_lock)
				ufshcd_put_read_lock(hba);
			cmd->scsi_done(cmd);
			return 0;
		}
		goto out;
	}

out_unlock:
	ufs_spin_unlock_irqrestore(hba->host->host_lock, flags);
out:
#if defined(CONFIG_UFSFEATURE) && defined(CONFIG_UFSHPB)
	if (!pre_req_err) {
		pre_cmd = add_lrbp->cmd;
		scsi_dma_unmap(pre_cmd);
		add_lrbp->cmd = NULL;
		clear_bit_unlock(add_tag, &hba->lrb_in_use);
		ufshcd_release_all(hba);
		ufshcd_vops_pm_qos_req_end(hba, pre_cmd->request, true);
		ufshcd_complete_lrbp_crypto(hba, pre_cmd, add_lrbp);
		ufsf_hpb_end_pre_req(&hba->ufsf, pre_cmd->request);
	}
#endif
	if (has_read_lock)
		ufshcd_put_read_lock(hba);
	return err;
}

static int ufshcd_compose_dev_cmd(struct ufs_hba *hba,
		struct ufshcd_lrb *lrbp, enum dev_cmd_type cmd_type, int tag)
{
	lrbp->cmd = NULL;
	lrbp->sense_bufflen = 0;
	lrbp->sense_buffer = NULL;
	lrbp->task_tag = tag;
	lrbp->lun = 0; /* device management cmd is not specific to any LUN */
	lrbp->intr_cmd = true; /* No interrupt aggregation */
#if IS_ENABLED(CONFIG_SCSI_UFS_CRYPTO)
	lrbp->crypto_enable = false; /* No crypto operations */
#endif
	hba->dev_cmd.type = cmd_type;

	return ufshcd_comp_devman_upiu(hba, lrbp);
}

static int
ufshcd_clear_cmd(struct ufs_hba *hba, int tag)
{
	int err = 0;
	unsigned long flags;
	u32 mask = 1 << tag;

	/* clear outstanding transaction before retry */
	ufs_spin_lock_irqsave(hba->host->host_lock, flags);
	ufshcd_utrl_clear(hba, tag);
	ufs_spin_unlock_irqrestore(hba->host->host_lock, flags);

	/*
	 * wait for for h/w to clear corresponding bit in door-bell.
	 * max. wait is 1 sec.
	 */
	err = ufshcd_wait_for_register(hba,
			REG_UTP_TRANSFER_REQ_DOOR_BELL,
			mask, ~mask, 1000, 1000, true);

	return err;
}

static int
ufshcd_check_query_response(struct ufs_hba *hba, struct ufshcd_lrb *lrbp)
{
	struct ufs_query_res *query_res = &hba->dev_cmd.query.response;

	/* Get the UPIU response */
	query_res->response = ufshcd_get_rsp_upiu_result(lrbp->ucd_rsp_ptr) >>
				UPIU_RSP_CODE_OFFSET;
	return query_res->response;
}

/**
 * ufshcd_dev_cmd_completion() - handles device management command responses
 * @hba: per adapter instance
 * @lrbp: pointer to local reference block
 */
static int
ufshcd_dev_cmd_completion(struct ufs_hba *hba, struct ufshcd_lrb *lrbp)
{
	int resp;
	int err = 0;

	hba->ufs_stats.last_hibern8_exit_tstamp = ktime_set(0, 0);
	resp = ufshcd_get_req_rsp(lrbp->ucd_rsp_ptr);

	switch (resp) {
	case UPIU_TRANSACTION_NOP_IN:
		if (hba->dev_cmd.type != DEV_CMD_TYPE_NOP) {
			err = -EINVAL;
			dev_err(hba->dev, "%s: unexpected response %x\n",
					__func__, resp);
		}
		break;
	case UPIU_TRANSACTION_QUERY_RSP:
		err = ufshcd_check_query_response(hba, lrbp);
		if (!err)
			err = ufshcd_copy_query_response(hba, lrbp);
		break;
	case UPIU_TRANSACTION_REJECT_UPIU:
		/* TODO: handle Reject UPIU Response */
		err = -EPERM;
		dev_err(hba->dev, "%s: Reject UPIU not fully implemented\n",
				__func__);
		break;
	default:
		err = -EINVAL;
		dev_err(hba->dev, "%s: Invalid device management cmd response: %x\n",
				__func__, resp);
		break;
	}

	return err;
}

static int ufshcd_wait_for_dev_cmd(struct ufs_hba *hba,
		struct ufshcd_lrb *lrbp, int max_timeout)
{
	int err = 0;
	unsigned long time_left;
	unsigned long flags;

	time_left = wait_for_completion_timeout(hba->dev_cmd.complete,
			msecs_to_jiffies(max_timeout));

	/* Make sure descriptors are ready before ringing the doorbell */
	wmb();
	ufs_spin_lock_irqsave(hba->host->host_lock, flags);
	hba->dev_cmd.complete = NULL;
	if (likely(time_left)) {
		err = ufshcd_get_tr_ocs(lrbp);
		if (!err)
			err = ufshcd_dev_cmd_completion(hba, lrbp);
	}
	ufs_spin_unlock_irqrestore(hba->host->host_lock, flags);

	if (!time_left) {
		err = -ETIMEDOUT;
		dev_dbg(hba->dev, "%s: dev_cmd request timedout, tag %d\n",
			__func__, lrbp->task_tag);
		if (!ufshcd_clear_cmd(hba, lrbp->task_tag))
			/* successfully cleared the command, retry if needed */
			err = -EAGAIN;
		/*
		 * in case of an error, after clearing the doorbell,
		 * we also need to clear the outstanding_request
		 * field in hba
		 */
		ufshcd_outstanding_req_clear(hba, lrbp->task_tag);
	}

	if (err
#if IS_ENABLED(CONFIG_MI_MEMORY_SYSFS)
		&& err != -EAGAIN
#endif
	) {
		ufsdbg_set_err_state(hba);
#if IS_ENABLED(CONFIG_MI_MEMORY_SYSFS)
		hba->ufs_stats.err_stats[UFS_ERR_DEV_CMD]++;
#endif
	}

	return err;
}

/**
 * ufshcd_get_dev_cmd_tag - Get device management command tag
 * @hba: per-adapter instance
 * @tag_out: pointer to variable with available slot value
 *
 * Get a free slot and lock it until device management command
 * completes.
 *
 * Returns false if free slot is unavailable for locking, else
 * return true with tag value in @tag.
 */
static bool ufshcd_get_dev_cmd_tag(struct ufs_hba *hba, int *tag_out)
{
	int tag;
	bool ret = false;
	unsigned long tmp;

	if (!tag_out)
		goto out;

	do {
		tmp = ~hba->lrb_in_use;
		tag = find_last_bit(&tmp, hba->nutrs);
		if (tag >= hba->nutrs)
			goto out;
	} while (test_and_set_bit_lock(tag, &hba->lrb_in_use));

	*tag_out = tag;
	ret = true;
out:
	return ret;
}

static inline void ufshcd_put_dev_cmd_tag(struct ufs_hba *hba, int tag)
{
	clear_bit_unlock(tag, &hba->lrb_in_use);
}

/**
 * ufshcd_exec_dev_cmd - API for sending device management requests
 * @hba: UFS hba
 * @cmd_type: specifies the type (NOP, Query...)
 * @timeout: time in seconds
 *
 * NOTE: Since there is only one available tag for device management commands,
 * it is expected you hold the hba->dev_cmd.lock mutex.
 */
#if defined(CONFIG_UFSFEATURE)
int ufshcd_exec_dev_cmd(struct ufs_hba *hba,
			enum dev_cmd_type cmd_type, int timeout)
#else
static int ufshcd_exec_dev_cmd(struct ufs_hba *hba,
		enum dev_cmd_type cmd_type, int timeout)
#endif
{
	struct ufshcd_lrb *lrbp;
	int err;
	int tag;
	struct completion wait;
	unsigned long flags;
	bool has_read_lock = false;

	/*
	 * May get invoked from shutdown and IOCTL contexts.
	 * In shutdown context, it comes in with lock acquired.
	 * In error recovery context, it may come with lock acquired.
	 */

	if (!ufshcd_is_shutdown_ongoing(hba) && !ufshcd_eh_in_progress(hba)) {
		down_read(&hba->lock);
		has_read_lock = true;
	}

	/*
	 * Get free slot, sleep if slots are unavailable.
	 * Even though we use wait_event() which sleeps indefinitely,
	 * the maximum wait time is bounded by SCSI request timeout.
	 */
	wait_event(hba->dev_cmd.tag_wq, ufshcd_get_dev_cmd_tag(hba, &tag));

	init_completion(&wait);
	lrbp = &hba->lrb[tag];
	WARN_ON(lrbp->cmd);
	err = ufshcd_compose_dev_cmd(hba, lrbp, cmd_type, tag);
	if (unlikely(err))
		goto out_put_tag;

	hba->dev_cmd.complete = &wait;

	ufshcd_add_query_upiu_trace(hba, tag, "query_send");
	/* Make sure descriptors are ready before ringing the doorbell */
	wmb();
	ufs_spin_lock_irqsave(hba->host->host_lock, flags);
	ufshcd_vops_setup_xfer_req(hba, tag, (lrbp->cmd ? true : false));
	err = ufshcd_send_command(hba, tag);
	ufs_spin_unlock_irqrestore(hba->host->host_lock, flags);
	if (err) {
		dev_err(hba->dev, "%s: failed sending command, %d\n",
							__func__, err);
		goto out_put_tag;
	}
	err = ufshcd_wait_for_dev_cmd(hba, lrbp, timeout);

	ufshcd_add_query_upiu_trace(hba, tag,
			err ? "query_complete_err" : "query_complete");

out_put_tag:
	ufshcd_put_dev_cmd_tag(hba, tag);
	wake_up(&hba->dev_cmd.tag_wq);
	if (has_read_lock)
		up_read(&hba->lock);
	return err;
}

/**
 * ufshcd_init_query() - init the query response and request parameters
 * @hba: per-adapter instance
 * @request: address of the request pointer to be initialized
 * @response: address of the response pointer to be initialized
 * @opcode: operation to perform
 * @idn: flag idn to access
 * @index: LU number to access
 * @selector: query/flag/descriptor further identification
 */
static inline void ufshcd_init_query(struct ufs_hba *hba,
		struct ufs_query_req **request, struct ufs_query_res **response,
		enum query_opcode opcode, u8 idn, u8 index, u8 selector)
{
	int idn_t = (int)idn;

	ufsdbg_error_inject_dispatcher(hba,
		ERR_INJECT_QUERY, idn_t, (int *)&idn_t);
	idn = idn_t;

	*request = &hba->dev_cmd.query.request;
	*response = &hba->dev_cmd.query.response;
	memset(*request, 0, sizeof(struct ufs_query_req));
	memset(*response, 0, sizeof(struct ufs_query_res));
	(*request)->upiu_req.opcode = opcode;
	(*request)->upiu_req.idn = idn;
	(*request)->upiu_req.index = index;
	(*request)->upiu_req.selector = selector;

	ufshcd_update_query_stats(hba, opcode, idn);
}

static int ufshcd_query_flag_retry(struct ufs_hba *hba,
	enum query_opcode opcode, enum flag_idn idn, bool *flag_res)
{
	int ret;
	int retries;

	for (retries = 0; retries < QUERY_REQ_RETRIES; retries++) {
		ret = ufshcd_query_flag(hba, opcode, idn, flag_res);
		if (ret)
			dev_dbg(hba->dev,
				"%s: failed with error %d, retries %d\n",
				__func__, ret, retries);
		else
			break;
	}

	if (ret)
		dev_err(hba->dev,
			"%s: query attribute, opcode %d, idn %d, failed with error %d after %d retires\n",
			__func__, opcode, idn, ret, retries);
	return ret;
}

/**
 * ufshcd_query_flag() - API function for sending flag query requests
 * @hba: per-adapter instance
 * @opcode: flag query to perform
 * @idn: flag idn to access
 * @flag_res: the flag value after the query request completes
 *
 * Returns 0 for success, non-zero in case of failure
 */
int ufshcd_query_flag(struct ufs_hba *hba, enum query_opcode opcode,
			enum flag_idn idn, bool *flag_res)
{
	struct ufs_query_req *request = NULL;
	struct ufs_query_res *response = NULL;
	int err, index = 0, selector = 0;
	int timeout = QUERY_REQ_TIMEOUT;

	BUG_ON(!hba);

	ufshcd_hold_all(hba);
	mutex_lock(&hba->dev_cmd.lock);
	ufshcd_init_query(hba, &request, &response, opcode, idn, index,
			selector);

	switch (opcode) {
	case UPIU_QUERY_OPCODE_SET_FLAG:
	case UPIU_QUERY_OPCODE_CLEAR_FLAG:
	case UPIU_QUERY_OPCODE_TOGGLE_FLAG:
		request->query_func = UPIU_QUERY_FUNC_STANDARD_WRITE_REQUEST;
		break;
	case UPIU_QUERY_OPCODE_READ_FLAG:
		request->query_func = UPIU_QUERY_FUNC_STANDARD_READ_REQUEST;
		if (!flag_res) {
			/* No dummy reads */
			dev_err(hba->dev, "%s: Invalid argument for read request\n",
					__func__);
			err = -EINVAL;
			goto out_unlock;
		}
		break;
	default:
		dev_err(hba->dev,
			"%s: Expected query flag opcode but got = %d\n",
			__func__, opcode);
		err = -EINVAL;
		goto out_unlock;
	}

	err = ufshcd_exec_dev_cmd(hba, DEV_CMD_TYPE_QUERY, timeout);

	if (err) {
		dev_err(hba->dev,
			"%s: Sending flag query for idn %d failed, err = %d\n",
			__func__, request->upiu_req.idn, err);
		goto out_unlock;
	}

	if (flag_res)
		*flag_res = (be32_to_cpu(response->upiu_res.value) &
				MASK_QUERY_UPIU_FLAG_LOC) & 0x1;

out_unlock:
	mutex_unlock(&hba->dev_cmd.lock);
	ufshcd_release_all(hba);
	return err;
}

/**
 * ufshcd_query_attr - API function for sending attribute requests
 * @hba: per-adapter instance
 * @opcode: attribute opcode
 * @idn: attribute idn to access
 * @index: index field
 * @selector: selector field
 * @attr_val: the attribute value after the query request completes
 *
 * Returns 0 for success, non-zero in case of failure
*/
int ufshcd_query_attr(struct ufs_hba *hba, enum query_opcode opcode,
		      enum attr_idn idn, u8 index, u8 selector, u32 *attr_val)
{
	struct ufs_query_req *request = NULL;
	struct ufs_query_res *response = NULL;
	int err;

	BUG_ON(!hba);

	ufshcd_hold_all(hba);
	if (!attr_val) {
		dev_err(hba->dev, "%s: attribute value required for opcode 0x%x\n",
				__func__, opcode);
		err = -EINVAL;
		goto out;
	}

	mutex_lock(&hba->dev_cmd.lock);
	ufshcd_init_query(hba, &request, &response, opcode, idn, index,
			selector);

	switch (opcode) {
	case UPIU_QUERY_OPCODE_WRITE_ATTR:
		request->query_func = UPIU_QUERY_FUNC_STANDARD_WRITE_REQUEST;
		request->upiu_req.value = cpu_to_be32(*attr_val);
		break;
	case UPIU_QUERY_OPCODE_READ_ATTR:
		request->query_func = UPIU_QUERY_FUNC_STANDARD_READ_REQUEST;
		break;
	default:
		dev_err(hba->dev, "%s: Expected query attr opcode but got = 0x%.2x\n",
				__func__, opcode);
		err = -EINVAL;
		goto out_unlock;
	}

	err = ufshcd_exec_dev_cmd(hba, DEV_CMD_TYPE_QUERY, QUERY_REQ_TIMEOUT);

	if (err) {
		dev_err(hba->dev, "%s: opcode 0x%.2x for idn %d failed, index %d, err = %d\n",
				__func__, opcode,
				request->upiu_req.idn, index, err);
		goto out_unlock;
	}

	*attr_val = be32_to_cpu(response->upiu_res.value);

out_unlock:
	mutex_unlock(&hba->dev_cmd.lock);
out:
	ufshcd_release_all(hba);
	return err;
}

/**
 * ufshcd_query_attr_retry() - API function for sending query
 * attribute with retries
 * @hba: per-adapter instance
 * @opcode: attribute opcode
 * @idn: attribute idn to access
 * @index: index field
 * @selector: selector field
 * @attr_val: the attribute value after the query request
 * completes
 *
 * Returns 0 for success, non-zero in case of failure
*/
static int ufshcd_query_attr_retry(struct ufs_hba *hba,
	enum query_opcode opcode, enum attr_idn idn, u8 index, u8 selector,
	u32 *attr_val)
{
	int ret = 0;
	u32 retries;

	 for (retries = QUERY_REQ_RETRIES; retries > 0; retries--) {
		ret = ufshcd_query_attr(hba, opcode, idn, index,
						selector, attr_val);
		if (ret)
			dev_dbg(hba->dev, "%s: failed with error %d, retries %d\n",
				__func__, ret, retries);
		else
			break;
	}

	if (ret)
		dev_err(hba->dev,
			"%s: query attribute, idn %d, failed with error %d after %d retires\n",
			__func__, idn, ret, retries);
	return ret;
}

static int __ufshcd_query_descriptor(struct ufs_hba *hba,
			enum query_opcode opcode, enum desc_idn idn, u8 index,
			u8 selector, u8 *desc_buf, int *buf_len)
{
	struct ufs_query_req *request = NULL;
	struct ufs_query_res *response = NULL;
	int err;

	BUG_ON(!hba);

	ufshcd_hold_all(hba);
	if (!desc_buf) {
		dev_err(hba->dev, "%s: descriptor buffer required for opcode 0x%x\n",
				__func__, opcode);
		err = -EINVAL;
		goto out;
	}

	if (*buf_len < QUERY_DESC_MIN_SIZE || *buf_len > QUERY_DESC_MAX_SIZE) {
		dev_err(hba->dev, "%s: descriptor buffer size (%d) is out of range\n",
				__func__, *buf_len);
		err = -EINVAL;
		goto out;
	}

	mutex_lock(&hba->dev_cmd.lock);
	ufshcd_init_query(hba, &request, &response, opcode, idn, index,
			selector);
	hba->dev_cmd.query.descriptor = desc_buf;
	request->upiu_req.length = cpu_to_be16(*buf_len);

	switch (opcode) {
	case UPIU_QUERY_OPCODE_WRITE_DESC:
		request->query_func = UPIU_QUERY_FUNC_STANDARD_WRITE_REQUEST;
		break;
	case UPIU_QUERY_OPCODE_READ_DESC:
		request->query_func = UPIU_QUERY_FUNC_STANDARD_READ_REQUEST;
		break;
	default:
		dev_err(hba->dev,
				"%s: Expected query descriptor opcode but got = 0x%.2x\n",
				__func__, opcode);
		err = -EINVAL;
		goto out_unlock;
	}

	err = ufshcd_exec_dev_cmd(hba, DEV_CMD_TYPE_QUERY, QUERY_REQ_TIMEOUT);

	if (err) {
		dev_err(hba->dev, "%s: opcode 0x%.2x for idn %d failed, index %d, err = %d\n",
				__func__, opcode,
				request->upiu_req.idn, index, err);
		goto out_unlock;
	}

	*buf_len = be16_to_cpu(response->upiu_res.length);

out_unlock:
	hba->dev_cmd.query.descriptor = NULL;
	mutex_unlock(&hba->dev_cmd.lock);
out:
	ufshcd_release_all(hba);
	return err;
}

/**
 * ufshcd_query_descriptor_retry - API function for sending descriptor requests
 * @hba: per-adapter instance
 * @opcode: attribute opcode
 * @idn: attribute idn to access
 * @index: index field
 * @selector: selector field
 * @desc_buf: the buffer that contains the descriptor
 * @buf_len: length parameter passed to the device
 *
 * Returns 0 for success, non-zero in case of failure.
 * The buf_len parameter will contain, on return, the length parameter
 * received on the response.
 */
int ufshcd_query_descriptor_retry(struct ufs_hba *hba,
				  enum query_opcode opcode,
				  enum desc_idn idn, u8 index,
				  u8 selector,
				  u8 *desc_buf, int *buf_len)
{
	int err;
	int retries;

	for (retries = QUERY_REQ_RETRIES; retries > 0; retries--) {
		err = __ufshcd_query_descriptor(hba, opcode, idn, index,
						selector, desc_buf, buf_len);
		if (!err || err == -EINVAL)
			break;
	}

	return err;
}
EXPORT_SYMBOL(ufshcd_query_descriptor_retry);

/**
 * ufshcd_read_desc_length - read the specified descriptor length from header
 * @hba: Pointer to adapter instance
 * @desc_id: descriptor idn value
 * @desc_index: descriptor index
 * @desc_length: pointer to variable to read the length of descriptor
 *
 * Return 0 in case of success, non-zero otherwise
 */
static int ufshcd_read_desc_length(struct ufs_hba *hba,
	enum desc_idn desc_id,
	int desc_index,
	int *desc_length)
{
	int ret;
	u8 header[QUERY_DESC_HDR_SIZE];
	int header_len = QUERY_DESC_HDR_SIZE;

	if (desc_id >= QUERY_DESC_IDN_MAX)
		return -EINVAL;

	ret = ufshcd_query_descriptor_retry(hba, UPIU_QUERY_OPCODE_READ_DESC,
					desc_id, desc_index, 0, header,
					&header_len);

	if (ret) {
		dev_err(hba->dev, "%s: Failed to get descriptor header id %d",
			__func__, desc_id);
		return ret;
	} else if (desc_id != header[QUERY_DESC_DESC_TYPE_OFFSET]) {
		dev_warn(hba->dev, "%s: descriptor header id %d and desc_id %d mismatch",
			__func__, header[QUERY_DESC_DESC_TYPE_OFFSET],
			desc_id);
		ret = -EINVAL;
	}

	*desc_length = header[QUERY_DESC_LENGTH_OFFSET];
	return ret;

}

/**
 * ufshcd_map_desc_id_to_length - map descriptor IDN to its length
 * @hba: Pointer to adapter instance
 * @desc_id: descriptor idn value
 * @desc_len: mapped desc length (out)
 *
 * Return 0 in case of success, non-zero otherwise
 */
int ufshcd_map_desc_id_to_length(struct ufs_hba *hba,
	enum desc_idn desc_id, int *desc_len)
{
	switch (desc_id) {
	case QUERY_DESC_IDN_DEVICE:
		*desc_len = hba->desc_size.dev_desc;
		break;
	case QUERY_DESC_IDN_POWER:
		*desc_len = hba->desc_size.pwr_desc;
		break;
	case QUERY_DESC_IDN_GEOMETRY:
		*desc_len = hba->desc_size.geom_desc;
		break;
	case QUERY_DESC_IDN_CONFIGURATION:
		*desc_len = hba->desc_size.conf_desc;
		break;
	case QUERY_DESC_IDN_UNIT:
		*desc_len = hba->desc_size.unit_desc;
		break;
	case QUERY_DESC_IDN_INTERCONNECT:
		*desc_len = hba->desc_size.interc_desc;
		break;
	case QUERY_DESC_IDN_STRING:
		*desc_len = QUERY_DESC_MAX_SIZE;
		break;
	case QUERY_DESC_IDN_HEALTH:
		*desc_len = hba->desc_size.hlth_desc;
		break;
	case QUERY_DESC_IDN_RFU_0:
	case QUERY_DESC_IDN_RFU_1:
		*desc_len = 0;
		break;
	default:
		*desc_len = 0;
		return -EINVAL;
	}
	return 0;
}
EXPORT_SYMBOL(ufshcd_map_desc_id_to_length);

/**
 * ufshcd_read_desc_param - read the specified descriptor parameter
 * @hba: Pointer to adapter instance
 * @desc_id: descriptor idn value
 * @desc_index: descriptor index
 * @param_offset: offset of the parameter to read
 * @param_read_buf: pointer to buffer where parameter would be read
 * @param_size: sizeof(param_read_buf)
 *
 * Return 0 in case of success, non-zero otherwise
 */
int ufshcd_read_desc_param(struct ufs_hba *hba,
			   enum desc_idn desc_id,
			   int desc_index,
			   u8 param_offset,
			   u8 *param_read_buf,
			   u8 param_size)
{
	int ret;
	u8 *desc_buf;
	int buff_len;
	bool is_kmalloc = true;

	/* Safety check */
	if (desc_id >= QUERY_DESC_IDN_MAX || !param_size)
		return -EINVAL;

	/* Get the max length of descriptor from structure filled up at probe
	 * time.
	 */
	ret = ufshcd_map_desc_id_to_length(hba, desc_id, &buff_len);

	/* Sanity checks */
	if (ret || !buff_len) {
		dev_err(hba->dev, "%s: Failed to get full descriptor length\n",
			__func__);
		return ret;
	}

	if (param_offset >= buff_len ||
	    param_offset + param_size > buff_len) {
		dev_err(hba->dev, "%s: Invalid offset 0x%x or size 0x%x in descriptor IDN 0x%x, length 0x%x\n",
			__func__, param_offset, param_size, desc_id, buff_len);
		return -EINVAL;
	}

	/* Check whether we need temp memory */
	if (param_offset != 0 || param_size < buff_len) {
		desc_buf = kzalloc(buff_len, GFP_KERNEL);
		if (!desc_buf)
			return -ENOMEM;
	} else {
		desc_buf = param_read_buf;
		is_kmalloc = false;
	}

	/* Request for full descriptor */
	ret = ufshcd_query_descriptor_retry(hba, UPIU_QUERY_OPCODE_READ_DESC,
					desc_id, desc_index, 0,
					desc_buf, &buff_len);

	if (ret) {
		dev_err(hba->dev, "%s: Failed reading descriptor. desc_id %d, desc_index %d, param_offset %d, ret %d\n",
			__func__, desc_id, desc_index, param_offset, ret);
		goto out;
	}

	/* Sanity check */
	if (desc_buf[QUERY_DESC_DESC_TYPE_OFFSET] != desc_id) {
		dev_err(hba->dev, "%s: invalid desc_id %d in descriptor header\n",
			__func__, desc_buf[QUERY_DESC_DESC_TYPE_OFFSET]);
		ret = -EINVAL;
		goto out;
	}

	/* Check wherher we will not copy more data, than available */
	if (is_kmalloc && param_size > buff_len)
		param_size = buff_len;

	if (is_kmalloc)
		memcpy(param_read_buf, &desc_buf[param_offset], param_size);
out:
	if (is_kmalloc)
		kfree(desc_buf);
	return ret;
}

static inline int ufshcd_read_desc(struct ufs_hba *hba,
				   enum desc_idn desc_id,
				   int desc_index,
				   u8 *buf,
				   u32 size)
{
	return ufshcd_read_desc_param(hba, desc_id, desc_index, 0, buf, size);
}

static inline int ufshcd_read_power_desc(struct ufs_hba *hba,
					 u8 *buf,
					 u32 size)
{
	return ufshcd_read_desc(hba, QUERY_DESC_IDN_POWER, 0, buf, size);
}

int ufshcd_read_device_desc(struct ufs_hba *hba, u8 *buf, u32 size)
{
	return ufshcd_read_desc(hba, QUERY_DESC_IDN_DEVICE, 0, buf, size);
}


/**
 * ufshcd_read_string_desc - read string descriptor
 * @hba: pointer to adapter instance
 * @desc_index: descriptor index
 * @buf: pointer to buffer where descriptor would be read
 * @size: size of buf
 * @ascii: if true convert from unicode to ascii characters
 *
 * Return 0 in case of success, non-zero otherwise
 */
int ufshcd_read_string_desc(struct ufs_hba *hba, int desc_index,
			    u8 *buf, u32 size, bool ascii)
{
	int err = 0;

	err = ufshcd_read_desc(hba,
				QUERY_DESC_IDN_STRING, desc_index, buf, size);
	if (err) {
		dev_err(hba->dev, "%s: reading String Desc failed after %d retries. err = %d\n",
			__func__, QUERY_REQ_RETRIES, err);
		goto out;
	}

	if (ascii) {
		int desc_len;
		int ascii_len;
		int i;
		char *buff_ascii;

		desc_len = buf[0];

		/* remove header and divide by 2 to move from UTF16 to UTF8 */
		ascii_len = (desc_len - QUERY_DESC_HDR_SIZE) / 2 + 1;
		if (size < ascii_len + QUERY_DESC_HDR_SIZE) {
			dev_err(hba->dev, "%s: buffer allocated size is too small\n",
					__func__);
			err = -ENOMEM;
			goto out;
		}

		buff_ascii = kzalloc(ascii_len, GFP_KERNEL);
		if (!buff_ascii) {
			err = -ENOMEM;
			goto out;
		}
		/*
		 * the descriptor contains string in UTF16 format
		 * we need to convert to utf-8 so it can be displayed
		 */
		utf16s_to_utf8s((wchar_t *)&buf[QUERY_DESC_HDR_SIZE],
				desc_len - QUERY_DESC_HDR_SIZE,
				UTF16_BIG_ENDIAN, buff_ascii, ascii_len);

		/* replace non-printable or non-ASCII characters with spaces */
		for (i = 0; i < ascii_len; i++)
			ufshcd_remove_non_printable(&buff_ascii[i]);

		memset(buf + QUERY_DESC_HDR_SIZE, 0,
				size - QUERY_DESC_HDR_SIZE);
		memcpy(buf + QUERY_DESC_HDR_SIZE, buff_ascii, ascii_len);
		buf[QUERY_DESC_LENGTH_OFFSET] = ascii_len + QUERY_DESC_HDR_SIZE;
		kfree(buff_ascii);
	}
out:
	return err;
}

/**
 * ufshcd_read_unit_desc_param - read the specified unit descriptor parameter
 * @hba: Pointer to adapter instance
 * @lun: lun id
 * @param_offset: offset of the parameter to read
 * @param_read_buf: pointer to buffer where parameter would be read
 * @param_size: sizeof(param_read_buf)
 *
 * Return 0 in case of success, non-zero otherwise
 */
static inline int ufshcd_read_unit_desc_param(struct ufs_hba *hba,
					      int lun,
					      enum unit_desc_param param_offset,
					      u8 *param_read_buf,
					      u32 param_size)
{
	/*
	 * Unit descriptors are only available for general purpose LUs (LUN id
	 * from 0 to 7) and RPMB Well known LU.
	 */
	if (!ufs_is_valid_unit_desc_lun(lun))
		return -EOPNOTSUPP;

	return ufshcd_read_desc_param(hba, QUERY_DESC_IDN_UNIT, lun,
				      param_offset, param_read_buf, param_size);
}

/**
 * ufshcd_memory_alloc - allocate memory for host memory space data structures
 * @hba: per adapter instance
 *
 * 1. Allocate DMA memory for Command Descriptor array
 *	Each command descriptor consist of Command UPIU, Response UPIU and PRDT
 * 2. Allocate DMA memory for UTP Transfer Request Descriptor List (UTRDL).
 * 3. Allocate DMA memory for UTP Task Management Request Descriptor List
 *	(UTMRDL)
 * 4. Allocate memory for local reference block(lrb).
 *
 * Returns 0 for success, non-zero in case of failure
 */
static int ufshcd_memory_alloc(struct ufs_hba *hba)
{
	size_t utmrdl_size, utrdl_size, ucdl_size;

	/* Allocate memory for UTP command descriptors */
	ucdl_size = (sizeof_utp_transfer_cmd_desc(hba) * hba->nutrs);
	hba->ucdl_base_addr = dmam_alloc_coherent(hba->dev,
						  ucdl_size,
						  &hba->ucdl_dma_addr,
						  GFP_KERNEL);

	/*
	 * UFSHCI requires UTP command descriptor to be 128 byte aligned.
	 * make sure hba->ucdl_dma_addr is aligned to PAGE_SIZE
	 * if hba->ucdl_dma_addr is aligned to PAGE_SIZE, then it will
	 * be aligned to 128 bytes as well
	 */
	if (!hba->ucdl_base_addr ||
	    WARN_ON(hba->ucdl_dma_addr & (PAGE_SIZE - 1))) {
		dev_err(hba->dev,
			"Command Descriptor Memory allocation failed\n");
		goto out;
	}

	/*
	 * Allocate memory for UTP Transfer descriptors
	 * UFSHCI requires 1024 byte alignment of UTRD
	 */
	utrdl_size = (sizeof(struct utp_transfer_req_desc) * hba->nutrs);
	hba->utrdl_base_addr = dmam_alloc_coherent(hba->dev,
						   utrdl_size,
						   &hba->utrdl_dma_addr,
						   GFP_KERNEL);
	if (!hba->utrdl_base_addr ||
	    WARN_ON(hba->utrdl_dma_addr & (PAGE_SIZE - 1))) {
		dev_err(hba->dev,
			"Transfer Descriptor Memory allocation failed\n");
		goto out;
	}

	/*
	 * Allocate memory for UTP Task Management descriptors
	 * UFSHCI requires 1024 byte alignment of UTMRD
	 */
	utmrdl_size = sizeof(struct utp_task_req_desc) * hba->nutmrs;
	hba->utmrdl_base_addr = dmam_alloc_coherent(hba->dev,
						    utmrdl_size,
						    &hba->utmrdl_dma_addr,
						    GFP_KERNEL);
	if (!hba->utmrdl_base_addr ||
	    WARN_ON(hba->utmrdl_dma_addr & (PAGE_SIZE - 1))) {
		dev_err(hba->dev,
		"Task Management Descriptor Memory allocation failed\n");
		goto out;
	}

	/* Allocate memory for local reference block */
	hba->lrb = devm_kcalloc(hba->dev,
				hba->nutrs, sizeof(struct ufshcd_lrb),
				GFP_KERNEL);
	if (!hba->lrb) {
		dev_err(hba->dev, "LRB Memory allocation failed\n");
		goto out;
	}
	return 0;
out:
	return -ENOMEM;
}

/**
 * ufshcd_host_memory_configure - configure local reference block with
 *				memory offsets
 * @hba: per adapter instance
 *
 * Configure Host memory space
 * 1. Update Corresponding UTRD.UCDBA and UTRD.UCDBAU with UCD DMA
 * address.
 * 2. Update each UTRD with Response UPIU offset, Response UPIU length
 * and PRDT offset.
 * 3. Save the corresponding addresses of UTRD, UCD.CMD, UCD.RSP and UCD.PRDT
 * into local reference block.
 */
static void ufshcd_host_memory_configure(struct ufs_hba *hba)
{
	struct utp_transfer_cmd_desc *cmd_descp;
	struct utp_transfer_req_desc *utrdlp;
	dma_addr_t cmd_desc_dma_addr;
	dma_addr_t cmd_desc_element_addr;
	u16 response_offset;
	u16 prdt_offset;
	int cmd_desc_size;
	int i;

	utrdlp = hba->utrdl_base_addr;
	cmd_descp = hba->ucdl_base_addr;

	response_offset =
		offsetof(struct utp_transfer_cmd_desc, response_upiu);
	prdt_offset =
		offsetof(struct utp_transfer_cmd_desc, prd_table);

	cmd_desc_size = sizeof_utp_transfer_cmd_desc(hba);
	cmd_desc_dma_addr = hba->ucdl_dma_addr;

	for (i = 0; i < hba->nutrs; i++) {
		/* Configure UTRD with command descriptor base address */
		cmd_desc_element_addr =
				(cmd_desc_dma_addr + (cmd_desc_size * i));
		utrdlp[i].command_desc_base_addr_lo =
				cpu_to_le32(lower_32_bits(cmd_desc_element_addr));
		utrdlp[i].command_desc_base_addr_hi =
				cpu_to_le32(upper_32_bits(cmd_desc_element_addr));

		/* Response upiu and prdt offset should be in double words */
		if (hba->quirks & UFSHCD_QUIRK_PRDT_BYTE_GRAN) {
			utrdlp[i].response_upiu_offset =
				cpu_to_le16(response_offset);
			utrdlp[i].prd_table_offset =
				cpu_to_le16(prdt_offset);
			utrdlp[i].response_upiu_length =
				cpu_to_le16(ALIGNED_UPIU_SIZE);
		} else {
			utrdlp[i].response_upiu_offset =
				cpu_to_le16((response_offset >> 2));
			utrdlp[i].prd_table_offset =
				cpu_to_le16((prdt_offset >> 2));
			utrdlp[i].response_upiu_length =
				cpu_to_le16(ALIGNED_UPIU_SIZE >> 2);
		}

		hba->lrb[i].utr_descriptor_ptr = (utrdlp + i);
		hba->lrb[i].utrd_dma_addr = hba->utrdl_dma_addr +
				(i * sizeof(struct utp_transfer_req_desc));
		hba->lrb[i].ucd_req_ptr = (struct utp_upiu_req *)cmd_descp;
		hba->lrb[i].ucd_req_dma_addr = cmd_desc_element_addr;
		hba->lrb[i].ucd_rsp_ptr =
			(struct utp_upiu_rsp *)cmd_descp->response_upiu;
		hba->lrb[i].ucd_rsp_dma_addr = cmd_desc_element_addr +
				response_offset;
		hba->lrb[i].ucd_prdt_ptr =
			(struct ufshcd_sg_entry *)cmd_descp->prd_table;
		hba->lrb[i].ucd_prdt_dma_addr = cmd_desc_element_addr +
				prdt_offset;
		cmd_descp = (void *)cmd_descp + cmd_desc_size;
	}
}

/**
 * ufshcd_dme_link_startup - Notify Unipro to perform link startup
 * @hba: per adapter instance
 *
 * UIC_CMD_DME_LINK_STARTUP command must be issued to Unipro layer,
 * in order to initialize the Unipro link startup procedure.
 * Once the Unipro links are up, the device connected to the controller
 * is detected.
 *
 * Returns 0 on success, non-zero value on failure
 */
static int ufshcd_dme_link_startup(struct ufs_hba *hba)
{
	struct uic_command uic_cmd = {0};
	int ret;

	uic_cmd.command = UIC_CMD_DME_LINK_STARTUP;

	ret = ufshcd_send_uic_cmd(hba, &uic_cmd);
	if (ret)
		dev_dbg(hba->dev,
			"dme-link-startup: error code %d\n", ret);
	return ret;
}
/**
 * ufshcd_dme_reset - UIC command for DME_RESET
 * @hba: per adapter instance
 *
 * DME_RESET command is issued in order to reset UniPro stack.
 * This function now deal with cold reset.
 *
 * Returns 0 on success, non-zero value on failure
 */
static int ufshcd_dme_reset(struct ufs_hba *hba)
{
	struct uic_command uic_cmd = {0};
	int ret;

	uic_cmd.command = UIC_CMD_DME_RESET;

	ret = ufshcd_send_uic_cmd(hba, &uic_cmd);
	if (ret)
		dev_err(hba->dev,
			"dme-reset: error code %d\n", ret);

	return ret;
}

/**
 * ufshcd_dme_enable - UIC command for DME_ENABLE
 * @hba: per adapter instance
 *
 * DME_ENABLE command is issued in order to enable UniPro stack.
 *
 * Returns 0 on success, non-zero value on failure
 */
static int ufshcd_dme_enable(struct ufs_hba *hba)
{
	struct uic_command uic_cmd = {0};
	int ret;

	uic_cmd.command = UIC_CMD_DME_ENABLE;

	ret = ufshcd_send_uic_cmd(hba, &uic_cmd);
	if (ret)
		dev_err(hba->dev,
			"dme-enable: error code %d\n", ret);

	return ret;
}

static inline void ufshcd_add_delay_before_dme_cmd(struct ufs_hba *hba)
{
	#define MIN_DELAY_BEFORE_DME_CMDS_US	1000
	unsigned long min_sleep_time_us;

	if (!(hba->quirks & UFSHCD_QUIRK_DELAY_BEFORE_DME_CMDS))
		return;

	/*
	 * last_dme_cmd_tstamp will be 0 only for 1st call to
	 * this function
	 */
	if (unlikely(!ktime_to_us(hba->last_dme_cmd_tstamp))) {
		min_sleep_time_us = MIN_DELAY_BEFORE_DME_CMDS_US;
	} else {
		unsigned long delta =
			(unsigned long) ktime_to_us(
				ktime_sub(ktime_get(),
				hba->last_dme_cmd_tstamp));

		if (delta < MIN_DELAY_BEFORE_DME_CMDS_US)
			min_sleep_time_us =
				MIN_DELAY_BEFORE_DME_CMDS_US - delta;
		else
			min_sleep_time_us = 0; /* no more delay required */
	}

<<<<<<< HEAD
	/* allow sleep for extra 50us if needed */
	if (!oops_in_progress)
		usleep_range(min_sleep_time_us, min_sleep_time_us + 50);
	else
		udelay(min_sleep_time_us);
}

static inline void ufshcd_save_tstamp_of_last_dme_cmd(
			struct ufs_hba *hba)
{
	if (hba->quirks & UFSHCD_QUIRK_DELAY_BEFORE_DME_CMDS)
		hba->last_dme_cmd_tstamp = ktime_get();
=======
	if (min_sleep_time_us > 0) {
		/* allow sleep for extra 50us if needed */
		usleep_range(min_sleep_time_us, min_sleep_time_us + 50);
	}

	/* update the last_dme_cmd_tstamp */
	hba->last_dme_cmd_tstamp = ktime_get();
>>>>>>> bbc4834e
}

/**
 * ufshcd_dme_set_attr - UIC command for DME_SET, DME_PEER_SET
 * @hba: per adapter instance
 * @attr_sel: uic command argument1
 * @attr_set: attribute set type as uic command argument2
 * @mib_val: setting value as uic command argument3
 * @peer: indicate whether peer or local
 *
 * Returns 0 on success, non-zero value on failure
 */
int ufshcd_dme_set_attr(struct ufs_hba *hba, u32 attr_sel,
			u8 attr_set, u32 mib_val, u8 peer)
{
	struct uic_command uic_cmd = {0};
	static const char *const action[] = {
		"dme-set",
		"dme-peer-set"
	};
	const char *set = action[!!peer];
	int ret;
	int retries = UFS_UIC_COMMAND_RETRIES;

	ufsdbg_error_inject_dispatcher(hba,
		ERR_INJECT_DME_ATTR, attr_sel, &attr_sel);

	uic_cmd.command = peer ?
		UIC_CMD_DME_PEER_SET : UIC_CMD_DME_SET;
	uic_cmd.argument1 = attr_sel;
	uic_cmd.argument2 = UIC_ARG_ATTR_TYPE(attr_set);
	uic_cmd.argument3 = mib_val;

	do {
		/* for peer attributes we retry upon failure */
		ret = ufshcd_send_uic_cmd(hba, &uic_cmd);
		if (ret)
			dev_dbg(hba->dev, "%s: attr-id 0x%x val 0x%x error code %d\n",
				set, UIC_GET_ATTR_ID(attr_sel), mib_val, ret);
	} while (ret && peer && --retries);

	if (ret)
		dev_err(hba->dev, "%s: attr-id 0x%x val 0x%x failed %d retries\n",
			set, UIC_GET_ATTR_ID(attr_sel), mib_val,
			UFS_UIC_COMMAND_RETRIES - retries);

	return ret;
}
EXPORT_SYMBOL_GPL(ufshcd_dme_set_attr);

/**
 * ufshcd_dme_get_attr - UIC command for DME_GET, DME_PEER_GET
 * @hba: per adapter instance
 * @attr_sel: uic command argument1
 * @mib_val: the value of the attribute as returned by the UIC command
 * @peer: indicate whether peer or local
 *
 * Returns 0 on success, non-zero value on failure
 */
int ufshcd_dme_get_attr(struct ufs_hba *hba, u32 attr_sel,
			u32 *mib_val, u8 peer)
{
	struct uic_command uic_cmd = {0};
	static const char *const action[] = {
		"dme-get",
		"dme-peer-get"
	};
	const char *get = action[!!peer];
	int ret;
	int retries = UFS_UIC_COMMAND_RETRIES;
	struct ufs_pa_layer_attr orig_pwr_info;
	struct ufs_pa_layer_attr temp_pwr_info;
	bool pwr_mode_change = false;

	if (peer && (hba->quirks & UFSHCD_QUIRK_DME_PEER_ACCESS_AUTO_MODE)) {
		orig_pwr_info = hba->pwr_info;
		temp_pwr_info = orig_pwr_info;

		if (orig_pwr_info.pwr_tx == FAST_MODE ||
		    orig_pwr_info.pwr_rx == FAST_MODE) {
			temp_pwr_info.pwr_tx = FASTAUTO_MODE;
			temp_pwr_info.pwr_rx = FASTAUTO_MODE;
			pwr_mode_change = true;
		} else if (orig_pwr_info.pwr_tx == SLOW_MODE ||
		    orig_pwr_info.pwr_rx == SLOW_MODE) {
			temp_pwr_info.pwr_tx = SLOWAUTO_MODE;
			temp_pwr_info.pwr_rx = SLOWAUTO_MODE;
			pwr_mode_change = true;
		}
		if (pwr_mode_change) {
			ret = ufshcd_change_power_mode(hba, &temp_pwr_info);
			if (ret)
				goto out;
		}
	}

	uic_cmd.command = peer ?
		UIC_CMD_DME_PEER_GET : UIC_CMD_DME_GET;

	ufsdbg_error_inject_dispatcher(hba,
		ERR_INJECT_DME_ATTR, attr_sel, &attr_sel);

	uic_cmd.argument1 = attr_sel;

	do {
		/* for peer attributes we retry upon failure */
		ret = ufshcd_send_uic_cmd(hba, &uic_cmd);
		if (ret)
			dev_dbg(hba->dev, "%s: attr-id 0x%x error code %d\n",
				get, UIC_GET_ATTR_ID(attr_sel), ret);
	} while (ret && peer && --retries);

	if (ret)
		dev_err(hba->dev, "%s: attr-id 0x%x failed %d retries\n",
			get, UIC_GET_ATTR_ID(attr_sel),
			UFS_UIC_COMMAND_RETRIES - retries);

	if (mib_val && !ret)
		*mib_val = uic_cmd.argument3;

	if (peer && (hba->quirks & UFSHCD_QUIRK_DME_PEER_ACCESS_AUTO_MODE)
	    && pwr_mode_change)
		ufshcd_change_power_mode(hba, &orig_pwr_info);
out:
	return ret;
}
EXPORT_SYMBOL_GPL(ufshcd_dme_get_attr);

/**
 * ufshcd_uic_pwr_ctrl - executes UIC commands (which affects the link power
 * state) and waits for it to take effect.
 *
 * @hba: per adapter instance
 * @cmd: UIC command to execute
 *
 * DME operations like DME_SET(PA_PWRMODE), DME_HIBERNATE_ENTER &
 * DME_HIBERNATE_EXIT commands take some time to take its effect on both host
 * and device UniPro link and hence it's final completion would be indicated by
 * dedicated status bits in Interrupt Status register (UPMS, UHES, UHXS) in
 * addition to normal UIC command completion Status (UCCS). This function only
 * returns after the relevant status bits indicate the completion.
 *
 * Returns 0 on success, non-zero value on failure
 */
static int ufshcd_uic_pwr_ctrl(struct ufs_hba *hba, struct uic_command *cmd)
{
	struct completion uic_async_done;
	unsigned long flags;
	u8 status;
	int ret;
	bool reenable_intr = false;
	int wait_retries = 6; /* Allows 3secs max wait time */

	mutex_lock(&hba->uic_cmd_mutex);
	init_completion(&uic_async_done);
	ufshcd_add_delay_before_dme_cmd(hba);

	ufs_spin_lock_irqsave(hba->host->host_lock, flags);
	hba->uic_async_done = &uic_async_done;

	if (ufshcd_readl(hba, REG_INTERRUPT_ENABLE) & UIC_COMMAND_COMPL) {
		ufshcd_disable_intr(hba, UIC_COMMAND_COMPL);
		/*
		 * Make sure UIC command completion interrupt is disabled before
		 * issuing UIC command.
		 */
		ufshcd_readl(hba, REG_INTERRUPT_ENABLE);
		reenable_intr = true;
	}
	ret = __ufshcd_send_uic_cmd(hba, cmd, false);
	ufs_spin_unlock_irqrestore(hba->host->host_lock, flags);
	if (ret) {
		dev_err(hba->dev,
			"pwr ctrl cmd 0x%x with mode 0x%x uic error %d\n",
			cmd->command, cmd->argument3, ret);
		goto out;
	}

more_wait:
	if (!oops_in_progress) {
		if (!wait_for_completion_timeout(hba->uic_async_done,
						msecs_to_jiffies(UIC_CMD_TIMEOUT))) {
			u32 intr_status = 0;
			s64 ts_since_last_intr;

			dev_err(hba->dev,
				"pwr ctrl cmd 0x%x with mode 0x%x completion timeout\n",
				cmd->command, cmd->argument3);

			/*
			* The controller must have triggered interrupt but ISR couldn't
			* run due to interrupt starvation.
			* Or ISR must have executed just after the timeout
			* (which clears IS registers)
			* If either of these two cases is true, then
			* wait for little more time for completion.
			*/
			intr_status = ufshcd_readl(hba, REG_INTERRUPT_STATUS);
			ts_since_last_intr = ktime_ms_delta(ktime_get(),
							hba->ufs_stats.last_intr_ts);

			if ((intr_status & UFSHCD_UIC_PWR_MASK) ||
				((hba->ufs_stats.last_intr_status & UFSHCD_UIC_PWR_MASK) &&
				(ts_since_last_intr < (s64)UIC_CMD_TIMEOUT))) {
				if (wait_retries--)
					goto more_wait;

				dev_info(hba->dev, "IS:0x%08x last_intr_sts:0x%08x last_intr_ts:%lld, retry-cnt:%d\n",
					intr_status, hba->ufs_stats.last_intr_status,
					hba->ufs_stats.last_intr_ts, wait_retries);
				/*
				* If same state continues event after more wait time,
				* something must be hogging CPU.
				*/
				BUG_ON(hba->crash_on_err);
			}
			ret = -ETIMEDOUT;
			goto out;
		}
	}

	if (!oops_in_progress)
		status = ufshcd_get_upmcrs(hba);
	else {
		int time = UIC_CMD_TIMEOUT/100 * 6;
		do {
			status = ufshcd_get_upmcrs(hba);
			if (status == PWR_LOCAL)
				break;
			else
				mdelay(100);
			dev_err(hba->dev,
				"pwr ctrl cmd 0x%x failed, time:0x%x\n",
				cmd->command, time);

		} while (time--);
	}

	if (status != PWR_LOCAL) {
		dev_err(hba->dev,
			"pwr ctrl cmd 0x%x failed, host upmcrs:0x%x\n",
			cmd->command, status);
		ret = ((status != PWR_OK) || oops_in_progress) ? status : -1;
	}
	ufshcd_dme_cmd_log(hba, "dme_cmpl_2", hba->active_uic_cmd->command);

out:
	if (ret) {
		ufsdbg_set_err_state(hba);
#if IS_ENABLED(CONFIG_MI_MEMORY_SYSFS)
		hba->ufs_stats.err_stats[UFS_ERR_PWR_CTRL]++;
#endif
		ufshcd_print_host_state(hba);
		ufshcd_print_pwr_info(hba);
		ufshcd_print_host_regs(hba);
		ufshcd_print_cmd_log(hba);
		BUG_ON(hba->crash_on_err);
	}

	ufshcd_save_tstamp_of_last_dme_cmd(hba);
	ufs_spin_lock_irqsave(hba->host->host_lock, flags);
	hba->active_uic_cmd = NULL;
	hba->uic_async_done = NULL;
	if (reenable_intr)
		ufshcd_enable_intr(hba, UIC_COMMAND_COMPL);
	ufs_spin_unlock_irqrestore(hba->host->host_lock, flags);
	mutex_unlock(&hba->uic_cmd_mutex);
	return ret;
}

/**
 * ufshcd_uic_change_pwr_mode - Perform the UIC power mode chage
 *				using DME_SET primitives.
 * @hba: per adapter instance
 * @mode: powr mode value
 *
 * Returns 0 on success, non-zero value on failure
 */
static int ufshcd_uic_change_pwr_mode(struct ufs_hba *hba, u8 mode)
{
	struct uic_command uic_cmd = {0};
	int ret;

	if (hba->quirks & UFSHCD_QUIRK_BROKEN_PA_RXHSUNTERMCAP) {
		ret = ufshcd_dme_set(hba,
				UIC_ARG_MIB_SEL(PA_RXHSUNTERMCAP, 0), 1);
		if (ret) {
			dev_err(hba->dev, "%s: failed to enable PA_RXHSUNTERMCAP ret %d\n",
						__func__, ret);
			goto out;
		}
	}

	uic_cmd.command = UIC_CMD_DME_SET;
	uic_cmd.argument1 = UIC_ARG_MIB(PA_PWRMODE);
	uic_cmd.argument3 = mode;
	hba->ufs_stats.clk_hold.ctx = PWRCTL_CMD_SEND;
	ufshcd_hold_all(hba);
	ret = ufshcd_uic_pwr_ctrl(hba, &uic_cmd);
	hba->ufs_stats.clk_rel.ctx = PWRCTL_CMD_SEND;
	ufshcd_release_all(hba);
out:
	return ret;
}

static int ufshcd_link_recovery(struct ufs_hba *hba)
{
	int ret = 0;
	unsigned long flags;

	/*
	 * Check if there is any race with fatal error handling.
	 * If so, wait for it to complete. Even though fatal error
	 * handling does reset and restore in some cases, don't assume
	 * anything out of it. We are just avoiding race here.
	 */
	do {
		ufs_spin_lock_irqsave(hba->host->host_lock, flags);
		if (!(work_pending(&hba->eh_work) ||
				hba->ufshcd_state == UFSHCD_STATE_RESET))
			break;
		ufs_spin_unlock_irqrestore(hba->host->host_lock, flags);
		dev_dbg(hba->dev, "%s: reset in progress\n", __func__);
		flush_work(&hba->eh_work);
	} while (1);


	/*
	 * we don't know if previous reset had really reset the host controller
	 * or not. So let's force reset here to be sure.
	 */
	hba->ufshcd_state = UFSHCD_STATE_ERROR;
	hba->force_host_reset = true;
	ufshcd_set_eh_in_progress(hba);
	queue_work(hba->recovery_wq, &hba->eh_work);

	/* wait for the reset work to finish */
	do {
		if (!(work_pending(&hba->eh_work) ||
				hba->ufshcd_state == UFSHCD_STATE_RESET))
			break;
		ufs_spin_unlock_irqrestore(hba->host->host_lock, flags);
		dev_dbg(hba->dev, "%s: reset in progress\n", __func__);
		flush_work(&hba->eh_work);
		ufs_spin_lock_irqsave(hba->host->host_lock, flags);
	} while (1);

	if (!((hba->ufshcd_state == UFSHCD_STATE_OPERATIONAL) &&
	      ufshcd_is_link_active(hba)))
		ret = -ENOLINK;
	ufs_spin_unlock_irqrestore(hba->host->host_lock, flags);

	return ret;
}

static int __ufshcd_uic_hibern8_enter(struct ufs_hba *hba)
{
	int ret;
	struct uic_command uic_cmd = {0};
	ktime_t start = ktime_get();

	if (oops_in_progress)
		return 0;

	ufshcd_vops_hibern8_notify(hba, UIC_CMD_DME_HIBER_ENTER, PRE_CHANGE);

	uic_cmd.command = UIC_CMD_DME_HIBER_ENTER;
	ret = ufshcd_uic_pwr_ctrl(hba, &uic_cmd);
	trace_ufshcd_profile_hibern8(dev_name(hba->dev), "enter",
			     ktime_to_us(ktime_sub(ktime_get(), start)), ret);

	ufsdbg_error_inject_dispatcher(hba, ERR_INJECT_HIBERN8_ENTER, 0, &ret);

	/*
	 * Do full reinit if enter failed or if LINERESET was detected during
	 * Hibern8 operation. After LINERESET, link moves to default PWM-G1
	 * mode hence full reinit is required to move link to HS speeds.
	 */
	if (ret || hba->full_init_linereset) {
		int err;

		hba->full_init_linereset = false;
		ufshcd_update_error_stats(hba, UFS_ERR_HIBERN8_ENTER);
		dev_err(hba->dev, "%s: hibern8 enter failed. ret = %d\n",
			__func__, ret);

		/*
		 * If link recovery fails then return error code (-ENOLINK)
		 * returned ufshcd_link_recovery().
		 * If link recovery succeeds then return -EAGAIN to attempt
		 * hibern8 enter retry again.
		 */
		err = ufshcd_link_recovery(hba);
		if (err) {
			dev_err(hba->dev, "%s: link recovery failed\n",
				__func__);
			ret = err;
		} else {
			ret = -EAGAIN;
		}
	} else {
		ufshcd_vops_hibern8_notify(hba, UIC_CMD_DME_HIBER_ENTER,
								POST_CHANGE);
		dev_dbg(hba->dev, "%s: Hibern8 Enter at %lld us\n", __func__,
			ktime_to_us(ktime_get()));
	}

	return ret;
}

int ufshcd_uic_hibern8_enter(struct ufs_hba *hba)
{
	int ret = 0, retries;

	for (retries = UIC_HIBERN8_ENTER_RETRIES; retries > 0; retries--) {
		ret = __ufshcd_uic_hibern8_enter(hba);
		if (!ret)
			goto out;
		else if (ret != -EAGAIN)
			/* Unable to recover the link, so no point proceeding */
			BUG_ON(1);
	}
out:
	return ret;
}

int ufshcd_uic_hibern8_exit(struct ufs_hba *hba)
{
	struct uic_command uic_cmd = {0};
	int ret;
	ktime_t start = ktime_get();

	ufshcd_vops_hibern8_notify(hba, UIC_CMD_DME_HIBER_EXIT, PRE_CHANGE);

	uic_cmd.command = UIC_CMD_DME_HIBER_EXIT;
	ret = ufshcd_uic_pwr_ctrl(hba, &uic_cmd);
	trace_ufshcd_profile_hibern8(dev_name(hba->dev), "exit",
			     ktime_to_us(ktime_sub(ktime_get(), start)), ret);

	ufsdbg_error_inject_dispatcher(hba, ERR_INJECT_HIBERN8_EXIT, 0, &ret);

	/* Do full reinit if exit failed */
	if (ret) {
		ufshcd_update_error_stats(hba, UFS_ERR_HIBERN8_EXIT);
		dev_err(hba->dev, "%s: hibern8 exit failed. ret = %d\n",
			__func__, ret);
		ret = ufshcd_link_recovery(hba);
		/* Unable to recover the link, so no point proceeding */
		if (ret)
			BUG_ON(1);
	} else {
		ufshcd_vops_hibern8_notify(hba, UIC_CMD_DME_HIBER_EXIT,
								POST_CHANGE);
		dev_dbg(hba->dev, "%s: Hibern8 Exit at %lld us", __func__,
			ktime_to_us(ktime_get()));
		hba->ufs_stats.last_hibern8_exit_tstamp = ktime_get();
		hba->ufs_stats.hibern8_exit_cnt++;
	}

	return ret;
}

static void ufshcd_set_auto_hibern8_timer(struct ufs_hba *hba)
{
	unsigned long flags;

	if (!ufshcd_is_auto_hibern8_supported(hba))
		return;

	ufs_spin_lock_irqsave(hba->host->host_lock, flags);
	ufshcd_writel(hba, hba->ahit, REG_AUTO_HIBERNATE_IDLE_TIMER);
	/* Make sure the timer gets applied before further operations */
	mb();
	ufs_spin_unlock_irqrestore(hba->host->host_lock, flags);
}

 /**
 * ufshcd_init_pwr_info - setting the POR (power on reset)
 * values in hba power info
 * @hba: per-adapter instance
 */
static void ufshcd_init_pwr_info(struct ufs_hba *hba)
{
	hba->pwr_info.gear_rx = UFS_PWM_G1;
	hba->pwr_info.gear_tx = UFS_PWM_G1;
	hba->pwr_info.lane_rx = 1;
	hba->pwr_info.lane_tx = 1;
	hba->pwr_info.pwr_rx = SLOWAUTO_MODE;
	hba->pwr_info.pwr_tx = SLOWAUTO_MODE;
	hba->pwr_info.hs_rate = 0;
}

/**
 * ufshcd_get_max_pwr_mode - reads the max power mode negotiated with device
 * @hba: per-adapter instance
 */
static int ufshcd_get_max_pwr_mode(struct ufs_hba *hba)
{
	struct ufs_pa_layer_attr *pwr_info = &hba->max_pwr_info.info;

	if (hba->max_pwr_info.is_valid)
		return 0;

	pwr_info->pwr_tx = FAST_MODE;
	pwr_info->pwr_rx = FAST_MODE;
	pwr_info->hs_rate = PA_HS_MODE_B;

	/* Get the connected lane count */
	ufshcd_dme_get(hba, UIC_ARG_MIB(PA_CONNECTEDRXDATALANES),
			&pwr_info->lane_rx);
	ufshcd_dme_get(hba, UIC_ARG_MIB(PA_CONNECTEDTXDATALANES),
			&pwr_info->lane_tx);

	if (!pwr_info->lane_rx || !pwr_info->lane_tx) {
		dev_err(hba->dev, "%s: invalid connected lanes value. rx=%d, tx=%d\n",
				__func__,
				pwr_info->lane_rx,
				pwr_info->lane_tx);
		return -EINVAL;
	}

	/*
	 * First, get the maximum gears of HS speed.
	 * If a zero value, it means there is no HSGEAR capability.
	 * Then, get the maximum gears of PWM speed.
	 */
	ufshcd_dme_get(hba, UIC_ARG_MIB(PA_MAXRXHSGEAR), &pwr_info->gear_rx);
	if (!pwr_info->gear_rx) {
		ufshcd_dme_get(hba, UIC_ARG_MIB(PA_MAXRXPWMGEAR),
				&pwr_info->gear_rx);
		if (!pwr_info->gear_rx) {
			dev_err(hba->dev, "%s: invalid max pwm rx gear read = %d\n",
				__func__, pwr_info->gear_rx);
			return -EINVAL;
		} else {
			if (hba->limit_rx_pwm_gear > 0 &&
			    (hba->limit_rx_pwm_gear < pwr_info->gear_rx))
				pwr_info->gear_rx = hba->limit_rx_pwm_gear;
		}
		pwr_info->pwr_rx = SLOW_MODE;
	} else {
		if (hba->limit_rx_hs_gear > 0 &&
		    (hba->limit_rx_hs_gear < pwr_info->gear_rx))
			pwr_info->gear_rx = hba->limit_rx_hs_gear;
	}

	ufshcd_dme_peer_get(hba, UIC_ARG_MIB(PA_MAXRXHSGEAR),
			&pwr_info->gear_tx);
	if (!pwr_info->gear_tx) {
		ufshcd_dme_peer_get(hba, UIC_ARG_MIB(PA_MAXRXPWMGEAR),
				&pwr_info->gear_tx);
		if (!pwr_info->gear_tx) {
			dev_err(hba->dev, "%s: invalid max pwm tx gear read = %d\n",
				__func__, pwr_info->gear_tx);
			return -EINVAL;
		} else {
			if (hba->limit_tx_pwm_gear > 0 &&
			    (hba->limit_tx_pwm_gear < pwr_info->gear_tx))
				pwr_info->gear_tx = hba->limit_tx_pwm_gear;
		}
		pwr_info->pwr_tx = SLOW_MODE;
	} else {
		if (hba->limit_tx_hs_gear > 0 &&
		    (hba->limit_tx_hs_gear < pwr_info->gear_tx))
			pwr_info->gear_tx = hba->limit_tx_hs_gear;
	}

	hba->max_pwr_info.is_valid = true;
	return 0;
}

int ufshcd_change_power_mode(struct ufs_hba *hba,
			     struct ufs_pa_layer_attr *pwr_mode)
{
	int ret = 0;
	u32 peer_rx_hs_adapt_initial_cap;

	/* if already configured to the requested pwr_mode */
	if (!hba->restore_needed &&
		pwr_mode->gear_rx == hba->pwr_info.gear_rx &&
		pwr_mode->gear_tx == hba->pwr_info.gear_tx &&
	    pwr_mode->lane_rx == hba->pwr_info.lane_rx &&
	    pwr_mode->lane_tx == hba->pwr_info.lane_tx &&
	    pwr_mode->pwr_rx == hba->pwr_info.pwr_rx &&
	    pwr_mode->pwr_tx == hba->pwr_info.pwr_tx &&
	    pwr_mode->hs_rate == hba->pwr_info.hs_rate) {
		dev_dbg(hba->dev, "%s: power already configured\n", __func__);
		return 0;
	}

	ufsdbg_error_inject_dispatcher(hba, ERR_INJECT_PWR_CHANGE, 0, &ret);
	if (ret)
		return ret;

	/*
	 * Configure attributes for power mode change with below.
	 * - PA_RXGEAR, PA_ACTIVERXDATALANES, PA_RXTERMINATION,
	 * - PA_TXGEAR, PA_ACTIVETXDATALANES, PA_TXTERMINATION,
	 * - PA_HSSERIES
	 */
	ufshcd_dme_set(hba, UIC_ARG_MIB(PA_RXGEAR), pwr_mode->gear_rx);
	ufshcd_dme_set(hba, UIC_ARG_MIB(PA_ACTIVERXDATALANES),
			pwr_mode->lane_rx);
	if (pwr_mode->pwr_rx == FASTAUTO_MODE ||
			pwr_mode->pwr_rx == FAST_MODE)
		ufshcd_dme_set(hba, UIC_ARG_MIB(PA_RXTERMINATION), TRUE);
	else
		ufshcd_dme_set(hba, UIC_ARG_MIB(PA_RXTERMINATION), FALSE);

	ufshcd_dme_set(hba, UIC_ARG_MIB(PA_TXGEAR), pwr_mode->gear_tx);
	ufshcd_dme_set(hba, UIC_ARG_MIB(PA_ACTIVETXDATALANES),
			pwr_mode->lane_tx);
	if (pwr_mode->pwr_tx == FASTAUTO_MODE ||
			pwr_mode->pwr_tx == FAST_MODE)
		ufshcd_dme_set(hba, UIC_ARG_MIB(PA_TXTERMINATION), TRUE);
	else
		ufshcd_dme_set(hba, UIC_ARG_MIB(PA_TXTERMINATION), FALSE);

	if (pwr_mode->pwr_rx == FASTAUTO_MODE ||
	    pwr_mode->pwr_tx == FASTAUTO_MODE ||
	    pwr_mode->pwr_rx == FAST_MODE ||
	    pwr_mode->pwr_tx == FAST_MODE)
		ufshcd_dme_set(hba, UIC_ARG_MIB(PA_HSSERIES),
						pwr_mode->hs_rate);

	if (pwr_mode->gear_tx == UFS_HS_G4) {
		ret = ufshcd_dme_peer_get(hba,
				UIC_ARG_MIB_SEL(RX_HS_ADAPT_INITIAL_CAPABILITY,
				UIC_ARG_MPHY_RX_GEN_SEL_INDEX(0)),
				&peer_rx_hs_adapt_initial_cap);
		if (ret) {
			dev_err(hba->dev,
				"%s: RX_HS_ADAPT_INITIAL_CAP get failed %d\n",
				__func__, ret);
			peer_rx_hs_adapt_initial_cap =
				PA_PEERRXHSADAPTINITIAL_Default;
		}
		ret = ufshcd_dme_set(hba, UIC_ARG_MIB(PA_PEERRXHSADAPTINITIAL),
			peer_rx_hs_adapt_initial_cap);
		/* INITIAL ADAPT */
		ufshcd_dme_set(hba, UIC_ARG_MIB(PA_TXHSADAPTTYPE),
			PA_INITIAL_ADAPT);
	} else {
		/* NO ADAPT */
		ufshcd_dme_set(hba, UIC_ARG_MIB(PA_TXHSADAPTTYPE), PA_NO_ADAPT);
	}

	ufshcd_dme_set(hba, UIC_ARG_MIB(PA_PWRMODEUSERDATA0),
			DL_FC0ProtectionTimeOutVal_Default);
	ufshcd_dme_set(hba, UIC_ARG_MIB(PA_PWRMODEUSERDATA1),
			DL_TC0ReplayTimeOutVal_Default);
	ufshcd_dme_set(hba, UIC_ARG_MIB(PA_PWRMODEUSERDATA2),
			DL_AFC0ReqTimeOutVal_Default);
	ufshcd_dme_set(hba, UIC_ARG_MIB(PA_PWRMODEUSERDATA3),
			DL_FC1ProtectionTimeOutVal_Default);
	ufshcd_dme_set(hba, UIC_ARG_MIB(PA_PWRMODEUSERDATA4),
			DL_TC1ReplayTimeOutVal_Default);
	ufshcd_dme_set(hba, UIC_ARG_MIB(PA_PWRMODEUSERDATA5),
			DL_AFC1ReqTimeOutVal_Default);

	ufshcd_dme_set(hba, UIC_ARG_MIB(DME_LocalFC0ProtectionTimeOutVal),
			DL_FC0ProtectionTimeOutVal_Default);
	ufshcd_dme_set(hba, UIC_ARG_MIB(DME_LocalTC0ReplayTimeOutVal),
			DL_TC0ReplayTimeOutVal_Default);
	ufshcd_dme_set(hba, UIC_ARG_MIB(DME_LocalAFC0ReqTimeOutVal),
			DL_AFC0ReqTimeOutVal_Default);

	ret = ufshcd_uic_change_pwr_mode(hba, pwr_mode->pwr_rx << 4
			| pwr_mode->pwr_tx);

	if (ret) {
		ufshcd_update_error_stats(hba, UFS_ERR_POWER_MODE_CHANGE);
		dev_err(hba->dev,
			"%s: power mode change failed %d\n", __func__, ret);
	} else {
		ufshcd_vops_pwr_change_notify(hba, POST_CHANGE, NULL,
								pwr_mode);

		memcpy(&hba->pwr_info, pwr_mode,
			sizeof(struct ufs_pa_layer_attr));
		hba->ufs_stats.power_mode_change_cnt++;
	}

	return ret;
}

/**
 * ufshcd_config_pwr_mode - configure a new power mode
 * @hba: per-adapter instance
 * @desired_pwr_mode: desired power configuration
 */
int ufshcd_config_pwr_mode(struct ufs_hba *hba,
		struct ufs_pa_layer_attr *desired_pwr_mode)
{
	struct ufs_pa_layer_attr final_params = { 0 };
	int ret;

	ret = ufshcd_vops_pwr_change_notify(hba, PRE_CHANGE,
					desired_pwr_mode, &final_params);

	if (ret)
		memcpy(&final_params, desired_pwr_mode, sizeof(final_params));

	ret = ufshcd_change_power_mode(hba, &final_params);
	if (!ret)
		ufshcd_print_pwr_info(hba);

	return ret;
}
EXPORT_SYMBOL_GPL(ufshcd_config_pwr_mode);

/**
 * ufshcd_complete_dev_init() - checks device readiness
 * @hba: per-adapter instance
 *
 * Set fDeviceInit flag and poll until device toggles it.
 */
static int ufshcd_complete_dev_init(struct ufs_hba *hba)
{
	int i = 0;
	int err;
	bool flag_res = 1;
	ktime_t timeout;

	err = ufshcd_query_flag_retry(hba, UPIU_QUERY_OPCODE_SET_FLAG,
		QUERY_FLAG_IDN_FDEVICEINIT, NULL);
	if (err) {
		dev_err(hba->dev,
			"%s setting fDeviceInit flag failed with error %d\n",
			__func__, err);
		goto out;
	}

	/*
	 * Some vendor devices are taking longer time to complete its internal
	 * initialization, so set fDeviceInit flag poll time to 5 secs
	 */
	timeout = ktime_add_ms(ktime_get(), 5000);

	/* poll for max. 5sec for fDeviceInit flag to clear */
	while (1) {
		bool timedout = ktime_after(ktime_get(), timeout);
		err = ufshcd_query_flag_retry(hba, UPIU_QUERY_OPCODE_READ_FLAG,
					QUERY_FLAG_IDN_FDEVICEINIT, &flag_res);
		if (err || !flag_res || timedout)
			break;

		/*
		 * Poll for this flag in a tight loop for first 1000 iterations.
		 * This is same as old logic which is working for most of the
		 * devices, so continue using the same.
		 */
		if (i == 1000)
			msleep(20);
		else
			i++;
	}

	if (err)
		dev_err(hba->dev,
			"%s reading fDeviceInit flag failed with error %d\n",
			__func__, err);
	else if (flag_res)
		dev_err(hba->dev,
			"%s fDeviceInit was not cleared by the device\n",
			__func__);

out:
	return err;
}

/**
 * ufshcd_make_hba_operational - Make UFS controller operational
 * @hba: per adapter instance
 *
 * To bring UFS host controller to operational state,
 * 1. Enable required interrupts
 * 2. Configure interrupt aggregation
 * 3. Program UTRL and UTMRL base address
 * 4. Configure run-stop-registers
 *
 * Returns 0 on success, non-zero value on failure
 */
static int ufshcd_make_hba_operational(struct ufs_hba *hba)
{
	int err = 0;
	u32 reg;

	/* Enable required interrupts */
	ufshcd_enable_intr(hba, UFSHCD_ENABLE_INTRS);

	/* Configure interrupt aggregation */
	if (ufshcd_is_intr_aggr_allowed(hba))
		ufshcd_config_intr_aggr(hba, hba->nutrs - 1, INT_AGGR_DEF_TO);
	else
		ufshcd_disable_intr_aggr(hba);

	/* Configure UTRL and UTMRL base address registers */
	ufshcd_writel(hba, lower_32_bits(hba->utrdl_dma_addr),
			REG_UTP_TRANSFER_REQ_LIST_BASE_L);
	ufshcd_writel(hba, upper_32_bits(hba->utrdl_dma_addr),
			REG_UTP_TRANSFER_REQ_LIST_BASE_H);
	ufshcd_writel(hba, lower_32_bits(hba->utmrdl_dma_addr),
			REG_UTP_TASK_REQ_LIST_BASE_L);
	ufshcd_writel(hba, upper_32_bits(hba->utmrdl_dma_addr),
			REG_UTP_TASK_REQ_LIST_BASE_H);

	/*
	 * Make sure base address and interrupt setup are updated before
	 * enabling the run/stop registers below.
	 */
	wmb();

	/*
	 * UCRDY, UTMRLDY and UTRLRDY bits must be 1
	 */
	reg = ufshcd_readl(hba, REG_CONTROLLER_STATUS);
	if (!(ufshcd_get_lists_status(reg))) {
		ufshcd_enable_run_stop_reg(hba);
	} else {
		dev_err(hba->dev,
			"Host controller not ready to process requests");
		err = -EIO;
		goto out;
	}

out:
	return err;
}

/**
 * ufshcd_hba_stop - Send controller to reset state
 * @hba: per adapter instance
 * @can_sleep: perform sleep or just spin
 */
static inline void ufshcd_hba_stop(struct ufs_hba *hba, bool can_sleep)
{
	int err;

	ufshcd_crypto_disable(hba);

	ufshcd_writel(hba, CONTROLLER_DISABLE,  REG_CONTROLLER_ENABLE);
	err = ufshcd_wait_for_register(hba, REG_CONTROLLER_ENABLE,
					CONTROLLER_ENABLE, CONTROLLER_DISABLE,
					10, 1, can_sleep);
	if (err)
		dev_err(hba->dev, "%s: Controller disable failed\n", __func__);
}

/**
 * ufshcd_hba_execute_hce - initialize the controller
 * @hba: per adapter instance
 *
 * The controller resets itself and controller firmware initialization
 * sequence kicks off. When controller is ready it will set
 * the Host Controller Enable bit to 1.
 *
 * Returns 0 on success, non-zero value on failure
 */
static int ufshcd_hba_execute_hce(struct ufs_hba *hba)
{
	int retry;

	/*
	 * msleep of 1 and 5 used in this function might result in msleep(20),
	 * but it was necessary to send the UFS FPGA to reset mode during
	 * development and testing of this driver. msleep can be changed to
	 * mdelay and retry count can be reduced based on the controller.
	 */
	if (!ufshcd_is_hba_active(hba))
		/* change controller state to "reset state" */
		ufshcd_hba_stop(hba, true);

	/* UniPro link is disabled at this point */
	ufshcd_set_link_off(hba);

	ufshcd_vops_hce_enable_notify(hba, PRE_CHANGE);

	/* start controller initialization sequence */
	ufshcd_hba_start(hba);

	/*
	 * To initialize a UFS host controller HCE bit must be set to 1.
	 * During initialization the HCE bit value changes from 1->0->1.
	 * When the host controller completes initialization sequence
	 * it sets the value of HCE bit to 1. The same HCE bit is read back
	 * to check if the controller has completed initialization sequence.
	 * So without this delay the value HCE = 1, set in the previous
	 * instruction might be read back.
	 * This delay can be changed based on the controller.
	 */
	msleep(1);

	/* wait for the host controller to complete initialization */
	retry = 10;
	while (ufshcd_is_hba_active(hba)) {
		if (retry) {
			retry--;
		} else {
			dev_err(hba->dev,
				"Controller enable failed\n");
			return -EIO;
		}
		msleep(5);
	}

	/* enable UIC related interrupts */
	ufshcd_enable_intr(hba, UFSHCD_UIC_MASK);

	ufshcd_vops_hce_enable_notify(hba, POST_CHANGE);

	return 0;
}

static int ufshcd_hba_enable(struct ufs_hba *hba)
{
	int ret;

	if (hba->quirks & UFSHCI_QUIRK_BROKEN_HCE) {
		ufshcd_set_link_off(hba);
		ufshcd_vops_hce_enable_notify(hba, PRE_CHANGE);

		/* enable UIC related interrupts */
		ufshcd_enable_intr(hba, UFSHCD_UIC_MASK);
		ret = ufshcd_dme_reset(hba);
		if (!ret) {
			ret = ufshcd_dme_enable(hba);
			if (!ret)
				ufshcd_vops_hce_enable_notify(hba, POST_CHANGE);
			if (ret)
				dev_err(hba->dev,
					"Host controller enable failed with non-hce\n");
		}
	} else {
		ret = ufshcd_hba_execute_hce(hba);
	}

	return ret;
}
static int ufshcd_disable_tx_lcc(struct ufs_hba *hba, bool peer)
{
	int tx_lanes, i, err = 0;

	if (!peer)
		ufshcd_dme_get(hba, UIC_ARG_MIB(PA_CONNECTEDTXDATALANES),
			       &tx_lanes);
	else
		ufshcd_dme_peer_get(hba, UIC_ARG_MIB(PA_CONNECTEDTXDATALANES),
				    &tx_lanes);
	for (i = 0; i < tx_lanes; i++) {
		if (!peer)
			err = ufshcd_dme_set(hba,
				UIC_ARG_MIB_SEL(TX_LCC_ENABLE,
					UIC_ARG_MPHY_TX_GEN_SEL_INDEX(i)),
					0);
		else
			err = ufshcd_dme_peer_set(hba,
				UIC_ARG_MIB_SEL(TX_LCC_ENABLE,
					UIC_ARG_MPHY_TX_GEN_SEL_INDEX(i)),
					0);
		if (err) {
			dev_err(hba->dev, "%s: TX LCC Disable failed, peer = %d, lane = %d, err = %d",
				__func__, peer, i, err);
			break;
		}
	}

	return err;
}

static inline int ufshcd_disable_host_tx_lcc(struct ufs_hba *hba)
{
	return ufshcd_disable_tx_lcc(hba, false);
}

static inline int ufshcd_disable_device_tx_lcc(struct ufs_hba *hba)
{
	return ufshcd_disable_tx_lcc(hba, true);
}

/**
 * ufshcd_link_startup - Initialize unipro link startup
 * @hba: per adapter instance
 *
 * Returns 0 for success, non-zero in case of failure
 */
static int ufshcd_link_startup(struct ufs_hba *hba)
{
	int ret;
	int retries = DME_LINKSTARTUP_RETRIES;

	do {
		ufshcd_vops_link_startup_notify(hba, PRE_CHANGE);

		ret = ufshcd_dme_link_startup(hba);
		if (ret)
			ufshcd_update_error_stats(hba, UFS_ERR_LINKSTARTUP);

		/* check if device is detected by inter-connect layer */
		if (!ret && !ufshcd_is_device_present(hba)) {
			ufshcd_update_error_stats(hba, UFS_ERR_LINKSTARTUP);
			dev_err(hba->dev, "%s: Device not present\n", __func__);
			ret = -ENXIO;
			goto out;
		}

		/*
		 * DME link lost indication is only received when link is up,
		 * but we can't be sure if the link is up until link startup
		 * succeeds. So reset the local Uni-Pro and try again.
		 */
		if (ret && ufshcd_hba_enable(hba))
			goto out;
	} while (ret && retries--);

	if (ret)
		/* failed to get the link up... retire */
		goto out;

	/* Mark that link is up in PWM-G1, 1-lane, SLOW-AUTO mode */
	ufshcd_init_pwr_info(hba);
	ufshcd_print_pwr_info(hba);

	if (hba->quirks & UFSHCD_QUIRK_BROKEN_LCC) {
		ret = ufshcd_disable_device_tx_lcc(hba);
		if (ret)
			goto out;
	}

	if (hba->dev_info.quirks & UFS_DEVICE_QUIRK_BROKEN_LCC) {
		ret = ufshcd_disable_host_tx_lcc(hba);
		if (ret)
			goto out;
	}

	/* Include any host controller configuration via UIC commands */
	ret = ufshcd_vops_link_startup_notify(hba, POST_CHANGE);
	if (ret)
		goto out;

	ret = ufshcd_make_hba_operational(hba);
out:
	if (ret)
		dev_err(hba->dev, "link startup failed %d\n", ret);

	return ret;
}

/**
 * ufshcd_verify_dev_init() - Verify device initialization
 * @hba: per-adapter instance
 *
 * Send NOP OUT UPIU and wait for NOP IN response to check whether the
 * device Transport Protocol (UTP) layer is ready after a reset.
 * If the UTP layer at the device side is not initialized, it may
 * not respond with NOP IN UPIU within timeout of %NOP_OUT_TIMEOUT
 * and we retry sending NOP OUT for %NOP_OUT_RETRIES iterations.
 */
static int ufshcd_verify_dev_init(struct ufs_hba *hba)
{
	int err = 0;
	int retries;

	ufshcd_hold_all(hba);
	mutex_lock(&hba->dev_cmd.lock);
	for (retries = NOP_OUT_RETRIES; retries > 0; retries--) {
		err = ufshcd_exec_dev_cmd(hba, DEV_CMD_TYPE_NOP,
					       NOP_OUT_TIMEOUT);

		if (!err || err == -ETIMEDOUT)
			break;

		dev_dbg(hba->dev, "%s: error %d retrying\n", __func__, err);
	}
	mutex_unlock(&hba->dev_cmd.lock);
	ufshcd_release_all(hba);

	if (err)
		dev_err(hba->dev, "%s: NOP OUT failed %d\n", __func__, err);
	return err;
}

/**
 * ufshcd_set_queue_depth - set lun queue depth
 * @sdev: pointer to SCSI device
 *
 * Read bLUQueueDepth value and activate scsi tagged command
 * queueing. For WLUN, queue depth is set to 1. For best-effort
 * cases (bLUQueueDepth = 0) the queue depth is set to a maximum
 * value that host can queue.
 */
static void ufshcd_set_queue_depth(struct scsi_device *sdev)
{
	int ret = 0;
	u8 lun_qdepth;
	struct ufs_hba *hba;

	hba = shost_priv(sdev->host);

	lun_qdepth = hba->nutrs;
	ret = ufshcd_read_unit_desc_param(hba,
			  ufshcd_scsi_to_upiu_lun(sdev->lun),
			  UNIT_DESC_PARAM_LU_Q_DEPTH,
			  &lun_qdepth,
			  sizeof(lun_qdepth));

	/* Some WLUN doesn't support unit descriptor */
	if (ret == -EOPNOTSUPP)
		lun_qdepth = 1;
	else if (!lun_qdepth)
		/* eventually, we can figure out the real queue depth */
		lun_qdepth = hba->nutrs;
	else
		lun_qdepth = min_t(int, lun_qdepth, hba->nutrs);

	dev_dbg(hba->dev, "%s: activate tcq with queue depth %d\n",
			__func__, lun_qdepth);
	scsi_change_queue_depth(sdev, lun_qdepth);
}

/*
 * ufshcd_get_lu_wp - returns the "b_lu_write_protect" from UNIT DESCRIPTOR
 * @hba: per-adapter instance
 * @lun: UFS device lun id
 * @b_lu_write_protect: pointer to buffer to hold the LU's write protect info
 *
 * Returns 0 in case of success and b_lu_write_protect status would be returned
 * @b_lu_write_protect parameter.
 * Returns -ENOTSUPP if reading b_lu_write_protect is not supported.
 * Returns -EINVAL in case of invalid parameters passed to this function.
 */
static int ufshcd_get_lu_wp(struct ufs_hba *hba,
			    u8 lun,
			    u8 *b_lu_write_protect)
{
	int ret;

	if (!b_lu_write_protect)
		ret = -EINVAL;
	/*
	 * According to UFS device spec, RPMB LU can't be write
	 * protected so skip reading bLUWriteProtect parameter for
	 * it. For other W-LUs, UNIT DESCRIPTOR is not available.
	 */
	else if (lun >= UFS_UPIU_MAX_GENERAL_LUN)
		ret = -ENOTSUPP;
	else
		ret = ufshcd_read_unit_desc_param(hba,
					  lun,
					  UNIT_DESC_PARAM_LU_WR_PROTECT,
					  b_lu_write_protect,
					  sizeof(*b_lu_write_protect));
	return ret;
}

/**
 * ufshcd_get_lu_power_on_wp_status - get LU's power on write protect
 * status
 * @hba: per-adapter instance
 * @sdev: pointer to SCSI device
 *
 */
static inline void ufshcd_get_lu_power_on_wp_status(struct ufs_hba *hba,
						    struct scsi_device *sdev)
{
	if (hba->dev_info.f_power_on_wp_en &&
	    !hba->dev_info.is_lu_power_on_wp) {
		u8 b_lu_write_protect;

		if (!ufshcd_get_lu_wp(hba, ufshcd_scsi_to_upiu_lun(sdev->lun),
				      &b_lu_write_protect) &&
		    (b_lu_write_protect == UFS_LU_POWER_ON_WP))
			hba->dev_info.is_lu_power_on_wp = true;
	}
}

/**
 * ufshcd_slave_alloc - handle initial SCSI device configurations
 * @sdev: pointer to SCSI device
 *
 * Returns success
 */
static int ufshcd_slave_alloc(struct scsi_device *sdev)
{
	struct ufs_hba *hba;

	hba = shost_priv(sdev->host);

	/* Mode sense(6) is not supported by UFS, so use Mode sense(10) */
	sdev->use_10_for_ms = 1;

	/* allow SCSI layer to restart the device in case of errors */
	sdev->allow_restart = 1;

	/* REPORT SUPPORTED OPERATION CODES is not supported */
	sdev->no_report_opcodes = 1;

	/* WRITE_SAME command is not supported*/
	sdev->no_write_same = 1;

	ufshcd_set_queue_depth(sdev);

	ufshcd_get_lu_power_on_wp_status(hba, sdev);

	return 0;
}

/**
 * ufshcd_change_queue_depth - change queue depth
 * @sdev: pointer to SCSI device
 * @depth: required depth to set
 *
 * Change queue depth and make sure the max. limits are not crossed.
 */
static int ufshcd_change_queue_depth(struct scsi_device *sdev, int depth)
{
	struct ufs_hba *hba = shost_priv(sdev->host);

	if (depth > hba->nutrs)
		depth = hba->nutrs;
	return scsi_change_queue_depth(sdev, depth);
}

#if IS_ENABLED(CONFIG_MI_MEMORY_SYSFS)
#define UFS_GET_INFO_LUN 		2
extern void set_ufs_hba_data(struct scsi_device *sdev);
#endif

/**
 * ufshcd_slave_configure - adjust SCSI device configurations
 * @sdev: pointer to SCSI device
 */
static int ufshcd_slave_configure(struct scsi_device *sdev)
{
	struct ufs_hba *hba = shost_priv(sdev->host);
	struct request_queue *q = sdev->request_queue;

#if defined(CONFIG_UFSFEATURE)
#if defined(CONFIG_UFS3V1)
	ufsf_slave_configure(&hba->ufsf, sdev);
#elif defined(UFS3V0)
	struct ufsf_feature *ufsf = &hba->ufsf;

	if (ufsf_is_valid_lun(sdev->lun)) {
		ufsf->sdev_ufs_lu[sdev->lun] = sdev;
		ufsf->slave_conf_cnt++;
		printk(KERN_ERR "%s: ufsfeature set lun %d sdev %p q %p\n",
		       __func__, (int)sdev->lun, sdev, sdev->request_queue);
	}
#endif
#endif
	blk_queue_update_dma_pad(q, PRDT_DATA_BYTE_COUNT_PAD - 1);
	blk_queue_max_segment_size(q, PRDT_DATA_BYTE_COUNT_MAX);

<<<<<<< HEAD
	if (hba->scsi_cmd_timeout) {
		blk_queue_rq_timeout(q, hba->scsi_cmd_timeout * HZ);
		scsi_set_cmd_timeout_override(sdev, hba->scsi_cmd_timeout * HZ);
	}

	sdev->autosuspend_delay = UFSHCD_AUTO_SUSPEND_DELAY_MS;
	sdev->use_rpm_auto = 1;

	ufshcd_crypto_setup_rq_keyslot_manager(hba, q);

#if IS_ENABLED(CONFIG_MI_MEMORY_SYSFS)
	if (sdev->lun == UFS_GET_INFO_LUN)
		set_ufs_hba_data(sdev);
#endif
=======
	if (ufshcd_is_rpm_autosuspend_allowed(hba))
		sdev->rpm_autosuspend = 1;

	ufshcd_crypto_setup_rq_keyslot_manager(hba, q);

>>>>>>> bbc4834e
	return 0;
}

/**
 * ufshcd_slave_destroy - remove SCSI device configurations
 * @sdev: pointer to SCSI device
 */
static void ufshcd_slave_destroy(struct scsi_device *sdev)
{
	struct ufs_hba *hba;
	struct request_queue *q = sdev->request_queue;

	hba = shost_priv(sdev->host);
	/* Drop the reference as it won't be needed anymore */
	if (ufshcd_scsi_to_upiu_lun(sdev->lun) == UFS_UPIU_UFS_DEVICE_WLUN) {
		unsigned long flags;

		ufs_spin_lock_irqsave(hba->host->host_lock, flags);
		hba->sdev_ufs_device = NULL;
		ufs_spin_unlock_irqrestore(hba->host->host_lock, flags);
	}
<<<<<<< HEAD

	ufshcd_crypto_destroy_rq_keyslot_manager(hba, q);
}

/**
 * ufshcd_task_req_compl - handle task management request completion
 * @hba: per adapter instance
 * @index: index of the completed request
 * @resp: task management service response
 *
 * Returns non-zero value on error, zero on success
 */
static int ufshcd_task_req_compl(struct ufs_hba *hba, u32 index, u8 *resp)
{
	struct utp_task_req_desc *task_req_descp;
	struct utp_upiu_task_rsp *task_rsp_upiup;
	unsigned long flags;
	int ocs_value;
	int task_result;

	ufs_spin_lock_irqsave(hba->host->host_lock, flags);

	/* Clear completed tasks from outstanding_tasks */
	__clear_bit(index, &hba->outstanding_tasks);

	task_req_descp = hba->utmrdl_base_addr;
	ocs_value = ufshcd_get_tmr_ocs(&task_req_descp[index]);

	if (ocs_value == OCS_SUCCESS) {
		task_rsp_upiup = (struct utp_upiu_task_rsp *)
				task_req_descp[index].task_rsp_upiu;
		task_result = be32_to_cpu(task_rsp_upiup->output_param1);
		task_result = task_result & MASK_TM_SERVICE_RESP;
		if (resp)
			*resp = (u8)task_result;
	} else {
		dev_err(hba->dev, "%s: failed, ocs = 0x%x\n",
				__func__, ocs_value);
	}
	ufs_spin_unlock_irqrestore(hba->host->host_lock, flags);
=======
>>>>>>> bbc4834e

	ufshcd_crypto_destroy_rq_keyslot_manager(hba, q);
}

/**
 * ufshcd_scsi_cmd_status - Update SCSI command result based on SCSI status
 * @lrbp: pointer to local reference block of completed command
 * @scsi_status: SCSI command status
 *
 * Returns value base on SCSI command status
 */
static inline int
ufshcd_scsi_cmd_status(struct ufshcd_lrb *lrbp, int scsi_status)
{
	int result = 0;

	switch (scsi_status) {
	case SAM_STAT_CHECK_CONDITION:
		ufshcd_copy_sense_data(lrbp);
	case SAM_STAT_GOOD:
		result |= DID_OK << 16 |
			  COMMAND_COMPLETE << 8 |
			  scsi_status;
		break;
	case SAM_STAT_TASK_SET_FULL:
	case SAM_STAT_BUSY:
	case SAM_STAT_TASK_ABORTED:
		ufshcd_copy_sense_data(lrbp);
		result |= scsi_status;
		break;
	default:
		result |= DID_ERROR << 16;
		break;
	} /* end of switch */

	return result;
}

/**
 * ufshcd_transfer_rsp_status - Get overall status of the response
 * @hba: per adapter instance
 * @lrbp: pointer to local reference block of completed command
 *
 * Returns result of the command to notify SCSI midlayer
 */
static inline int
ufshcd_transfer_rsp_status(struct ufs_hba *hba, struct ufshcd_lrb *lrbp)
{
	int result = 0;
	int scsi_status;
	int ocs;
	bool print_prdt;

	/* overall command status of utrd */
	ocs = ufshcd_get_tr_ocs(lrbp);

	switch (ocs) {
	case OCS_SUCCESS:
		result = ufshcd_get_req_rsp(lrbp->ucd_rsp_ptr);
		hba->ufs_stats.last_hibern8_exit_tstamp = ktime_set(0, 0);
		switch (result) {
		case UPIU_TRANSACTION_RESPONSE:
			/*
			 * get the response UPIU result to extract
			 * the SCSI command status
			 */
			result = ufshcd_get_rsp_upiu_result(lrbp->ucd_rsp_ptr);

			/*
			 * get the result based on SCSI status response
			 * to notify the SCSI midlayer of the command status
			 */
			scsi_status = result & MASK_SCSI_STATUS;
			result = ufshcd_scsi_cmd_status(lrbp, scsi_status);

			/*
			 * Currently we are only supporting BKOPs exception
			 * events hence we can ignore BKOPs exception event
			 * during power management callbacks. BKOPs exception
			 * event is not expected to be raised in runtime suspend
			 * callback as it allows the urgent bkops.
			 * During system suspend, we are anyway forcefully
			 * disabling the bkops and if urgent bkops is needed
			 * it will be enabled on system resume. Long term
			 * solution could be to abort the system suspend if
			 * UFS device needs urgent BKOPs.
			 */
			if (!hba->pm_op_in_progress &&
			    ufshcd_is_exception_event(lrbp->ucd_rsp_ptr)) {
				/*
				 * Prevent suspend once eeh_work is scheduled
				 * to avoid deadlock between ufshcd_suspend
				 * and exception event handler.
				 */
				if (queue_work(hba->recovery_wq,
							&hba->eeh_work))
					pm_runtime_get_noresume(hba->dev);
			}

#if defined(CONFIG_UFSFEATURE)
			if (scsi_status == SAM_STAT_GOOD)
				ufsf_hpb_noti_rb(&hba->ufsf, lrbp);
#endif
			break;
		case UPIU_TRANSACTION_REJECT_UPIU:
			/* TODO: handle Reject UPIU Response */
			result = DID_ERROR << 16;
			dev_err(hba->dev,
				"Reject UPIU not fully implemented\n");
			break;
		default:
			result = DID_ERROR << 16;
			dev_err(hba->dev,
				"Unexpected request response code = %x\n",
				result);
			break;
		}
		break;
	case OCS_ABORTED:
		result |= DID_ABORT << 16;
		break;
	case OCS_INVALID_COMMAND_STATUS:
		result |= DID_REQUEUE << 16;
		break;
	case OCS_INVALID_CMD_TABLE_ATTR:
	case OCS_INVALID_PRDT_ATTR:
	case OCS_MISMATCH_DATA_BUF_SIZE:
	case OCS_MISMATCH_RESP_UPIU_SIZE:
	case OCS_PEER_COMM_FAILURE:
	case OCS_FATAL_ERROR:
<<<<<<< HEAD
	case OCS_DEVICE_FATAL_ERROR:
=======
>>>>>>> bbc4834e
	case OCS_INVALID_CRYPTO_CONFIG:
	case OCS_GENERAL_CRYPTO_ERROR:
	default:
		result |= DID_ERROR << 16;
		dev_err(hba->dev,
				"OCS error from controller = %x for tag %d\n",
				ocs, lrbp->task_tag);
		/*
		 * This is called in interrupt context, hence avoid sleep
		 * while printing debug registers. Also print only the minimum
		 * debug registers needed to debug OCS failure.
		 */
		__ufshcd_print_host_regs(hba, true);
		ufshcd_print_host_state(hba);
		break;
	} /* end of switch */

	if ((host_byte(result) != DID_OK) && !hba->silence_err_logs) {
		print_prdt = (ocs == OCS_INVALID_PRDT_ATTR ||
			ocs == OCS_MISMATCH_DATA_BUF_SIZE);
		ufshcd_print_trs(hba, 1 << lrbp->task_tag, print_prdt);
	}

	if ((host_byte(result) == DID_ERROR) ||
	    (host_byte(result) == DID_ABORT)) {
		ufsdbg_set_err_state(hba);
#if IS_ENABLED(CONFIG_MI_MEMORY_SYSFS)
		hba->ufs_stats.err_stats[UFS_ERR_RSP_STATUS]++;
#endif
	}

	return result;
}

/**
 * ufshcd_uic_cmd_compl - handle completion of uic command
 * @hba: per adapter instance
 * @intr_status: interrupt status generated by the controller
 *
 * Returns
 *  IRQ_HANDLED - If interrupt is valid
 *  IRQ_NONE    - If invalid interrupt
 */
static irqreturn_t ufshcd_uic_cmd_compl(struct ufs_hba *hba, u32 intr_status)
{
	irqreturn_t retval = IRQ_NONE;

	if ((intr_status & UIC_COMMAND_COMPL) && hba->active_uic_cmd) {
		hba->active_uic_cmd->argument2 |=
			ufshcd_get_uic_cmd_result(hba);
		hba->active_uic_cmd->argument3 =
			ufshcd_get_dme_attr_val(hba);
		complete(&hba->active_uic_cmd->done);
		retval = IRQ_HANDLED;
	}

	if (intr_status & UFSHCD_UIC_PWR_MASK) {
		if (hba->uic_async_done) {
			complete(hba->uic_async_done);
			retval = IRQ_HANDLED;
		} else if (ufshcd_is_auto_hibern8_enabled(hba)) {
			/*
			 * If uic_async_done flag is not set then this
			 * is an Auto hibern8 err interrupt.
			 * Perform a host reset followed by a full
			 * link recovery.
			 */
			hba->ufshcd_state = UFSHCD_STATE_ERROR;
			hba->force_host_reset = true;
			dev_err(hba->dev, "%s: Auto Hibern8 %s failed - status: 0x%08x, upmcrs: 0x%08x\n",
				__func__, (intr_status & UIC_HIBERNATE_ENTER) ?
				"Enter" : "Exit",
				intr_status, ufshcd_get_upmcrs(hba));
			/*
			 * It is possible to see auto-h8 errors during card
			 * removal, so set this flag and let the error handler
			 * decide if this error is seen while card was present
			 * or due to card removal.
			 * If error is seen during card removal, we don't want
			 * to printout the debug messages.
			 */
			hba->auto_h8_err = true;
			queue_work(hba->recovery_wq, &hba->eh_work);
			retval = IRQ_HANDLED;
		}
	}
	return retval;
}

/**
 * __ufshcd_transfer_req_compl - handle SCSI and query command completion
 * @hba: per adapter instance
 * @completed_reqs: requests to complete
 */
static void __ufshcd_transfer_req_compl(struct ufs_hba *hba,
					unsigned long completed_reqs)
{
	struct ufshcd_lrb *lrbp;
	struct scsi_cmnd *cmd;
	int result;
	int index;

	for_each_set_bit(index, &completed_reqs, hba->nutrs) {
		lrbp = &hba->lrb[index];
		cmd = lrbp->cmd;
		if (cmd) {
			ufshcd_cond_add_cmd_trace(hba, index, "scsi_cmpl");
			ufshcd_update_tag_stats_completion(hba, cmd);
			result = ufshcd_transfer_rsp_status(hba, lrbp);
			scsi_dma_unmap(cmd);
			cmd->result = result;
<<<<<<< HEAD
			lrbp->compl_time_stamp = ktime_get();
			update_req_stats(hba, lrbp);
			ufshcd_event_record(cmd, UFS_READ_COMPL_CMD);
=======
>>>>>>> bbc4834e
			ufshcd_complete_lrbp_crypto(hba, cmd, lrbp);
			/* Mark completed command as NULL in LRB */
			lrbp->cmd = NULL;
			hba->ufs_stats.clk_rel.ctx = XFR_REQ_COMPL;
			if (cmd->request) {
				/*
				 * As we are accessing the "request" structure,
				 * this must be called before calling
				 * ->scsi_done() callback.
				 */
				ufshcd_vops_pm_qos_req_end(hba, cmd->request,
					false);
			}

			clear_bit_unlock(index, &hba->lrb_in_use);
			/*
			 *__ufshcd_release and __ufshcd_hibern8_release is
			 * called after clear_bit_unlock so that
			 * these function can be called with updated state of
			 * lrb_in_use flag so that for last transfer req
			 * completion, gate and hibernate work function would
			 * be called to gate the clock and put the link in
			 * hibern8 state.
			 */
			__ufshcd_release(hba, false);
			__ufshcd_hibern8_release(hba, false);

			/* Do not touch lrbp after scsi done */
			cmd->scsi_done(cmd);
		} else if (lrbp->command_type == UTP_CMD_TYPE_DEV_MANAGE ||
			lrbp->command_type == UTP_CMD_TYPE_UFS_STORAGE) {
			lrbp->compl_time_stamp = ktime_get();
			if (hba->dev_cmd.complete) {
				ufshcd_cond_add_cmd_trace(hba, index,
						"dev_cmd_cmpl");
				complete(hba->dev_cmd.complete);
			}
		}
		if (ufshcd_is_clkscaling_supported(hba))
			hba->clk_scaling.active_reqs--;
	}

	/* clear corresponding bits of completed commands */
	hba->outstanding_reqs ^= completed_reqs;

	ufshcd_clk_scaling_update_busy(hba);

	/* we might have free'd some tags above */
	wake_up(&hba->dev_cmd.tag_wq);
}

/**
 * ufshcd_abort_outstanding_requests - abort all outstanding transfer requests.
 * @hba: per adapter instance
 * @result: error result to inform scsi layer about
 */
void ufshcd_abort_outstanding_transfer_requests(struct ufs_hba *hba, int result)
{
	u8 index;
	struct ufshcd_lrb *lrbp;
	struct scsi_cmnd *cmd;

	if (!hba->outstanding_reqs)
		return;

	for_each_set_bit(index, &hba->outstanding_reqs, hba->nutrs) {
		lrbp = &hba->lrb[index];
		cmd = lrbp->cmd;
		if (cmd) {
			ufshcd_cond_add_cmd_trace(hba, index, "scsi_failed");
			ufshcd_update_error_stats(hba,
					UFS_ERR_INT_FATAL_ERRORS);
			scsi_dma_unmap(cmd);
			cmd->result = result;
			/* Clear pending transfer requests */
			ufshcd_clear_cmd(hba, index);
			ufshcd_outstanding_req_clear(hba, index);
			lrbp->compl_time_stamp = ktime_get();
			update_req_stats(hba, lrbp);
			/* Mark completed command as NULL in LRB */
			lrbp->cmd = NULL;
			if (cmd->request) {
				/*
				 * As we are accessing the "request" structure,
				 * this must be called before calling
				 * ->scsi_done() callback.
				 */
				ufshcd_vops_pm_qos_req_end(hba, cmd->request,
					true);
			}
			clear_bit_unlock(index, &hba->lrb_in_use);

			/*
			 * ufshcd_release_all is called after clear_bit_unlock
			 * so that the function can be called with updated state
			 * of lrb_in_use flag so that for last abort req
			 * completion, gate and hibernate work function would
			 * be called to gate the clock and put the link in
			 * hibern8 state.
			 */
			 ufshcd_release_all(hba);

			/* Do not touch lrbp after scsi done */
			cmd->scsi_done(cmd);
		} else if (lrbp->command_type == UTP_CMD_TYPE_DEV_MANAGE) {
			lrbp->compl_time_stamp = ktime_get();
			if (hba->dev_cmd.complete) {
				ufshcd_cond_add_cmd_trace(hba, index,
							"dev_cmd_failed");
				ufshcd_outstanding_req_clear(hba, index);
				complete(hba->dev_cmd.complete);
			}
		}
		if (ufshcd_is_clkscaling_supported(hba))
			hba->clk_scaling.active_reqs--;
	}
}

/**
 * ufshcd_transfer_req_compl - handle SCSI and query command completion
 * @hba: per adapter instance
 *
 * Returns
 *  IRQ_HANDLED - If interrupt is valid
 *  IRQ_NONE    - If invalid interrupt
 */
static irqreturn_t ufshcd_transfer_req_compl(struct ufs_hba *hba)
{
	unsigned long completed_reqs;
	u32 tr_doorbell;

	/* Resetting interrupt aggregation counters first and reading the
	 * DOOR_BELL afterward allows us to handle all the completed requests.
	 * In order to prevent other interrupts starvation the DB is read once
	 * after reset. The down side of this solution is the possibility of
	 * false interrupt if device completes another request after resetting
	 * aggregation and before reading the DB.
	 */
	if (ufshcd_is_intr_aggr_allowed(hba) &&
	    !(hba->quirks & UFSHCI_QUIRK_SKIP_RESET_INTR_AGGR))
		ufshcd_reset_intr_aggr(hba);

	tr_doorbell = ufshcd_readl(hba, REG_UTP_TRANSFER_REQ_DOOR_BELL);
	completed_reqs = tr_doorbell ^ hba->outstanding_reqs;

	if (completed_reqs) {
		__ufshcd_transfer_req_compl(hba, completed_reqs);
		return IRQ_HANDLED;
	} else {
		return IRQ_NONE;
	}
}

/**
 * ufshcd_disable_ee - disable exception event
 * @hba: per-adapter instance
 * @mask: exception event to disable
 *
 * Disables exception event in the device so that the EVENT_ALERT
 * bit is not set.
 *
 * Returns zero on success, non-zero error value on failure.
 */
static int ufshcd_disable_ee(struct ufs_hba *hba, u16 mask)
{
	int err = 0;
	u32 val;

	if (!(hba->ee_ctrl_mask & mask))
		goto out;

	val = hba->ee_ctrl_mask & ~mask;
	val &= MASK_EE_STATUS;
	err = ufshcd_query_attr_retry(hba, UPIU_QUERY_OPCODE_WRITE_ATTR,
			QUERY_ATTR_IDN_EE_CONTROL, 0, 0, &val);
	if (!err)
		hba->ee_ctrl_mask &= ~mask;
out:
	return err;
}

/**
 * ufshcd_enable_ee - enable exception event
 * @hba: per-adapter instance
 * @mask: exception event to enable
 *
 * Enable corresponding exception event in the device to allow
 * device to alert host in critical scenarios.
 *
 * Returns zero on success, non-zero error value on failure.
 */
static int ufshcd_enable_ee(struct ufs_hba *hba, u16 mask)
{
	int err = 0;
	u32 val;

	if (hba->ee_ctrl_mask & mask)
		goto out;

	val = hba->ee_ctrl_mask | mask;
	val &= MASK_EE_STATUS;
	err = ufshcd_query_attr_retry(hba, UPIU_QUERY_OPCODE_WRITE_ATTR,
			QUERY_ATTR_IDN_EE_CONTROL, 0, 0, &val);
	if (!err)
		hba->ee_ctrl_mask |= mask;
out:
	return err;
}

/**
 * ufshcd_enable_auto_bkops - Allow device managed BKOPS
 * @hba: per-adapter instance
 *
 * Allow device to manage background operations on its own. Enabling
 * this might lead to inconsistent latencies during normal data transfers
 * as the device is allowed to manage its own way of handling background
 * operations.
 *
 * Returns zero on success, non-zero on failure.
 */
static int ufshcd_enable_auto_bkops(struct ufs_hba *hba)
{
	int err = 0;

	if (hba->auto_bkops_enabled)
		goto out;

	err = ufshcd_query_flag_retry(hba, UPIU_QUERY_OPCODE_SET_FLAG,
			QUERY_FLAG_IDN_BKOPS_EN, NULL);
	if (err) {
		dev_err(hba->dev, "%s: failed to enable bkops %d\n",
				__func__, err);
		goto out;
	}

	hba->auto_bkops_enabled = true;
	trace_ufshcd_auto_bkops_state(dev_name(hba->dev), 1);

	/* No need of URGENT_BKOPS exception from the device */
	err = ufshcd_disable_ee(hba, MASK_EE_URGENT_BKOPS);
	if (err)
		dev_err(hba->dev, "%s: failed to disable exception event %d\n",
				__func__, err);
out:
	return err;
}

/**
 * ufshcd_disable_auto_bkops - block device in doing background operations
 * @hba: per-adapter instance
 *
 * Disabling background operations improves command response latency but
 * has drawback of device moving into critical state where the device is
 * not-operable. Make sure to call ufshcd_enable_auto_bkops() whenever the
 * host is idle so that BKOPS are managed effectively without any negative
 * impacts.
 *
 * Returns zero on success, non-zero on failure.
 */
static int ufshcd_disable_auto_bkops(struct ufs_hba *hba)
{
	int err = 0;

	if (!hba->auto_bkops_enabled)
		goto out;

	/*
	 * If host assisted BKOPs is to be enabled, make sure
	 * urgent bkops exception is allowed.
	 */
	err = ufshcd_enable_ee(hba, MASK_EE_URGENT_BKOPS);
	if (err) {
		dev_err(hba->dev, "%s: failed to enable exception event %d\n",
				__func__, err);
		goto out;
	}

	err = ufshcd_query_flag_retry(hba, UPIU_QUERY_OPCODE_CLEAR_FLAG,
			QUERY_FLAG_IDN_BKOPS_EN, NULL);
	if (err) {
		dev_err(hba->dev, "%s: failed to disable bkops %d\n",
				__func__, err);
		ufshcd_disable_ee(hba, MASK_EE_URGENT_BKOPS);
		goto out;
	}

	hba->auto_bkops_enabled = false;
	trace_ufshcd_auto_bkops_state(dev_name(hba->dev), 0);
out:
	return err;
}

/**
 * ufshcd_force_reset_auto_bkops - force reset auto bkops state
 * @hba: per adapter instance
 *
 * After a device reset the device may toggle the BKOPS_EN flag
 * to default value. The s/w tracking variables should be updated
 * as well. This function would change the auto-bkops state based on
 * UFSHCD_CAP_KEEP_AUTO_BKOPS_ENABLED_EXCEPT_SUSPEND.
 */
static void ufshcd_force_reset_auto_bkops(struct ufs_hba *hba)
{
	if (ufshcd_keep_autobkops_enabled_except_suspend(hba)) {
		hba->auto_bkops_enabled = false;
		hba->ee_ctrl_mask |= MASK_EE_URGENT_BKOPS;
		ufshcd_enable_auto_bkops(hba);
	} else {
		hba->auto_bkops_enabled = true;
		hba->ee_ctrl_mask &= ~MASK_EE_URGENT_BKOPS;
		ufshcd_disable_auto_bkops(hba);
	}
}

static inline int ufshcd_get_bkops_status(struct ufs_hba *hba, u32 *status)
{
	return ufshcd_query_attr_retry(hba, UPIU_QUERY_OPCODE_READ_ATTR,
			QUERY_ATTR_IDN_BKOPS_STATUS, 0, 0, status);
}

/**
 * ufshcd_bkops_ctrl - control the auto bkops based on current bkops status
 * @hba: per-adapter instance
 * @status: bkops_status value
 *
 * Read the bkops_status from the UFS device and Enable fBackgroundOpsEn
 * flag in the device to permit background operations if the device
 * bkops_status is greater than or equal to "status" argument passed to
 * this function, disable otherwise.
 *
 * Returns 0 for success, non-zero in case of failure.
 *
 * NOTE: Caller of this function can check the "hba->auto_bkops_enabled" flag
 * to know whether auto bkops is enabled or disabled after this function
 * returns control to it.
 */
static int ufshcd_bkops_ctrl(struct ufs_hba *hba,
			     enum bkops_status status)
{
	int err;
	u32 curr_status = 0;

	err = ufshcd_get_bkops_status(hba, &curr_status);
	if (err) {
		dev_err(hba->dev, "%s: failed to get BKOPS status %d\n",
				__func__, err);
		goto out;
	} else if (curr_status > BKOPS_STATUS_MAX) {
		dev_err(hba->dev, "%s: invalid BKOPS status %d\n",
				__func__, curr_status);
		err = -EINVAL;
		goto out;
	}

	if (curr_status >= status)
		err = ufshcd_enable_auto_bkops(hba);
	else
		err = ufshcd_disable_auto_bkops(hba);
out:
	return err;
}

/**
 * ufshcd_urgent_bkops - handle urgent bkops exception event
 * @hba: per-adapter instance
 *
 * Enable fBackgroundOpsEn flag in the device to permit background
 * operations.
 *
 * If BKOPs is enabled, this function returns 0, 1 if the bkops in not enabled
 * and negative error value for any other failure.
 */
static int ufshcd_urgent_bkops(struct ufs_hba *hba)
{
	return ufshcd_bkops_ctrl(hba, hba->urgent_bkops_lvl);
}

static inline int ufshcd_get_ee_status(struct ufs_hba *hba, u32 *status)
{
	return ufshcd_query_attr_retry(hba, UPIU_QUERY_OPCODE_READ_ATTR,
			QUERY_ATTR_IDN_EE_STATUS, 0, 0, status);
}

static void ufshcd_bkops_exception_event_handler(struct ufs_hba *hba)
{
	int err;
	u32 curr_status = 0;

	if (hba->is_urgent_bkops_lvl_checked)
		goto enable_auto_bkops;

	err = ufshcd_get_bkops_status(hba, &curr_status);
	if (err) {
		dev_err(hba->dev, "%s: failed to get BKOPS status %d\n",
				__func__, err);
		goto out;
	}

	/*
	 * We are seeing that some devices are raising the urgent bkops
	 * exception events even when BKOPS status doesn't indicate performace
	 * impacted or critical. Handle these device by determining their urgent
	 * bkops status at runtime.
	 */
	if (curr_status < BKOPS_STATUS_PERF_IMPACT) {
		dev_err(hba->dev, "%s: device raised urgent BKOPS exception for bkops status %d\n",
				__func__, curr_status);
		/* update the current status as the urgent bkops level */
		hba->urgent_bkops_lvl = curr_status;
		hba->is_urgent_bkops_lvl_checked = true;
	}

enable_auto_bkops:
	err = ufshcd_enable_auto_bkops(hba);
out:
	if (err < 0)
		dev_err(hba->dev, "%s: failed to handle urgent bkops %d\n",
				__func__, err);
}

static bool ufshcd_wb_sup(struct ufs_hba *hba)
{
#if defined(CONFIG_UFSTW)
#if defined(CONFIG_UFS3V1)
	if (is_samsung_ufs(hba))
		return false;
#elif defined(UFS3V0)
	return false;
#endif
#endif

	return ((hba->dev_info.d_ext_ufs_feature_sup &
		   UFS_DEV_WRITE_BOOSTER_SUP) &&
		  (hba->dev_info.b_wb_buffer_type
		   || hba->dev_info.wb_config_lun));
}

static int ufshcd_wb_ctrl(struct ufs_hba *hba, bool enable)
{
	int ret;
	enum query_opcode opcode;

	if (!ufshcd_wb_sup(hba))
		return 0;

	if (enable)
		opcode = UPIU_QUERY_OPCODE_SET_FLAG;
	else
		opcode = UPIU_QUERY_OPCODE_CLEAR_FLAG;

	ret = ufshcd_query_flag_retry(hba, opcode,
				      QUERY_FLAG_IDN_WB_EN, NULL);
	if (ret) {
		dev_err(hba->dev, "%s write booster %s failed %d\n",
			__func__, enable ? "enable" : "disable", ret);
		return ret;
	}

	hba->wb_enabled = enable;
	dev_dbg(hba->dev, "%s write booster %s %d\n",
			__func__, enable ? "enable" : "disable", ret);

	return ret;
}

static int ufshcd_wb_toggle_flush_during_h8(struct ufs_hba *hba, bool set)
{
	int val;

	if (set)
		val =  UPIU_QUERY_OPCODE_SET_FLAG;
	else
		val = UPIU_QUERY_OPCODE_CLEAR_FLAG;

	return ufshcd_query_flag_retry(hba, val,
			       QUERY_FLAG_IDN_WB_BUFF_FLUSH_DURING_HIBERN8,
				       NULL);
}

static int ufshcd_wb_buf_flush_enable(struct ufs_hba *hba)
{
	int ret;

	if (!ufshcd_wb_sup(hba) || hba->wb_buf_flush_enabled)
		return 0;

	ret = ufshcd_query_flag_retry(hba, UPIU_QUERY_OPCODE_SET_FLAG,
				      QUERY_FLAG_IDN_WB_BUFF_FLUSH_EN, NULL);
	if (ret)
		dev_err(hba->dev, "%s WB - buf flush enable failed %d\n",
			__func__, ret);
	else
		hba->wb_buf_flush_enabled = true;

	dev_dbg(hba->dev, "WB - Flush enabled: %d\n", ret);
	return ret;
}

static int ufshcd_wb_buf_flush_disable(struct ufs_hba *hba)
{
	int ret;

	if (!ufshcd_wb_sup(hba) || !hba->wb_buf_flush_enabled)
		return 0;

	ret = ufshcd_query_flag_retry(hba, UPIU_QUERY_OPCODE_CLEAR_FLAG,
				      QUERY_FLAG_IDN_WB_BUFF_FLUSH_EN, NULL);
	if (ret) {
		dev_warn(hba->dev, "%s: WB - buf flush disable failed %d\n",
			__func__, ret);
	} else {
		hba->wb_buf_flush_enabled = false;
		dev_dbg(hba->dev, "WB - Flush disabled: %d\n", ret);
	}

	return ret;
}

static bool ufshcd_wb_is_buf_flush_needed(struct ufs_hba *hba)
{
	int ret;
	u32 cur_buf, status, avail_buf;

	if (!ufshcd_wb_sup(hba))
		return false;

	ret = ufshcd_query_attr_retry(hba, UPIU_QUERY_OPCODE_READ_ATTR,
				      QUERY_ATTR_IDN_AVAIL_WB_BUFF_SIZE,
				      0, 0, &avail_buf);
	if (ret) {
		dev_warn(hba->dev, "%s dAvailableWriteBoosterBufferSize read failed %d\n",
			 __func__, ret);
		return false;
	}

	ret = ufshcd_vops_get_user_cap_mode(hba);
	if (ret <= 0) {
		dev_dbg(hba->dev, "Get user-cap reduction mode: failed: %d\n",
			ret);
		/* Most commonly used */
		ret = UFS_WB_BUFF_PRESERVE_USER_SPACE;
	}

	hba->dev_info.keep_vcc_on = false;
	if (ret == UFS_WB_BUFF_USER_SPACE_RED_EN) {
		if (avail_buf <= UFS_WB_10_PERCENT_BUF_REMAIN) {
			hba->dev_info.keep_vcc_on = true;
			return true;
		}
		return false;
	} else if (ret == UFS_WB_BUFF_PRESERVE_USER_SPACE) {
		ret = ufshcd_query_attr_retry(hba, UPIU_QUERY_OPCODE_READ_ATTR,
					      QUERY_ATTR_IDN_CURR_WB_BUFF_SIZE,
					      0, 0, &cur_buf);
		if (ret) {
			dev_err(hba->dev, "%s dCurWriteBoosterBufferSize read failed %d\n",
				 __func__, ret);
			return false;
		}

		if (!cur_buf) {
			dev_info(hba->dev, "dCurWBBuf: %d WB disabled until free-space is available\n",
				 cur_buf);
			return false;
		}

		ret = ufshcd_get_ee_status(hba, &status);
		if (ret) {
			dev_err(hba->dev, "%s: failed to get exception status %d\n",
				__func__, ret);
			if (avail_buf < UFS_WB_40_PERCENT_BUF_REMAIN) {
				hba->dev_info.keep_vcc_on = true;
				return true;
			}
			return false;
		}

		status &= hba->ee_ctrl_mask;

		if ((status & MASK_EE_URGENT_BKOPS) ||
		    (avail_buf < UFS_WB_40_PERCENT_BUF_REMAIN)) {
			hba->dev_info.keep_vcc_on = true;
			return true;
		}
	}
	return false;
}

/**
 * ufshcd_exception_event_handler - handle exceptions raised by device
 * @work: pointer to work data
 *
 * Read bExceptionEventStatus attribute from the device and handle the
 * exception event accordingly.
 */
static void ufshcd_exception_event_handler(struct work_struct *work)
{
	struct ufs_hba *hba;
	int err;
	u32 status = 0;
	hba = container_of(work, struct ufs_hba, eeh_work);

	pm_runtime_get_sync(hba->dev);
	ufshcd_scsi_block_requests(hba);
	err = ufshcd_get_ee_status(hba, &status);
	if (err) {
		dev_err(hba->dev, "%s: failed to get exception status %d\n",
				__func__, err);
		goto out;
	}

	status &= hba->ee_ctrl_mask;

	if (status & MASK_EE_URGENT_BKOPS)
		ufshcd_bkops_exception_event_handler(hba);

#if defined(CONFIG_UFSFEATURE) && defined(UFS3V0)
	ufsf_tw_ee_handler(&hba->ufsf);
#endif
out:
	ufshcd_scsi_unblock_requests(hba);
	/*
	 * pm_runtime_get_noresume is called while scheduling
	 * eeh_work to avoid suspend racing with exception work.
	 * Hence decrement usage counter using pm_runtime_put_noidle
	 * to allow suspend on completion of exception event handler.
	 */
	pm_runtime_put_noidle(hba->dev);
	pm_runtime_put(hba->dev);
	return;
}

/* Complete requests that have door-bell cleared */
static void ufshcd_complete_requests(struct ufs_hba *hba)
{
	ufshcd_transfer_req_compl(hba);
	ufshcd_tmc_handler(hba);
}

/**
 * ufshcd_quirk_dl_nac_errors - This function checks if error handling is
 *				to recover from the DL NAC errors or not.
 * @hba: per-adapter instance
 *
 * Returns true if error handling is required, false otherwise
 */
static bool ufshcd_quirk_dl_nac_errors(struct ufs_hba *hba)
{
	unsigned long flags;
	bool err_handling = true;

	ufs_spin_lock_irqsave(hba->host->host_lock, flags);
	/*
	 * UFS_DEVICE_QUIRK_RECOVERY_FROM_DL_NAC_ERRORS only workaround the
	 * device fatal error and/or DL NAC & REPLAY timeout errors.
	 */
	if (hba->saved_err & (CONTROLLER_FATAL_ERROR | SYSTEM_BUS_FATAL_ERROR))
		goto out;

	if ((hba->saved_err & DEVICE_FATAL_ERROR) ||
	    ((hba->saved_err & UIC_ERROR) &&
	     (hba->saved_uic_err & UFSHCD_UIC_DL_TCx_REPLAY_ERROR))) {
		/*
		 * we have to do error recovery but atleast silence the error
		 * logs.
		 */
		hba->silence_err_logs = true;
		goto out;
	}

	if ((hba->saved_err & UIC_ERROR) &&
	    (hba->saved_uic_err & UFSHCD_UIC_DL_NAC_RECEIVED_ERROR)) {
		int err;
		/*
		 * wait for 50ms to see if we can get any other errors or not.
		 */
		ufs_spin_unlock_irqrestore(hba->host->host_lock, flags);
		msleep(50);
		ufs_spin_lock_irqsave(hba->host->host_lock, flags);

		/*
		 * now check if we have got any other severe errors other than
		 * DL NAC error?
		 */
		if ((hba->saved_err & INT_FATAL_ERRORS) ||
		    ((hba->saved_err & UIC_ERROR) &&
		    (hba->saved_uic_err & ~UFSHCD_UIC_DL_NAC_RECEIVED_ERROR))) {
			if (((hba->saved_err & INT_FATAL_ERRORS) ==
				DEVICE_FATAL_ERROR) || (hba->saved_uic_err &
					~UFSHCD_UIC_DL_NAC_RECEIVED_ERROR))
				hba->silence_err_logs = true;
			goto out;
		}

		/*
		 * As DL NAC is the only error received so far, send out NOP
		 * command to confirm if link is still active or not.
		 *   - If we don't get any response then do error recovery.
		 *   - If we get response then clear the DL NAC error bit.
		 */

		/* silence the error logs from NOP command */
		hba->silence_err_logs = true;
		ufs_spin_unlock_irqrestore(hba->host->host_lock, flags);
		err = ufshcd_verify_dev_init(hba);
		ufs_spin_lock_irqsave(hba->host->host_lock, flags);
		hba->silence_err_logs = false;

		if (err) {
			hba->silence_err_logs = true;
			goto out;
		}

		/* Link seems to be alive hence ignore the DL NAC errors */
		if (hba->saved_uic_err == UFSHCD_UIC_DL_NAC_RECEIVED_ERROR)
			hba->saved_err &= ~UIC_ERROR;
		/* clear NAC error */
		hba->saved_uic_err &= ~UFSHCD_UIC_DL_NAC_RECEIVED_ERROR;
		if (!hba->saved_uic_err) {
			err_handling = false;
			goto out;
		}
		/*
		 * there seems to be some errors other than NAC, so do error
		 * recovery
		 */
		hba->silence_err_logs = true;
	}
out:
	ufs_spin_unlock_irqrestore(hba->host->host_lock, flags);
	return err_handling;
}

/**
 * ufshcd_err_handler - handle UFS errors that require s/w attention
 * @work: pointer to work structure
 */
static void ufshcd_err_handler(struct work_struct *work)
{
	struct ufs_hba *hba;
	unsigned long flags;
	bool err_xfer = false, err_tm = false;
	int err = 0;
	int tag;
	bool needs_reset = false;
	bool clks_enabled = false;

	hba = container_of(work, struct ufs_hba, eh_work);

	spin_lock_irqsave(hba->host->host_lock, flags);
	ufsdbg_set_err_state(hba);
#if IS_ENABLED(CONFIG_MI_MEMORY_SYSFS)
	hba->ufs_stats.err_stats[UFS_ERR_ERR_HANDLER]++;
#endif
	if (hba->ufshcd_state == UFSHCD_STATE_RESET)
		goto out;

	/*
	 * Make sure the clocks are ON before we proceed with err
	 * handling. For the majority of cases err handler would be
	 * run with clocks ON. There is a possibility that the err
	 * handler was scheduled due to auto hibern8 error interrupt,
	 * in which case the clocks could be gated or be in the
	 * process of gating when the err handler runs.
	 */
	if (unlikely((hba->clk_gating.state != CLKS_ON) &&
	    ufshcd_is_auto_hibern8_enabled(hba))) {
		ufs_spin_unlock_irqrestore(hba->host->host_lock, flags);
		hba->ufs_stats.clk_hold.ctx = ERR_HNDLR_WORK;
		ufshcd_hold(hba, false);
		ufs_spin_lock_irqsave(hba->host->host_lock, flags);
		clks_enabled = true;
	}

	hba->ufshcd_state = UFSHCD_STATE_RESET;
	ufshcd_set_eh_in_progress(hba);

	/* Complete requests that have door-bell cleared by h/w */
	ufshcd_complete_requests(hba);

	if (hba->dev_info.quirks &
	    UFS_DEVICE_QUIRK_RECOVERY_FROM_DL_NAC_ERRORS) {
		bool ret;

		ufs_spin_unlock_irqrestore(hba->host->host_lock, flags);
		/* release the lock as ufshcd_quirk_dl_nac_errors() may sleep */
		ret = ufshcd_quirk_dl_nac_errors(hba);
		ufs_spin_lock_irqsave(hba->host->host_lock, flags);
		if (!ret)
			goto skip_err_handling;
	}

	/*
	 * Dump controller state before resetting. Transfer requests state
	 * will be dump as part of the request completion.
	 */
	if ((hba->saved_err & (INT_FATAL_ERRORS | UIC_ERROR | UIC_LINK_LOST)) ||
	    hba->auto_h8_err) {
		dev_err(hba->dev, "%s: saved_err 0x%x saved_uic_err 0x%x\n",
			__func__, hba->saved_err, hba->saved_uic_err);
		if (!hba->silence_err_logs) {
			/* release lock as print host regs sleeps */
			ufs_spin_unlock_irqrestore(hba->host->host_lock, flags);
			ufshcd_print_host_regs(hba);
			ufshcd_print_host_state(hba);
			ufshcd_print_pwr_info(hba);
			ufshcd_print_tmrs(hba, hba->outstanding_tasks);
			ufshcd_print_cmd_log(hba);
			ufs_spin_lock_irqsave(hba->host->host_lock, flags);
		}
		hba->auto_h8_err = false;
	}

	if ((hba->saved_err & (INT_FATAL_ERRORS | UIC_LINK_LOST))
	    || hba->saved_ce_err || hba->force_host_reset ||
	    ((hba->saved_err & UIC_ERROR) &&
	    (hba->saved_uic_err & (UFSHCD_UIC_DL_PA_INIT_ERROR |
				   UFSHCD_UIC_DL_NAC_RECEIVED_ERROR |
				   UFSHCD_UIC_DL_TCx_REPLAY_ERROR))))
		needs_reset = true;

	/*
	 * if host reset is required then skip clearing the pending
	 * transfers forcefully because they will get cleared during
	 * host reset and restore
	 */
	if (needs_reset)
		goto skip_pending_xfer_clear;

	/* release lock as clear command might sleep */
	ufs_spin_unlock_irqrestore(hba->host->host_lock, flags);
	/* Clear pending transfer requests */
	for_each_set_bit(tag, &hba->outstanding_reqs, hba->nutrs) {
		if (ufshcd_clear_cmd(hba, tag)) {
			err_xfer = true;
			goto lock_skip_pending_xfer_clear;
		}
	}

	/* Clear pending task management requests */
	for_each_set_bit(tag, &hba->outstanding_tasks, hba->nutmrs) {
		if (ufshcd_clear_tm_cmd(hba, tag)) {
			err_tm = true;
			goto lock_skip_pending_xfer_clear;
		}
	}

lock_skip_pending_xfer_clear:
	ufs_spin_lock_irqsave(hba->host->host_lock, flags);

	/* Complete the requests that are cleared by s/w */
	ufshcd_complete_requests(hba);

	if (err_xfer || err_tm)
		needs_reset = true;

skip_pending_xfer_clear:
	/* Fatal errors need reset */
	if (needs_reset) {
		unsigned long max_doorbells = (1UL << hba->nutrs) - 1;

		if (hba->saved_err & INT_FATAL_ERRORS)
			ufshcd_update_error_stats(hba,
						  UFS_ERR_INT_FATAL_ERRORS);
		if (hba->saved_ce_err)
			ufshcd_update_error_stats(hba, UFS_ERR_CRYPTO_ENGINE);

		if (hba->saved_err & UIC_ERROR)
			ufshcd_update_error_stats(hba,
						  UFS_ERR_INT_UIC_ERROR);

		if (err_xfer || err_tm)
			ufshcd_update_error_stats(hba,
						  UFS_ERR_CLEAR_PEND_XFER_TM);

		/*
		 * ufshcd_reset_and_restore() does the link reinitialization
		 * which will need atleast one empty doorbell slot to send the
		 * device management commands (NOP and query commands).
		 * If there is no slot empty at this moment then free up last
		 * slot forcefully.
		 */
		if (hba->outstanding_reqs == max_doorbells)
			__ufshcd_transfer_req_compl(hba,
						    (1UL << (hba->nutrs - 1)));

		ufs_spin_unlock_irqrestore(hba->host->host_lock, flags);
		err = ufshcd_reset_and_restore(hba);
		ufs_spin_lock_irqsave(hba->host->host_lock, flags);
		if (err) {
			dev_err(hba->dev, "%s: reset and restore failed\n",
					__func__);
			hba->ufshcd_state = UFSHCD_STATE_ERROR;
		}
		/*
		 * Inform scsi mid-layer that we did reset and allow to handle
		 * Unit Attention properly.
		 */
		scsi_report_bus_reset(hba->host, 0);
		hba->saved_err = 0;
		hba->saved_uic_err = 0;
		hba->saved_ce_err = 0;
		hba->force_host_reset = false;
	}

skip_err_handling:
	if (!needs_reset) {
		hba->ufshcd_state = UFSHCD_STATE_OPERATIONAL;
		if (hba->saved_err || hba->saved_uic_err)
			dev_err_ratelimited(hba->dev, "%s: exit: saved_err 0x%x saved_uic_err 0x%x",
			    __func__, hba->saved_err, hba->saved_uic_err);
	}

	hba->silence_err_logs = false;

	if (clks_enabled) {
		__ufshcd_release(hba, false);
		hba->ufs_stats.clk_rel.ctx = ERR_HNDLR_WORK;
	}
out:
	ufshcd_clear_eh_in_progress(hba);
	ufs_spin_unlock_irqrestore(hba->host->host_lock, flags);
}

static void ufshcd_update_uic_reg_hist(struct ufs_uic_err_reg_hist *reg_hist,
		u32 reg)
{
	reg_hist->reg[reg_hist->pos] = reg;
	reg_hist->tstamp[reg_hist->pos] = ktime_get();
	reg_hist->pos = (reg_hist->pos + 1) % UIC_ERR_REG_HIST_LENGTH;
}

static void ufshcd_rls_handler(struct work_struct *work)
{
	struct ufs_hba *hba;
	int ret = 0;
	u32 mode;

	hba = container_of(work, struct ufs_hba, rls_work);

	pm_runtime_get_sync(hba->dev);
	down_write(&hba->lock);
	ufshcd_scsi_block_requests(hba);
	if (ufshcd_is_shutdown_ongoing(hba))
		goto out;
	ret = ufshcd_wait_for_doorbell_clr(hba, U64_MAX);
	if (ret) {
		dev_err(hba->dev,
			"Timed out (%d) waiting for DB to clear\n",
			ret);
		goto out;
	}

	ufshcd_dme_get(hba, UIC_ARG_MIB(PA_PWRMODE), &mode);
	if (hba->pwr_info.pwr_rx != ((mode >> PWR_RX_OFFSET) & PWR_INFO_MASK))
		hba->restore_needed = true;

	if (hba->pwr_info.pwr_tx != (mode & PWR_INFO_MASK))
		hba->restore_needed = true;

	ufshcd_dme_get(hba, UIC_ARG_MIB(PA_RXGEAR), &mode);
	if (hba->pwr_info.gear_rx != mode)
		hba->restore_needed = true;

	ufshcd_dme_get(hba, UIC_ARG_MIB(PA_TXGEAR), &mode);
	if (hba->pwr_info.gear_tx != mode)
		hba->restore_needed = true;

	if (hba->restore_needed)
		ret = ufshcd_config_pwr_mode(hba, &(hba->pwr_info));

	if (ret)
		dev_err(hba->dev, "%s: Failed setting power mode, err = %d\n",
			__func__, ret);
	else
		hba->restore_needed = false;

out:
	up_write(&hba->lock);
	ufshcd_scsi_unblock_requests(hba);
	pm_runtime_put_sync(hba->dev);
}

/**
 * ufshcd_update_uic_error - check and set fatal UIC error flags.
 * @hba: per-adapter instance
 *
 * Returns
 *  IRQ_HANDLED - If interrupt is valid
 *  IRQ_NONE    - If invalid interrupt
 */
static irqreturn_t ufshcd_update_uic_error(struct ufs_hba *hba)
{
	u32 reg;
	irqreturn_t retval = IRQ_NONE;

	/* PHY layer lane error */
	reg = ufshcd_readl(hba, REG_UIC_ERROR_CODE_PHY_ADAPTER_LAYER);
	if ((reg & UIC_PHY_ADAPTER_LAYER_ERROR) &&
	    (reg & UIC_PHY_ADAPTER_LAYER_ERROR_CODE_MASK)) {
		/*
		 * To know whether this error is fatal or not, DB timeout
		 * must be checked but this error is handled separately.
		 */
		dev_dbg(hba->dev, "%s: UIC Lane error reported, reg 0x%x\n",
				__func__, reg);
		ufshcd_update_uic_error_cnt(hba, reg, UFS_UIC_ERROR_PA);
		ufshcd_update_uic_reg_hist(&hba->ufs_stats.pa_err, reg);

		/*
		 * Don't ignore LINERESET indication during hibern8
		 * enter operation.
		 */
		if (reg & UIC_PHY_ADAPTER_LAYER_GENERIC_ERROR) {
			struct uic_command *cmd = hba->active_uic_cmd;

			if (cmd) {
				if (cmd->command == UIC_CMD_DME_HIBER_ENTER) {
					dev_err(hba->dev, "%s: LINERESET during hibern8 enter, reg 0x%x\n",
						__func__, reg);
					hba->full_init_linereset = true;
				}
			}
			if (!hba->full_init_linereset)
				queue_work(hba->recovery_wq, &hba->rls_work);
		}
		retval |= IRQ_HANDLED;
	}

	/* PA_INIT_ERROR is fatal and needs UIC reset */
	reg = ufshcd_readl(hba, REG_UIC_ERROR_CODE_DATA_LINK_LAYER);
	if ((reg & UIC_DATA_LINK_LAYER_ERROR) &&
	    (reg & UIC_DATA_LINK_LAYER_ERROR_CODE_MASK)) {
		ufshcd_update_uic_error_cnt(hba, reg, UFS_UIC_ERROR_DL);
		ufshcd_update_uic_reg_hist(&hba->ufs_stats.dl_err, reg);

		if (reg & UIC_DATA_LINK_LAYER_ERROR_PA_INIT) {
			hba->uic_error |= UFSHCD_UIC_DL_PA_INIT_ERROR;
		} else if (hba->dev_info.quirks &
			   UFS_DEVICE_QUIRK_RECOVERY_FROM_DL_NAC_ERRORS) {
			if (reg & UIC_DATA_LINK_LAYER_ERROR_NAC_RECEIVED)
				hba->uic_error |=
					UFSHCD_UIC_DL_NAC_RECEIVED_ERROR;
			else if (reg &
				 UIC_DATA_LINK_LAYER_ERROR_TCx_REPLAY_TIMEOUT)
				hba->uic_error |=
					UFSHCD_UIC_DL_TCx_REPLAY_ERROR;
		}
		retval |= IRQ_HANDLED;
	}

	/* UIC NL/TL/DME errors needs software retry */
	reg = ufshcd_readl(hba, REG_UIC_ERROR_CODE_NETWORK_LAYER);
	if ((reg & UIC_NETWORK_LAYER_ERROR) &&
	    (reg & UIC_NETWORK_LAYER_ERROR_CODE_MASK)) {
		ufshcd_update_uic_reg_hist(&hba->ufs_stats.nl_err, reg);
		hba->uic_error |= UFSHCD_UIC_NL_ERROR;
		retval |= IRQ_HANDLED;
	}

	reg = ufshcd_readl(hba, REG_UIC_ERROR_CODE_TRANSPORT_LAYER);
	if ((reg & UIC_TRANSPORT_LAYER_ERROR) &&
	    (reg & UIC_TRANSPORT_LAYER_ERROR_CODE_MASK)) {
		ufshcd_update_uic_reg_hist(&hba->ufs_stats.tl_err, reg);
		hba->uic_error |= UFSHCD_UIC_TL_ERROR;
		retval |= IRQ_HANDLED;
	}

	reg = ufshcd_readl(hba, REG_UIC_ERROR_CODE_DME);
	if ((reg & UIC_DME_ERROR) &&
	    (reg & UIC_DME_ERROR_CODE_MASK)) {
		ufshcd_update_uic_error_cnt(hba, reg, UFS_UIC_ERROR_DME);
		ufshcd_update_uic_reg_hist(&hba->ufs_stats.dme_err, reg);
		hba->uic_error |= UFSHCD_UIC_DME_ERROR;
		retval |= IRQ_HANDLED;
	}

	dev_dbg(hba->dev, "%s: UIC error flags = 0x%08x\n",
			__func__, hba->uic_error);
	return retval;
}

/**
 * ufshcd_check_errors - Check for errors that need s/w attention
 * @hba: per-adapter instance
 *
 * Returns
 *  IRQ_HANDLED - If interrupt is valid
 *  IRQ_NONE    - If invalid interrupt
 */
static irqreturn_t ufshcd_check_errors(struct ufs_hba *hba)
{
	bool queue_eh_work = false;
	irqreturn_t retval = IRQ_NONE;

	if (hba->errors & INT_FATAL_ERRORS || hba->ce_error)
		queue_eh_work = true;

	if (hba->errors & UIC_LINK_LOST) {
		dev_err(hba->dev, "%s: UIC_LINK_LOST received, errors 0x%x\n",
					__func__, hba->errors);
		queue_eh_work = true;
	}

	if (hba->errors & UIC_ERROR) {
		hba->uic_error = 0;
		retval = ufshcd_update_uic_error(hba);
		if (hba->uic_error)
			queue_eh_work = true;
	}

	if (queue_eh_work) {
		/*
		 * update the transfer error masks to sticky bits, let's do this
		 * irrespective of current ufshcd_state.
		 */
		hba->saved_err |= hba->errors;
		hba->saved_uic_err |= hba->uic_error;
		hba->saved_ce_err |= hba->ce_error;

		/* handle fatal errors only when link is functional */
		if (hba->ufshcd_state == UFSHCD_STATE_OPERATIONAL) {
			/*
			 * Set error handling in progress flag early so that we
			 * don't issue new requests any more.
			 */
			ufshcd_set_eh_in_progress(hba);

			hba->ufshcd_state = UFSHCD_STATE_EH_SCHEDULED;

			queue_work(hba->recovery_wq, &hba->eh_work);
		}
		retval |= IRQ_HANDLED;
	}
	/*
	 * if (!queue_eh_work) -
	 * Other errors are either non-fatal where host recovers
	 * itself without s/w intervention or errors that will be
	 * handled by the SCSI core layer.
	 */
	return retval;
}

/**
 * ufshcd_tmc_handler - handle task management function completion
 * @hba: per adapter instance
 *
 * Returns
 *  IRQ_HANDLED - If interrupt is valid
 *  IRQ_NONE    - If invalid interrupt
 */
static irqreturn_t ufshcd_tmc_handler(struct ufs_hba *hba)
{
	u32 tm_doorbell;

	tm_doorbell = ufshcd_readl(hba, REG_UTP_TASK_REQ_DOOR_BELL);
	hba->tm_condition = tm_doorbell ^ hba->outstanding_tasks;
	if (hba->tm_condition) {
		wake_up(&hba->tm_wq);
		return IRQ_HANDLED;
	} else {
		return IRQ_NONE;
	}
}

/**
 * ufshcd_sl_intr - Interrupt service routine
 * @hba: per adapter instance
 * @intr_status: contains interrupts generated by the controller
 *
 * Returns
 *  IRQ_HANDLED - If interrupt is valid
 *  IRQ_NONE    - If invalid interrupt
 */
static irqreturn_t ufshcd_sl_intr(struct ufs_hba *hba, u32 intr_status)
{
	irqreturn_t retval = IRQ_NONE;

	ufsdbg_error_inject_dispatcher(hba,
		ERR_INJECT_INTR, intr_status, &intr_status);

	hba->errors = UFSHCD_ERROR_MASK & intr_status;
	if (hba->errors || hba->ce_error)
		retval |= ufshcd_check_errors(hba);

	if (intr_status & UFSHCD_UIC_MASK)
		retval |= ufshcd_uic_cmd_compl(hba, intr_status);

	if (intr_status & UTP_TASK_REQ_COMPL)
		retval |= ufshcd_tmc_handler(hba);

	if (intr_status & UTP_TRANSFER_REQ_COMPL)
		retval |= ufshcd_transfer_req_compl(hba);

	return retval;
}

/**
 * ufshcd_intr - Main interrupt service routine
 * @irq: irq number
 * @__hba: pointer to adapter instance
 *
 * Returns IRQ_HANDLED - If interrupt is valid
 *		IRQ_NONE - If invalid interrupt
 */
static irqreturn_t ufshcd_intr(int irq, void *__hba)
{
	u32 intr_status, enabled_intr_status = 0;
	irqreturn_t retval = IRQ_NONE;
	struct ufs_hba *hba = __hba;
	int retries = hba->nutrs;

	ufs_spin_lock(hba->host->host_lock);
	intr_status = ufshcd_readl(hba, REG_INTERRUPT_STATUS);
	hba->ufs_stats.last_intr_status = intr_status;
	hba->ufs_stats.last_intr_ts = ktime_get();

	/*
	 * There could be max of hba->nutrs reqs in flight and in worst case
	 * if the reqs get finished 1 by 1 after the interrupt status is
	 * read, make sure we handle them by checking the interrupt status
	 * again in a loop until we process all of the reqs before returning.
	 */
	while (intr_status && retries--) {
		enabled_intr_status =
			intr_status & ufshcd_readl(hba, REG_INTERRUPT_ENABLE);
		if (intr_status)
			ufshcd_writel(hba, intr_status, REG_INTERRUPT_STATUS);
		if (enabled_intr_status) {
			ufshcd_sl_intr(hba, enabled_intr_status);
			retval = IRQ_HANDLED;
		}

		intr_status = ufshcd_readl(hba, REG_INTERRUPT_STATUS);
	}

	if (retval == IRQ_NONE) {
		dev_err(hba->dev, "%s: Unhandled interrupt 0x%08x\n",
					__func__, intr_status);
		ufshcd_hex_dump(hba, "host regs: ", hba->mmio_base,
					UFSHCI_REG_SPACE_SIZE);
	}

	ufs_spin_unlock(hba->host->host_lock);
	return retval;
}

static int ufshcd_clear_tm_cmd(struct ufs_hba *hba, int tag)
{
	int err = 0;
	u32 mask = 1 << tag;
	unsigned long flags;

	if (!test_bit(tag, &hba->outstanding_tasks))
		goto out;

	ufs_spin_lock_irqsave(hba->host->host_lock, flags);
	ufshcd_utmrl_clear(hba, tag);
	ufs_spin_unlock_irqrestore(hba->host->host_lock, flags);

	/* poll for max. 1 sec to clear door bell register by h/w */
	err = ufshcd_wait_for_register(hba,
			REG_UTP_TASK_REQ_DOOR_BELL,
			mask, 0, 1000, 1000, true);
out:
	return err;
}

static int __ufshcd_issue_tm_cmd(struct ufs_hba *hba,
		struct utp_task_req_desc *treq, u8 tm_function)
{
	struct Scsi_Host *host = hba->host;
	unsigned long flags;
	int free_slot, task_tag, err;

	/*
	 * Get free slot, sleep if slots are unavailable.
	 * Even though we use wait_event() which sleeps indefinitely,
	 * the maximum wait time is bounded by %TM_CMD_TIMEOUT.
	 */
	wait_event(hba->tm_tag_wq, ufshcd_get_tm_free_slot(hba, &free_slot));
	hba->ufs_stats.clk_hold.ctx = TM_CMD_SEND;
	ufshcd_hold_all(hba);

<<<<<<< HEAD
	ufs_spin_lock_irqsave(host->host_lock, flags);
	task_req_descp = hba->utmrdl_base_addr;
	task_req_descp += free_slot;

	/* Configure task request descriptor */
	task_req_descp->header.dword_0 = cpu_to_le32(UTP_REQ_DESC_INT_CMD);
	task_req_descp->header.dword_2 =
			cpu_to_le32(OCS_INVALID_COMMAND_STATUS);

	/* Configure task request UPIU */
	task_req_upiup =
		(struct utp_upiu_task_req *) task_req_descp->task_req_upiu;
=======
	spin_lock_irqsave(host->host_lock, flags);
>>>>>>> bbc4834e
	task_tag = hba->nutrs + free_slot;

	treq->req_header.dword_0 |= cpu_to_be32(task_tag);

	memcpy(hba->utmrdl_base_addr + free_slot, treq, sizeof(*treq));
	ufshcd_vops_setup_task_mgmt(hba, free_slot, tm_function);

	/* send command to the controller */
	__set_bit(free_slot, &hba->outstanding_tasks);

	/* Make sure descriptors are ready before ringing the task doorbell */
	wmb();

	ufshcd_writel(hba, 1 << free_slot, REG_UTP_TASK_REQ_DOOR_BELL);
	/* Make sure that doorbell is committed immediately */
	wmb();

	ufs_spin_unlock_irqrestore(host->host_lock, flags);

	ufshcd_add_tm_upiu_trace(hba, task_tag, "tm_send");

	/* wait until the task management command is completed */
	err = wait_event_timeout(hba->tm_wq,
			test_bit(free_slot, &hba->tm_condition),
			msecs_to_jiffies(TM_CMD_TIMEOUT));
	if (!err) {
		ufshcd_add_tm_upiu_trace(hba, task_tag, "tm_complete_err");
		dev_err(hba->dev, "%s: task management cmd 0x%.2x timed-out\n",
				__func__, tm_function);
		if (ufshcd_clear_tm_cmd(hba, free_slot))
			dev_WARN(hba->dev, "%s: unable clear tm cmd (slot %d) after timeout\n",
					__func__, free_slot);
		spin_lock_irqsave(host->host_lock, flags);
		__clear_bit(free_slot, &hba->outstanding_tasks);
		spin_unlock_irqrestore(host->host_lock, flags);
		err = -ETIMEDOUT;
	} else {
		err = 0;
		memcpy(treq, hba->utmrdl_base_addr + free_slot, sizeof(*treq));

		ufshcd_add_tm_upiu_trace(hba, task_tag, "tm_complete");

		spin_lock_irqsave(hba->host->host_lock, flags);
		__clear_bit(free_slot, &hba->outstanding_tasks);
		spin_unlock_irqrestore(hba->host->host_lock, flags);

	}

	clear_bit(free_slot, &hba->tm_condition);
	ufshcd_put_tm_slot(hba, free_slot);
	wake_up(&hba->tm_tag_wq);
	hba->ufs_stats.clk_rel.ctx = TM_CMD_SEND;

	ufshcd_release_all(hba);
	return err;
}

/**
 * ufshcd_issue_tm_cmd - issues task management commands to controller
 * @hba: per adapter instance
 * @lun_id: LUN ID to which TM command is sent
 * @task_id: task ID to which the TM command is applicable
 * @tm_function: task management function opcode
 * @tm_response: task management service response return value
 *
 * Returns non-zero value on error, zero on success.
 */
static int ufshcd_issue_tm_cmd(struct ufs_hba *hba, int lun_id, int task_id,
		u8 tm_function, u8 *tm_response)
{
	struct utp_task_req_desc treq = { { 0 }, };
	int ocs_value, err;

	/* Configure task request descriptor */
	treq.header.dword_0 = cpu_to_le32(UTP_REQ_DESC_INT_CMD);
	treq.header.dword_2 = cpu_to_le32(OCS_INVALID_COMMAND_STATUS);

	/* Configure task request UPIU */
	treq.req_header.dword_0 = cpu_to_be32(lun_id << 8) |
				  cpu_to_be32(UPIU_TRANSACTION_TASK_REQ << 24);
	treq.req_header.dword_1 = cpu_to_be32(tm_function << 16);

	/*
	 * The host shall provide the same value for LUN field in the basic
	 * header and for Input Parameter.
	 */
	treq.input_param1 = cpu_to_be32(lun_id);
	treq.input_param2 = cpu_to_be32(task_id);

	err = __ufshcd_issue_tm_cmd(hba, &treq, tm_function);
	if (err == -ETIMEDOUT)
		return err;

	ocs_value = le32_to_cpu(treq.header.dword_2) & MASK_OCS;
	if (ocs_value != OCS_SUCCESS)
		dev_err(hba->dev, "%s: failed, ocs = 0x%x\n",
				__func__, ocs_value);
	else if (tm_response)
		*tm_response = be32_to_cpu(treq.output_param1) &
				MASK_TM_SERVICE_RESP;
	return err;
}

/**
 * ufshcd_eh_device_reset_handler - device reset handler registered to
 *                                    scsi layer.
 * @cmd: SCSI command pointer
 *
 * Returns SUCCESS/FAILED
 */
static int ufshcd_eh_device_reset_handler(struct scsi_cmnd *cmd)
{
	struct Scsi_Host *host;
	struct ufs_hba *hba;
	u32 pos;
	int err;
	u8 resp = 0xF, lun;
	unsigned long flags;

	host = cmd->device->host;
	hba = shost_priv(host);

	lun = ufshcd_scsi_to_upiu_lun(cmd->device->lun);
	err = ufshcd_issue_tm_cmd(hba, lun, 0, UFS_LOGICAL_RESET, &resp);
	if (err || resp != UPIU_TASK_MANAGEMENT_FUNC_COMPL) {
		if (!err)
			err = resp;
		goto out;
	}

	/* clear the commands that were pending for corresponding LUN */
	for_each_set_bit(pos, &hba->outstanding_reqs, hba->nutrs) {
		if (hba->lrb[pos].lun == lun) {
			err = ufshcd_clear_cmd(hba, pos);
			if (err)
				break;
		}
	}
	ufs_spin_lock_irqsave(host->host_lock, flags);
	ufshcd_transfer_req_compl(hba);
	ufs_spin_unlock_irqrestore(host->host_lock, flags);

out:
	hba->req_abort_count = 0;
	if (!err) {
#if defined(CONFIG_UFSFEATURE)
#if defined(CONFIG_UFS3V1)
		ufsf_reset_lu(&hba->ufsf);
#elif defined(UFS3V0)
		ufsf_hpb_reset_lu(&hba->ufsf);
		ufsf_tw_reset_lu(&hba->ufsf);
#endif
#endif
		err = SUCCESS;
	} else {
		dev_err(hba->dev, "%s: failed with err %d\n", __func__, err);
		err = FAILED;
	}
	return err;
}

static void ufshcd_set_req_abort_skip(struct ufs_hba *hba, unsigned long bitmap)
{
	struct ufshcd_lrb *lrbp;
	int tag;

	for_each_set_bit(tag, &bitmap, hba->nutrs) {
		lrbp = &hba->lrb[tag];
		lrbp->req_abort_skip = true;
	}
}

/**
 * ufshcd_abort - abort a specific command
 * @cmd: SCSI command pointer
 *
 * Abort the pending command in device by sending UFS_ABORT_TASK task management
 * command, and in host controller by clearing the door-bell register. There can
 * be race between controller sending the command to the device while abort is
 * issued. To avoid that, first issue UFS_QUERY_TASK to check if the command is
 * really issued and then try to abort it.
 *
 * Returns SUCCESS/FAILED
 */
static int ufshcd_abort(struct scsi_cmnd *cmd)
{
	struct Scsi_Host *host;
	struct ufs_hba *hba;
	unsigned long flags;
	unsigned int tag;
	int err = 0;
	int poll_cnt;
	u8 resp = 0xF;
	struct ufshcd_lrb *lrbp;
	u32 reg;

	host = cmd->device->host;
	hba = shost_priv(host);
	tag = cmd->request->tag;
	if (!ufshcd_valid_tag(hba, tag)) {
		dev_err(hba->dev,
			"%s: invalid command tag %d: cmd=0x%pK, cmd->request=0x%pK\n",
			__func__, tag, cmd, cmd->request);
		BUG_ON(1);
	}

	lrbp = &hba->lrb[tag];

	ufshcd_update_error_stats(hba, UFS_ERR_TASK_ABORT);

	if (!ufshcd_valid_tag(hba, tag)) {
		dev_err(hba->dev,
			"%s: invalid command tag %d: cmd=0x%pK, cmd->request=0x%pK\n",
			__func__, tag, cmd, cmd->request);
		BUG_ON(1);
	}

	/*
	 * Task abort to the device W-LUN is illegal. When this command
	 * will fail, due to spec violation, scsi err handling next step
	 * will be to send LU reset which, again, is a spec violation.
	 * To avoid these unnecessary/illegal step we skip to the last error
	 * handling stage: reset and restore.
	 */
	if (lrbp->lun == UFS_UPIU_UFS_DEVICE_WLUN)
		return ufshcd_eh_host_reset_handler(cmd);

	ufshcd_hold_all(hba);
	reg = ufshcd_readl(hba, REG_UTP_TRANSFER_REQ_DOOR_BELL);
	/* If command is already aborted/completed, return SUCCESS */
	if (!(test_bit(tag, &hba->outstanding_reqs))) {
		dev_err(hba->dev,
			"%s: cmd at tag %d already completed, outstanding=0x%lx, doorbell=0x%x\n",
			__func__, tag, hba->outstanding_reqs, reg);
		goto out;
	}

	if (!(reg & (1 << tag))) {
		dev_err(hba->dev,
		"%s: cmd was completed, but without a notifying intr, tag = %d",
		__func__, tag);
	}

	/* Print Transfer Request of aborted task */
	dev_err(hba->dev, "%s: Device abort task at tag %d\n", __func__, tag);

	/*
	 * Print detailed info about aborted request.
	 * As more than one request might get aborted at the same time,
	 * print full information only for the first aborted request in order
	 * to reduce repeated printouts. For other aborted requests only print
	 * basic details.
	 */
	scsi_print_command(cmd);
	if (!hba->req_abort_count) {
		ufshcd_print_fsm_state(hba);
		ufshcd_print_host_regs(hba);
		ufshcd_print_host_state(hba);
		ufshcd_print_pwr_info(hba);
		ufshcd_print_trs(hba, 1 << tag, true);
		/* crash the system upon setting this debugfs. */
		BUG_ON(hba->crash_on_err);
	} else {
		ufshcd_print_trs(hba, 1 << tag, false);
	}
	hba->req_abort_count++;

	/* Skip task abort in case previous aborts failed and report failure */
	if (lrbp->req_abort_skip) {
		err = -EIO;
		goto out;
	}

	for (poll_cnt = 100; poll_cnt; poll_cnt--) {
		err = ufshcd_issue_tm_cmd(hba, lrbp->lun, lrbp->task_tag,
				UFS_QUERY_TASK, &resp);
		if (!err && resp == UPIU_TASK_MANAGEMENT_FUNC_SUCCEEDED) {
			/* cmd pending in the device */
			dev_err(hba->dev, "%s: cmd pending in the device. tag = %d\n",
				__func__, tag);
			break;
		} else if (!err && resp == UPIU_TASK_MANAGEMENT_FUNC_COMPL) {
			/*
			 * cmd not pending in the device, check if it is
			 * in transition.
			 */
			dev_err(hba->dev, "%s: cmd at tag %d not pending in the device.\n",
				__func__, tag);
			reg = ufshcd_readl(hba, REG_UTP_TRANSFER_REQ_DOOR_BELL);
			if (reg & (1 << tag)) {
				/* sleep for max. 200us to stabilize */
				usleep_range(100, 200);
				continue;
			}
			/* command completed already */
			dev_err(hba->dev, "%s: cmd at tag %d successfully cleared from DB.\n",
				__func__, tag);
			goto cleanup;
		} else {
			dev_err(hba->dev,
				"%s: no response from device. tag = %d, err %d\n",
				__func__, tag, err);
			if (!err)
				err = resp; /* service response error */
			goto out;
		}
	}

	if (!poll_cnt) {
		err = -EBUSY;
		goto out;
	}

	err = ufshcd_issue_tm_cmd(hba, lrbp->lun, lrbp->task_tag,
			UFS_ABORT_TASK, &resp);
	if (err || resp != UPIU_TASK_MANAGEMENT_FUNC_COMPL) {
		if (!err) {
			err = resp; /* service response error */
			dev_err(hba->dev, "%s: issued. tag = %d, err %d\n",
				__func__, tag, err);
		}
		goto out;
	}

	err = ufshcd_clear_cmd(hba, tag);
	if (err) {
		dev_err(hba->dev, "%s: Failed clearing cmd at tag %d, err %d\n",
			__func__, tag, err);
		goto out;
	}

cleanup:
	scsi_dma_unmap(cmd);

	ufs_spin_lock_irqsave(host->host_lock, flags);
	ufshcd_outstanding_req_clear(hba, tag);
	hba->lrb[tag].cmd = NULL;
	ufs_spin_unlock_irqrestore(host->host_lock, flags);

	clear_bit_unlock(tag, &hba->lrb_in_use);
	wake_up(&hba->dev_cmd.tag_wq);

out:
	if (!err) {
		err = SUCCESS;
	} else {
		dev_err(hba->dev, "%s: failed with err %d\n", __func__, err);
		ufshcd_set_req_abort_skip(hba, hba->outstanding_reqs);
		err = FAILED;
	}

	/*
	 * This ufshcd_release_all() corresponds to the original scsi cmd that
	 * got aborted here (as we won't get any IRQ for it).
	 */
	ufshcd_release_all(hba);
	return err;
}

/**
 * ufshcd_host_reset_and_restore - reset and restore host controller
 * @hba: per-adapter instance
 *
 * Note that host controller reset may issue DME_RESET to
 * local and remote (device) Uni-Pro stack and the attributes
 * are reset to default state.
 *
 * Returns zero on success, non-zero on failure
 */
static int ufshcd_host_reset_and_restore(struct ufs_hba *hba)
{
	int err;
	unsigned long flags;

#if defined(CONFIG_UFSFEATURE) && defined(CONFIG_UFS3V1)
	ufsf_reset_host(&hba->ufsf);
#endif
	/*
	 * Stop the host controller and complete the requests
	 * cleared by h/w
	 */
	spin_lock_irqsave(hba->host->host_lock, flags);
	ufshcd_hba_stop(hba, false);
	hba->silence_err_logs = true;
	ufshcd_complete_requests(hba);
#if defined(CONFIG_UFSFEATURE) && defined(UFS3V0)
	ufsf_hpb_reset_host(&hba->ufsf);
	ufsf_tw_reset_host(&hba->ufsf);
#endif
	hba->silence_err_logs = false;
	spin_unlock_irqrestore(hba->host->host_lock, flags);

	/* scale up clocks to max frequency before full reinitialization */
	ufshcd_set_clk_freq(hba, true);

	err = ufshcd_hba_enable(hba);
	if (err) {
		/* ufshcd_probe_hba() will put it */
		if (!ufshcd_eh_in_progress(hba) && !hba->pm_op_in_progress)
			pm_runtime_put_sync(hba->dev);
		goto out;
	}

	/* Establish the link again and restore the device */
	err = ufshcd_probe_hba(hba);

	if (!err && (hba->ufshcd_state != UFSHCD_STATE_OPERATIONAL)) {
		err = -EIO;
		goto out;
	}


out:
	if (err)
		dev_err(hba->dev, "%s: Host init failed %d\n", __func__, err);

	return err;
}

static int ufshcd_detect_device(struct ufs_hba *hba)
{
	int err = 0;

	err = ufshcd_vops_full_reset(hba);
	if (err)
		dev_warn(hba->dev, "%s: full reset returned %d\n",
			 __func__, err);

	err = ufshcd_reset_device(hba);
	if (err)
		dev_warn(hba->dev, "%s: device reset failed. err %d\n",
			 __func__, err);

	return ufshcd_host_reset_and_restore(hba);
}

/**
 * ufshcd_reset_and_restore - reset and re-initialize host/device
 * @hba: per-adapter instance
 *
 * Reset and recover device, host and re-establish link. This
 * is helpful to recover the communication in fatal error conditions.
 *
 * Returns zero on success, non-zero on failure
 */
static int ufshcd_reset_and_restore(struct ufs_hba *hba)
{
	int err = 0;
	int retries = MAX_HOST_RESET_RETRIES;

	ufshcd_enable_irq(hba);

	do {
		if (!ufshcd_eh_in_progress(hba) && !hba->pm_op_in_progress)
			pm_runtime_get_sync(hba->dev);
		err = ufshcd_detect_device(hba);
	} while (err && --retries);

	/*
	 * There is no point proceeding even after failing
	 * to recover after multiple retries.
	 */
	BUG_ON(err && ufshcd_is_embedded_dev(hba));

	return err;
}

/**
 * ufshcd_eh_host_reset_handler - host reset handler registered to scsi layer
 * @cmd: SCSI command pointer
 *
 * Returns SUCCESS/FAILED
 */
static int ufshcd_eh_host_reset_handler(struct scsi_cmnd *cmd)
{
	int err = SUCCESS;
	unsigned long flags;
	struct ufs_hba *hba;

	hba = shost_priv(cmd->device->host);

	/*
	 * Check if there is any race with fatal error handling.
	 * If so, wait for it to complete. Even though fatal error
	 * handling does reset and restore in some cases, don't assume
	 * anything out of it. We are just avoiding race here.
	 */
	do {
		ufs_spin_lock_irqsave(hba->host->host_lock, flags);
		if (!(work_pending(&hba->eh_work) ||
			    hba->ufshcd_state == UFSHCD_STATE_RESET ||
			    hba->ufshcd_state == UFSHCD_STATE_EH_SCHEDULED))
			break;
		ufs_spin_unlock_irqrestore(hba->host->host_lock, flags);
		dev_err(hba->dev, "%s: reset in progress - 1\n", __func__);
		flush_work(&hba->eh_work);
	} while (1);

	/*
	 * we don't know if previous reset had really reset the host controller
	 * or not. So let's force reset here to be sure.
	 */
	hba->ufshcd_state = UFSHCD_STATE_ERROR;
	hba->force_host_reset = true;
	queue_work(hba->recovery_wq, &hba->eh_work);

	/* wait for the reset work to finish */
	do {
		if (!(work_pending(&hba->eh_work) ||
				hba->ufshcd_state == UFSHCD_STATE_RESET))
			break;
		ufs_spin_unlock_irqrestore(hba->host->host_lock, flags);
		dev_err(hba->dev, "%s: reset in progress - 2\n", __func__);
		flush_work(&hba->eh_work);
		ufs_spin_lock_irqsave(hba->host->host_lock, flags);
	} while (1);

	if (!((hba->ufshcd_state == UFSHCD_STATE_OPERATIONAL) &&
	      ufshcd_is_link_active(hba))) {
		err = FAILED;
		hba->ufshcd_state = UFSHCD_STATE_ERROR;
	}

	ufs_spin_unlock_irqrestore(hba->host->host_lock, flags);

	return err;
}

/**
 * ufshcd_get_max_icc_level - calculate the ICC level
 * @sup_curr_uA: max. current supported by the regulator
 * @start_scan: row at the desc table to start scan from
 * @buff: power descriptor buffer
 *
 * Returns calculated max ICC level for specific regulator
 */
static u32 ufshcd_get_max_icc_level(int sup_curr_uA, u32 start_scan, char *buff)
{
	int i;
	int curr_uA;
	u16 data;
	u16 unit;

	for (i = start_scan; i >= 0; i--) {
		data = be16_to_cpup((__be16 *)&buff[2 * i]);
		unit = (data & ATTR_ICC_LVL_UNIT_MASK) >>
						ATTR_ICC_LVL_UNIT_OFFSET;
		curr_uA = data & ATTR_ICC_LVL_VALUE_MASK;
		switch (unit) {
		case UFSHCD_NANO_AMP:
			curr_uA = curr_uA / 1000;
			break;
		case UFSHCD_MILI_AMP:
			curr_uA = curr_uA * 1000;
			break;
		case UFSHCD_AMP:
			curr_uA = curr_uA * 1000 * 1000;
			break;
		case UFSHCD_MICRO_AMP:
		default:
			break;
		}
		if (sup_curr_uA >= curr_uA)
			break;
	}
	if (i < 0) {
		i = 0;
		pr_err("%s: Couldn't find valid icc_level = %d\n", __func__, i);
	}

	return (u32)i;
}

/**
 * ufshcd_find_max_sup_active_icc_level - find the max ICC level
 * In case regulators are not initialized we'll return 0
 * @hba: per-adapter instance
 * @desc_buf: power descriptor buffer to extract ICC levels from.
 * @len: length of desc_buff
 *
 * Returns calculated max ICC level
 */
static u32 ufshcd_find_max_sup_active_icc_level(struct ufs_hba *hba,
							u8 *desc_buf, int len)
{
	u32 icc_level = 0;

	/*
	 * VCCQ rail is optional for removable UFS card and also most of the
	 * vendors don't use this rail for embedded UFS devices as well. So
	 * it is normal that VCCQ rail may not be provided for given platform.
	 */
	if (!hba->vreg_info.vcc || !hba->vreg_info.vccq2) {
		dev_err(hba->dev, "%s: Regulator capability was not set, bActiveICCLevel=%d\n",
			__func__, icc_level);
		goto out;
	}

	if (hba->vreg_info.vcc && hba->vreg_info.vcc->max_uA)
		icc_level = ufshcd_get_max_icc_level(
				hba->vreg_info.vcc->max_uA,
				POWER_DESC_MAX_ACTV_ICC_LVLS - 1,
				&desc_buf[PWR_DESC_ACTIVE_LVLS_VCC_0]);

	if (hba->vreg_info.vccq && hba->vreg_info.vccq->max_uA)
		icc_level = ufshcd_get_max_icc_level(
				hba->vreg_info.vccq->max_uA,
				icc_level,
				&desc_buf[PWR_DESC_ACTIVE_LVLS_VCCQ_0]);

	if (hba->vreg_info.vccq2 && hba->vreg_info.vccq2->max_uA)
		icc_level = ufshcd_get_max_icc_level(
				hba->vreg_info.vccq2->max_uA,
				icc_level,
				&desc_buf[PWR_DESC_ACTIVE_LVLS_VCCQ2_0]);
out:
	return icc_level;
}

static void ufshcd_set_active_icc_lvl(struct ufs_hba *hba)
{
	int ret;
	int buff_len = hba->desc_size.pwr_desc;
	u8 *desc_buf = NULL;
	u32 icc_level;

	if (buff_len) {
		desc_buf = kmalloc(buff_len, GFP_KERNEL);
		if (!desc_buf)
			return;
	}

	ret = ufshcd_read_power_desc(hba, desc_buf, buff_len);
	if (ret) {
		dev_err(hba->dev,
			"%s: Failed reading power descriptor.len = %d ret = %d",
			__func__, buff_len, ret);
		goto out;
	}

	icc_level = ufshcd_find_max_sup_active_icc_level(hba, desc_buf,
							 buff_len);
	dev_dbg(hba->dev, "%s: setting icc_level 0x%x", __func__, icc_level);

	ret = ufshcd_query_attr_retry(hba, UPIU_QUERY_OPCODE_WRITE_ATTR,
		QUERY_ATTR_IDN_ACTIVE_ICC_LVL, 0, 0, &icc_level);

	if (ret)
		dev_err(hba->dev,
			"%s: Failed configuring bActiveICCLevel = %d ret = %d",
			__func__, icc_level, ret);

out:
	kfree(desc_buf);
}

static int ufshcd_set_low_vcc_level(struct ufs_hba *hba,
					struct ufs_dev_desc *dev_desc)
{
	int ret;
	struct ufs_vreg *vreg = hba->vreg_info.vcc;

	/* Check if device supports the low voltage VCC feature */
	if (dev_desc->wspecversion < 0x300)
		return 0;

	/*
	 * Check if host has support for low VCC voltage?
	 * In addition, also check if we have already set the low VCC level
	 * or not?
	 */
	if (!vreg->low_voltage_sup || vreg->low_voltage_active)
		return 0;

	/* Put the device in sleep before lowering VCC level */
	ret = ufshcd_set_dev_pwr_mode(hba, UFS_SLEEP_PWR_MODE);

	/* Switch off VCC before switching it ON at 2.5v */
	ret = ufshcd_disable_vreg(hba->dev, vreg);
	/* add ~2ms delay before renabling VCC at lower voltage */
	usleep_range(2000, 2100);
	/* Now turn back VCC ON at low voltage */
	vreg->low_voltage_active = true;
	ret = ufshcd_enable_vreg(hba->dev, vreg);

	/* Bring the device in active now */
	ret = ufshcd_set_dev_pwr_mode(hba, UFS_ACTIVE_PWR_MODE);

	return ret;
}

/**
 * ufshcd_scsi_add_wlus - Adds required W-LUs
 * @hba: per-adapter instance
 *
 * UFS device specification requires the UFS devices to support 4 well known
 * logical units:
 *	"REPORT_LUNS" (address: 01h)
 *	"UFS Device" (address: 50h)
 *	"RPMB" (address: 44h)
 *	"BOOT" (address: 30h)
 * UFS device's power management needs to be controlled by "POWER CONDITION"
 * field of SSU (START STOP UNIT) command. But this "power condition" field
 * will take effect only when its sent to "UFS device" well known logical unit
 * hence we require the scsi_device instance to represent this logical unit in
 * order for the UFS host driver to send the SSU command for power management.
 *
 * We also require the scsi_device instance for "RPMB" (Replay Protected Memory
 * Block) LU so user space process can control this LU. User space may also
 * want to have access to BOOT LU.
 *
 * This function adds scsi device instances for each of all well known LUs
 * (except "REPORT LUNS" LU).
 *
 * Returns zero on success (all required W-LUs are added successfully),
 * non-zero error value on failure (if failed to add any of the required W-LU).
 */
static int ufshcd_scsi_add_wlus(struct ufs_hba *hba)
{
	int ret = 0;
	struct scsi_device *sdev_rpmb = NULL;
	struct scsi_device *sdev_boot = NULL;

	hba->sdev_ufs_device = __scsi_add_device(hba->host, 0, 0,
		ufshcd_upiu_wlun_to_scsi_wlun(UFS_UPIU_UFS_DEVICE_WLUN), NULL);
	if (IS_ERR(hba->sdev_ufs_device)) {
		ret = PTR_ERR(hba->sdev_ufs_device);
		hba->sdev_ufs_device = NULL;
		goto out;
	}
	scsi_device_put(hba->sdev_ufs_device);

	sdev_rpmb = __scsi_add_device(hba->host, 0, 0,
		ufshcd_upiu_wlun_to_scsi_wlun(UFS_UPIU_RPMB_WLUN), NULL);
	if (IS_ERR(sdev_rpmb)) {
		ret = PTR_ERR(sdev_rpmb);
		goto remove_sdev_ufs_device;
	}
	scsi_device_put(sdev_rpmb);

	sdev_boot = __scsi_add_device(hba->host, 0, 0,
		ufshcd_upiu_wlun_to_scsi_wlun(UFS_UPIU_BOOT_WLUN), NULL);
	if (IS_ERR(sdev_boot))
		dev_err(hba->dev, "%s: BOOT WLUN not found\n", __func__);
	else
		scsi_device_put(sdev_boot);
	goto out;

remove_sdev_ufs_device:
	scsi_remove_device(hba->sdev_ufs_device);
out:
	return ret;
}

static int ufs_get_device_desc(struct ufs_hba *hba,
			       struct ufs_dev_desc *dev_desc)
{
	int err;
	size_t buff_len;
	u8 model_index, lun;
	u8 *desc_buf;
	u32 d_lu_wb_buf_alloc;

	buff_len = max_t(size_t, hba->desc_size.dev_desc,
			 QUERY_DESC_MAX_SIZE + 1);
	desc_buf = kmalloc(buff_len, GFP_KERNEL);
	if (!desc_buf)
		return -ENOMEM;

	err = ufshcd_read_device_desc(hba, desc_buf, hba->desc_size.dev_desc);
	if (err) {
		dev_err(hba->dev, "%s: Failed reading Device Desc. err = %d\n",
			__func__, err);
		goto out;
	}

	/*
	 * getting vendor (manufacturerID) and Bank Index in big endian
	 * format
	 */
	dev_desc->wmanufacturerid = desc_buf[DEVICE_DESC_PARAM_MANF_ID] << 8 |
				     desc_buf[DEVICE_DESC_PARAM_MANF_ID + 1];

	dev_desc->wspecversion = desc_buf[DEVICE_DESC_PARAM_SPEC_VER] << 8 |
				  desc_buf[DEVICE_DESC_PARAM_SPEC_VER + 1];

	model_index = desc_buf[DEVICE_DESC_PARAM_PRDCT_NAME];


	/* Enable WB only for UFS-3.1 or UFS-2.2 OR if desc len >= 0x59 */
	if (0) {
		hba->dev_info.d_ext_ufs_feature_sup =
			desc_buf[DEVICE_DESC_PARAM_EXT_UFS_FEATURE_SUP]
								<< 24 |
			desc_buf[DEVICE_DESC_PARAM_EXT_UFS_FEATURE_SUP + 1]
								<< 16 |
			desc_buf[DEVICE_DESC_PARAM_EXT_UFS_FEATURE_SUP + 2]
								<< 8 |
			desc_buf[DEVICE_DESC_PARAM_EXT_UFS_FEATURE_SUP + 3];
		hba->dev_info.b_wb_buffer_type =
			desc_buf[DEVICE_DESC_PARAM_WB_TYPE];

		if (hba->dev_info.b_wb_buffer_type)
			goto skip_unit_desc;

		hba->dev_info.wb_config_lun = false;
		for (lun = 0; lun < UFS_UPIU_MAX_GENERAL_LUN; lun++) {
			d_lu_wb_buf_alloc = 0;
			err = ufshcd_read_unit_desc_param(hba,
					lun,
					UNIT_DESC_PARAM_WB_BUF_ALLOC_UNITS,
					(u8 *)&d_lu_wb_buf_alloc,
					sizeof(d_lu_wb_buf_alloc));

			if (err)
				break;

			if (d_lu_wb_buf_alloc) {
				hba->dev_info.wb_config_lun = true;
				break;
			}
		}
	}

skip_unit_desc:
	/* Zero-pad entire buffer for string termination. */
	memset(desc_buf, 0, buff_len);

	err = ufshcd_read_string_desc(hba, model_index, desc_buf,
				      QUERY_DESC_MAX_SIZE, true/*ASCII*/);
	if (err) {
		dev_err(hba->dev, "%s: Failed reading Product Name. err = %d\n",
			__func__, err);
		goto out;
	}

	desc_buf[QUERY_DESC_MAX_SIZE] = '\0';
	strlcpy(dev_desc->model, (desc_buf + QUERY_DESC_HDR_SIZE),
		min_t(u8, desc_buf[QUERY_DESC_LENGTH_OFFSET],
		      MAX_MODEL_LEN));

	/* Null terminate the model string */
	dev_desc->model[MAX_MODEL_LEN] = '\0';

out:
	kfree(desc_buf);
	return err;
}

static void ufs_fixup_device_setup(struct ufs_hba *hba,
				   struct ufs_dev_desc *dev_desc)
{
	struct ufs_dev_fix *f;

	for (f = ufs_fixups; f->quirk; f++) {
		if ((f->w_manufacturer_id == dev_desc->wmanufacturerid ||
		     f->w_manufacturer_id == UFS_ANY_VENDOR) &&
		    (STR_PRFX_EQUAL(f->model, dev_desc->model) ||
		     !strcmp(f->model, UFS_ANY_MODEL)))
			hba->dev_info.quirks |= f->quirk;
	}
}

/**
 * ufshcd_tune_pa_tactivate - Tunes PA_TActivate of local UniPro
 * @hba: per-adapter instance
 *
 * PA_TActivate parameter can be tuned manually if UniPro version is less than
 * 1.61. PA_TActivate needs to be greater than or equal to peerM-PHY's
 * RX_MIN_ACTIVATETIME_CAPABILITY attribute. This optimal value can help reduce
 * the hibern8 exit latency.
 *
 * Returns zero on success, non-zero error value on failure.
 */
static int ufshcd_tune_pa_tactivate(struct ufs_hba *hba)
{
	int ret = 0;
	u32 peer_rx_min_activatetime = 0, tuned_pa_tactivate;

	if (!ufshcd_is_unipro_pa_params_tuning_req(hba))
		return 0;

	ret = ufshcd_dme_peer_get(hba,
				  UIC_ARG_MIB_SEL(
					RX_MIN_ACTIVATETIME_CAPABILITY,
					UIC_ARG_MPHY_RX_GEN_SEL_INDEX(0)),
				  &peer_rx_min_activatetime);
	if (ret)
		goto out;

	/* make sure proper unit conversion is applied */
	tuned_pa_tactivate =
		((peer_rx_min_activatetime * RX_MIN_ACTIVATETIME_UNIT_US)
		 / PA_TACTIVATE_TIME_UNIT_US);
	ret = ufshcd_dme_set(hba, UIC_ARG_MIB(PA_TACTIVATE),
			     tuned_pa_tactivate);

out:
	return ret;
}

/**
 * ufshcd_tune_pa_hibern8time - Tunes PA_Hibern8Time of local UniPro
 * @hba: per-adapter instance
 *
 * PA_Hibern8Time parameter can be tuned manually if UniPro version is less than
 * 1.61. PA_Hibern8Time needs to be maximum of local M-PHY's
 * TX_HIBERN8TIME_CAPABILITY & peer M-PHY's RX_HIBERN8TIME_CAPABILITY.
 * This optimal value can help reduce the hibern8 exit latency.
 *
 * Returns zero on success, non-zero error value on failure.
 */
static int ufshcd_tune_pa_hibern8time(struct ufs_hba *hba)
{
	int ret = 0;
	u32 local_tx_hibern8_time_cap = 0, peer_rx_hibern8_time_cap = 0;
	u32 max_hibern8_time, tuned_pa_hibern8time;
	u32 pa_hibern8time_quirk_enabled = hba->dev_info.quirks &
		UFS_DEVICE_QUIRK_PA_HIBER8TIME;

	if (!ufshcd_is_unipro_pa_params_tuning_req(hba) &&
	    !pa_hibern8time_quirk_enabled) {
		return 0;
	}

	ret = ufshcd_dme_get(hba,
			     UIC_ARG_MIB_SEL(TX_HIBERN8TIME_CAPABILITY,
					UIC_ARG_MPHY_TX_GEN_SEL_INDEX(0)),
				  &local_tx_hibern8_time_cap);
	if (ret)
		goto out;

	ret = ufshcd_dme_peer_get(hba,
				  UIC_ARG_MIB_SEL(RX_HIBERN8TIME_CAPABILITY,
					UIC_ARG_MPHY_RX_GEN_SEL_INDEX(0)),
				  &peer_rx_hibern8_time_cap);
	if (ret)
		goto out;

	max_hibern8_time = max(local_tx_hibern8_time_cap,
			       peer_rx_hibern8_time_cap);
	/* make sure proper unit conversion is applied */
	tuned_pa_hibern8time = ((max_hibern8_time * HIBERN8TIME_UNIT_US)
				/ PA_HIBERN8_TIME_UNIT_US);
	/* PA_HIBERN8TIME is product of tuned_pa_hibern8time * granularity,
	 * setting tuned_pa_hibern8time as 3 and since granularity is 100us
	 * for both host and device side, 3 *100us = 300us is set as
	 * PA_HIBERN8TIME if UFS_DEVICE_QUIRK_PA_HIBER8TIME quirk is enabled
	 */
	if (pa_hibern8time_quirk_enabled)
		tuned_pa_hibern8time = 3; /* 3 *100us =300us */
	ret = ufshcd_dme_set(hba, UIC_ARG_MIB(PA_HIBERN8TIME),
			     tuned_pa_hibern8time);
out:
	return ret;
}

/**
 * ufshcd_quirk_tune_host_pa_tactivate - Ensures that host PA_TACTIVATE is
 * less than device PA_TACTIVATE time.
 * @hba: per-adapter instance
 *
 * Some UFS devices require host PA_TACTIVATE to be lower than device
 * PA_TACTIVATE, we need to enable UFS_DEVICE_QUIRK_HOST_PA_TACTIVATE quirk
 * for such devices.
 *
 * Returns zero on success, non-zero error value on failure.
 */
static int ufshcd_quirk_tune_host_pa_tactivate(struct ufs_hba *hba)
{
	int ret = 0;
	u32 granularity, peer_granularity;
	u32 pa_tactivate, peer_pa_tactivate;
	u32 pa_tactivate_us, peer_pa_tactivate_us;
	u8 gran_to_us_table[] = {1, 4, 8, 16, 32, 100};
	u32 pa_hibern8time_quirk_enabled =
			hba->dev_quirks & UFS_DEVICE_QUIRK_PA_SYNCLENGTH;

	ret = ufshcd_dme_get(hba, UIC_ARG_MIB(PA_GRANULARITY),
				  &granularity);
	if (ret)
		goto out;

	ret = ufshcd_dme_peer_get(hba, UIC_ARG_MIB(PA_GRANULARITY),
				  &peer_granularity);
	if (ret)
		goto out;

	if ((granularity < PA_GRANULARITY_MIN_VAL) ||
	    (granularity > PA_GRANULARITY_MAX_VAL)) {
		dev_err(hba->dev, "%s: invalid host PA_GRANULARITY %d",
			__func__, granularity);
		return -EINVAL;
	}

	if ((peer_granularity < PA_GRANULARITY_MIN_VAL) ||
	    (peer_granularity > PA_GRANULARITY_MAX_VAL)) {
		dev_err(hba->dev, "%s: invalid device PA_GRANULARITY %d",
			__func__, peer_granularity);
		return -EINVAL;
	}

	ret = ufshcd_dme_get(hba, UIC_ARG_MIB(PA_TACTIVATE), &pa_tactivate);
	if (ret)
		goto out;

	ret = ufshcd_dme_peer_get(hba, UIC_ARG_MIB(PA_TACTIVATE),
				  &peer_pa_tactivate);
	if (ret)
		goto out;

	pa_tactivate_us = pa_tactivate * gran_to_us_table[granularity - 1];
	peer_pa_tactivate_us = peer_pa_tactivate *
			     gran_to_us_table[peer_granularity - 1];

	if (pa_tactivate_us > peer_pa_tactivate_us) {
		u32 new_peer_pa_tactivate;

		new_peer_pa_tactivate = pa_tactivate_us /
				      gran_to_us_table[peer_granularity - 1];
		new_peer_pa_tactivate++;
		ret = ufshcd_dme_peer_set(hba, UIC_ARG_MIB(PA_TACTIVATE),
					  new_peer_pa_tactivate);
	}

	if (pa_hibern8time_quirk_enabled) {
		ret = ufshcd_dme_peer_set(hba, UIC_ARG_MIB(PA_TXHSG4SYNCLENGTH), 0x4F);
		ret = ufshcd_dme_peer_set(hba, UIC_ARG_MIB(PA_TXHSG1SYNCLENGTH), 0x4F);
	}

out:
	return ret;
}

static void ufshcd_tune_unipro_params(struct ufs_hba *hba)
{
	if (ufshcd_is_unipro_pa_params_tuning_req(hba)) {
		ufshcd_tune_pa_tactivate(hba);
		ufshcd_tune_pa_hibern8time(hba);
	}

	if (hba->dev_info.quirks & UFS_DEVICE_QUIRK_PA_TACTIVATE)
		/* set 1ms timeout for PA_TACTIVATE */
		ufshcd_dme_set(hba, UIC_ARG_MIB(PA_TACTIVATE), 10);

	if (hba->dev_info.quirks & UFS_DEVICE_QUIRK_HOST_PA_TACTIVATE)
		ufshcd_quirk_tune_host_pa_tactivate(hba);

	ufshcd_vops_apply_dev_quirks(hba);
}

static void ufshcd_clear_dbg_ufs_stats(struct ufs_hba *hba)
{
	int err_reg_hist_size = sizeof(struct ufs_uic_err_reg_hist);

	memset(&hba->ufs_stats.pa_err, 0, err_reg_hist_size);
	memset(&hba->ufs_stats.dl_err, 0, err_reg_hist_size);
	memset(&hba->ufs_stats.nl_err, 0, err_reg_hist_size);
	memset(&hba->ufs_stats.tl_err, 0, err_reg_hist_size);
	memset(&hba->ufs_stats.dme_err, 0, err_reg_hist_size);

	hba->req_abort_count = 0;
#if IS_ENABLED(CONFIG_MI_MEMORY_SYSFS)
	hba->debugfs_files.err_occurred = false;
#endif
}

static void ufshcd_init_desc_sizes(struct ufs_hba *hba)
{
	int err;

	err = ufshcd_read_desc_length(hba, QUERY_DESC_IDN_DEVICE, 0,
		&hba->desc_size.dev_desc);
	if (err)
		hba->desc_size.dev_desc = QUERY_DESC_DEVICE_DEF_SIZE;

	err = ufshcd_read_desc_length(hba, QUERY_DESC_IDN_POWER, 0,
		&hba->desc_size.pwr_desc);
	if (err)
		hba->desc_size.pwr_desc = QUERY_DESC_POWER_DEF_SIZE;

	err = ufshcd_read_desc_length(hba, QUERY_DESC_IDN_INTERCONNECT, 0,
		&hba->desc_size.interc_desc);
	if (err)
		hba->desc_size.interc_desc = QUERY_DESC_INTERCONNECT_DEF_SIZE;

	err = ufshcd_read_desc_length(hba, QUERY_DESC_IDN_CONFIGURATION, 0,
		&hba->desc_size.conf_desc);
	if (err)
		hba->desc_size.conf_desc = QUERY_DESC_CONFIGURATION_DEF_SIZE;

	err = ufshcd_read_desc_length(hba, QUERY_DESC_IDN_UNIT, 0,
		&hba->desc_size.unit_desc);
	if (err)
		hba->desc_size.unit_desc = QUERY_DESC_UNIT_DEF_SIZE;

	err = ufshcd_read_desc_length(hba, QUERY_DESC_IDN_GEOMETRY, 0,
		&hba->desc_size.geom_desc);
	if (err)
		hba->desc_size.geom_desc = QUERY_DESC_GEOMETRY_DEF_SIZE;
	err = ufshcd_read_desc_length(hba, QUERY_DESC_IDN_HEALTH, 0,
		&hba->desc_size.hlth_desc);
	if (err)
		hba->desc_size.hlth_desc = QUERY_DESC_HEALTH_DEF_SIZE;
}

static void ufshcd_def_desc_sizes(struct ufs_hba *hba)
{
	hba->desc_size.dev_desc = QUERY_DESC_DEVICE_DEF_SIZE;
	hba->desc_size.pwr_desc = QUERY_DESC_POWER_DEF_SIZE;
	hba->desc_size.interc_desc = QUERY_DESC_INTERCONNECT_DEF_SIZE;
	hba->desc_size.conf_desc = QUERY_DESC_CONFIGURATION_DEF_SIZE;
	hba->desc_size.unit_desc = QUERY_DESC_UNIT_DEF_SIZE;
	hba->desc_size.geom_desc = QUERY_DESC_GEOMETRY_DEF_SIZE;
	hba->desc_size.hlth_desc = QUERY_DESC_HEALTH_DEF_SIZE;
}

void ufshcd_apply_pm_quirks(struct ufs_hba *hba)
{
	if (hba->dev_info.quirks & UFS_DEVICE_QUIRK_NO_LINK_OFF) {
		if (ufs_get_pm_lvl_to_link_pwr_state(hba->rpm_lvl) ==
		    UIC_LINK_OFF_STATE) {
			hba->rpm_lvl =
				ufs_get_desired_pm_lvl_for_dev_link_state(
						UFS_SLEEP_PWR_MODE,
						UIC_LINK_HIBERN8_STATE);
			dev_info(hba->dev, "UFS_DEVICE_QUIRK_NO_LINK_OFF enabled, changed rpm_lvl to %d\n",
				hba->rpm_lvl);
		}
		if (ufs_get_pm_lvl_to_link_pwr_state(hba->spm_lvl) ==
		    UIC_LINK_OFF_STATE) {
			hba->spm_lvl =
				ufs_get_desired_pm_lvl_for_dev_link_state(
						UFS_SLEEP_PWR_MODE,
						UIC_LINK_HIBERN8_STATE);
			dev_info(hba->dev, "UFS_DEVICE_QUIRK_NO_LINK_OFF enabled, changed spm_lvl to %d\n",
				hba->spm_lvl);
		}
	}
}
EXPORT_SYMBOL(ufshcd_apply_pm_quirks);

/**
 * ufshcd_set_dev_ref_clk - set the device bRefClkFreq
 * @hba: per-adapter instance
 *
 * Read the current value of the bRefClkFreq attribute from device and update it
 * if host is supplying different reference clock frequency than one mentioned
 * in bRefClkFreq attribute.
 *
 * Returns zero on success, non-zero error value on failure.
 */
static int ufshcd_set_dev_ref_clk(struct ufs_hba *hba)
{
	int err = 0;
	int ref_clk = -1;
	static const char * const ref_clk_freqs[] = {"19.2 MHz", "26 MHz",
						     "38.4 MHz", "52 MHz"};

	err = ufshcd_query_attr_retry(hba, UPIU_QUERY_OPCODE_READ_ATTR,
			QUERY_ATTR_IDN_REF_CLK_FREQ, 0, 0, &ref_clk);

	if (err) {
		dev_err(hba->dev, "%s: failed reading bRefClkFreq. err = %d\n",
			 __func__, err);
		goto out;
	}

	if ((ref_clk < 0) || (ref_clk > REF_CLK_FREQ_52_MHZ)) {
		dev_err(hba->dev, "%s: invalid ref_clk setting = %d\n",
			 __func__, ref_clk);
		err = -EINVAL;
		goto out;
	}

	if (ref_clk == hba->dev_ref_clk_freq)
		goto out; /* nothing to update */

	err = ufshcd_query_attr_retry(hba, UPIU_QUERY_OPCODE_WRITE_ATTR,
			QUERY_ATTR_IDN_REF_CLK_FREQ, 0, 0,
			&hba->dev_ref_clk_freq);

	if (err)
		dev_err(hba->dev, "%s: bRefClkFreq setting to %s failed\n",
			__func__, ref_clk_freqs[hba->dev_ref_clk_freq]);
	else
		/*
		 * It is good to print this out here to debug any later failures
		 * related to gear switch.
		 */
		dev_info(hba->dev, "%s: bRefClkFreq setting to %s succeeded\n",
			__func__, ref_clk_freqs[hba->dev_ref_clk_freq]);

out:
	return err;
}

static int ufshcd_get_dev_ref_clk_gating_wait(struct ufs_hba *hba,
					struct ufs_dev_desc *dev_desc)
{
	int err = 0;
	u32 gating_wait = UFSHCD_REF_CLK_GATING_WAIT_US;

	if (dev_desc->wspecversion >= 0x300) {
		err = ufshcd_query_attr_retry(hba, UPIU_QUERY_OPCODE_READ_ATTR,
				QUERY_ATTR_IDN_REF_CLK_GATING_WAIT_TIME, 0, 0,
				&gating_wait);

		if (err)
			dev_err(hba->dev, "failed reading bRefClkGatingWait. err = %d, use default %uus\n",
					err, gating_wait);

		if (gating_wait == 0) {
			gating_wait = UFSHCD_REF_CLK_GATING_WAIT_US;
			dev_err(hba->dev, "undefined ref clk gating wait time, use default %uus\n",
					gating_wait);
		}
	}

	hba->dev_ref_clk_gating_wait = gating_wait;
	return err;
}

static int ufs_read_device_desc_data(struct ufs_hba *hba)
{
	int err;
	u8 *desc_buf = NULL;

	if (hba->desc_size.dev_desc) {
		desc_buf = kmalloc(hba->desc_size.dev_desc, GFP_KERNEL);
		if (!desc_buf) {
			dev_err(hba->dev,
				"%s: Failed to allocate desc_buf\n", __func__);
			return -ENOMEM;
		}
	}
	err = ufshcd_read_device_desc(hba, desc_buf, hba->desc_size.dev_desc);
	if (err)
		goto out;

	/*
	 * getting vendor (manufacturerID) and Bank Index in big endian
	 * format
	 */
	hba->dev_info.w_manufacturer_id =
		desc_buf[DEVICE_DESC_PARAM_MANF_ID] << 8 |
		desc_buf[DEVICE_DESC_PARAM_MANF_ID + 1];
	hba->dev_info.b_device_sub_class =
		desc_buf[DEVICE_DESC_PARAM_DEVICE_SUB_CLASS];
	hba->dev_info.i_product_name = desc_buf[DEVICE_DESC_PARAM_PRDCT_NAME];
	hba->dev_info.w_spec_version =
		desc_buf[DEVICE_DESC_PARAM_SPEC_VER] << 8 |
		desc_buf[DEVICE_DESC_PARAM_SPEC_VER + 1];
out:
	kfree(desc_buf);
	return err;
}

static inline bool ufshcd_needs_reinit(struct ufs_hba *hba)
{
	bool reinit = false;

	if (hba->dev_info.w_spec_version < 0x300 && hba->phy_init_g4) {
		dev_warn(hba->dev, "%s: Using force-g4 setting for a non-g4 device, re-init\n",
				  __func__);
		hba->phy_init_g4 = false;
		reinit = true;
	} else if (hba->dev_info.w_spec_version >= 0x300 && !hba->phy_init_g4) {
		dev_warn(hba->dev, "%s: Re-init UFS host to use proper PHY settings for the UFS device. This can be avoided by setting the force-g4 in DT\n",
				  __func__);
		hba->phy_init_g4 = true;
		reinit = true;
	}

	return reinit;
}

/**
 * ufshcd_probe_hba - probe hba to detect device and initialize
 * @hba: per-adapter instance
 *
 * Execute link-startup and verify device initialization
 */
static int ufshcd_probe_hba(struct ufs_hba *hba)
{
	struct ufs_dev_desc card = {0};
	int ret;
	ktime_t start = ktime_get();

reinit:
	ret = ufshcd_link_startup(hba);
	if (ret)
		goto out;

	/* Debug counters initialization */
	ufshcd_clear_dbg_ufs_stats(hba);
	/* set the default level for urgent bkops */
	hba->urgent_bkops_lvl = BKOPS_STATUS_PERF_IMPACT;
	hba->is_urgent_bkops_lvl_checked = false;

#if IS_ENABLED(CONFIG_MI_MEMORY_SYSFS)
	ufshcd_init_statistics(hba);
#endif

	/* UniPro link is active now */
	ufshcd_set_link_active(hba);

	ret = ufshcd_verify_dev_init(hba);
	if (ret)
		goto out;

	ret = ufshcd_complete_dev_init(hba);
	if (ret)
		goto out;

	/* clear any previous UFS device information */
	memset(&hba->dev_info, 0, sizeof(hba->dev_info));

	/* cache important parameters from device descriptor for later use */
	ret = ufs_read_device_desc_data(hba);
	if (ret)
		goto out;

	/* Init check for device descriptor sizes */
	ufshcd_init_desc_sizes(hba);

	ret = ufs_get_device_desc(hba, &card);
	if (ret) {
		dev_err(hba->dev, "%s: Failed getting device info. err = %d\n",
			__func__, ret);
		goto out;
	}

	if (ufshcd_needs_reinit(hba)) {
		unsigned long flags;
		int err;

		err = ufshcd_vops_full_reset(hba);
		if (err)
			dev_warn(hba->dev, "%s: full reset returned %d\n",
				 __func__, err);

		err = ufshcd_reset_device(hba);
		if (err)
			dev_warn(hba->dev, "%s: device reset failed. err %d\n",
				 __func__, err);

		/* Reset the host controller */
		ufs_spin_lock_irqsave(hba->host->host_lock, flags);
		ufshcd_hba_stop(hba, false);
		ufs_spin_unlock_irqrestore(hba->host->host_lock, flags);

		err = ufshcd_hba_enable(hba);
		if (err)
			goto out;

		goto reinit;
	}

	ufs_fixup_device_setup(hba, &card);
	ufshcd_tune_unipro_params(hba);

	ufshcd_apply_pm_quirks(hba);
	if (card.wspecversion < 0x300) {
		ret = ufshcd_set_vccq_rail_unused(hba,
			(hba->dev_info.quirks & UFS_DEVICE_NO_VCCQ) ?
			true : false);
		if (ret)
			goto out;
	}

	/*
	 * On 4.19 kernel, the controlling of Vccq requlator got changed.
	 * Its relying on sys_suspend_pwr_off regulator dt flag instead of spm
	 * level.
	 * Updated logic is not honoring spm level specified and the device
	 * specific quirks for the desired link state.
	 * Below change is to fix above listed issue without distrubing the
	 * present logic.
	 */
	if (hba->spm_lvl == ufs_get_desired_pm_lvl_for_dev_link_state(
				UFS_POWERDOWN_PWR_MODE,
				UIC_LINK_OFF_STATE)) {
		if ((hba->dev_info.w_spec_version >= 0x300 &&
		     hba->vreg_info.vccq &&
		     !hba->vreg_info.vccq->sys_suspend_pwr_off))
			hba->vreg_info.vccq->sys_suspend_pwr_off = true;

		if ((hba->dev_info.w_spec_version < 0x300 &&
		     !hba->vreg_info.vccq2->sys_suspend_pwr_off))
			hba->vreg_info.vccq2->sys_suspend_pwr_off = true;
	}

	/* UFS device is also active now */
	ufshcd_set_ufs_dev_active(hba);
	ufshcd_force_reset_auto_bkops(hba);

	if (ufshcd_get_max_pwr_mode(hba)) {
		dev_err(hba->dev,
			"%s: Failed getting max supported power mode\n",
			__func__);
	} else {
		ufshcd_get_dev_ref_clk_gating_wait(hba, &card);

		/*
		 * Set the right value to bRefClkFreq before attempting to
		 * switch to HS gears.
		 */
		ufshcd_set_dev_ref_clk(hba);
		ret = ufshcd_config_pwr_mode(hba, &hba->max_pwr_info.info);
		if (ret) {
			dev_err(hba->dev, "%s: Failed setting power mode, err = %d\n",
					__func__, ret);
			goto out;
		}
	}

	/*
	 * bActiveICCLevel is volatile for UFS device (as per latest v2.1 spec)
	 * and for removable UFS card as well, hence always set the parameter.
	 * Note: Error handler may issue the device reset hence resetting
	 *       bActiveICCLevel as well so it is always safe to set this here.
	 */
	ufshcd_set_active_icc_lvl(hba);

	/* set the state as operational after switching to desired gear */
	hba->ufshcd_state = UFSHCD_STATE_OPERATIONAL;

	ufshcd_wb_config(hba);

	/*
	 * Enable auto hibern8 if supported, after full host and
	 * device initialization.
	 */
	ufshcd_set_auto_hibern8_timer(hba);

	/*
	 * If we are in error handling context or in power management callbacks
	 * context, no need to scan the host
	 */
	if (!ufshcd_eh_in_progress(hba) && !hba->pm_op_in_progress) {
		bool flag;

		if (!ufshcd_query_flag_retry(hba, UPIU_QUERY_OPCODE_READ_FLAG,
				QUERY_FLAG_IDN_PWR_ON_WPE, &flag))
			hba->dev_info.f_power_on_wp_en = flag;

		/* Add required well known logical units to scsi mid layer */
		ret = ufshcd_scsi_add_wlus(hba);
		if (ret)
			goto out;

		/* lower VCC voltage level */
		ufshcd_set_low_vcc_level(hba, &card);

		/* Initialize devfreq after UFS device is detected */
		if (ufshcd_is_clkscaling_supported(hba)) {
			memcpy(&hba->clk_scaling.saved_pwr_info.info,
				&hba->pwr_info,
				sizeof(struct ufs_pa_layer_attr));
			hba->clk_scaling.saved_pwr_info.is_valid = true;
			hba->clk_scaling.is_scaled_up = true;
			if (!hba->devfreq) {
				ret = ufshcd_devfreq_init(hba);
				if (ret)
					goto out;
			}
			hba->clk_scaling.is_allowed = true;
			hba->clk_scaling.is_suspended = false;
		}

		scsi_scan_host(hba->host);
#if defined(CONFIG_UFSFEATURE)
		ufsf_device_check(hba);
#if defined(CONFIG_UFS3V1)
		ufsf_init(&hba->ufsf);
#elif defined(UFS3V0)
		ufsf_hpb_init(&hba->ufsf);
		ufsf_tw_init(&hba->ufsf);
#endif
#endif
		pm_runtime_put_sync(hba->dev);
	}

	/*
	 * Enable auto hibern8 if supported, after full host and
	 * device initialization.
	 */
	ufshcd_set_auto_hibern8_timer(hba);

out:
	if (ret) {
		ufshcd_set_ufs_dev_poweroff(hba);
		ufshcd_set_link_off(hba);
	}

	/*
	 * If we failed to initialize the device or the device is not
	 * present, turn off the power/clocks etc.
	 */
	if (ret && !ufshcd_eh_in_progress(hba) && !hba->pm_op_in_progress) {
		pm_runtime_put_sync(hba->dev);
		ufshcd_exit_clk_scaling(hba);
		ufshcd_hba_exit(hba);
	}

#if defined(CONFIG_UFSFEATURE)
#if defined(CONFIG_UFS3V1)
	ufsf_reset(&hba->ufsf);
#elif defined(UFS3V0)
	ufsf_hpb_reset(&hba->ufsf);
	ufsf_tw_reset(&hba->ufsf);
#endif
#endif

	trace_ufshcd_init(dev_name(hba->dev), ret,
		ktime_to_us(ktime_sub(ktime_get(), start)),
		hba->curr_dev_pwr_mode, hba->uic_link_state);
	return ret;
}

/**
 * ufshcd_async_scan - asynchronous execution for probing hba
 * @data: data pointer to pass to this function
 * @cookie: cookie data
 */
static void ufshcd_async_scan(void *data, async_cookie_t cookie)
{
	struct ufs_hba *hba = (struct ufs_hba *)data;

	/*
	 * Don't allow clock gating and hibern8 enter for faster device
	 * detection.
	 */
	ufshcd_hold_all(hba);
	ufshcd_probe_hba(hba);
	ufshcd_release_all(hba);
}

static enum blk_eh_timer_return ufshcd_eh_timed_out(struct scsi_cmnd *scmd)
{
	unsigned long flags;
	struct Scsi_Host *host;
	struct ufs_hba *hba;
	int index;
	bool found = false;

	if (!scmd || !scmd->device || !scmd->device->host)
		return BLK_EH_DONE;

	host = scmd->device->host;
	hba = shost_priv(host);
	if (!hba)
		return BLK_EH_DONE;

	ufs_spin_lock_irqsave(host->host_lock, flags);

	for_each_set_bit(index, &hba->outstanding_reqs, hba->nutrs) {
		if (hba->lrb[index].cmd == scmd) {
			found = true;
			break;
		}
	}

	ufs_spin_unlock_irqrestore(host->host_lock, flags);

	/*
	 * Bypass SCSI error handling and reset the block layer timer if this
	 * SCSI command was not actually dispatched to UFS driver, otherwise
	 * let SCSI layer handle the error as usual.
	 */
	return found ? BLK_EH_DONE : BLK_EH_RESET_TIMER;
}

/**
 * ufshcd_query_ioctl - perform user read queries
 * @hba: per-adapter instance
 * @lun: used for lun specific queries
 * @buffer: user space buffer for reading and submitting query data and params
 * @return: 0 for success negative error code otherwise
 *
 * Expected/Submitted buffer structure is struct ufs_ioctl_query_data.
 * It will read the opcode, idn and buf_length parameters, and, put the
 * response in the buffer field while updating the used size in buf_length.
 */
static int ufshcd_query_ioctl(struct ufs_hba *hba, u8 lun, void __user *buffer)
{
	struct ufs_ioctl_query_data *ioctl_data;
	int err = 0;
	int length = 0;
	void *data_ptr;
	bool flag;
	u32 att;
	u8 index;
	u8 *desc = NULL;

	ioctl_data = kzalloc(sizeof(struct ufs_ioctl_query_data), GFP_KERNEL);
	if (!ioctl_data) {
		err = -ENOMEM;
		goto out;
	}

	/* extract params from user buffer */
	err = copy_from_user(ioctl_data, buffer,
			sizeof(struct ufs_ioctl_query_data));
	if (err) {
		dev_err(hba->dev,
			"%s: Failed copying buffer from user, err %d\n",
			__func__, err);
		goto out_release_mem;
	}

#if defined(CONFIG_UFSFEATURE)
	if (ufsf_check_query(ioctl_data->opcode)) {
		err = ufsf_query_ioctl(&hba->ufsf, lun, buffer, ioctl_data,
				       UFSFEATURE_SELECTOR);
		goto out_release_mem;
	}
#endif

	/* verify legal parameters & send query */
	switch (ioctl_data->opcode) {
	case UPIU_QUERY_OPCODE_READ_DESC:
		switch (ioctl_data->idn) {
		case QUERY_DESC_IDN_DEVICE:
		case QUERY_DESC_IDN_CONFIGURATION:
		case QUERY_DESC_IDN_INTERCONNECT:
		case QUERY_DESC_IDN_GEOMETRY:
		case QUERY_DESC_IDN_POWER:
			index = 0;
			break;
		case QUERY_DESC_IDN_UNIT:
			if (!ufs_is_valid_unit_desc_lun(lun)) {
				dev_err(hba->dev,
					"%s: No unit descriptor for lun 0x%x\n",
					__func__, lun);
				err = -EINVAL;
				goto out_release_mem;
			}
			index = lun;
			break;
		default:
			goto out_einval;
		}
		length = min_t(int, QUERY_DESC_MAX_SIZE,
				ioctl_data->buf_size);
		desc = kzalloc(length, GFP_KERNEL);
		if (!desc) {
			dev_err(hba->dev, "%s: Failed allocating %d bytes\n",
					__func__, length);
			err = -ENOMEM;
			goto out_release_mem;
		}
		err = ufshcd_query_descriptor_retry(hba, ioctl_data->opcode,
				ioctl_data->idn, index, 0, desc, &length);
		break;
	case UPIU_QUERY_OPCODE_READ_ATTR:
		switch (ioctl_data->idn) {
		case QUERY_ATTR_IDN_BOOT_LU_EN:
		case QUERY_ATTR_IDN_POWER_MODE:
		case QUERY_ATTR_IDN_ACTIVE_ICC_LVL:
		case QUERY_ATTR_IDN_OOO_DATA_EN:
		case QUERY_ATTR_IDN_BKOPS_STATUS:
		case QUERY_ATTR_IDN_PURGE_STATUS:
		case QUERY_ATTR_IDN_MAX_DATA_IN:
		case QUERY_ATTR_IDN_MAX_DATA_OUT:
		case QUERY_ATTR_IDN_REF_CLK_FREQ:
		case QUERY_ATTR_IDN_CONF_DESC_LOCK:
		case QUERY_ATTR_IDN_MAX_NUM_OF_RTT:
		case QUERY_ATTR_IDN_EE_CONTROL:
		case QUERY_ATTR_IDN_EE_STATUS:
		case QUERY_ATTR_IDN_SECONDS_PASSED:
			index = 0;
			break;
		case QUERY_ATTR_IDN_DYN_CAP_NEEDED:
		case QUERY_ATTR_IDN_CORR_PRG_BLK_NUM:
			index = lun;
			break;
		default:
			goto out_einval;
		}
		err = ufshcd_query_attr(hba, ioctl_data->opcode,
					ioctl_data->idn, index, 0, &att);
		break;

	case UPIU_QUERY_OPCODE_WRITE_ATTR:
		err = copy_from_user(&att,
				buffer + sizeof(struct ufs_ioctl_query_data),
				sizeof(u32));
		if (err) {
			dev_err(hba->dev,
				"%s: Failed copying buffer from user, err %d\n",
				__func__, err);
			goto out_release_mem;
		}

		switch (ioctl_data->idn) {
		case QUERY_ATTR_IDN_BOOT_LU_EN:
			index = 0;
			if (!att || att > QUERY_ATTR_IDN_BOOT_LU_EN_MAX) {
				dev_err(hba->dev,
					"%s: Illegal ufs query ioctl data, opcode 0x%x, idn 0x%x, att 0x%x\n",
					__func__, ioctl_data->opcode,
					(unsigned int)ioctl_data->idn, att);
				err = -EINVAL;
				goto out_release_mem;
			}
			break;
		default:
			goto out_einval;
		}
		err = ufshcd_query_attr(hba, ioctl_data->opcode,
					ioctl_data->idn, index, 0, &att);
		break;

	case UPIU_QUERY_OPCODE_READ_FLAG:
		switch (ioctl_data->idn) {
		case QUERY_FLAG_IDN_FDEVICEINIT:
		case QUERY_FLAG_IDN_PERMANENT_WPE:
		case QUERY_FLAG_IDN_PWR_ON_WPE:
		case QUERY_FLAG_IDN_BKOPS_EN:
		case QUERY_FLAG_IDN_PURGE_ENABLE:
		case QUERY_FLAG_IDN_FPHYRESOURCEREMOVAL:
		case QUERY_FLAG_IDN_BUSY_RTC:
			break;
		default:
			goto out_einval;
		}
		err = ufshcd_query_flag_retry(hba, ioctl_data->opcode,
			ioctl_data->idn, &flag);
		break;
	default:
		goto out_einval;
	}

	if (err) {
		dev_err(hba->dev, "%s: Query for idn %d failed\n", __func__,
				ioctl_data->idn);
		goto out_release_mem;
	}

	/*
	 * copy response data
	 * As we might end up reading less data then what is specified in
	 * "ioctl_data->buf_size". So we are updating "ioctl_data->
	 * buf_size" to what exactly we have read.
	 */
	switch (ioctl_data->opcode) {
	case UPIU_QUERY_OPCODE_READ_DESC:
		ioctl_data->buf_size = min_t(int, ioctl_data->buf_size, length);
		data_ptr = desc;
		break;
	case UPIU_QUERY_OPCODE_READ_ATTR:
		ioctl_data->buf_size = sizeof(u32);
		data_ptr = &att;
		break;
	case UPIU_QUERY_OPCODE_READ_FLAG:
		ioctl_data->buf_size = 1;
		data_ptr = &flag;
		break;
	case UPIU_QUERY_OPCODE_WRITE_ATTR:
		goto out_release_mem;
	default:
		goto out_einval;
	}

	/* copy to user */
	err = copy_to_user(buffer, ioctl_data,
			sizeof(struct ufs_ioctl_query_data));
	if (err)
		dev_err(hba->dev, "%s: Failed copying back to user.\n",
			__func__);
	err = copy_to_user(buffer + sizeof(struct ufs_ioctl_query_data),
			data_ptr, ioctl_data->buf_size);
	if (err)
		dev_err(hba->dev, "%s: err %d copying back to user.\n",
				__func__, err);
	goto out_release_mem;

out_einval:
	dev_err(hba->dev,
		"%s: illegal ufs query ioctl data, opcode 0x%x, idn 0x%x\n",
		__func__, ioctl_data->opcode, (unsigned int)ioctl_data->idn);
	err = -EINVAL;
out_release_mem:
	kfree(ioctl_data);
	kfree(desc);
out:
	return err;
}

/**
 * ufshcd_ioctl - ufs ioctl callback registered in scsi_host
 * @dev: scsi device required for per LUN queries
 * @cmd: command opcode
 * @buffer: user space buffer for transferring data
 *
 * Supported commands:
 * UFS_IOCTL_QUERY
 */
static int ufshcd_ioctl(struct scsi_device *dev, int cmd, void __user *buffer)
{
	struct ufs_hba *hba = shost_priv(dev->host);
	int err = 0;

	BUG_ON(!hba);

	switch (cmd) {
	case UFS_IOCTL_QUERY:
		if (!buffer) {
			dev_err(hba->dev, "%s: User buffer is NULL!\n",
				 __func__);
			return -EINVAL;
		}
		pm_runtime_get_sync(hba->dev);
		err = ufshcd_query_ioctl(hba, ufshcd_scsi_to_upiu_lun(dev->lun),
				buffer);
		pm_runtime_put_sync(hba->dev);
		break;
	default:
		err = -ENOIOCTLCMD;
		dev_dbg(hba->dev, "%s: Unsupported ioctl cmd %d\n", __func__,
			cmd);
		break;
	}

	return err;
}

static const struct attribute_group *ufshcd_driver_groups[] = {
	&ufs_sysfs_unit_descriptor_group,
	&ufs_sysfs_lun_attributes_group,
	NULL,
};

static struct scsi_host_template ufshcd_driver_template = {
	.module			= THIS_MODULE,
	.name			= UFSHCD,
	.proc_name		= UFSHCD,
	.queuecommand		= ufshcd_queuecommand,
	.slave_alloc		= ufshcd_slave_alloc,
	.slave_configure	= ufshcd_slave_configure,
	.slave_destroy		= ufshcd_slave_destroy,
	.change_queue_depth	= ufshcd_change_queue_depth,
	.eh_abort_handler	= ufshcd_abort,
	.eh_device_reset_handler = ufshcd_eh_device_reset_handler,
	.eh_host_reset_handler   = ufshcd_eh_host_reset_handler,
	.eh_timed_out		= ufshcd_eh_timed_out,
	.ioctl			= ufshcd_ioctl,
#ifdef CONFIG_COMPAT
	.compat_ioctl		= ufshcd_ioctl,
#endif
	.this_id		= -1,
	.sg_tablesize		= SG_ALL,
	.cmd_per_lun		= UFSHCD_CMD_PER_LUN,
	.can_queue		= UFSHCD_CAN_QUEUE,
	.max_host_blocked	= 1,
	.track_queue_depth	= 1,
	.sdev_groups		= ufshcd_driver_groups,
	.rpm_autosuspend_delay	= RPM_AUTOSUSPEND_DELAY_MS,
};

static int ufshcd_config_vreg_load(struct device *dev, struct ufs_vreg *vreg,
				   int ua)
{
	int ret;

	if (!vreg)
		return 0;

	/*
	 * "set_load" operation shall be required on those regulators
	 * which specifically configured current limitation. Otherwise
	 * zero max_uA may cause unexpected behavior when regulator is
	 * enabled or set as high power mode.
	 */
	if (!vreg->max_uA)
		return 0;

	ret = regulator_set_load(vreg->reg, ua);
	if (ret < 0) {
		dev_err(dev, "%s: %s set load (ua=%d) failed, err=%d\n",
				__func__, vreg->name, ua, ret);
	}

	return ret;
}

static inline int ufshcd_config_vreg_lpm(struct ufs_hba *hba,
					 struct ufs_vreg *vreg)
{
	if (!vreg)
		return 0;
	else if (vreg->unused)
		return 0;
	else
		return ufshcd_config_vreg_load(hba->dev, vreg, vreg->min_uA);
}

static inline int ufshcd_config_vreg_hpm(struct ufs_hba *hba,
					 struct ufs_vreg *vreg)
{
	if (!vreg)
		return 0;
	else if (vreg->unused)
		return 0;
	else
		return ufshcd_config_vreg_load(hba->dev, vreg, vreg->max_uA);
}

static int ufshcd_config_vreg(struct device *dev,
		struct ufs_vreg *vreg, bool on)
{
	int ret = 0;
	struct regulator *reg;
	const char *name;
	int min_uV, uA_load;

	BUG_ON(!vreg);

	reg = vreg->reg;
	name = vreg->name;

	if (regulator_count_voltages(reg) > 0) {
		uA_load = on ? vreg->max_uA : 0;
		ret = ufshcd_config_vreg_load(dev, vreg, uA_load);
		if (ret)
			goto out;

		if (vreg->min_uV && vreg->max_uV) {
			min_uV = on ? vreg->min_uV : 0;
			if (vreg->low_voltage_sup && !vreg->low_voltage_active)
				min_uV = vreg->max_uV;

			ret = regulator_set_voltage(reg, min_uV, vreg->max_uV);
			if (ret) {
				dev_err(dev,
					"%s: %s set voltage failed, err=%d\n",
					__func__, name, ret);
				goto out;
			}
		}
	}
out:
	return ret;
}

static int ufshcd_enable_vreg(struct device *dev, struct ufs_vreg *vreg)
{
	int ret = 0;

	if (!vreg)
		goto out;
	else if (vreg->enabled || vreg->unused)
		goto out;

	ret = ufshcd_config_vreg(dev, vreg, true);
	if (!ret)
		ret = regulator_enable(vreg->reg);

	if (!ret)
		vreg->enabled = true;
	else
		dev_err(dev, "%s: %s enable failed, err=%d\n",
				__func__, vreg->name, ret);
out:
	return ret;
}

static int ufshcd_disable_vreg(struct device *dev, struct ufs_vreg *vreg)
{
	int ret = 0;

	if (!vreg)
		goto out;
	else if (!vreg->enabled || vreg->unused)
		goto out;

	ret = regulator_disable(vreg->reg);

	if (!ret) {
		/* ignore errors on applying disable config */
		ufshcd_config_vreg(dev, vreg, false);
		vreg->enabled = false;
	} else {
		dev_err(dev, "%s: %s disable failed, err=%d\n",
				__func__, vreg->name, ret);
	}
out:
	return ret;
}

static int ufshcd_setup_vreg(struct ufs_hba *hba, bool on)
{
	int ret = 0;
	struct device *dev = hba->dev;
	struct ufs_vreg_info *info = &hba->vreg_info;

	if (!info)
		goto out;

	ret = ufshcd_toggle_vreg(dev, info->vcc, on);
	if (ret)
		goto out;

	ret = ufshcd_toggle_vreg(dev, info->vccq, on);
	if (ret)
		goto out;

	ret = ufshcd_toggle_vreg(dev, info->vccq2, on);
	if (ret)
		goto out;

out:
	if (ret) {
		ufshcd_toggle_vreg(dev, info->vccq2, false);
		ufshcd_toggle_vreg(dev, info->vccq, false);
		ufshcd_toggle_vreg(dev, info->vcc, false);
	}
	return ret;
}

static int ufshcd_setup_hba_vreg(struct ufs_hba *hba, bool on)
{
	struct ufs_vreg_info *info = &hba->vreg_info;
	int ret = 0;

	if (info->vdd_hba) {
		ret = ufshcd_toggle_vreg(hba->dev, info->vdd_hba, on);

		if (!ret)
			ufshcd_vops_update_sec_cfg(hba, on);
	}

	return ret;
}

static int ufshcd_get_vreg(struct device *dev, struct ufs_vreg *vreg)
{
	int ret = 0;

	if (!vreg)
		goto out;

	vreg->reg = devm_regulator_get(dev, vreg->name);
	if (IS_ERR(vreg->reg)) {
		ret = PTR_ERR(vreg->reg);
		dev_err(dev, "%s: %s get failed, err=%d\n",
				__func__, vreg->name, ret);
	}
out:
	return ret;
}

static int ufshcd_init_vreg(struct ufs_hba *hba)
{
	int ret = 0;
	struct device *dev = hba->dev;
	struct ufs_vreg_info *info = &hba->vreg_info;

	if (!info)
		goto out;

	ret = ufshcd_get_vreg(dev, info->vcc);
	if (ret)
		goto out;

	ret = ufshcd_get_vreg(dev, info->vccq);
	if (ret)
		goto out;

	ret = ufshcd_get_vreg(dev, info->vccq2);
out:
	return ret;
}

static int ufshcd_init_hba_vreg(struct ufs_hba *hba)
{
	struct ufs_vreg_info *info = &hba->vreg_info;

	if (info)
		return ufshcd_get_vreg(hba->dev, info->vdd_hba);

	return 0;
}

static int ufshcd_set_vccq_rail_unused(struct ufs_hba *hba, bool unused)
{
	int ret = 0;
	struct ufs_vreg_info *info = &hba->vreg_info;

	if (!info)
		goto out;
	else if (!info->vccq)
		goto out;

	if (unused) {
		/* shut off the rail here */
		ret = ufshcd_toggle_vreg(hba->dev, info->vccq, false);
		/*
		 * Mark this rail as no longer used, so it doesn't get enabled
		 * later by mistake
		 */
		if (!ret)
			info->vccq->unused = true;
	} else {
		/*
		 * rail should have been already enabled hence just make sure
		 * that unused flag is cleared.
		 */
		info->vccq->unused = false;
	}
out:
	return ret;
}

static int ufshcd_setup_clocks(struct ufs_hba *hba, bool on,
			       bool keep_link_active, bool is_gating_context)
{
	int ret = 0;
	struct ufs_clk_info *clki;
	struct list_head *head = &hba->clk_list_head;
	unsigned long flags;
	ktime_t start = ktime_get();
	bool clk_state_changed = false;

	if (list_empty(head))
		goto out;

	/* call vendor specific bus vote before enabling the clocks */
	if (on) {
		ret = ufshcd_vops_set_bus_vote(hba, on);
		if (ret)
			return ret;
	}

	/*
	 * vendor specific setup_clocks ops may depend on clocks managed by
	 * this standard driver hence call the vendor specific setup_clocks
	 * before disabling the clocks managed here.
	 */
	if (!on) {
		ret = ufshcd_vops_setup_clocks(hba, on, PRE_CHANGE);
		if (ret)
			return ret;
	}

	list_for_each_entry(clki, head, list) {
		if (!IS_ERR_OR_NULL(clki->clk)) {
			/*
			 * To keep link active, both device ref clock and unipro
			 * clock should be kept ON.
			 */
			if (keep_link_active &&
			    (!strcmp(clki->name, "ref_clk") ||
			     !strcmp(clki->name, "core_clk_unipro")))
				continue;

			clk_state_changed = on ^ clki->enabled;
			if (on && !clki->enabled) {
				ret = clk_prepare_enable(clki->clk);
				if (ret) {
					dev_err(hba->dev, "%s: %s prepare enable failed, %d\n",
						__func__, clki->name, ret);
					goto out;
				}
			} else if (!on && clki->enabled) {
				clk_disable_unprepare(clki->clk);
			}
			clki->enabled = on;
			dev_dbg(hba->dev, "%s: clk: %s %sabled\n", __func__,
					clki->name, on ? "en" : "dis");
		}
	}

	/*
	 * vendor specific setup_clocks ops may depend on clocks managed by
	 * this standard driver hence call the vendor specific setup_clocks
	 * after enabling the clocks managed here.
	 */
	if (on) {
		ret = ufshcd_vops_setup_clocks(hba, on, POST_CHANGE);
		if (ret)
			return ret;
	}

	/*
	 * call vendor specific bus vote to remove the vote after
	 * disabling the clocks.
	 */
	if (!on)
		ret = ufshcd_vops_set_bus_vote(hba, on);

out:
	if (ret) {
		if (on)
			/* Can't do much if this fails */
			(void) ufshcd_vops_set_bus_vote(hba, false);
		list_for_each_entry(clki, head, list) {
			if (!IS_ERR_OR_NULL(clki->clk) && clki->enabled)
				clk_disable_unprepare(clki->clk);
		}
	} else if (!ret && on) {
		ufs_spin_lock_irqsave(hba->host->host_lock, flags);
		hba->clk_gating.state = CLKS_ON;
		trace_ufshcd_clk_gating(dev_name(hba->dev),
					hba->clk_gating.state);
		ufs_spin_unlock_irqrestore(hba->host->host_lock, flags);
		/* restore the secure configuration as clocks are enabled */
		ufshcd_vops_update_sec_cfg(hba, true);
	}

	if (clk_state_changed)
		trace_ufshcd_profile_clk_gating(dev_name(hba->dev),
			(on ? "on" : "off"),
			ktime_to_us(ktime_sub(ktime_get(), start)), ret);
	return ret;
}

static int ufshcd_enable_clocks(struct ufs_hba *hba)
{
	return  ufshcd_setup_clocks(hba, true, false, false);
}

static int ufshcd_disable_clocks(struct ufs_hba *hba,
				 bool is_gating_context)
{
	return  ufshcd_setup_clocks(hba, false, false, is_gating_context);
}

static int ufshcd_disable_clocks_keep_link_active(struct ufs_hba *hba,
					      bool is_gating_context)
{
	return  ufshcd_setup_clocks(hba, false, true, is_gating_context);
}

static int ufshcd_init_clocks(struct ufs_hba *hba)
{
	int ret = 0;
	struct ufs_clk_info *clki;
	struct device *dev = hba->dev;
	struct list_head *head = &hba->clk_list_head;

	if (list_empty(head))
		goto out;

	list_for_each_entry(clki, head, list) {
		if ((!clki->name) ||
		   (!strcmp(clki->name, "core_clk_ice_hw_ctl")))
			continue;

		clki->clk = devm_clk_get(dev, clki->name);
		if (IS_ERR(clki->clk)) {
			ret = PTR_ERR(clki->clk);
			dev_err(dev, "%s: %s clk get failed, %d\n",
					__func__, clki->name, ret);
			goto out;
		}

		if (clki->max_freq) {
			ret = clk_set_rate(clki->clk, clki->max_freq);
			if (ret) {
				dev_err(hba->dev, "%s: %s clk set rate(%dHz) failed, %d\n",
					__func__, clki->name,
					clki->max_freq, ret);
				goto out;
			}
			clki->curr_freq = clki->max_freq;
		}
		dev_dbg(dev, "%s: clk: %s, rate: %lu\n", __func__,
				clki->name, clk_get_rate(clki->clk));
	}
out:
	return ret;
}

static int ufshcd_variant_hba_init(struct ufs_hba *hba)
{
	int err = 0;

	if (!hba->var || !hba->var->vops)
		goto out;

	err = ufshcd_vops_init(hba);
	if (err)
		dev_err(hba->dev, "%s: variant %s init failed err %d\n",
			__func__, ufshcd_get_var_name(hba), err);
out:
	return err;
}

static void ufshcd_variant_hba_exit(struct ufs_hba *hba)
{
	if (!hba->var || !hba->var->vops)
		return;

	ufshcd_vops_exit(hba);
}

static int ufshcd_hba_init(struct ufs_hba *hba)
{
	int err;

	/*
	 * Handle host controller power separately from the UFS device power
	 * rails as it will help controlling the UFS host controller power
	 * collapse easily which is different than UFS device power collapse.
	 * Also, enable the host controller power before we go ahead with rest
	 * of the initialization here.
	 */
	err = ufshcd_init_hba_vreg(hba);
	if (err)
		goto out;

	err = ufshcd_setup_hba_vreg(hba, true);
	if (err)
		goto out;

	err = ufshcd_init_clocks(hba);
	if (err)
		goto out_disable_hba_vreg;

	err = ufshcd_enable_clocks(hba);
	if (err)
		goto out_disable_hba_vreg;

	err = ufshcd_init_vreg(hba);
	if (err)
		goto out_disable_clks;

	err = ufshcd_setup_vreg(hba, true);
	if (err)
		goto out_disable_clks;

	err = ufshcd_variant_hba_init(hba);
	if (err)
		goto out_disable_vreg;

	hba->is_powered = true;
	goto out;

out_disable_vreg:
	ufshcd_setup_vreg(hba, false);
out_disable_clks:
	ufshcd_disable_clocks(hba, false);
out_disable_hba_vreg:
	ufshcd_setup_hba_vreg(hba, false);
out:
	return err;
}

static void ufshcd_hba_exit(struct ufs_hba *hba)
{
	if (hba->is_powered) {
		ufshcd_variant_hba_exit(hba);
		ufshcd_setup_vreg(hba, false);
		if (ufshcd_is_clkscaling_supported(hba))
			if (hba->devfreq)
				ufshcd_suspend_clkscaling(hba);

		if (hba->recovery_wq)
			destroy_workqueue(hba->recovery_wq);
		ufshcd_disable_clocks(hba, false);
		ufshcd_setup_hba_vreg(hba, false);
		hba->is_powered = false;
	}
}

static int
ufshcd_send_request_sense(struct ufs_hba *hba, struct scsi_device *sdp)
{
	unsigned char cmd[6] = {REQUEST_SENSE,
				0,
				0,
				0,
				UFSHCD_REQ_SENSE_SIZE,
				0};
	char *buffer;
	int ret;

	buffer = kzalloc(UFSHCD_REQ_SENSE_SIZE, GFP_KERNEL);
	if (!buffer) {
		ret = -ENOMEM;
		goto out;
	}

	ret = scsi_execute(sdp, cmd, DMA_FROM_DEVICE, buffer,
			UFSHCD_REQ_SENSE_SIZE, NULL, NULL,
			msecs_to_jiffies(1000), 3, 0, RQF_PM, NULL);
	if (ret)
		pr_err("%s: failed with err %d\n", __func__, ret);

	kfree(buffer);
out:
	return ret;
}

/**
 * ufshcd_set_dev_pwr_mode - sends START STOP UNIT command to set device
 *			     power mode
 * @hba: per adapter instance
 * @pwr_mode: device power mode to set
 *
 * Returns 0 if requested power mode is set successfully
 * Returns non-zero if failed to set the requested power mode
 */
static int ufshcd_set_dev_pwr_mode(struct ufs_hba *hba,
				     enum ufs_dev_pwr_mode pwr_mode)
{
	unsigned char cmd[6] = { START_STOP };
	struct scsi_sense_hdr sshdr;
	struct scsi_device *sdp;
	unsigned long flags;
	int ret;

	ufs_spin_lock_irqsave(hba->host->host_lock, flags);
	sdp = hba->sdev_ufs_device;
	if (sdp) {
		ret = scsi_device_get(sdp);
		if (!ret && !scsi_device_online(sdp)) {
			ret = -ENODEV;
			scsi_device_put(sdp);
		}
	} else {
		ret = -ENODEV;
	}
	ufs_spin_unlock_irqrestore(hba->host->host_lock, flags);

	if (ret)
		return ret;

	/*
	 * If scsi commands fail, the scsi mid-layer schedules scsi error-
	 * handling, which would wait for host to be resumed. Since we know
	 * we are functional while we are here, skip host resume in error
	 * handling context.
	 */
	hba->host->eh_noresume = 1;
	if (!hba->dev_info.is_ufs_dev_wlun_ua_cleared) {
		ret = ufshcd_send_request_sense(hba, sdp);
		if (ret)
			goto out;
		/* Unit attention condition is cleared now */
		hba->dev_info.is_ufs_dev_wlun_ua_cleared = 1;
	}

	cmd[4] = pwr_mode << 4;

	/*
	 * Current function would be generally called from the power management
	 * callbacks hence set the RQF_PM flag so that it doesn't resume the
	 * already suspended childs.
	 */
	ret = scsi_execute(sdp, cmd, DMA_NONE, NULL, 0, NULL, &sshdr,
			START_STOP_TIMEOUT, 0, 0, RQF_PM, NULL);
	if (ret) {
		sdev_printk(KERN_WARNING, sdp,
			    "START_STOP failed for power mode: %d, result %x\n",
			    pwr_mode, ret);
		if (driver_byte(ret) == DRIVER_SENSE)
			scsi_print_sense_hdr(sdp, NULL, &sshdr);
	}

	if (!ret)
		hba->curr_dev_pwr_mode = pwr_mode;
out:
	scsi_device_put(sdp);
	hba->host->eh_noresume = 0;
	return ret;
}

static int ufshcd_link_state_transition(struct ufs_hba *hba,
					enum uic_link_state req_link_state,
					int check_for_bkops)
{
	int ret = 0;

	if (req_link_state == hba->uic_link_state)
		return 0;

	if (req_link_state == UIC_LINK_HIBERN8_STATE) {
		ret = ufshcd_uic_hibern8_enter(hba);
		if (!ret)
			ufshcd_set_link_hibern8(hba);
		else
			goto out;
	}
	/*
	 * If autobkops is enabled, link can't be turned off because
	 * turning off the link would also turn off the device.
	 */
	else if ((req_link_state == UIC_LINK_OFF_STATE) &&
		   (!check_for_bkops || (check_for_bkops &&
		    !hba->auto_bkops_enabled))) {
		/*
		 * Let's make sure that link is in low power mode, we are doing
		 * this currently by putting the link in Hibern8. Otherway to
		 * put the link in low power mode is to send the DME end point
		 * to device and then send the DME reset command to local
		 * unipro. But putting the link in hibern8 is much faster.
		 */
		ret = ufshcd_uic_hibern8_enter(hba);
		if (ret)
			goto out;
		/*
		 * Change controller state to "reset state" which
		 * should also put the link in off/reset state
		 */
		ufshcd_hba_stop(hba, true);
		/*
		 * TODO: Check if we need any delay to make sure that
		 * controller is reset
		 */
		ufshcd_set_link_off(hba);
	}

out:
	return ret;
}

static void ufshcd_vreg_set_lpm(struct ufs_hba *hba)
{
	/*
	 * It seems some UFS devices may keep drawing more than sleep current
	 * (atleast for 500us) from UFS rails (especially from VCCQ rail).
	 * To avoid this situation, add 2ms delay before putting these UFS
	 * rails in LPM mode.
	 */
	if (!ufshcd_is_link_active(hba))
		usleep_range(2000, 2100);

	/*
	 * If UFS device is either in UFS_Sleep turn off VCC rail to save some
	 * power.
	 *
	 * If UFS device and link is in OFF state, all power supplies (VCC,
	 * VCCQ, VCCQ2) can be turned off if power on write protect is not
	 * required. If UFS link is inactive (Hibern8 or OFF state) and device
	 * is in sleep state, put VCCQ & VCCQ2 rails in LPM mode.
	 *
	 * Ignore the error returned by ufshcd_toggle_vreg() as device is anyway
	 * in low power state which would save some power.
	 *
	 * If Write Booster is enabled and the device needs to flush the WB
	 * buffer OR if bkops status is urgent for WB, keep Vcc on.
	 */
	if (ufshcd_is_ufs_dev_poweroff(hba) && ufshcd_is_link_off(hba) &&
	    !hba->dev_info.is_lu_power_on_wp) {
		ufshcd_toggle_vreg(hba->dev, hba->vreg_info.vcc, false);
		if (hba->dev_info.w_spec_version >= 0x300 &&
			hba->vreg_info.vccq &&
			hba->vreg_info.vccq->sys_suspend_pwr_off)
			ufshcd_toggle_vreg(hba->dev,
				hba->vreg_info.vccq, false);
		else
			ufshcd_config_vreg_lpm(hba, hba->vreg_info.vccq);

		if (hba->dev_info.w_spec_version < 0x300 &&
			hba->vreg_info.vccq2->sys_suspend_pwr_off)
			ufshcd_toggle_vreg(hba->dev,
				hba->vreg_info.vccq2, false);
		else
			ufshcd_config_vreg_lpm(hba, hba->vreg_info.vccq2);
	} else if (!ufshcd_is_ufs_dev_active(hba)) {
		if (!hba->dev_info.keep_vcc_on)
#if !defined(CONFIG_UFSTW)
			ufshcd_toggle_vreg(hba->dev, hba->vreg_info.vcc, false);
#endif

		if (!ufshcd_is_link_active(hba)) {
#if !defined(CONFIG_UFSTW)
			ufshcd_config_vreg_lpm(hba, hba->vreg_info.vccq);
#endif
			ufshcd_config_vreg_lpm(hba, hba->vreg_info.vccq2);
		}
	}
}

static int ufshcd_vreg_set_hpm(struct ufs_hba *hba)
{
	int ret = 0;

	if (ufshcd_is_ufs_dev_poweroff(hba) && ufshcd_is_link_off(hba) &&
		!hba->dev_info.is_lu_power_on_wp) {
		if (hba->dev_info.w_spec_version < 0x300 &&
			hba->vreg_info.vccq2->sys_suspend_pwr_off)
			ret = ufshcd_toggle_vreg(hba->dev,
				hba->vreg_info.vccq2, true);
		else
			ret = ufshcd_config_vreg_hpm(hba, hba->vreg_info.vccq2);
		if (ret)
			goto vcc_disable;

		if (hba->dev_info.w_spec_version >= 0x300 &&
			hba->vreg_info.vccq &&
			hba->vreg_info.vccq->sys_suspend_pwr_off)
			ret = ufshcd_toggle_vreg(hba->dev,
				hba->vreg_info.vccq, true);
		else
			ret = ufshcd_config_vreg_hpm(hba, hba->vreg_info.vccq);
		if (ret)
			goto vccq2_lpm;
		ret = ufshcd_toggle_vreg(hba->dev, hba->vreg_info.vcc, true);
	} else if (!ufshcd_is_ufs_dev_active(hba)) {
		if (!ufshcd_is_link_active(hba)) {
			ret = ufshcd_config_vreg_hpm(hba, hba->vreg_info.vccq2);
			if (ret)
				goto vcc_disable;
			ret = ufshcd_config_vreg_hpm(hba, hba->vreg_info.vccq);
			if (ret)
				goto vccq2_lpm;
		}
		ret = ufshcd_toggle_vreg(hba->dev, hba->vreg_info.vcc, true);
	}
	goto out;

vccq2_lpm:
	ufshcd_config_vreg_lpm(hba, hba->vreg_info.vccq2);
vcc_disable:
	ufshcd_toggle_vreg(hba->dev, hba->vreg_info.vcc, false);
out:
	return ret;
}

static void ufshcd_hba_vreg_set_lpm(struct ufs_hba *hba)
{
	if (ufshcd_is_link_off(hba) ||
	    (ufshcd_is_link_hibern8(hba)
	     && ufshcd_is_power_collapse_during_hibern8_allowed(hba)))
		ufshcd_setup_hba_vreg(hba, false);
}

static void ufshcd_hba_vreg_set_hpm(struct ufs_hba *hba)
{
	int ret;
	struct ufs_vreg_info *info = &hba->vreg_info;

	if (ufshcd_is_link_off(hba) ||
	    (ufshcd_is_link_hibern8(hba)
	     && ufshcd_is_power_collapse_during_hibern8_allowed(hba))) {
		ret = ufshcd_setup_hba_vreg(hba, true);
		if (ret && (info->vdd_hba->enabled == false)) {
			dev_err(hba->dev, "vdd_hba is not enabled\n");
			BUG_ON(1);
		}
	}
}

/**
 * ufshcd_suspend - helper function for suspend operations
 * @hba: per adapter instance
 * @pm_op: desired low power operation type
 *
 * This function will try to put the UFS device and link into low power
 * mode based on the "rpm_lvl" (Runtime PM level) or "spm_lvl"
 * (System PM level).
 *
 * If this function is called during shutdown, it will make sure that
 * both UFS device and UFS link is powered off.
 *
 * NOTE: UFS device & link must be active before we enter in this function.
 *
 * Returns 0 for success and non-zero for failure
 */
static int ufshcd_suspend(struct ufs_hba *hba, enum ufs_pm_op pm_op)
{
	int ret = 0;
	enum ufs_pm_level pm_lvl;
	enum ufs_dev_pwr_mode req_dev_pwr_mode;
	enum uic_link_state req_link_state;

	hba->pm_op_in_progress = 1;
	if (!ufshcd_is_shutdown_pm(pm_op)) {
		pm_lvl = ufshcd_is_runtime_pm(pm_op) ?
			 hba->rpm_lvl : hba->spm_lvl;
		req_dev_pwr_mode = ufs_get_pm_lvl_to_dev_pwr_mode(pm_lvl);
		req_link_state = ufs_get_pm_lvl_to_link_pwr_state(pm_lvl);
	} else {
		req_dev_pwr_mode = UFS_POWERDOWN_PWR_MODE;
		req_link_state = UIC_LINK_OFF_STATE;
	}

<<<<<<< HEAD
#if defined(CONFIG_UFSFEATURE)
	ufsf_hpb_suspend(&hba->ufsf);
#if defined(UFS3V0)
	ufsf_tw_suspend(&hba->ufsf);
#endif
#endif

=======
>>>>>>> bbc4834e
	ret = ufshcd_crypto_suspend(hba, pm_op);
	if (ret)
		goto out;

	/*
	 * If we can't transition into any of the low power modes
	 * just gate the clocks.
	 */
	WARN_ON(hba->hibern8_on_idle.is_enabled &&
		hba->hibern8_on_idle.active_reqs);
	ufshcd_hold_all(hba);
	hba->clk_gating.is_suspended = true;
	hba->hibern8_on_idle.is_suspended = true;

	if (hba->clk_scaling.is_allowed) {
		cancel_work_sync(&hba->clk_scaling.suspend_work);
		cancel_work_sync(&hba->clk_scaling.resume_work);
		ufshcd_suspend_clkscaling(hba);
	}

	if (req_dev_pwr_mode == UFS_ACTIVE_PWR_MODE &&
			req_link_state == UIC_LINK_ACTIVE_STATE) {
		goto disable_clks;
	}

	if ((req_dev_pwr_mode == hba->curr_dev_pwr_mode) &&
	    (req_link_state == hba->uic_link_state))
		goto enable_gating;

	/* UFS device & link must be active before we enter in this function */
	if (!ufshcd_is_ufs_dev_active(hba) || !ufshcd_is_link_active(hba))
		goto disable_clks;

	if (ufshcd_is_runtime_pm(pm_op)) {
		if (ufshcd_can_autobkops_during_suspend(hba)) {
			/*
			 * The device is idle with no requests in the queue,
			 * allow background operations if bkops status shows
			 * that performance might be impacted.
			 */
			ret = ufshcd_urgent_bkops(hba);
			if (ret)
				goto enable_gating;
		} else {
			/* make sure that auto bkops is disabled */
			ufshcd_disable_auto_bkops(hba);
		}
		ufshcd_wb_toggle_flush(hba);
	} else if (!ufshcd_is_runtime_pm(pm_op)) {
		ufshcd_wb_buf_flush_disable(hba);
		hba->dev_info.keep_vcc_on = false;
	}

	if ((req_dev_pwr_mode != hba->curr_dev_pwr_mode) &&
	    ((ufshcd_is_runtime_pm(pm_op) && (!hba->auto_bkops_enabled)
	      && !hba->wb_buf_flush_enabled) ||
	     !ufshcd_is_runtime_pm(pm_op))) {
		/* ensure that bkops is disabled */
		ufshcd_disable_auto_bkops(hba);
		ret = ufshcd_set_dev_pwr_mode(hba, req_dev_pwr_mode);
		if (ret)
			goto enable_gating;
	}

	flush_work(&hba->eeh_work);
	ret = ufshcd_link_state_transition(hba, req_link_state, 1);
	if (ret)
		goto set_dev_active;

	if (ufshcd_is_link_hibern8(hba) &&
	    ufshcd_is_hibern8_on_idle_allowed(hba))
		hba->hibern8_on_idle.state = HIBERN8_ENTERED;

disable_clks:
	/*
	 * Call vendor specific suspend callback. As these callbacks may access
	 * vendor specific host controller register space call them before the
	 * host clocks are ON.
	 */
	ret = ufshcd_vops_suspend(hba, pm_op);
	if (ret)
		goto set_link_active;

	/*
	 * Disable the host irq as host controller as there won't be any
	 * host controller transaction expected till resume.
	 */
	ufshcd_disable_irq(hba);

	/* reset the connected UFS device during power down */
	if (ufshcd_is_link_off(hba)) {
		ret = ufshcd_assert_device_reset(hba);
		if (ret)
			goto set_link_active;
	}

	if (!ufshcd_is_link_active(hba))
		ret = ufshcd_disable_clocks(hba, false);
	else
		/*
		 * If link is active, device ref_clk and unipro clock can't be
		 * switched off.
		 */
		ret = ufshcd_disable_clocks_keep_link_active(hba, false);
	if (ret)
		goto set_link_active;

	if (ufshcd_is_clkgating_allowed(hba)) {
		hba->clk_gating.state = CLKS_OFF;
		trace_ufshcd_clk_gating(dev_name(hba->dev),
					hba->clk_gating.state);
	}

	/* Put the host controller in low power mode if possible */
	ufshcd_hba_vreg_set_lpm(hba);
	if (!hba->auto_bkops_enabled ||
		!(req_dev_pwr_mode == UFS_ACTIVE_PWR_MODE &&
		req_link_state == UIC_LINK_ACTIVE_STATE))
		ufshcd_vreg_set_lpm(hba);
	goto out;

set_link_active:
	ufshcd_enable_irq(hba);
	if (hba->clk_scaling.is_allowed)
		ufshcd_resume_clkscaling(hba);
	ufshcd_vreg_set_hpm(hba);
	if (ufshcd_is_link_hibern8(hba) && !ufshcd_uic_hibern8_exit(hba)) {
		ufshcd_set_link_active(hba);
	} else if (ufshcd_is_link_off(hba)) {
		ufshcd_update_error_stats(hba, UFS_ERR_VOPS_SUSPEND);
		ufshcd_deassert_device_reset(hba);
		ufshcd_host_reset_and_restore(hba);
	}
set_dev_active:
	if (!ufshcd_set_dev_pwr_mode(hba, UFS_ACTIVE_PWR_MODE))
		ufshcd_disable_auto_bkops(hba);
enable_gating:
	if (hba->clk_scaling.is_allowed)
		ufshcd_resume_clkscaling(hba);
	hba->hibern8_on_idle.is_suspended = false;
	hba->clk_gating.is_suspended = false;
<<<<<<< HEAD
	ufshcd_release_all(hba);
#if defined(CONFIG_UFSFEATURE)
#if defined(CONFIG_UFS3V1)
	ufsf_resume(&hba->ufsf);
#elif defined(UFS3V0)
	ufsf_hpb_resume(&hba->ufsf);
	ufsf_tw_resume(&hba->ufsf);
#endif
#endif
=======
	ufshcd_release(hba);
>>>>>>> bbc4834e
	ufshcd_crypto_resume(hba, pm_op);
out:
	hba->pm_op_in_progress = 0;

	if (ret
#if IS_ENABLED(CONFIG_MI_MEMORY_SYSFS)
		&& (ret != -EAGAIN)
#endif
	)
		ufshcd_update_error_stats(hba, UFS_ERR_SUSPEND);

	return ret;
}

/**
 * ufshcd_resume - helper function for resume operations
 * @hba: per adapter instance
 * @pm_op: runtime PM or system PM
 *
 * This function basically brings the UFS device, UniPro link and controller
 * to active state.
 *
 * Returns 0 for success and non-zero for failure
 */
static int ufshcd_resume(struct ufs_hba *hba, enum ufs_pm_op pm_op)
{
	int ret;
	enum uic_link_state old_link_state;
	enum ufs_dev_pwr_mode old_pwr_mode;

	hba->pm_op_in_progress = 1;
	old_link_state = hba->uic_link_state;
	old_pwr_mode = hba->curr_dev_pwr_mode;

	ufshcd_hba_vreg_set_hpm(hba);

	ret = ufshcd_vreg_set_hpm(hba);
	if (ret)
		goto out;

	/* Make sure clocks are enabled before accessing controller */
	ret = ufshcd_enable_clocks(hba);
	if (ret)
		goto disable_vreg;

	/* enable the host irq as host controller would be active soon */
	ufshcd_enable_irq(hba);

	/*
	 * Call vendor specific resume callback. As these callbacks may access
	 * vendor specific host controller register space call them when the
	 * host clocks are ON.
	 */
	ret = ufshcd_vops_resume(hba, pm_op);
	if (ret)
		goto disable_irq_and_vops_clks;

	if (ufshcd_is_link_hibern8(hba)) {
		ret = ufshcd_uic_hibern8_exit(hba);
		if (!ret) {
			ufshcd_set_link_active(hba);
			if (ufshcd_is_hibern8_on_idle_allowed(hba))
				hba->hibern8_on_idle.state = HIBERN8_EXITED;
		} else {
			goto vendor_suspend;
		}
	} else if (ufshcd_is_link_off(hba)) {
		/*
		 * A full initialization of the host and the device is required
		 * since the link was put to off during suspend.
		 */
		ret = ufshcd_reset_and_restore(hba);
		/*
		 * ufshcd_reset_and_restore() should have already
		 * set the link state as active
		 */
		if (ret || !ufshcd_is_link_active(hba))
			goto vendor_suspend;
		/* mark link state as hibern8 exited */
		if (ufshcd_is_hibern8_on_idle_allowed(hba))
			hba->hibern8_on_idle.state = HIBERN8_EXITED;
	}

	ufshcd_wb_buf_flush_disable(hba);
	if (!ufshcd_is_ufs_dev_active(hba)) {
		ret = ufshcd_set_dev_pwr_mode(hba, UFS_ACTIVE_PWR_MODE);
		if (ret) {
			/*
			 * In the case of SSU timeout, err_handler must have
			 * recovered the uic link and dev state to active so
			 * we can proceed after checking the link and
			 * dev state.
			 */
			if (ufshcd_is_ufs_dev_active(hba) &&
			    ufshcd_is_link_active(hba))
				ret = 0;

			else if ((work_pending(&hba->eh_work)) ||
				ufshcd_eh_in_progress(hba)) {
				flush_work(&hba->eh_work);
				ret = 0;
				dev_info(hba->dev, "dev pwr mode=%d, UIC link state=%d\n",
					hba->curr_dev_pwr_mode,
					hba->uic_link_state);
				}
			if (ret)
				goto set_old_link_state;
		}
	}

	ret = ufshcd_crypto_resume(hba, pm_op);
	if (ret)
		goto set_old_dev_pwr_mode;

	if (ufshcd_keep_autobkops_enabled_except_suspend(hba))
		ufshcd_enable_auto_bkops(hba);
	else
		/*
		 * If BKOPs operations are urgently needed at this moment then
		 * keep auto-bkops enabled or else disable it.
		 */
		ufshcd_urgent_bkops(hba);

	hba->clk_gating.is_suspended = false;
	hba->hibern8_on_idle.is_suspended = false;

	if (hba->clk_scaling.is_allowed)
		ufshcd_resume_clkscaling(hba);

#if defined(CONFIG_UFSFEATURE)
#if defined(CONFIG_UFS3V1)
	ufsf_resume(&hba->ufsf);
#elif defined(UFS3V0)
	ufsf_hpb_resume(&hba->ufsf);
	ufsf_tw_resume(&hba->ufsf);
#endif
#endif

	/* Set Auto-Hibernate timer if supported */
	ufshcd_set_auto_hibern8_timer(hba);

	/* Schedule clock gating in case of no access to UFS device yet */
	ufshcd_release_all(hba);
	goto out;

set_old_dev_pwr_mode:
	if (old_pwr_mode != hba->curr_dev_pwr_mode)
		ufshcd_set_dev_pwr_mode(hba, old_pwr_mode);
set_old_link_state:
	ufshcd_link_state_transition(hba, old_link_state, 0);
	if (ufshcd_is_link_hibern8(hba) &&
	    ufshcd_is_hibern8_on_idle_allowed(hba))
		hba->hibern8_on_idle.state = HIBERN8_ENTERED;
vendor_suspend:
	ufshcd_vops_suspend(hba, pm_op);
disable_irq_and_vops_clks:
	ufshcd_disable_irq(hba);
	if (hba->clk_scaling.is_allowed)
		ufshcd_suspend_clkscaling(hba);
	ufshcd_disable_clocks(hba, false);
	if (ufshcd_is_clkgating_allowed(hba))
		hba->clk_gating.state = CLKS_OFF;
disable_vreg:
	ufshcd_vreg_set_lpm(hba);
out:
	hba->pm_op_in_progress = 0;

	if (ret)
		ufshcd_update_error_stats(hba, UFS_ERR_RESUME);

	return ret;
}

/**
 * ufshcd_system_suspend - system suspend routine
 * @hba: per adapter instance
 *
 * Check the description of ufshcd_suspend() function for more details.
 *
 * Returns 0 for success and non-zero for failure
 */
int ufshcd_system_suspend(struct ufs_hba *hba)
{
	int ret = 0;
	ktime_t start = ktime_get();

	if (!hba || !hba->is_powered)
		return 0;

	if ((ufs_get_pm_lvl_to_dev_pwr_mode(hba->spm_lvl) ==
	     hba->curr_dev_pwr_mode) &&
	    (ufs_get_pm_lvl_to_link_pwr_state(hba->spm_lvl) ==
	     hba->uic_link_state))
		goto out;

	if (pm_runtime_suspended(hba->dev)) {
		/*
		 * UFS device and/or UFS link low power states during runtime
		 * suspend seems to be different than what is expected during
		 * system suspend. Hence runtime resume the devic & link and
		 * let the system suspend low power states to take effect.
		 * TODO: If resume takes longer time, we might have optimize
		 * it in future by not resuming everything if possible.
		 */
		ret = ufshcd_runtime_resume(hba);
		if (ret)
			goto out;
	}

	ret = ufshcd_suspend(hba, UFS_SYSTEM_PM);
out:
	trace_ufshcd_system_suspend(dev_name(hba->dev), ret,
		ktime_to_us(ktime_sub(ktime_get(), start)),
		hba->curr_dev_pwr_mode, hba->uic_link_state);
	if (!ret)
		hba->is_sys_suspended = true;
	return ret;
}
EXPORT_SYMBOL(ufshcd_system_suspend);

/**
 * ufshcd_system_resume - system resume routine
 * @hba: per adapter instance
 *
 * Returns 0 for success and non-zero for failure
 */

int ufshcd_system_resume(struct ufs_hba *hba)
{
	int ret = 0;
	ktime_t start = ktime_get();

	if (!hba)
		return -EINVAL;

	if (!hba->is_powered || pm_runtime_suspended(hba->dev))
		/*
		 * Let the runtime resume take care of resuming
		 * if runtime suspended.
		 */
		goto out;
	else
		ret = ufshcd_resume(hba, UFS_SYSTEM_PM);
out:
	trace_ufshcd_system_resume(dev_name(hba->dev), ret,
		ktime_to_us(ktime_sub(ktime_get(), start)),
		hba->curr_dev_pwr_mode, hba->uic_link_state);
	if (!ret)
		hba->is_sys_suspended = false;
	return ret;
}
EXPORT_SYMBOL(ufshcd_system_resume);

/**
 * ufshcd_runtime_suspend - runtime suspend routine
 * @hba: per adapter instance
 *
 * Check the description of ufshcd_suspend() function for more details.
 *
 * Returns 0 for success and non-zero for failure
 */
int ufshcd_runtime_suspend(struct ufs_hba *hba)
{
	int ret = 0;
	ktime_t start = ktime_get();

	if (!hba)
		return -EINVAL;

	if (!hba->is_powered)
		goto out;
	else
		ret = ufshcd_suspend(hba, UFS_RUNTIME_PM);
out:
	trace_ufshcd_runtime_suspend(dev_name(hba->dev), ret,
		ktime_to_us(ktime_sub(ktime_get(), start)),
		hba->curr_dev_pwr_mode, hba->uic_link_state);
	return ret;
}
EXPORT_SYMBOL(ufshcd_runtime_suspend);

/**
 * ufshcd_runtime_resume - runtime resume routine
 * @hba: per adapter instance
 *
 * This function basically brings the UFS device, UniPro link and controller
 * to active state. Following operations are done in this function:
 *
 * 1. Turn on all the controller related clocks
 * 2. Bring the UniPro link out of Hibernate state
 * 3. If UFS device is in sleep state, turn ON VCC rail and bring the UFS device
 *    to active state.
 * 4. If auto-bkops is enabled on the device, disable it.
 *
 * So following would be the possible power state after this function return
 * successfully:
 *	S1: UFS device in Active state with VCC rail ON
 *	    UniPro link in Active state
 *	    All the UFS/UniPro controller clocks are ON
 *
 * Returns 0 for success and non-zero for failure
 */
int ufshcd_runtime_resume(struct ufs_hba *hba)
{
	int ret = 0;
	ktime_t start = ktime_get();

	if (!hba)
		return -EINVAL;

	if (!hba->is_powered)
		goto out;
	else
		ret = ufshcd_resume(hba, UFS_RUNTIME_PM);
out:
	trace_ufshcd_runtime_resume(dev_name(hba->dev), ret,
		ktime_to_us(ktime_sub(ktime_get(), start)),
		hba->curr_dev_pwr_mode, hba->uic_link_state);
	return ret;
}
EXPORT_SYMBOL(ufshcd_runtime_resume);

int ufshcd_runtime_idle(struct ufs_hba *hba)
{
	return 0;
}
EXPORT_SYMBOL(ufshcd_runtime_idle);

static void __ufshcd_shutdown_clkscaling(struct ufs_hba *hba)
{
	bool suspend = false;
	unsigned long flags;

	ufs_spin_lock_irqsave(hba->host->host_lock, flags);
	if (hba->clk_scaling.is_allowed) {
		hba->clk_scaling.is_allowed = false;
		suspend = true;
	}
	ufs_spin_unlock_irqrestore(hba->host->host_lock, flags);

	/**
	 * Scaling may be scheduled before, hence make sure it
	 * doesn't race with shutdown
	 */
	if (ufshcd_is_clkscaling_supported(hba)) {
		cancel_work_sync(&hba->clk_scaling.suspend_work);
		cancel_work_sync(&hba->clk_scaling.resume_work);
		if (suspend)
			ufshcd_suspend_clkscaling(hba);
	}

	/* Unregister so that devfreq_monitor can't race with shutdown */
	if (hba->devfreq)
		ufshcd_devfreq_remove(hba);
}

static void ufshcd_shutdown_clkscaling(struct ufs_hba *hba)
{
	if (!ufshcd_is_clkscaling_supported(hba))
		return;
	__ufshcd_shutdown_clkscaling(hba);
	device_remove_file(hba->dev, &hba->clk_scaling.enable_attr);
}

/**
 * ufshcd_shutdown - shutdown routine
 * @hba: per adapter instance
 *
 * This function would power off both UFS device and UFS link.
 *
 * Returns 0 always to allow force shutdown even in case of errors.
 */
int ufshcd_shutdown(struct ufs_hba *hba)
{
	int ret = 0;

	if (!hba->is_powered)
		goto out;

	if (ufshcd_is_ufs_dev_poweroff(hba) && ufshcd_is_link_off(hba))
		goto out;

	pm_runtime_get_sync(hba->dev);
	ufshcd_hold_all(hba);
	ufshcd_mark_shutdown_ongoing(hba);
	ufshcd_shutdown_clkscaling(hba);
	/**
	 * (1) Acquire the lock to stop any more requests
	 * (2) Wait for all issued requests to complete
	 */
	ufshcd_get_write_lock(hba);
	ufshcd_scsi_block_requests(hba);
	ret = ufshcd_wait_for_doorbell_clr(hba, U64_MAX);
	if (ret)
		dev_err(hba->dev, "%s: waiting for DB clear: failed: %d\n",
			__func__, ret);
	/* Requests may have errored out above, let it be handled */
	flush_work(&hba->eh_work);
	/* reqs issued from contexts other than shutdown will fail from now */
	ufshcd_scsi_unblock_requests(hba);
	ufshcd_release_all(hba);

	ret = ufshcd_suspend(hba, UFS_SHUTDOWN_PM);
out:
	if (ret)
		dev_err(hba->dev, "%s failed, err %d\n", __func__, ret);
	/* allow force shutdown even in case of errors */
	return 0;
}
EXPORT_SYMBOL(ufshcd_shutdown);

/**
 * ufshcd_remove - de-allocate SCSI host and host memory space
 *		data structure memory
 * @hba: per adapter instance
 */
void ufshcd_remove(struct ufs_hba *hba)
{
#if defined(CONFIG_UFSFEATURE)
#if defined(CONFIG_UFS3V1)
	ufsf_remove(&hba->ufsf);
#elif defined(UFS3V0)
	ufsf_hpb_release(&hba->ufsf);
	ufsf_tw_release(&hba->ufsf);
#endif
#endif
	ufs_sysfs_remove_nodes(hba->dev);
	scsi_remove_host(hba->host);
	/* disable interrupts */
	ufshcd_disable_intr(hba, hba->intr_mask);
	ufshcd_hba_stop(hba, true);

	ufshcd_exit_clk_scaling(hba);
	ufshcd_exit_clk_gating(hba);
	ufshcd_exit_hibern8_on_idle(hba);
	if (ufshcd_is_clkscaling_supported(hba)) {
		device_remove_file(hba->dev, &hba->clk_scaling.enable_attr);
		if (hba->devfreq)
			devfreq_remove_device(hba->devfreq);
	}
	ufshcd_hba_exit(hba);
	ufsdbg_remove_debugfs(hba);
}
EXPORT_SYMBOL_GPL(ufshcd_remove);

/**
 * ufshcd_dealloc_host - deallocate Host Bus Adapter (HBA)
 * @hba: pointer to Host Bus Adapter (HBA)
 */
void ufshcd_dealloc_host(struct ufs_hba *hba)
{
	scsi_host_put(hba->host);
}
EXPORT_SYMBOL_GPL(ufshcd_dealloc_host);

/**
 * ufshcd_set_dma_mask - Set dma mask based on the controller
 *			 addressing capability
 * @hba: per adapter instance
 *
 * Returns 0 for success, non-zero for failure
 */
static int ufshcd_set_dma_mask(struct ufs_hba *hba)
{
	if (hba->capabilities & MASK_64_ADDRESSING_SUPPORT) {
		if (!dma_set_mask_and_coherent(hba->dev, DMA_BIT_MASK(64)))
			return 0;
	}
	return dma_set_mask_and_coherent(hba->dev, DMA_BIT_MASK(32));
}

/**
 * ufshcd_alloc_host - allocate Host Bus Adapter (HBA)
 * @dev: pointer to device handle
 * @hba_handle: driver private handle
 * Returns 0 on success, non-zero value on failure
 */
int ufshcd_alloc_host(struct device *dev, struct ufs_hba **hba_handle)
{
	struct Scsi_Host *host;
	struct ufs_hba *hba;
	int err = 0;

	if (!dev) {
		dev_err(dev,
		"Invalid memory reference for dev is NULL\n");
		err = -ENODEV;
		goto out_error;
	}

	host = scsi_host_alloc(&ufshcd_driver_template,
				sizeof(struct ufs_hba));
	if (!host) {
		dev_err(dev, "scsi_host_alloc failed\n");
		err = -ENOMEM;
		goto out_error;
	}

	/*
	 * Do not use blk-mq at this time because blk-mq does not support
	 * runtime pm.
	 */
	host->use_blk_mq = false;

	hba = shost_priv(host);
	hba->host = host;
	hba->dev = dev;
	*hba_handle = hba;
	hba->sg_entry_size = sizeof(struct ufshcd_sg_entry);

	INIT_LIST_HEAD(&hba->clk_list_head);

out_error:
	return err;
}
EXPORT_SYMBOL(ufshcd_alloc_host);

/**
 * ufshcd_init - Driver initialization routine
 * @hba: per-adapter instance
 * @mmio_base: base register address
 * @irq: Interrupt line of device
 * Returns 0 on success, non-zero value on failure
 */
int ufshcd_init(struct ufs_hba *hba, void __iomem *mmio_base, unsigned int irq)
{
	int err;
	struct Scsi_Host *host = hba->host;
	struct device *dev = hba->dev;
	char recovery_wq_name[sizeof("ufs_recovery_00")];

	/*
	 * dev_set_drvdata() must be called before any callbacks are registered
	 * that use dev_get_drvdata() (frequency scaling, clock scaling, hwmon,
	 * sysfs).
	 */
	dev_set_drvdata(dev, hba);

	if (!mmio_base) {
		dev_err(hba->dev,
		"Invalid memory reference for mmio_base is NULL\n");
		err = -ENODEV;
		goto out_error;
	}

	hba->mmio_base = mmio_base;
	hba->irq = irq;

	/* Set descriptor lengths to specification defaults */
	ufshcd_def_desc_sizes(hba);

	err = ufshcd_hba_init(hba);
	if (err)
		goto out_error;

	/* Read capabilities registers */
	ufshcd_hba_capabilities(hba);

	/* Get UFS version supported by the controller */
	hba->ufs_version = ufshcd_get_ufs_version(hba);

	/* print error message if ufs_version is not valid */
	if ((hba->ufs_version != UFSHCI_VERSION_10) &&
	    (hba->ufs_version != UFSHCI_VERSION_11) &&
	    (hba->ufs_version != UFSHCI_VERSION_20) &&
	    (hba->ufs_version != UFSHCI_VERSION_21) &&
	    (hba->ufs_version != UFSHCI_VERSION_30))
		dev_warn(hba->dev, "invalid UFS version 0x%x\n",
			hba->ufs_version);

	/* Get Interrupt bit mask per version */
	hba->intr_mask = ufshcd_get_intr_mask(hba);

	/* Enable debug prints */
	hba->ufshcd_dbg_print = DEFAULT_UFSHCD_DBG_PRINT_EN;

	err = ufshcd_set_dma_mask(hba);
	if (err) {
		dev_err(hba->dev, "set dma mask failed\n");
		goto out_disable;
	}

	/* Allocate memory for host memory space */
	err = ufshcd_memory_alloc(hba);
	if (err) {
		dev_err(hba->dev, "Memory allocation failed\n");
		goto out_disable;
	}

	/* Configure LRB */
	ufshcd_host_memory_configure(hba);

	host->can_queue = hba->nutrs;
	host->cmd_per_lun = hba->nutrs;
	host->max_id = UFSHCD_MAX_ID;
	host->max_lun = UFS_MAX_LUNS;
	host->max_channel = UFSHCD_MAX_CHANNEL;
	host->unique_id = host->host_no;
	host->max_cmd_len = MAX_CDB_SIZE;
	host->set_dbd_for_caching = 1;

	hba->max_pwr_info.is_valid = false;

	/* Initailize wait queue for task management */
	init_waitqueue_head(&hba->tm_wq);
	init_waitqueue_head(&hba->tm_tag_wq);

	/* Initialize work queues */
	snprintf(recovery_wq_name, ARRAY_SIZE(recovery_wq_name), "%s_%d",
				"ufs_recovery_wq", host->host_no);
	hba->recovery_wq = alloc_workqueue("%s",
			WQ_MEM_RECLAIM|WQ_UNBOUND|WQ_HIGHPRI, 0,
			recovery_wq_name);
	if (!hba->recovery_wq) {
		dev_err(hba->dev, "%s: failed to create the workqueue\n",
				__func__);
		err = -ENOMEM;
		goto out_disable;
	}

	INIT_WORK(&hba->eh_work, ufshcd_err_handler);
	INIT_WORK(&hba->eeh_work, ufshcd_exception_event_handler);
	INIT_WORK(&hba->rls_work, ufshcd_rls_handler);

	/* Initialize UIC command mutex */
	mutex_init(&hba->uic_cmd_mutex);

	/* Initialize mutex for device management commands */
	mutex_init(&hba->dev_cmd.lock);

	init_rwsem(&hba->lock);

	/* Initialize device management tag acquire wait queue */
	init_waitqueue_head(&hba->dev_cmd.tag_wq);

	ufshcd_init_clk_gating(hba);
	ufshcd_init_hibern8(hba);

	ufshcd_init_clk_scaling(hba);

	/*
	 * In order to avoid any spurious interrupt immediately after
	 * registering UFS controller interrupt handler, clear any pending UFS
	 * interrupt status and disable all the UFS interrupts.
	 */
	ufshcd_writel(hba, ufshcd_readl(hba, REG_INTERRUPT_STATUS),
		      REG_INTERRUPT_STATUS);
	ufshcd_writel(hba, 0, REG_INTERRUPT_ENABLE);
	/*
	 * Make sure that UFS interrupts are disabled and any pending interrupt
	 * status is cleared before registering UFS interrupt handler.
	 */
	ufshcd_readl(hba, REG_INTERRUPT_ENABLE);

	/* IRQ registration */
	err = devm_request_irq(dev, irq, ufshcd_intr, IRQF_SHARED,
				dev_name(dev), hba);
	if (err) {
		dev_err(hba->dev, "request irq failed\n");
		goto exit_gating;
	} else {
		hba->is_irq_enabled = true;
	}

	err = scsi_add_host(host, hba->dev);
	if (err) {
		dev_err(hba->dev, "scsi_add_host failed\n");
		goto exit_gating;
	}

<<<<<<< HEAD
	/* Reset controller to power on reset (POR) state */
	ufshcd_vops_full_reset(hba);

	/* reset connected UFS device */
	err = ufshcd_reset_device(hba);
	if (err)
		dev_warn(hba->dev, "%s: device reset failed. err %d\n",
			 __func__, err);

	if (hba->force_g4)
		hba->phy_init_g4 = true;
=======
>>>>>>> bbc4834e
	/* Init crypto */
	err = ufshcd_hba_init_crypto(hba);
	if (err) {
		dev_err(hba->dev, "crypto setup failed\n");
		goto out_remove_scsi_host;
	}

	/* Host controller enable */
	err = ufshcd_hba_enable(hba);
	if (err) {
		dev_err(hba->dev, "Host controller enable failed\n");
		ufshcd_print_host_regs(hba);
		ufshcd_print_host_state(hba);
		goto out_remove_scsi_host;
	}

	/*
	 * If rpm_lvl and and spm_lvl are not already set to valid levels,
	 * set the default power management level for UFS runtime and system
	 * suspend. Default power saving mode selected is keeping UFS link in
	 * Hibern8 state and UFS device in sleep state.
	 */
	if (!ufshcd_is_valid_pm_lvl(hba->rpm_lvl))
		hba->rpm_lvl = ufs_get_desired_pm_lvl_for_dev_link_state(
							UFS_SLEEP_PWR_MODE,
							UIC_LINK_HIBERN8_STATE);
	if (!ufshcd_is_valid_pm_lvl(hba->spm_lvl))
		hba->spm_lvl = ufs_get_desired_pm_lvl_for_dev_link_state(
							UFS_SLEEP_PWR_MODE,
							UIC_LINK_HIBERN8_STATE);

	/* Hold auto suspend until async scan completes */
	pm_runtime_get_sync(dev);
	atomic_set(&hba->scsi_block_reqs_cnt, 0);

	/*
	 * We are assuming that device wasn't put in sleep/power-down
	 * state exclusively during the boot stage before kernel.
	 * This assumption helps avoid doing link startup twice during
	 * ufshcd_probe_hba().
	 */
	ufshcd_set_ufs_dev_active(hba);

	ufshcd_cmd_log_init(hba);

#if defined(CONFIG_UFSFEATURE)
#if defined(CONFIG_UFS3V1)
	ufsf_set_init_state(&hba->ufsf);
#elif defined(UFS3V0)
	ufsf_hpb_set_init_state(&hba->ufsf);
	ufsf_tw_set_init_state(&hba->ufsf);
#endif
#endif
	async_schedule(ufshcd_async_scan, hba);

	ufsdbg_add_debugfs(hba);

	ufs_sysfs_add_nodes(hba->dev);

	device_enable_async_suspend(dev);

	return 0;

out_remove_scsi_host:
	scsi_remove_host(hba->host);
exit_gating:
	ufshcd_exit_clk_scaling(hba);
	ufshcd_exit_clk_gating(hba);
out_disable:
	hba->is_irq_enabled = false;
	ufshcd_hba_exit(hba);
out_error:
	return err;
}
EXPORT_SYMBOL_GPL(ufshcd_init);

MODULE_AUTHOR("Santosh Yaragnavi <santosh.sy@samsung.com>");
MODULE_AUTHOR("Vinayak Holikatti <h.vinayak@samsung.com>");
MODULE_DESCRIPTION("Generic UFS host controller driver Core");
MODULE_SOFTDEP("pre: governor_simpleondemand");
MODULE_LICENSE("GPL");
MODULE_VERSION(UFSHCD_DRIVER_VERSION);<|MERGE_RESOLUTION|>--- conflicted
+++ resolved
@@ -49,7 +49,6 @@
 #include "ufs_quirks.h"
 #include "unipro.h"
 #include "ufs-sysfs.h"
-<<<<<<< HEAD
 #include "ufs-debugfs.h"
 #include "ufs-qcom.h"
 
@@ -266,8 +265,6 @@
 		break;
 	}
 }
-=======
->>>>>>> bbc4834e
 #include "ufshcd-crypto.h"
 
 #define CREATE_TRACE_POINTS
@@ -315,7 +312,6 @@
 /* Interrupt aggregation default timeout, unit: 40us */
 #define INT_AGGR_DEF_TO	0x02
 
-<<<<<<< HEAD
 /* default value of auto suspend is 3 seconds */
 #define UFSHCD_AUTO_SUSPEND_DELAY_MS 3000 /* millisecs */
 
@@ -327,10 +323,6 @@
 
 /* IOCTL opcode for command - ufs set device read only */
 #define UFS_IOCTL_BLKROSET      BLKROSET
-=======
-/* default delay of autosuspend: 2000 ms */
-#define RPM_AUTOSUSPEND_DELAY_MS 2000
->>>>>>> bbc4834e
 
 #define ufshcd_toggle_vreg(_dev, _vreg, _on)				\
 	({                                                              \
@@ -987,17 +979,12 @@
 
 	ufshcd_print_clk_freqs(hba);
 
-<<<<<<< HEAD
 	ufshcd_vops_dbg_register_dump(hba, no_sleep);
 }
 
 static void ufshcd_print_host_regs(struct ufs_hba *hba)
 {
 	__ufshcd_print_host_regs(hba, false);
-=======
-	if (hba->vops && hba->vops->dbg_register_dump)
-		hba->vops->dbg_register_dump(hba);
->>>>>>> bbc4834e
 
 	ufshcd_crypto_debug(hba);
 }
@@ -1045,13 +1032,8 @@
 			(u64)lrbp->ucd_prdt_dma_addr);
 
 		if (pr_prdt)
-<<<<<<< HEAD
 			ufshcd_hex_dump(hba, "UPIU PRDT: ", lrbp->ucd_prdt_ptr,
 					hba->sg_entry_size * prdt_length);
-=======
-			ufshcd_hex_dump("UPIU PRDT: ", lrbp->ucd_prdt_ptr,
-				hba->sg_entry_size * prdt_length);
->>>>>>> bbc4834e
 	}
 }
 
@@ -1066,7 +1048,6 @@
 		struct utp_task_req_desc *tmrdp = &hba->utmrdl_base_addr[tag];
 
 		dev_err(hba->dev, "TM[%d] - Task Management Header\n", tag);
-<<<<<<< HEAD
 		ufshcd_hex_dump(hba, "TM TRD", &tmrdp->header,
 				sizeof(struct request_desc_header));
 		dev_err(hba->dev, "TM[%d] - Task Management Request UPIU\n",
@@ -1077,9 +1058,6 @@
 				tag);
 		ufshcd_hex_dump(hba, "TM RSP", tmrdp->task_rsp_upiu,
 				sizeof(struct utp_task_req_desc));
-=======
-		ufshcd_hex_dump("", tmrdp, sizeof(*tmrdp));
->>>>>>> bbc4834e
 	}
 }
 
@@ -3539,7 +3517,7 @@
 		lrbp->utr_descriptor_ptr->prd_table_length = 0;
 	}
 
-	return ufshcd_map_sg_crypto(hba, lrbp);
+	return 0;
 }
 
 /**
@@ -4051,11 +4029,7 @@
 
 	err = ufshcd_prepare_lrbp_crypto(hba, cmd, lrbp);
 	if (err) {
-<<<<<<< HEAD
 		ufshcd_release(hba, false);
-=======
-		ufshcd_release(hba);
->>>>>>> bbc4834e
 		lrbp->cmd = NULL;
 		clear_bit_unlock(tag, &hba->lrb_in_use);
 		goto out;
@@ -5279,12 +5253,14 @@
 			min_sleep_time_us = 0; /* no more delay required */
 	}
 
-<<<<<<< HEAD
 	/* allow sleep for extra 50us if needed */
-	if (!oops_in_progress)
+	if (min_sleep_time_us > 0 && !oops_in_progress)
 		usleep_range(min_sleep_time_us, min_sleep_time_us + 50);
 	else
 		udelay(min_sleep_time_us);
+	/* update the last_dme_cmd_tstamp */
+	hba->last_dme_cmd_tstamp = ktime_get();
+
 }
 
 static inline void ufshcd_save_tstamp_of_last_dme_cmd(
@@ -5292,15 +5268,6 @@
 {
 	if (hba->quirks & UFSHCD_QUIRK_DELAY_BEFORE_DME_CMDS)
 		hba->last_dme_cmd_tstamp = ktime_get();
-=======
-	if (min_sleep_time_us > 0) {
-		/* allow sleep for extra 50us if needed */
-		usleep_range(min_sleep_time_us, min_sleep_time_us + 50);
-	}
-
-	/* update the last_dme_cmd_tstamp */
-	hba->last_dme_cmd_tstamp = ktime_get();
->>>>>>> bbc4834e
 }
 
 /**
@@ -6555,7 +6522,6 @@
 	blk_queue_update_dma_pad(q, PRDT_DATA_BYTE_COUNT_PAD - 1);
 	blk_queue_max_segment_size(q, PRDT_DATA_BYTE_COUNT_MAX);
 
-<<<<<<< HEAD
 	if (hba->scsi_cmd_timeout) {
 		blk_queue_rq_timeout(q, hba->scsi_cmd_timeout * HZ);
 		scsi_set_cmd_timeout_override(sdev, hba->scsi_cmd_timeout * HZ);
@@ -6570,13 +6536,6 @@
 	if (sdev->lun == UFS_GET_INFO_LUN)
 		set_ufs_hba_data(sdev);
 #endif
-=======
-	if (ufshcd_is_rpm_autosuspend_allowed(hba))
-		sdev->rpm_autosuspend = 1;
-
-	ufshcd_crypto_setup_rq_keyslot_manager(hba, q);
-
->>>>>>> bbc4834e
 	return 0;
 }
 
@@ -6598,7 +6557,6 @@
 		hba->sdev_ufs_device = NULL;
 		ufs_spin_unlock_irqrestore(hba->host->host_lock, flags);
 	}
-<<<<<<< HEAD
 
 	ufshcd_crypto_destroy_rq_keyslot_manager(hba, q);
 }
@@ -6639,10 +6597,8 @@
 				__func__, ocs_value);
 	}
 	ufs_spin_unlock_irqrestore(hba->host->host_lock, flags);
-=======
->>>>>>> bbc4834e
-
-	ufshcd_crypto_destroy_rq_keyslot_manager(hba, q);
+
+	return ocs_value;
 }
 
 /**
@@ -6771,10 +6727,7 @@
 	case OCS_MISMATCH_RESP_UPIU_SIZE:
 	case OCS_PEER_COMM_FAILURE:
 	case OCS_FATAL_ERROR:
-<<<<<<< HEAD
 	case OCS_DEVICE_FATAL_ERROR:
-=======
->>>>>>> bbc4834e
 	case OCS_INVALID_CRYPTO_CONFIG:
 	case OCS_GENERAL_CRYPTO_ERROR:
 	default:
@@ -6886,12 +6839,9 @@
 			result = ufshcd_transfer_rsp_status(hba, lrbp);
 			scsi_dma_unmap(cmd);
 			cmd->result = result;
-<<<<<<< HEAD
 			lrbp->compl_time_stamp = ktime_get();
 			update_req_stats(hba, lrbp);
 			ufshcd_event_record(cmd, UFS_READ_COMPL_CMD);
-=======
->>>>>>> bbc4834e
 			ufshcd_complete_lrbp_crypto(hba, cmd, lrbp);
 			/* Mark completed command as NULL in LRB */
 			lrbp->cmd = NULL;
@@ -8176,7 +8126,6 @@
 	hba->ufs_stats.clk_hold.ctx = TM_CMD_SEND;
 	ufshcd_hold_all(hba);
 
-<<<<<<< HEAD
 	ufs_spin_lock_irqsave(host->host_lock, flags);
 	task_req_descp = hba->utmrdl_base_addr;
 	task_req_descp += free_slot;
@@ -8189,9 +8138,6 @@
 	/* Configure task request UPIU */
 	task_req_upiup =
 		(struct utp_upiu_task_req *) task_req_descp->task_req_upiu;
-=======
-	spin_lock_irqsave(host->host_lock, flags);
->>>>>>> bbc4834e
 	task_tag = hba->nutrs + free_slot;
 
 	treq->req_header.dword_0 |= cpu_to_be32(task_tag);
@@ -10051,7 +9997,6 @@
 	.max_host_blocked	= 1,
 	.track_queue_depth	= 1,
 	.sdev_groups		= ufshcd_driver_groups,
-	.rpm_autosuspend_delay	= RPM_AUTOSUSPEND_DELAY_MS,
 };
 
 static int ufshcd_config_vreg_load(struct device *dev, struct ufs_vreg *vreg,
@@ -10874,7 +10819,6 @@
 		req_link_state = UIC_LINK_OFF_STATE;
 	}
 
-<<<<<<< HEAD
 #if defined(CONFIG_UFSFEATURE)
 	ufsf_hpb_suspend(&hba->ufsf);
 #if defined(UFS3V0)
@@ -10882,8 +10826,6 @@
 #endif
 #endif
 
-=======
->>>>>>> bbc4834e
 	ret = ufshcd_crypto_suspend(hba, pm_op);
 	if (ret)
 		goto out;
@@ -11025,7 +10967,6 @@
 		ufshcd_resume_clkscaling(hba);
 	hba->hibern8_on_idle.is_suspended = false;
 	hba->clk_gating.is_suspended = false;
-<<<<<<< HEAD
 	ufshcd_release_all(hba);
 #if defined(CONFIG_UFSFEATURE)
 #if defined(CONFIG_UFS3V1)
@@ -11035,9 +10976,6 @@
 	ufsf_tw_resume(&hba->ufsf);
 #endif
 #endif
-=======
-	ufshcd_release(hba);
->>>>>>> bbc4834e
 	ufshcd_crypto_resume(hba, pm_op);
 out:
 	hba->pm_op_in_progress = 0;
@@ -11708,7 +11646,6 @@
 		goto exit_gating;
 	}
 
-<<<<<<< HEAD
 	/* Reset controller to power on reset (POR) state */
 	ufshcd_vops_full_reset(hba);
 
@@ -11720,8 +11657,6 @@
 
 	if (hba->force_g4)
 		hba->phy_init_g4 = true;
-=======
->>>>>>> bbc4834e
 	/* Init crypto */
 	err = ufshcd_hba_init_crypto(hba);
 	if (err) {
