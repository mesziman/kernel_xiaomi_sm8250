--- conflicted
+++ resolved
@@ -2219,10 +2219,6 @@
 				hba->clk_gating.active_reqs--;
 				break;
 			}
-<<<<<<< HEAD
-
-=======
->>>>>>> 8e2406c8
 			spin_unlock_irqrestore(hba->host->host_lock, flags);
 			flush_work(&hba->clk_gating.ungate_work);
 			spin_lock_irqsave(hba->host->host_lock, flags);
