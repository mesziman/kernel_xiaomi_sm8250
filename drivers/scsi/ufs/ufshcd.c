/*
 * Universal Flash Storage Host controller driver Core
 *
 * This code is based on drivers/scsi/ufs/ufshcd.c
 * Copyright (C) 2011-2013 Samsung India Software Operations
 * Copyright (c) 2013-2019, The Linux Foundation. All rights reserved.
 *
 * Authors:
 *	Santosh Yaraganavi <santosh.sy@samsung.com>
 *	Vinayak Holikatti <h.vinayak@samsung.com>
 *
 * This program is free software; you can redistribute it and/or
 * modify it under the terms of the GNU General Public License
 * as published by the Free Software Foundation; either version 2
 * of the License, or (at your option) any later version.
 * See the COPYING file in the top-level directory or visit
 * <http://www.gnu.org/licenses/gpl-2.0.html>
 *
 * This program is distributed in the hope that it will be useful,
 * but WITHOUT ANY WARRANTY; without even the implied warranty of
 * MERCHANTABILITY or FITNESS FOR A PARTICULAR PURPOSE.  See the
 * GNU General Public License for more details.
 *
 * This program is provided "AS IS" and "WITH ALL FAULTS" and
 * without warranty of any kind. You are solely responsible for
 * determining the appropriateness of using and distributing
 * the program and assume all risks associated with your exercise
 * of rights with respect to the program, including but not limited
 * to infringement of third party rights, the risks and costs of
 * program errors, damage to or loss of data, programs or equipment,
 * and unavailability or interruption of operations. Under no
 * circumstances will the contributor of this Program be liable for
 * any damages of any kind arising from your use or distribution of
 * this program.
 *
 * The Linux Foundation chooses to take subject only to the GPLv2
 * license terms, and distributes only under these terms.
 */

#include <linux/async.h>
#include <scsi/ufs/ioctl.h>
#include <linux/nls.h>
#include <linux/of.h>
#include <linux/bitfield.h>
#include <linux/blkdev.h>
#include <linux/suspend.h>
#include "ufshcd.h"
#include "ufs_quirks.h"
#include "unipro.h"
#include "ufs-sysfs.h"
#include "ufs-debugfs.h"
#include "ufs-qcom.h"

static bool ufshcd_wb_sup(struct ufs_hba *hba);
static int ufshcd_wb_ctrl(struct ufs_hba *hba, bool enable);
static int ufshcd_wb_buf_flush_enable(struct ufs_hba *hba);
static int ufshcd_wb_buf_flush_disable(struct ufs_hba *hba);
static bool ufshcd_wb_is_buf_flush_needed(struct ufs_hba *hba);
static int ufshcd_wb_toggle_flush_during_h8(struct ufs_hba *hba, bool set);

#ifdef CONFIG_DEBUG_FS

static int ufshcd_tag_req_type(struct request *rq)
{
	int rq_type = TS_WRITE;

	if (!rq)
		rq_type = TS_NOT_SUPPORTED;
	else if (rq->cmd_flags & REQ_PREFLUSH)
		rq_type = TS_FLUSH;
	else if (rq_data_dir(rq) == READ)
		rq_type = (rq->cmd_flags & REQ_URGENT) ?
			TS_URGENT_READ : TS_READ;
	else if (rq->cmd_flags & REQ_URGENT)
		rq_type = TS_URGENT_WRITE;

	return rq_type;
}

static void ufshcd_update_error_stats(struct ufs_hba *hba, int type)
{
	ufsdbg_set_err_state(hba);
	if (type < UFS_ERR_MAX)
		hba->ufs_stats.err_stats[type]++;
}

static void ufshcd_update_tag_stats(struct ufs_hba *hba, int tag)
{
	struct request *rq =
		hba->lrb[tag].cmd ? hba->lrb[tag].cmd->request : NULL;
	u64 **tag_stats = hba->ufs_stats.tag_stats;
	int rq_type;

	if (!hba->ufs_stats.enabled)
		return;

	tag_stats[tag][TS_TAG]++;
	if (!rq)
		return;

	WARN_ON(hba->ufs_stats.q_depth > hba->nutrs);
	rq_type = ufshcd_tag_req_type(rq);
	if (!(rq_type < 0 || rq_type > TS_NUM_STATS))
		tag_stats[hba->ufs_stats.q_depth++][rq_type]++;
}

static void ufshcd_update_tag_stats_completion(struct ufs_hba *hba,
		struct scsi_cmnd *cmd)
{
	struct request *rq = cmd ? cmd->request : NULL;

	if (rq)
		hba->ufs_stats.q_depth--;
}

static void update_req_stats(struct ufs_hba *hba, struct ufshcd_lrb *lrbp)
{
	int rq_type;
	struct request *rq = lrbp->cmd ? lrbp->cmd->request : NULL;
	s64 delta = ktime_us_delta(lrbp->compl_time_stamp,
		lrbp->issue_time_stamp);

	/* update general request statistics */
	if (hba->ufs_stats.req_stats[TS_TAG].count == 0)
		hba->ufs_stats.req_stats[TS_TAG].min = delta;
	hba->ufs_stats.req_stats[TS_TAG].count++;
	hba->ufs_stats.req_stats[TS_TAG].sum += delta;
	if (delta > hba->ufs_stats.req_stats[TS_TAG].max)
		hba->ufs_stats.req_stats[TS_TAG].max = delta;
	if (delta < hba->ufs_stats.req_stats[TS_TAG].min)
		hba->ufs_stats.req_stats[TS_TAG].min = delta;

	rq_type = ufshcd_tag_req_type(rq);
	if (rq_type == TS_NOT_SUPPORTED)
		return;

	/* update request type specific statistics */
	if (hba->ufs_stats.req_stats[rq_type].count == 0)
		hba->ufs_stats.req_stats[rq_type].min = delta;
	hba->ufs_stats.req_stats[rq_type].count++;
	hba->ufs_stats.req_stats[rq_type].sum += delta;
	if (delta > hba->ufs_stats.req_stats[rq_type].max)
		hba->ufs_stats.req_stats[rq_type].max = delta;
	if (delta < hba->ufs_stats.req_stats[rq_type].min)
			hba->ufs_stats.req_stats[rq_type].min = delta;
}

static void
ufshcd_update_query_stats(struct ufs_hba *hba, enum query_opcode opcode, u8 idn)
{
	if (opcode < UPIU_QUERY_OPCODE_MAX && idn < MAX_QUERY_IDN)
		hba->ufs_stats.query_stats_arr[opcode][idn]++;
}

#else
static inline void ufshcd_update_tag_stats(struct ufs_hba *hba, int tag)
{
}

static inline void ufshcd_update_tag_stats_completion(struct ufs_hba *hba,
		struct scsi_cmnd *cmd)
{
}

static inline void ufshcd_update_error_stats(struct ufs_hba *hba, int type)
{
}

static inline
void update_req_stats(struct ufs_hba *hba, struct ufshcd_lrb *lrbp)
{
}

static inline
void ufshcd_update_query_stats(struct ufs_hba *hba,
			       enum query_opcode opcode, u8 idn)
{
}
#endif

static void ufshcd_update_uic_error_cnt(struct ufs_hba *hba, u32 reg, int type)
{
	unsigned long err_bits;
	int ec;

	switch (type) {
	case UFS_UIC_ERROR_PA:
		err_bits = reg & UIC_PHY_ADAPTER_LAYER_ERROR_CODE_MASK;
		for_each_set_bit(ec, &err_bits, UFS_EC_PA_MAX) {
			hba->ufs_stats.pa_err_cnt[ec]++;
			hba->ufs_stats.pa_err_cnt_total++;
		}
		break;
	case UFS_UIC_ERROR_DL:
		err_bits = reg & UIC_DATA_LINK_LAYER_ERROR_CODE_MASK;
		for_each_set_bit(ec, &err_bits, UFS_EC_DL_MAX) {
			hba->ufs_stats.dl_err_cnt[ec]++;
			hba->ufs_stats.dl_err_cnt_total++;
		}
		break;
	case UFS_UIC_ERROR_DME:
		hba->ufs_stats.dme_err_cnt++;
	default:
		break;
	}
}

#define CREATE_TRACE_POINTS
#include <trace/events/ufs.h>

#define PWR_INFO_MASK	0xF
#define PWR_RX_OFFSET	4

#define UFSHCD_REQ_SENSE_SIZE	18

#define UFSHCD_ENABLE_INTRS	(UTP_TRANSFER_REQ_COMPL |\
				 UTP_TASK_REQ_COMPL |\
				 UFSHCD_ERROR_MASK)
/* UIC command timeout, unit: ms */
#define UIC_CMD_TIMEOUT	500

/* NOP OUT retries waiting for NOP IN response */
#define NOP_OUT_RETRIES    10
/* Timeout after 30 msecs if NOP OUT hangs without response */
#define NOP_OUT_TIMEOUT    30 /* msecs */

/* Query request retries */
#define QUERY_REQ_RETRIES 3
/* Query request timeout */
#define QUERY_REQ_TIMEOUT 1500 /* 1.5 seconds */

/* Task management command timeout */
#define TM_CMD_TIMEOUT	100 /* msecs */

/* maximum number of retries for a general UIC command  */
#define UFS_UIC_COMMAND_RETRIES 3

/* maximum number of link-startup retries */
#define DME_LINKSTARTUP_RETRIES 3

/* Maximum retries for Hibern8 enter */
#define UIC_HIBERN8_ENTER_RETRIES 3

/* maximum number of reset retries before giving up */
#define MAX_HOST_RESET_RETRIES 5

/* Expose the flag value from utp_upiu_query.value */
#define MASK_QUERY_UPIU_FLAG_LOC 0xFF

/* Interrupt aggregation default timeout, unit: 40us */
#define INT_AGGR_DEF_TO	0x02

/* default value of auto suspend is 3 seconds */
#define UFSHCD_AUTO_SUSPEND_DELAY_MS 3000 /* millisecs */

/* default value of ref clock gating wait time is 100 micro seconds */
#define UFSHCD_REF_CLK_GATING_WAIT_US 100 /* microsecs */

#define UFSHCD_CLK_GATING_DELAY_MS_PWR_SAVE	10
#define UFSHCD_CLK_GATING_DELAY_MS_PERF		50

/* IOCTL opcode for command - ufs set device read only */
#define UFS_IOCTL_BLKROSET      BLKROSET

#define ufshcd_toggle_vreg(_dev, _vreg, _on)				\
	({                                                              \
		int _ret;                                               \
		if (_on)                                                \
			_ret = ufshcd_enable_vreg(_dev, _vreg);         \
		else                                                    \
			_ret = ufshcd_disable_vreg(_dev, _vreg);        \
		_ret;                                                   \
	})

static void ufshcd_hex_dump(struct ufs_hba *hba, const char * const str,
			    const void *buf, size_t len)

{
	/*
	 * device name is expected to take up ~20 characters and "str" passed
	 * to this function is expected to be of ~10 character so we would need
	 * ~30 characters string to hold the concatenation of these 2 strings.
	 */
	#define MAX_PREFIX_STR_SIZE 50
	char prefix_str[MAX_PREFIX_STR_SIZE] = {0};

	/* concatenate the device name and "str" */
	snprintf(prefix_str, MAX_PREFIX_STR_SIZE, "%s %s: ",
		 dev_name(hba->dev), str);
	print_hex_dump(KERN_ERR, prefix_str, DUMP_PREFIX_OFFSET,
		       16, 4, buf, len, false);
}

enum {
	UFSHCD_MAX_CHANNEL	= 0,
	UFSHCD_MAX_ID		= 1,
	UFSHCD_CMD_PER_LUN	= 32,
	UFSHCD_CAN_QUEUE	= 32,
};

/* UFSHCD states */
enum {
	UFSHCD_STATE_RESET,
	UFSHCD_STATE_ERROR,
	UFSHCD_STATE_OPERATIONAL,
	UFSHCD_STATE_EH_SCHEDULED,
};

/* UFSHCD error handling flags */
enum {
	UFSHCD_EH_IN_PROGRESS = (1 << 0),
};

/* UFSHCD UIC layer error flags */
enum {
	UFSHCD_UIC_DL_PA_INIT_ERROR = (1 << 0), /* Data link layer error */
	UFSHCD_UIC_DL_NAC_RECEIVED_ERROR = (1 << 1), /* Data link layer error */
	UFSHCD_UIC_DL_TCx_REPLAY_ERROR = (1 << 2), /* Data link layer error */
	UFSHCD_UIC_NL_ERROR = (1 << 3), /* Network layer error */
	UFSHCD_UIC_TL_ERROR = (1 << 4), /* Transport Layer error */
	UFSHCD_UIC_DME_ERROR = (1 << 5), /* DME error */
};

#define DEFAULT_UFSHCD_DBG_PRINT_EN	UFSHCD_DBG_PRINT_ALL

#define ufshcd_set_eh_in_progress(h) \
	((h)->eh_flags |= UFSHCD_EH_IN_PROGRESS)
#define ufshcd_eh_in_progress(h) \
	((h)->eh_flags & UFSHCD_EH_IN_PROGRESS)
#define ufshcd_clear_eh_in_progress(h) \
	((h)->eh_flags &= ~UFSHCD_EH_IN_PROGRESS)

#define ufshcd_set_ufs_dev_active(h) \
	((h)->curr_dev_pwr_mode = UFS_ACTIVE_PWR_MODE)
#define ufshcd_set_ufs_dev_sleep(h) \
	((h)->curr_dev_pwr_mode = UFS_SLEEP_PWR_MODE)
#define ufshcd_set_ufs_dev_poweroff(h) \
	((h)->curr_dev_pwr_mode = UFS_POWERDOWN_PWR_MODE)
#define ufshcd_is_ufs_dev_active(h) \
	((h)->curr_dev_pwr_mode == UFS_ACTIVE_PWR_MODE)
#define ufshcd_is_ufs_dev_sleep(h) \
	((h)->curr_dev_pwr_mode == UFS_SLEEP_PWR_MODE)
#define ufshcd_is_ufs_dev_poweroff(h) \
	((h)->curr_dev_pwr_mode == UFS_POWERDOWN_PWR_MODE)

struct ufs_pm_lvl_states ufs_pm_lvl_states[] = {
	{UFS_ACTIVE_PWR_MODE, UIC_LINK_ACTIVE_STATE},
	{UFS_ACTIVE_PWR_MODE, UIC_LINK_HIBERN8_STATE},
	{UFS_SLEEP_PWR_MODE, UIC_LINK_ACTIVE_STATE},
	{UFS_SLEEP_PWR_MODE, UIC_LINK_HIBERN8_STATE},
	{UFS_POWERDOWN_PWR_MODE, UIC_LINK_HIBERN8_STATE},
	{UFS_POWERDOWN_PWR_MODE, UIC_LINK_OFF_STATE},
};

static inline enum ufs_dev_pwr_mode
ufs_get_pm_lvl_to_dev_pwr_mode(enum ufs_pm_level lvl)
{
	return ufs_pm_lvl_states[lvl].dev_state;
}

static inline enum uic_link_state
ufs_get_pm_lvl_to_link_pwr_state(enum ufs_pm_level lvl)
{
	return ufs_pm_lvl_states[lvl].link_state;
}

static inline void ufshcd_wb_toggle_flush(struct ufs_hba *hba)
{
	/*
	 * Query dAvailableWriteBoosterBufferSize attribute and enable
	 * the Write BoosterBuffer Flush if only 30% Write Booster
	 * Buffer is available.
	 * In reduction case, flush only if 10% is available
	 */
	if (ufshcd_wb_is_buf_flush_needed(hba))
		ufshcd_wb_buf_flush_enable(hba);
	else
		ufshcd_wb_buf_flush_disable(hba);
}

static inline void ufshcd_wb_config(struct ufs_hba *hba)
{
	int ret;

	if (!ufshcd_wb_sup(hba))
		return;

	ret = ufshcd_wb_ctrl(hba, true);
	if (ret)
		dev_err(hba->dev, "%s: Enable WB failed: %d\n", __func__, ret);
	else
		dev_info(hba->dev, "%s: Write Booster Configured\n", __func__);
	ret = ufshcd_wb_toggle_flush_during_h8(hba, true);
	if (ret)
		dev_err(hba->dev, "%s: En WB flush during H8: failed: %d\n",
			__func__, ret);
}

static inline enum ufs_pm_level
ufs_get_desired_pm_lvl_for_dev_link_state(enum ufs_dev_pwr_mode dev_state,
					enum uic_link_state link_state)
{
	enum ufs_pm_level lvl;

	for (lvl = UFS_PM_LVL_0; lvl < UFS_PM_LVL_MAX; lvl++) {
		if ((ufs_pm_lvl_states[lvl].dev_state == dev_state) &&
			(ufs_pm_lvl_states[lvl].link_state == link_state))
			return lvl;
	}

	/* if no match found, return the level 0 */
	return UFS_PM_LVL_0;
}

static inline bool ufshcd_is_valid_pm_lvl(int lvl)
{
	if (lvl >= 0 && lvl < ARRAY_SIZE(ufs_pm_lvl_states))
		return true;
	else
		return false;
}

static struct ufs_dev_fix ufs_fixups[] = {
	/* UFS cards deviations table */
	UFS_FIX(UFS_VENDOR_SAMSUNG, UFS_ANY_MODEL,
		UFS_DEVICE_QUIRK_DELAY_BEFORE_LPM),
	UFS_FIX(UFS_VENDOR_SAMSUNG, UFS_ANY_MODEL,
		UFS_DEVICE_NO_FASTAUTO),
	UFS_FIX(UFS_VENDOR_SAMSUNG, UFS_ANY_MODEL,
		UFS_DEVICE_QUIRK_HOST_PA_TACTIVATE),
	UFS_FIX(UFS_VENDOR_WDC, UFS_ANY_MODEL,
		UFS_DEVICE_QUIRK_HOST_PA_TACTIVATE),
	UFS_FIX(UFS_VENDOR_SKHYNIX, UFS_ANY_MODEL,
		UFS_DEVICE_QUIRK_HOST_PA_TACTIVATE),
	UFS_FIX(UFS_VENDOR_SAMSUNG, UFS_ANY_MODEL, UFS_DEVICE_NO_VCCQ),
	UFS_FIX(UFS_VENDOR_TOSHIBA, UFS_ANY_MODEL,
		UFS_DEVICE_QUIRK_DELAY_BEFORE_LPM),
	UFS_FIX(UFS_VENDOR_TOSHIBA, UFS_ANY_MODEL,
		UFS_DEVICE_QUIRK_NO_LINK_OFF),
	UFS_FIX(UFS_VENDOR_TOSHIBA, "THGLF2G9C8KBADG",
		UFS_DEVICE_QUIRK_PA_TACTIVATE),
	UFS_FIX(UFS_VENDOR_TOSHIBA, "THGLF2G9D8KBADG",
		UFS_DEVICE_QUIRK_PA_TACTIVATE),
	UFS_FIX(UFS_VENDOR_SKHYNIX, UFS_ANY_MODEL, UFS_DEVICE_NO_VCCQ),
	UFS_FIX(UFS_VENDOR_SKHYNIX, UFS_ANY_MODEL,
		UFS_DEVICE_QUIRK_HOST_PA_SAVECONFIGTIME),
	UFS_FIX(UFS_VENDOR_SKHYNIX, UFS_ANY_MODEL,
		UFS_DEVICE_QUIRK_WAIT_AFTER_REF_CLK_UNGATE),
	UFS_FIX(UFS_VENDOR_SKHYNIX, "hB8aL1",
		UFS_DEVICE_QUIRK_HS_G1_TO_HS_G3_SWITCH),
	UFS_FIX(UFS_VENDOR_SKHYNIX, "hC8aL1",
		UFS_DEVICE_QUIRK_HS_G1_TO_HS_G3_SWITCH),
	UFS_FIX(UFS_VENDOR_SKHYNIX, "hD8aL1",
		UFS_DEVICE_QUIRK_HS_G1_TO_HS_G3_SWITCH),
	UFS_FIX(UFS_VENDOR_SKHYNIX, "hC8aM1",
		UFS_DEVICE_QUIRK_HS_G1_TO_HS_G3_SWITCH),
	UFS_FIX(UFS_VENDOR_SKHYNIX, "h08aM1",
		UFS_DEVICE_QUIRK_HS_G1_TO_HS_G3_SWITCH),
	UFS_FIX(UFS_VENDOR_SKHYNIX, "hC8GL1",
		UFS_DEVICE_QUIRK_HS_G1_TO_HS_G3_SWITCH),
	UFS_FIX(UFS_VENDOR_SKHYNIX, "hC8HL1",
		UFS_DEVICE_QUIRK_HS_G1_TO_HS_G3_SWITCH),

	END_FIX
};

static irqreturn_t ufshcd_intr(int irq, void *__hba);
static irqreturn_t ufshcd_tmc_handler(struct ufs_hba *hba);
static void ufshcd_async_scan(void *data, async_cookie_t cookie);
static int ufshcd_reset_and_restore(struct ufs_hba *hba);
static int ufshcd_eh_host_reset_handler(struct scsi_cmnd *cmd);
static int ufshcd_clear_tm_cmd(struct ufs_hba *hba, int tag);
static void ufshcd_hba_exit(struct ufs_hba *hba);
static int ufshcd_probe_hba(struct ufs_hba *hba);
static int ufshcd_enable_clocks(struct ufs_hba *hba);
static int ufshcd_disable_clocks(struct ufs_hba *hba,
				 bool is_gating_context);
static int ufshcd_disable_clocks_keep_link_active(struct ufs_hba *hba,
					      bool is_gating_context);
static void ufshcd_hold_all(struct ufs_hba *hba);
static void ufshcd_release_all(struct ufs_hba *hba);
static int ufshcd_set_vccq_rail_unused(struct ufs_hba *hba, bool unused);
static inline void ufshcd_add_delay_before_dme_cmd(struct ufs_hba *hba);
static inline void ufshcd_save_tstamp_of_last_dme_cmd(struct ufs_hba *hba);
static int ufshcd_host_reset_and_restore(struct ufs_hba *hba);
static void ufshcd_resume_clkscaling(struct ufs_hba *hba);
static void ufshcd_suspend_clkscaling(struct ufs_hba *hba);
static void __ufshcd_suspend_clkscaling(struct ufs_hba *hba);
static void ufshcd_hold_all(struct ufs_hba *hba);
static void ufshcd_release_all(struct ufs_hba *hba);
static void ufshcd_hba_vreg_set_lpm(struct ufs_hba *hba);
static void ufshcd_hba_vreg_set_hpm(struct ufs_hba *hba);
static int ufshcd_devfreq_target(struct device *dev,
				unsigned long *freq, u32 flags);
static int ufshcd_devfreq_get_dev_status(struct device *dev,
		struct devfreq_dev_status *stat);
static void __ufshcd_shutdown_clkscaling(struct ufs_hba *hba);
static int ufshcd_set_dev_pwr_mode(struct ufs_hba *hba,
				enum ufs_dev_pwr_mode pwr_mode);
static int ufshcd_config_vreg(struct device *dev,
				struct ufs_vreg *vreg, bool on);
static int ufshcd_enable_vreg(struct device *dev, struct ufs_vreg *vreg);
static int ufshcd_disable_vreg(struct device *dev, struct ufs_vreg *vreg);

#if IS_ENABLED(CONFIG_DEVFREQ_GOV_SIMPLE_ONDEMAND)
static struct devfreq_simple_ondemand_data ufshcd_ondemand_data = {
	.upthreshold = 70,
	.downdifferential = 65,
	.simple_scaling = 1,
};

static void *gov_data = &ufshcd_ondemand_data;
#else
static void *gov_data;
#endif

static inline bool ufshcd_valid_tag(struct ufs_hba *hba, int tag)
{
	return tag >= 0 && tag < hba->nutrs;
}

static inline void ufshcd_enable_irq(struct ufs_hba *hba)
{
	if (!hba->is_irq_enabled) {
		enable_irq(hba->irq);
		hba->is_irq_enabled = true;
	}
}

static inline void ufshcd_disable_irq(struct ufs_hba *hba)
{
	if (hba->is_irq_enabled) {
		disable_irq(hba->irq);
		hba->is_irq_enabled = false;
	}
}

void ufshcd_scsi_unblock_requests(struct ufs_hba *hba)
{
	if (atomic_dec_and_test(&hba->scsi_block_reqs_cnt))
		scsi_unblock_requests(hba->host);
}
EXPORT_SYMBOL(ufshcd_scsi_unblock_requests);

void ufshcd_scsi_block_requests(struct ufs_hba *hba)
{
	if (atomic_inc_return(&hba->scsi_block_reqs_cnt) == 1)
		scsi_block_requests(hba->host);
}
EXPORT_SYMBOL(ufshcd_scsi_block_requests);

static int ufshcd_device_reset_ctrl(struct ufs_hba *hba, bool ctrl)
{
	int ret = 0;

	if (!hba->pctrl)
		return 0;

	/* Assert reset if ctrl == true */
	if (ctrl)
		ret = pinctrl_select_state(hba->pctrl,
			pinctrl_lookup_state(hba->pctrl, "dev-reset-assert"));
	else
		ret = pinctrl_select_state(hba->pctrl,
			pinctrl_lookup_state(hba->pctrl, "dev-reset-deassert"));

	if (ret < 0)
		dev_err(hba->dev, "%s: %s failed with err %d\n",
			__func__, ctrl ? "Assert" : "Deassert", ret);

	return ret;
}

static inline int ufshcd_assert_device_reset(struct ufs_hba *hba)
{
	return ufshcd_device_reset_ctrl(hba, true);
}

static inline int ufshcd_deassert_device_reset(struct ufs_hba *hba)
{
	return ufshcd_device_reset_ctrl(hba, false);
}

static int ufshcd_reset_device(struct ufs_hba *hba)
{
	int ret;

	/* reset the connected UFS device */
	ret = ufshcd_assert_device_reset(hba);
	if (ret)
		goto out;
	/*
	 * The reset signal is active low.
	 * The UFS device shall detect more than or equal to 1us of positive
	 * or negative RST_n pulse width.
	 * To be on safe side, keep the reset low for atleast 10us.
	 */
	usleep_range(10, 15);

	ret = ufshcd_deassert_device_reset(hba);
	if (ret)
		goto out;
	/* same as assert, wait for atleast 10us after deassert */
	usleep_range(10, 15);
out:
	return ret;
}

/* replace non-printable or non-ASCII characters with spaces */
static inline void ufshcd_remove_non_printable(char *val)
{
	if (!val || !*val)
		return;

	if (*val < 0x20 || *val > 0x7e)
		*val = ' ';
}

static void ufshcd_add_cmd_upiu_trace(struct ufs_hba *hba, unsigned int tag,
		const char *str)
{
	struct utp_upiu_req *rq = hba->lrb[tag].ucd_req_ptr;

	trace_ufshcd_upiu(dev_name(hba->dev), str, &rq->header, &rq->sc.cdb);
}

static void ufshcd_add_query_upiu_trace(struct ufs_hba *hba, unsigned int tag,
		const char *str)
{
	struct utp_upiu_req *rq = hba->lrb[tag].ucd_req_ptr;

	trace_ufshcd_upiu(dev_name(hba->dev), str, &rq->header, &rq->qr);
}

static void ufshcd_add_tm_upiu_trace(struct ufs_hba *hba, unsigned int tag,
		const char *str)
{
	struct utp_task_req_desc *descp;
	struct utp_upiu_task_req *task_req;
	int off = (int)tag - hba->nutrs;

	descp = &hba->utmrdl_base_addr[off];
	task_req = (struct utp_upiu_task_req *)descp->task_req_upiu;
	trace_ufshcd_upiu(dev_name(hba->dev), str, &task_req->header,
			&task_req->input_param1);
}

#define UFSHCD_MAX_CMD_LOGGING	200

#ifdef CONFIG_TRACEPOINTS
static inline void ufshcd_add_command_trace(struct ufs_hba *hba,
			struct ufshcd_cmd_log_entry *entry)
{
	if (trace_ufshcd_command_enabled()) {
		u32 intr = ufshcd_readl(hba, REG_INTERRUPT_STATUS);

		trace_ufshcd_command(dev_name(hba->dev), entry->str, entry->tag,
				     entry->doorbell, entry->transfer_len, intr,
				     entry->lba, entry->cmd_id);
	}
}
#else
static inline void ufshcd_add_command_trace(struct ufs_hba *hba,
			struct ufshcd_cmd_log_entry *entry)
{
}
#endif

#ifdef CONFIG_SCSI_UFSHCD_CMD_LOGGING
static void ufshcd_cmd_log_init(struct ufs_hba *hba)
{
	/* Allocate log entries */
	if (!hba->cmd_log.entries) {
		hba->cmd_log.entries = kcalloc(UFSHCD_MAX_CMD_LOGGING,
			sizeof(struct ufshcd_cmd_log_entry), GFP_KERNEL);
		if (!hba->cmd_log.entries)
			return;
		dev_dbg(hba->dev, "%s: cmd_log.entries initialized\n",
				__func__);
	}
}

static void __ufshcd_cmd_log(struct ufs_hba *hba, char *str, char *cmd_type,
			     unsigned int tag, u8 cmd_id, u8 idn, u8 lun,
			     sector_t lba, int transfer_len)
{
	struct ufshcd_cmd_log_entry *entry;

	if (!hba->cmd_log.entries)
		return;

	entry = &hba->cmd_log.entries[hba->cmd_log.pos];
	entry->lun = lun;
	entry->str = str;
	entry->cmd_type = cmd_type;
	entry->cmd_id = cmd_id;
	entry->lba = lba;
	entry->transfer_len = transfer_len;
	entry->idn = idn;
	entry->doorbell = ufshcd_readl(hba, REG_UTP_TRANSFER_REQ_DOOR_BELL);
	entry->tag = tag;
	entry->tstamp = ktime_get();
	entry->outstanding_reqs = hba->outstanding_reqs;
	entry->seq_num = hba->cmd_log.seq_num;
	hba->cmd_log.seq_num++;
	hba->cmd_log.pos =
			(hba->cmd_log.pos + 1) % UFSHCD_MAX_CMD_LOGGING;

	ufshcd_add_command_trace(hba, entry);
}

static void ufshcd_cmd_log(struct ufs_hba *hba, char *str, char *cmd_type,
	unsigned int tag, u8 cmd_id, u8 idn)
{
	__ufshcd_cmd_log(hba, str, cmd_type, tag, cmd_id, idn, 0, 0, 0);
}

static void ufshcd_dme_cmd_log(struct ufs_hba *hba, char *str, u8 cmd_id)
{
	ufshcd_cmd_log(hba, str, "dme", 0, cmd_id, 0);
}

static void ufshcd_custom_cmd_log(struct ufs_hba *hba, char *str)
{
	ufshcd_cmd_log(hba, str, "custom", 0, 0, 0);
}

static void ufshcd_print_cmd_log(struct ufs_hba *hba)
{
	int i;
	int pos;
	struct ufshcd_cmd_log_entry *p;

	if (!hba->cmd_log.entries)
		return;

	pos = hba->cmd_log.pos;
	for (i = 0; i < UFSHCD_MAX_CMD_LOGGING; i++) {
		p = &hba->cmd_log.entries[pos];
		pos = (pos + 1) % UFSHCD_MAX_CMD_LOGGING;

		if (ktime_to_us(p->tstamp)) {
			pr_err("%s: %s: seq_no=%u lun=0x%x cmd_id=0x%02x lba=0x%llx txfer_len=%d tag=%u, doorbell=0x%x outstanding=0x%x idn=%d time=%lld us\n",
				p->cmd_type, p->str, p->seq_num,
				p->lun, p->cmd_id, (unsigned long long)p->lba,
				p->transfer_len, p->tag, p->doorbell,
				p->outstanding_reqs, p->idn,
				ktime_to_us(p->tstamp));
				usleep_range(1000, 1100);
		}
	}
}
#else
static void ufshcd_cmd_log_init(struct ufs_hba *hba)
{
}

static void __ufshcd_cmd_log(struct ufs_hba *hba, char *str, char *cmd_type,
			     unsigned int tag, u8 cmd_id, u8 idn, u8 lun,
			     sector_t lba, int transfer_len)
{
	struct ufshcd_cmd_log_entry entry;

	entry.str = str;
	entry.lba = lba;
	entry.cmd_id = cmd_id;
	entry.transfer_len = transfer_len;
	entry.doorbell = ufshcd_readl(hba, REG_UTP_TRANSFER_REQ_DOOR_BELL);
	entry.tag = tag;

	ufshcd_add_command_trace(hba, &entry);
}

static void ufshcd_dme_cmd_log(struct ufs_hba *hba, char *str, u8 cmd_id)
{
}

static void ufshcd_custom_cmd_log(struct ufs_hba *hba, char *str)
{
}

static void ufshcd_print_cmd_log(struct ufs_hba *hba)
{
}
#endif

#ifdef CONFIG_TRACEPOINTS
static inline void ufshcd_cond_add_cmd_trace(struct ufs_hba *hba,
					unsigned int tag, const char *str)
{
	struct ufshcd_lrb *lrbp = &hba->lrb[tag];
	char *cmd_type = NULL;
	u8 opcode = 0;
	u8 cmd_id = 0, idn = 0;
	sector_t lba = 0;
	int transfer_len = 0;

	if (lrbp->cmd) { /* data phase exists */
		/* trace UPIU also */
		ufshcd_add_cmd_upiu_trace(hba, tag, str);
		opcode = (u8)(*lrbp->cmd->cmnd);
		if ((opcode == READ_10) || (opcode == WRITE_10)) {
			/*
			 * Currently we only fully trace read(10) and write(10)
			 * commands
			 */
			if (lrbp->cmd->request && lrbp->cmd->request->bio)
				lba =
				lrbp->cmd->request->bio->bi_iter.bi_sector;
			transfer_len = be32_to_cpu(
				lrbp->ucd_req_ptr->sc.exp_data_transfer_len);
		}
	}

	if (lrbp->cmd && ((lrbp->command_type == UTP_CMD_TYPE_SCSI) ||
			  (lrbp->command_type == UTP_CMD_TYPE_UFS_STORAGE))) {
		cmd_type = "scsi";
		cmd_id = (u8)(*lrbp->cmd->cmnd);
	} else if (lrbp->command_type == UTP_CMD_TYPE_DEV_MANAGE) {
		if (hba->dev_cmd.type == DEV_CMD_TYPE_NOP) {
			cmd_type = "nop";
			cmd_id = 0;
		} else if (hba->dev_cmd.type == DEV_CMD_TYPE_QUERY) {
			cmd_type = "query";
			cmd_id = hba->dev_cmd.query.request.upiu_req.opcode;
			idn = hba->dev_cmd.query.request.upiu_req.idn;
		}
	}

	__ufshcd_cmd_log(hba, (char *) str, cmd_type, tag, cmd_id, idn,
			 lrbp->lun, lba, transfer_len);
}
#else
static inline void ufshcd_cond_add_cmd_trace(struct ufs_hba *hba,
					unsigned int tag, const char *str)
{
}
#endif

static void ufshcd_print_clk_freqs(struct ufs_hba *hba)
{
	struct ufs_clk_info *clki;
	struct list_head *head = &hba->clk_list_head;

	if (!(hba->ufshcd_dbg_print & UFSHCD_DBG_PRINT_CLK_FREQ_EN))
		return;

	if (list_empty(head))
		return;

	list_for_each_entry(clki, head, list) {
		if (!IS_ERR_OR_NULL(clki->clk) && clki->min_freq &&
				clki->max_freq)
			dev_err(hba->dev, "clk: %s, rate: %u\n",
					clki->name, clki->curr_freq);
	}
}

static void ufshcd_print_uic_err_hist(struct ufs_hba *hba,
		struct ufs_uic_err_reg_hist *err_hist, char *err_name)
{
	int i;

	if (!(hba->ufshcd_dbg_print & UFSHCD_DBG_PRINT_UIC_ERR_HIST_EN))
		return;

	for (i = 0; i < UIC_ERR_REG_HIST_LENGTH; i++) {
		int p = (i + err_hist->pos - 1) % UIC_ERR_REG_HIST_LENGTH;

		if (err_hist->reg[p] == 0)
			continue;
		dev_err(hba->dev, "%s[%d] = 0x%x at %lld us\n", err_name, i,
			err_hist->reg[p], ktime_to_us(err_hist->tstamp[p]));
	}
}

static inline void __ufshcd_print_host_regs(struct ufs_hba *hba, bool no_sleep)
{
	if (!(hba->ufshcd_dbg_print & UFSHCD_DBG_PRINT_HOST_REGS_EN))
		return;

	ufshcd_hex_dump(hba, "host regs", hba->mmio_base,
			UFSHCI_REG_SPACE_SIZE);
	dev_err(hba->dev, "hba->ufs_version = 0x%x, hba->capabilities = 0x%x\n",
		hba->ufs_version, hba->capabilities);
	dev_err(hba->dev,
		"hba->outstanding_reqs = 0x%x, hba->outstanding_tasks = 0x%x\n",
		(u32)hba->outstanding_reqs, (u32)hba->outstanding_tasks);
	dev_err(hba->dev,
		"last_hibern8_exit_tstamp at %lld us, hibern8_exit_cnt = %d\n",
		ktime_to_us(hba->ufs_stats.last_hibern8_exit_tstamp),
		hba->ufs_stats.hibern8_exit_cnt);

	ufshcd_print_uic_err_hist(hba, &hba->ufs_stats.pa_err, "pa_err");
	ufshcd_print_uic_err_hist(hba, &hba->ufs_stats.dl_err, "dl_err");
	ufshcd_print_uic_err_hist(hba, &hba->ufs_stats.nl_err, "nl_err");
	ufshcd_print_uic_err_hist(hba, &hba->ufs_stats.tl_err, "tl_err");
	ufshcd_print_uic_err_hist(hba, &hba->ufs_stats.dme_err, "dme_err");

	ufshcd_print_clk_freqs(hba);

	ufshcd_vops_dbg_register_dump(hba, no_sleep);
}

static void ufshcd_print_host_regs(struct ufs_hba *hba)
{
	__ufshcd_print_host_regs(hba, false);
}

static
void ufshcd_print_trs(struct ufs_hba *hba, unsigned long bitmap, bool pr_prdt)
{
	struct ufshcd_lrb *lrbp;
	int prdt_length;
	int tag;

	if (!(hba->ufshcd_dbg_print & UFSHCD_DBG_PRINT_TRS_EN))
		return;

	for_each_set_bit(tag, &bitmap, hba->nutrs) {
		lrbp = &hba->lrb[tag];

		dev_err(hba->dev, "UPIU[%d] - issue time %lld us\n",
				tag, ktime_to_us(lrbp->issue_time_stamp));
		dev_err(hba->dev, "UPIU[%d] - complete time %lld us\n",
				tag, ktime_to_us(lrbp->compl_time_stamp));
		dev_err(hba->dev,
			"UPIU[%d] - Transfer Request Descriptor phys@0x%llx\n",
			tag, (u64)lrbp->utrd_dma_addr);

		ufshcd_hex_dump(hba, "UPIU TRD", lrbp->utr_descriptor_ptr,
				sizeof(struct utp_transfer_req_desc));
		dev_err(hba->dev, "UPIU[%d] - Request UPIU phys@0x%llx\n", tag,
			(u64)lrbp->ucd_req_dma_addr);
		ufshcd_hex_dump(hba, "UPIU REQ", lrbp->ucd_req_ptr,
				sizeof(struct utp_upiu_req));
		dev_err(hba->dev, "UPIU[%d] - Response UPIU phys@0x%llx\n", tag,
			(u64)lrbp->ucd_rsp_dma_addr);
		ufshcd_hex_dump(hba, "UPIU RSP", lrbp->ucd_rsp_ptr,
				sizeof(struct utp_upiu_rsp));

		prdt_length = le16_to_cpu(
			lrbp->utr_descriptor_ptr->prd_table_length);
		dev_err(hba->dev,
			"UPIU[%d] - PRDT - %d entries  phys@0x%llx\n",
			tag, prdt_length,
			(u64)lrbp->ucd_prdt_dma_addr);

		if (pr_prdt)
			ufshcd_hex_dump(hba, "UPIU PRDT", lrbp->ucd_prdt_ptr,
				sizeof(struct ufshcd_sg_entry) * prdt_length);
	}
}

static void ufshcd_print_tmrs(struct ufs_hba *hba, unsigned long bitmap)
{
	struct utp_task_req_desc *tmrdp;
	int tag;

	if (!(hba->ufshcd_dbg_print & UFSHCD_DBG_PRINT_TMRS_EN))
		return;

	for_each_set_bit(tag, &bitmap, hba->nutmrs) {
		tmrdp = &hba->utmrdl_base_addr[tag];
		dev_err(hba->dev, "TM[%d] - Task Management Header\n", tag);
		ufshcd_hex_dump(hba, "TM TRD", &tmrdp->header,
				sizeof(struct request_desc_header));
		dev_err(hba->dev, "TM[%d] - Task Management Request UPIU\n",
				tag);
		ufshcd_hex_dump(hba, "TM REQ", tmrdp->task_req_upiu,
				sizeof(struct utp_upiu_req));
		dev_err(hba->dev, "TM[%d] - Task Management Response UPIU\n",
				tag);
		ufshcd_hex_dump(hba, "TM RSP", tmrdp->task_rsp_upiu,
				sizeof(struct utp_task_req_desc));
	}
}

static void ufshcd_print_fsm_state(struct ufs_hba *hba)
{
	int err = 0, tx_fsm_val = 0, rx_fsm_val = 0;

	err = ufshcd_dme_get(hba,
			UIC_ARG_MIB_SEL(MPHY_TX_FSM_STATE,
			UIC_ARG_MPHY_TX_GEN_SEL_INDEX(0)),
			&tx_fsm_val);
	dev_err(hba->dev, "%s: TX_FSM_STATE = %u, err = %d\n", __func__,
			tx_fsm_val, err);
	err = ufshcd_dme_get(hba,
			UIC_ARG_MIB_SEL(MPHY_RX_FSM_STATE,
			UIC_ARG_MPHY_RX_GEN_SEL_INDEX(0)),
			&rx_fsm_val);
	dev_err(hba->dev, "%s: RX_FSM_STATE = %u, err = %d\n", __func__,
			rx_fsm_val, err);
}

static void ufshcd_print_host_state(struct ufs_hba *hba)
{
	if (!(hba->ufshcd_dbg_print & UFSHCD_DBG_PRINT_HOST_STATE_EN))
		return;

	dev_err(hba->dev, "UFS Host state=%d\n", hba->ufshcd_state);
	dev_err(hba->dev, "lrb in use=0x%lx, outstanding reqs=0x%lx tasks=0x%lx\n",
		hba->lrb_in_use, hba->outstanding_reqs, hba->outstanding_tasks);
	dev_err(hba->dev, "saved_err=0x%x, saved_uic_err=0x%x, saved_ce_err=0x%x\n",
		hba->saved_err, hba->saved_uic_err, hba->saved_ce_err);
	dev_err(hba->dev, "Device power mode=%d, UIC link state=%d\n",
		hba->curr_dev_pwr_mode, hba->uic_link_state);
	dev_err(hba->dev, "PM in progress=%d, sys. suspended=%d\n",
		hba->pm_op_in_progress, hba->is_sys_suspended);
	dev_err(hba->dev, "Auto BKOPS=%d, Host self-block=%d\n",
		hba->auto_bkops_enabled, hba->host->host_self_blocked);
	dev_err(hba->dev, "Clk gate=%d, hibern8 on idle=%d\n",
		hba->clk_gating.state, hba->hibern8_on_idle.state);
	dev_err(hba->dev, "error handling flags=0x%x, req. abort count=%d\n",
		hba->eh_flags, hba->req_abort_count);
	dev_err(hba->dev, "Host capabilities=0x%x, caps=0x%x\n",
		hba->capabilities, hba->caps);
	dev_err(hba->dev, "quirks=0x%x, dev. quirks=0x%x\n", hba->quirks,
		hba->dev_info.quirks);
	dev_err(hba->dev, "pa_err_cnt_total=%d, pa_lane_0_err_cnt=%d, pa_lane_1_err_cnt=%d, pa_line_reset_err_cnt=%d\n",
		hba->ufs_stats.pa_err_cnt_total,
		hba->ufs_stats.pa_err_cnt[UFS_EC_PA_LANE_0],
		hba->ufs_stats.pa_err_cnt[UFS_EC_PA_LANE_1],
		hba->ufs_stats.pa_err_cnt[UFS_EC_PA_LINE_RESET]);
	dev_err(hba->dev, "dl_err_cnt_total=%d, dl_nac_received_err_cnt=%d, dl_tcx_replay_timer_expired_err_cnt=%d\n",
		hba->ufs_stats.dl_err_cnt_total,
		hba->ufs_stats.dl_err_cnt[UFS_EC_DL_NAC_RECEIVED],
		hba->ufs_stats.dl_err_cnt[UFS_EC_DL_TCx_REPLAY_TIMER_EXPIRED]);
	dev_err(hba->dev, "dl_afcx_request_timer_expired_err_cnt=%d, dl_fcx_protection_timer_expired_err_cnt=%d, dl_crc_err_cnt=%d\n",
		hba->ufs_stats.dl_err_cnt[UFS_EC_DL_AFCx_REQUEST_TIMER_EXPIRED],
		hba->ufs_stats.dl_err_cnt[UFS_EC_DL_FCx_PROTECT_TIMER_EXPIRED],
		hba->ufs_stats.dl_err_cnt[UFS_EC_DL_CRC_ERROR]);
	dev_err(hba->dev, "dll_rx_buffer_overflow_err_cnt=%d, dl_max_frame_length_exceeded_err_cnt=%d, dl_wrong_sequence_number_err_cnt=%d\n",
		hba->ufs_stats.dl_err_cnt[UFS_EC_DL_RX_BUFFER_OVERFLOW],
		hba->ufs_stats.dl_err_cnt[UFS_EC_DL_MAX_FRAME_LENGTH_EXCEEDED],
		hba->ufs_stats.dl_err_cnt[UFS_EC_DL_WRONG_SEQUENCE_NUMBER]);
	dev_err(hba->dev, "dl_afc_frame_syntax_err_cnt=%d, dl_nac_frame_syntax_err_cnt=%d, dl_eof_syntax_err_cnt=%d\n",
		hba->ufs_stats.dl_err_cnt[UFS_EC_DL_AFC_FRAME_SYNTAX_ERROR],
		hba->ufs_stats.dl_err_cnt[UFS_EC_DL_NAC_FRAME_SYNTAX_ERROR],
		hba->ufs_stats.dl_err_cnt[UFS_EC_DL_EOF_SYNTAX_ERROR]);
	dev_err(hba->dev, "dl_frame_syntax_err_cnt=%d, dl_bad_ctrl_symbol_type_err_cnt=%d, dl_pa_init_err_cnt=%d, dl_pa_error_ind_received=%d\n",
		hba->ufs_stats.dl_err_cnt[UFS_EC_DL_FRAME_SYNTAX_ERROR],
		hba->ufs_stats.dl_err_cnt[UFS_EC_DL_BAD_CTRL_SYMBOL_TYPE],
		hba->ufs_stats.dl_err_cnt[UFS_EC_DL_PA_INIT_ERROR],
		hba->ufs_stats.dl_err_cnt[UFS_EC_DL_PA_ERROR_IND_RECEIVED]);
	dev_err(hba->dev, "dme_err_cnt=%d\n", hba->ufs_stats.dme_err_cnt);
}

/**
 * ufshcd_print_pwr_info - print power params as saved in hba
 * power info
 * @hba: per-adapter instance
 */
static void ufshcd_print_pwr_info(struct ufs_hba *hba)
{
	static const char * const names[] = {
		"INVALID MODE",
		"FAST MODE",
		"SLOW_MODE",
		"INVALID MODE",
		"FASTAUTO_MODE",
		"SLOWAUTO_MODE",
		"INVALID MODE",
	};

	if (!(hba->ufshcd_dbg_print & UFSHCD_DBG_PRINT_PWR_EN))
		return;

	dev_err(hba->dev, "%s:[RX, TX]: gear=[%d, %d], lane[%d, %d], pwr[%s, %s], rate = %d\n",
		 __func__,
		 hba->pwr_info.gear_rx, hba->pwr_info.gear_tx,
		 hba->pwr_info.lane_rx, hba->pwr_info.lane_tx,
		 names[hba->pwr_info.pwr_rx],
		 names[hba->pwr_info.pwr_tx],
		 hba->pwr_info.hs_rate);
}

/*
 * ufshcd_wait_for_register - wait for register value to change
 * @hba - per-adapter interface
 * @reg - mmio register offset
 * @mask - mask to apply to read register value
 * @val - wait condition
 * @interval_us - polling interval in microsecs
 * @timeout_ms - timeout in millisecs
 * @can_sleep - perform sleep or just spin
 *
 * Returns -ETIMEDOUT on error, zero on success
 */
int ufshcd_wait_for_register(struct ufs_hba *hba, u32 reg, u32 mask,
				u32 val, unsigned long interval_us,
				unsigned long timeout_ms, bool can_sleep)
{
	int err = 0;
	unsigned long timeout = jiffies + msecs_to_jiffies(timeout_ms);

	/* ignore bits that we don't intend to wait on */
	val = val & mask;

	while ((ufshcd_readl(hba, reg) & mask) != val) {
		if (can_sleep)
			usleep_range(interval_us, interval_us + 50);
		else
			udelay(interval_us);
		if (time_after(jiffies, timeout)) {
			if ((ufshcd_readl(hba, reg) & mask) != val)
				err = -ETIMEDOUT;
			break;
		}
	}

	return err;
}

/**
 * ufshcd_get_intr_mask - Get the interrupt bit mask
 * @hba: Pointer to adapter instance
 *
 * Returns interrupt bit mask per version
 */
static inline u32 ufshcd_get_intr_mask(struct ufs_hba *hba)
{
	u32 intr_mask = 0;

	switch (hba->ufs_version) {
	case UFSHCI_VERSION_10:
		intr_mask = INTERRUPT_MASK_ALL_VER_10;
		break;
	case UFSHCI_VERSION_11:
	case UFSHCI_VERSION_20:
		intr_mask = INTERRUPT_MASK_ALL_VER_11;
		break;
	case UFSHCI_VERSION_21:
	default:
		intr_mask = INTERRUPT_MASK_ALL_VER_21;
		break;
	}

	if (!ufshcd_is_crypto_supported(hba))
		intr_mask &= ~CRYPTO_ENGINE_FATAL_ERROR;

	return intr_mask;
}

/**
 * ufshcd_get_ufs_version - Get the UFS version supported by the HBA
 * @hba: Pointer to adapter instance
 *
 * Returns UFSHCI version supported by the controller
 */
static inline u32 ufshcd_get_ufs_version(struct ufs_hba *hba)
{
	if (hba->quirks & UFSHCD_QUIRK_BROKEN_UFS_HCI_VERSION)
		return ufshcd_vops_get_ufs_hci_version(hba);

	return ufshcd_readl(hba, REG_UFS_VERSION);
}

/**
 * ufshcd_is_device_present - Check if any device connected to
 *			      the host controller
 * @hba: pointer to adapter instance
 *
 * Returns true if device present, false if no device detected
 */
static inline bool ufshcd_is_device_present(struct ufs_hba *hba)
{
	return (ufshcd_readl(hba, REG_CONTROLLER_STATUS) &
						DEVICE_PRESENT) ? true : false;
}

/**
 * ufshcd_get_tr_ocs - Get the UTRD Overall Command Status
 * @lrbp: pointer to local command reference block
 *
 * This function is used to get the OCS field from UTRD
 * Returns the OCS field in the UTRD
 */
static inline int ufshcd_get_tr_ocs(struct ufshcd_lrb *lrbp)
{
	return le32_to_cpu(lrbp->utr_descriptor_ptr->header.dword_2) & MASK_OCS;
}

/**
 * ufshcd_get_tmr_ocs - Get the UTMRD Overall Command Status
 * @task_req_descp: pointer to utp_task_req_desc structure
 *
 * This function is used to get the OCS field from UTMRD
 * Returns the OCS field in the UTMRD
 */
static inline int
ufshcd_get_tmr_ocs(struct utp_task_req_desc *task_req_descp)
{
	return le32_to_cpu(task_req_descp->header.dword_2) & MASK_OCS;
}

/**
 * ufshcd_get_tm_free_slot - get a free slot for task management request
 * @hba: per adapter instance
 * @free_slot: pointer to variable with available slot value
 *
 * Get a free tag and lock it until ufshcd_put_tm_slot() is called.
 * Returns 0 if free slot is not available, else return 1 with tag value
 * in @free_slot.
 */
static bool ufshcd_get_tm_free_slot(struct ufs_hba *hba, int *free_slot)
{
	int tag;
	bool ret = false;

	if (!free_slot)
		goto out;

	do {
		tag = find_first_zero_bit(&hba->tm_slots_in_use, hba->nutmrs);
		if (tag >= hba->nutmrs)
			goto out;
	} while (test_and_set_bit_lock(tag, &hba->tm_slots_in_use));

	*free_slot = tag;
	ret = true;
out:
	return ret;
}

static inline void ufshcd_put_tm_slot(struct ufs_hba *hba, int slot)
{
	clear_bit_unlock(slot, &hba->tm_slots_in_use);
}

/**
 * ufshcd_utrl_clear - Clear a bit in UTRLCLR register
 * @hba: per adapter instance
 * @pos: position of the bit to be cleared
 */
static inline void ufshcd_utrl_clear(struct ufs_hba *hba, u32 pos)
{
	if (hba->quirks & UFSHCI_QUIRK_BROKEN_REQ_LIST_CLR)
		ufshcd_writel(hba, (1 << pos), REG_UTP_TRANSFER_REQ_LIST_CLEAR);
	else
		ufshcd_writel(hba, ~(1 << pos),
				REG_UTP_TRANSFER_REQ_LIST_CLEAR);
}

/**
 * ufshcd_utmrl_clear - Clear a bit in UTRMLCLR register
 * @hba: per adapter instance
 * @pos: position of the bit to be cleared
 */
static inline void ufshcd_utmrl_clear(struct ufs_hba *hba, u32 pos)
{
	if (hba->quirks & UFSHCI_QUIRK_BROKEN_REQ_LIST_CLR)
		ufshcd_writel(hba, (1 << pos), REG_UTP_TASK_REQ_LIST_CLEAR);
	else
		ufshcd_writel(hba, ~(1 << pos), REG_UTP_TASK_REQ_LIST_CLEAR);
}

/**
 * ufshcd_outstanding_req_clear - Clear a bit in outstanding request field
 * @hba: per adapter instance
 * @tag: position of the bit to be cleared
 */
static inline void ufshcd_outstanding_req_clear(struct ufs_hba *hba, int tag)
{
	__clear_bit(tag, &hba->outstanding_reqs);
}

/**
 * ufshcd_get_lists_status - Check UCRDY, UTRLRDY and UTMRLRDY
 * @reg: Register value of host controller status
 *
 * Returns integer, 0 on Success and positive value if failed
 */
static inline int ufshcd_get_lists_status(u32 reg)
{
	return !((reg & UFSHCD_STATUS_READY) == UFSHCD_STATUS_READY);
}

/**
 * ufshcd_get_uic_cmd_result - Get the UIC command result
 * @hba: Pointer to adapter instance
 *
 * This function gets the result of UIC command completion
 * Returns 0 on success, non zero value on error
 */
static inline int ufshcd_get_uic_cmd_result(struct ufs_hba *hba)
{
	return ufshcd_readl(hba, REG_UIC_COMMAND_ARG_2) &
	       MASK_UIC_COMMAND_RESULT;
}

/**
 * ufshcd_get_dme_attr_val - Get the value of attribute returned by UIC command
 * @hba: Pointer to adapter instance
 *
 * This function gets UIC command argument3
 * Returns 0 on success, non zero value on error
 */
static inline u32 ufshcd_get_dme_attr_val(struct ufs_hba *hba)
{
	return ufshcd_readl(hba, REG_UIC_COMMAND_ARG_3);
}

/**
 * ufshcd_get_req_rsp - returns the TR response transaction type
 * @ucd_rsp_ptr: pointer to response UPIU
 */
static inline int
ufshcd_get_req_rsp(struct utp_upiu_rsp *ucd_rsp_ptr)
{
	return be32_to_cpu(ucd_rsp_ptr->header.dword_0) >> 24;
}

/**
 * ufshcd_get_rsp_upiu_result - Get the result from response UPIU
 * @ucd_rsp_ptr: pointer to response UPIU
 *
 * This function gets the response status and scsi_status from response UPIU
 * Returns the response result code.
 */
static inline int
ufshcd_get_rsp_upiu_result(struct utp_upiu_rsp *ucd_rsp_ptr)
{
	return be32_to_cpu(ucd_rsp_ptr->header.dword_1) & MASK_RSP_UPIU_RESULT;
}

/*
 * ufshcd_get_rsp_upiu_data_seg_len - Get the data segment length
 *				from response UPIU
 * @ucd_rsp_ptr: pointer to response UPIU
 *
 * Return the data segment length.
 */
static inline unsigned int
ufshcd_get_rsp_upiu_data_seg_len(struct utp_upiu_rsp *ucd_rsp_ptr)
{
	return be32_to_cpu(ucd_rsp_ptr->header.dword_2) &
		MASK_RSP_UPIU_DATA_SEG_LEN;
}

/**
 * ufshcd_is_exception_event - Check if the device raised an exception event
 * @ucd_rsp_ptr: pointer to response UPIU
 *
 * The function checks if the device raised an exception event indicated in
 * the Device Information field of response UPIU.
 *
 * Returns true if exception is raised, false otherwise.
 */
static inline bool ufshcd_is_exception_event(struct utp_upiu_rsp *ucd_rsp_ptr)
{
	return be32_to_cpu(ucd_rsp_ptr->header.dword_2) &
			MASK_RSP_EXCEPTION_EVENT ? true : false;
}

/**
 * ufshcd_reset_intr_aggr - Reset interrupt aggregation values.
 * @hba: per adapter instance
 */
static inline void
ufshcd_reset_intr_aggr(struct ufs_hba *hba)
{
	ufshcd_writel(hba, INT_AGGR_ENABLE |
		      INT_AGGR_COUNTER_AND_TIMER_RESET,
		      REG_UTP_TRANSFER_REQ_INT_AGG_CONTROL);
}

/**
 * ufshcd_config_intr_aggr - Configure interrupt aggregation values.
 * @hba: per adapter instance
 * @cnt: Interrupt aggregation counter threshold
 * @tmout: Interrupt aggregation timeout value
 */
static inline void
ufshcd_config_intr_aggr(struct ufs_hba *hba, u8 cnt, u8 tmout)
{
	ufshcd_writel(hba, INT_AGGR_ENABLE | INT_AGGR_PARAM_WRITE |
		      INT_AGGR_COUNTER_THLD_VAL(cnt) |
		      INT_AGGR_TIMEOUT_VAL(tmout),
		      REG_UTP_TRANSFER_REQ_INT_AGG_CONTROL);
}

/**
 * ufshcd_disable_intr_aggr - Disables interrupt aggregation.
 * @hba: per adapter instance
 */
static inline void ufshcd_disable_intr_aggr(struct ufs_hba *hba)
{
	ufshcd_writel(hba, 0, REG_UTP_TRANSFER_REQ_INT_AGG_CONTROL);
}

/**
 * ufshcd_enable_run_stop_reg - Enable run-stop registers,
 *			When run-stop registers are set to 1, it indicates the
 *			host controller that it can process the requests
 * @hba: per adapter instance
 */
static void ufshcd_enable_run_stop_reg(struct ufs_hba *hba)
{
	ufshcd_writel(hba, UTP_TASK_REQ_LIST_RUN_STOP_BIT,
		      REG_UTP_TASK_REQ_LIST_RUN_STOP);
	ufshcd_writel(hba, UTP_TRANSFER_REQ_LIST_RUN_STOP_BIT,
		      REG_UTP_TRANSFER_REQ_LIST_RUN_STOP);
}

/**
 * ufshcd_hba_start - Start controller initialization sequence
 * @hba: per adapter instance
 */
static inline void ufshcd_hba_start(struct ufs_hba *hba)
{
	u32 val = CONTROLLER_ENABLE;

	if (ufshcd_is_crypto_supported(hba))
		val |= CRYPTO_GENERAL_ENABLE;
	ufshcd_writel(hba, val, REG_CONTROLLER_ENABLE);
}

/**
 * ufshcd_is_hba_active - Get controller state
 * @hba: per adapter instance
 *
 * Returns false if controller is active, true otherwise
 */
static inline bool ufshcd_is_hba_active(struct ufs_hba *hba)
{
	return (ufshcd_readl(hba, REG_CONTROLLER_ENABLE) & CONTROLLER_ENABLE)
		? false : true;
}

u32 ufshcd_get_local_unipro_ver(struct ufs_hba *hba)
{
	/* HCI version 1.0 and 1.1 supports UniPro 1.41 */
	if ((hba->ufs_version == UFSHCI_VERSION_10) ||
	    (hba->ufs_version == UFSHCI_VERSION_11))
		return UFS_UNIPRO_VER_1_41;
	else
		return UFS_UNIPRO_VER_1_6;
}
EXPORT_SYMBOL(ufshcd_get_local_unipro_ver);

static bool ufshcd_is_unipro_pa_params_tuning_req(struct ufs_hba *hba)
{
	/*
	 * If both host and device support UniPro ver1.6 or later, PA layer
	 * parameters tuning happens during link startup itself.
	 *
	 * We can manually tune PA layer parameters if either host or device
	 * doesn't support UniPro ver 1.6 or later. But to keep manual tuning
	 * logic simple, we will only do manual tuning if local unipro version
	 * doesn't support ver1.6 or later.
	 */
	if (ufshcd_get_local_unipro_ver(hba) < UFS_UNIPRO_VER_1_6)
		return true;
	else
		return false;
}

/**
 * ufshcd_set_clk_freq - set UFS controller clock frequencies
 * @hba: per adapter instance
 * @scale_up: If True, set max possible frequency othewise set low frequency
 *
 * Returns 0 if successful
 * Returns < 0 for any other errors
 */
static int ufshcd_set_clk_freq(struct ufs_hba *hba, bool scale_up)
{
	int ret = 0;
	struct ufs_clk_info *clki;
	struct list_head *head = &hba->clk_list_head;

	if (list_empty(head))
		goto out;

	list_for_each_entry(clki, head, list) {
		if (!IS_ERR_OR_NULL(clki->clk)) {
			if (scale_up && clki->max_freq) {
				if (clki->curr_freq == clki->max_freq)
					continue;

				ret = clk_set_rate(clki->clk, clki->max_freq);
				if (ret) {
					dev_err(hba->dev, "%s: %s clk set rate(%dHz) failed, %d\n",
						__func__, clki->name,
						clki->max_freq, ret);
					break;
				}
				trace_ufshcd_clk_scaling(dev_name(hba->dev),
						"scaled up", clki->name,
						clki->curr_freq,
						clki->max_freq);

				clki->curr_freq = clki->max_freq;

			} else if (!scale_up && clki->min_freq) {
				if (clki->curr_freq == clki->min_freq)
					continue;

				ret = clk_set_rate(clki->clk, clki->min_freq);
				if (ret) {
					dev_err(hba->dev, "%s: %s clk set rate(%dHz) failed, %d\n",
						__func__, clki->name,
						clki->min_freq, ret);
					break;
				}
				trace_ufshcd_clk_scaling(dev_name(hba->dev),
						"scaled down", clki->name,
						clki->curr_freq,
						clki->min_freq);
				clki->curr_freq = clki->min_freq;
			}
		}
		dev_dbg(hba->dev, "%s: clk: %s, rate: %lu\n", __func__,
				clki->name, clk_get_rate(clki->clk));
	}

out:
	return ret;
}

/**
 * ufshcd_scale_clks - scale up or scale down UFS controller clocks
 * @hba: per adapter instance
 * @scale_up: True if scaling up and false if scaling down
 *
 * Returns 0 if successful
 * Returns < 0 for any other errors
 */
int ufshcd_scale_clks(struct ufs_hba *hba, bool scale_up)
{
	int ret = 0;

	ret = ufshcd_vops_clk_scale_notify(hba, scale_up, PRE_CHANGE);
	if (ret)
		return ret;

	ret = ufshcd_set_clk_freq(hba, scale_up);
	if (ret)
		return ret;

	ret = ufshcd_vops_clk_scale_notify(hba, scale_up, POST_CHANGE);
	if (ret) {
		ufshcd_set_clk_freq(hba, !scale_up);
		return ret;
	}

	return ret;
}

static inline void ufshcd_cancel_gate_work(struct ufs_hba *hba)
{
	hrtimer_cancel(&hba->clk_gating.gate_hrtimer);
	cancel_work_sync(&hba->clk_gating.gate_work);
}

/**
 * ufshcd_is_devfreq_scaling_required - check if scaling is required or not
 * @hba: per adapter instance
 * @scale_up: True if scaling up and false if scaling down
 *
 * Returns true if scaling is required, false otherwise.
 */
static bool ufshcd_is_devfreq_scaling_required(struct ufs_hba *hba,
					       bool scale_up)
{
	struct ufs_clk_info *clki;
	struct list_head *head = &hba->clk_list_head;

	if (list_empty(head))
		return false;

	list_for_each_entry(clki, head, list) {
		if (!IS_ERR_OR_NULL(clki->clk)) {
			if (scale_up && clki->max_freq) {
				if (clki->curr_freq == clki->max_freq)
					continue;
				return true;
			} else if (!scale_up && clki->min_freq) {
				if (clki->curr_freq == clki->min_freq)
					continue;
				return true;
			}
		}
	}

	return false;
}

int ufshcd_wait_for_doorbell_clr(struct ufs_hba *hba,
					u64 wait_timeout_us)
{
	unsigned long flags;
	int ret = 0;
	u32 tm_doorbell;
	u32 tr_doorbell;
	bool timeout = false, do_last_check = false;
	ktime_t start;

	ufshcd_hold_all(hba);
	spin_lock_irqsave(hba->host->host_lock, flags);
	/*
	 * Wait for all the outstanding tasks/transfer requests.
	 * Verify by checking the doorbell registers are clear.
	 */
	start = ktime_get();
	do {
		if (hba->ufshcd_state != UFSHCD_STATE_OPERATIONAL) {
			ret = -EBUSY;
			goto out;
		}

		tm_doorbell = ufshcd_readl(hba, REG_UTP_TASK_REQ_DOOR_BELL);
		tr_doorbell = ufshcd_readl(hba, REG_UTP_TRANSFER_REQ_DOOR_BELL);
		if (!tm_doorbell && !tr_doorbell) {
			timeout = false;
			break;
		} else if (do_last_check) {
			break;
		}

		spin_unlock_irqrestore(hba->host->host_lock, flags);
		schedule();
		if (ktime_to_us(ktime_sub(ktime_get(), start)) >
		    wait_timeout_us) {
			timeout = true;
			/*
			 * We might have scheduled out for long time so make
			 * sure to check if doorbells are cleared by this time
			 * or not.
			 */
			do_last_check = true;
		}
		spin_lock_irqsave(hba->host->host_lock, flags);
	} while (tm_doorbell || tr_doorbell);

	if (timeout) {
		dev_err(hba->dev,
			"%s: timedout waiting for doorbell to clear (tm=0x%x, tr=0x%x)\n",
			__func__, tm_doorbell, tr_doorbell);
		ret = -EBUSY;
	}
out:
	spin_unlock_irqrestore(hba->host->host_lock, flags);
	ufshcd_release_all(hba);
	return ret;
}

/**
 * ufshcd_scale_gear - scale up/down UFS gear
 * @hba: per adapter instance
 * @scale_up: True for scaling up gear and false for scaling down
 *
 * Returns 0 for success,
 * Returns -EBUSY if scaling can't happen at this time
 * Returns non-zero for any other errors
 */
static int ufshcd_scale_gear(struct ufs_hba *hba, bool scale_up)
{
	int ret = 0;
	struct ufs_pa_layer_attr new_pwr_info;
	u32 scale_down_gear = ufshcd_vops_get_scale_down_gear(hba);

	WARN_ON(!hba->clk_scaling.saved_pwr_info.is_valid);

	if (scale_up) {
		memcpy(&new_pwr_info, &hba->clk_scaling.saved_pwr_info.info,
		       sizeof(struct ufs_pa_layer_attr));
		/*
		 * Some UFS devices may stop responding after switching from
		 * HS-G1 to HS-G3. Also, it is found that these devices work
		 * fine if we do 2 steps switch: HS-G1 to HS-G2 followed by
		 * HS-G2 to HS-G3. If UFS_DEVICE_QUIRK_HS_G1_TO_HS_G3_SWITCH
		 * quirk is enabled for such devices, this 2 steps gear switch
		 * workaround will be applied.
		 */
		if ((hba->dev_info.quirks &
		     UFS_DEVICE_QUIRK_HS_G1_TO_HS_G3_SWITCH)
		    && (hba->pwr_info.gear_tx == UFS_HS_G1)
		    && (new_pwr_info.gear_tx == UFS_HS_G3)) {
			/* scale up to G2 first */
			new_pwr_info.gear_tx = UFS_HS_G2;
			new_pwr_info.gear_rx = UFS_HS_G2;
			ret = ufshcd_change_power_mode(hba, &new_pwr_info);
			if (ret)
				goto out;

			/* scale up to G3 now */
			new_pwr_info.gear_tx = UFS_HS_G3;
			new_pwr_info.gear_rx = UFS_HS_G3;
			/* now, fall through to set the HS-G3 */
		}
		ret = ufshcd_change_power_mode(hba, &new_pwr_info);
		if (ret)
			goto out;
	} else {
		memcpy(&new_pwr_info, &hba->pwr_info,
		       sizeof(struct ufs_pa_layer_attr));

		if (hba->pwr_info.gear_tx > scale_down_gear
		    || hba->pwr_info.gear_rx > scale_down_gear) {
			/* save the current power mode */
			memcpy(&hba->clk_scaling.saved_pwr_info.info,
				&hba->pwr_info,
				sizeof(struct ufs_pa_layer_attr));

			/* scale down gear */
			new_pwr_info.gear_tx = scale_down_gear;
			new_pwr_info.gear_rx = scale_down_gear;
			if (!(hba->dev_info.quirks & UFS_DEVICE_NO_FASTAUTO)) {
				new_pwr_info.pwr_tx = FASTAUTO_MODE;
				new_pwr_info.pwr_rx = FASTAUTO_MODE;
			}
		}
		ret = ufshcd_change_power_mode(hba, &new_pwr_info);
	}

out:
	if (ret)
		dev_err(hba->dev, "%s: failed err %d, old gear: (tx %d rx %d), new gear: (tx %d rx %d), scale_up = %d\n",
			__func__, ret,
			hba->pwr_info.gear_tx, hba->pwr_info.gear_rx,
			new_pwr_info.gear_tx, new_pwr_info.gear_rx,
			scale_up);

	return ret;
}

static int ufshcd_clock_scaling_prepare(struct ufs_hba *hba)
{
	#define DOORBELL_CLR_TOUT_US		(1000 * 1000) /* 1 sec */
	int ret = 0;
	/*
	 * make sure that there are no outstanding requests when
	 * clock scaling is in progress
	 */
	down_write(&hba->lock);
	ufshcd_scsi_block_requests(hba);
	if (ufshcd_wait_for_doorbell_clr(hba, DOORBELL_CLR_TOUT_US)) {
		ret = -EBUSY;
		up_write(&hba->lock);
		ufshcd_scsi_unblock_requests(hba);
	}

	return ret;
}

static void ufshcd_clock_scaling_unprepare(struct ufs_hba *hba)
{
	up_write(&hba->lock);
	ufshcd_scsi_unblock_requests(hba);
}

/**
 * ufshcd_devfreq_scale - scale up/down UFS clocks and gear
 * @hba: per adapter instance
 * @scale_up: True for scaling up and false for scalin down
 *
 * Returns 0 for success,
 * Returns -EBUSY if scaling can't happen at this time
 * Returns non-zero for any other errors
 */
static int ufshcd_devfreq_scale(struct ufs_hba *hba, bool scale_up)
{
	int ret = 0;

	/* let's not get into low power until clock scaling is completed */
	hba->ufs_stats.clk_hold.ctx = CLK_SCALE_WORK;
	ufshcd_hold_all(hba);

	ret = ufshcd_clock_scaling_prepare(hba);
	if (ret)
		goto out;

	ufshcd_custom_cmd_log(hba, "waited-for-DB-clear");

	/* scale down the gear before scaling down clocks */
	if (!scale_up) {
		ret = ufshcd_scale_gear(hba, false);
		if (ret)
			goto clk_scaling_unprepare;
		ufshcd_custom_cmd_log(hba, "Gear-scaled-down");
	}

	/* Enter hibern8 before scaling clocks */
	ret = ufshcd_uic_hibern8_enter(hba);
	if (ret)
		/* link will be bad state so no need to scale_up_gear */
		goto clk_scaling_unprepare;
	ufshcd_custom_cmd_log(hba, "Hibern8-entered");

	ret = ufshcd_scale_clks(hba, scale_up);
	if (ret) {
		dev_err(hba->dev, "%s: scaling %s clks failed %d\n", __func__,
			scale_up ? "up" : "down", ret);
		goto scale_up_gear;
	}
	ufshcd_custom_cmd_log(hba, "Clk-freq-switched");

	/* Exit hibern8 after scaling clocks */
	ret = ufshcd_uic_hibern8_exit(hba);
	if (ret)
		/* link will be bad state so no need to scale_up_gear */
		goto clk_scaling_unprepare;
	ufshcd_custom_cmd_log(hba, "Hibern8-Exited");

	/* scale up the gear after scaling up clocks */
	if (scale_up) {
		ret = ufshcd_scale_gear(hba, true);
		if (ret) {
			ufshcd_scale_clks(hba, false);
			goto clk_scaling_unprepare;
		}
		ufshcd_custom_cmd_log(hba, "Gear-scaled-up");
	}

	if (!ret) {
		hba->clk_scaling.is_scaled_up = scale_up;
		if (scale_up)
			hba->clk_gating.delay_ms =
				hba->clk_gating.delay_ms_perf;
		else
			hba->clk_gating.delay_ms =
				hba->clk_gating.delay_ms_pwr_save;
	}

	/* Enable Write Booster if we have scaled up else disable it */
	up_write(&hba->lock);
	ufshcd_wb_ctrl(hba, scale_up);
	down_write(&hba->lock);
	goto clk_scaling_unprepare;

scale_up_gear:
	if (ufshcd_uic_hibern8_exit(hba))
		goto clk_scaling_unprepare;
	if (!scale_up)
		ufshcd_scale_gear(hba, true);
clk_scaling_unprepare:
	ufshcd_clock_scaling_unprepare(hba);
out:
	hba->ufs_stats.clk_rel.ctx = CLK_SCALE_WORK;
	ufshcd_release_all(hba);
	return ret;
}

static void ufshcd_clk_scaling_suspend_work(struct work_struct *work)
{
	struct ufs_hba *hba = container_of(work, struct ufs_hba,
					   clk_scaling.suspend_work);
	unsigned long irq_flags;

	spin_lock_irqsave(hba->host->host_lock, irq_flags);
	if (hba->clk_scaling.active_reqs || hba->clk_scaling.is_suspended) {
		spin_unlock_irqrestore(hba->host->host_lock, irq_flags);
		return;
	}
	hba->clk_scaling.is_suspended = true;
	spin_unlock_irqrestore(hba->host->host_lock, irq_flags);

	__ufshcd_suspend_clkscaling(hba);
}

static void ufshcd_clk_scaling_resume_work(struct work_struct *work)
{
	struct ufs_hba *hba = container_of(work, struct ufs_hba,
					   clk_scaling.resume_work);
	unsigned long irq_flags;

	spin_lock_irqsave(hba->host->host_lock, irq_flags);
	if (!hba->clk_scaling.is_suspended) {
		spin_unlock_irqrestore(hba->host->host_lock, irq_flags);
		return;
	}
	hba->clk_scaling.is_suspended = false;
	spin_unlock_irqrestore(hba->host->host_lock, irq_flags);

	devfreq_resume_device(hba->devfreq);
}

static int ufshcd_devfreq_target(struct device *dev,
				unsigned long *freq, u32 flags)
{
	int ret = 0;
	struct ufs_hba *hba = dev_get_drvdata(dev);
	ktime_t start;
	bool scale_up, sched_clk_scaling_suspend_work = false;
	struct list_head *clk_list = &hba->clk_list_head;
	struct ufs_clk_info *clki;
	unsigned long irq_flags;

	if (!ufshcd_is_clkscaling_supported(hba))
		return -EINVAL;

	spin_lock_irqsave(hba->host->host_lock, irq_flags);
	if (ufshcd_eh_in_progress(hba)) {
		spin_unlock_irqrestore(hba->host->host_lock, irq_flags);
		return 0;
	}

	if (!hba->clk_scaling.active_reqs)
		sched_clk_scaling_suspend_work = true;

	if (list_empty(clk_list)) {
		spin_unlock_irqrestore(hba->host->host_lock, irq_flags);
		goto out;
	}

	clki = list_first_entry(&hba->clk_list_head, struct ufs_clk_info, list);
	scale_up = (*freq == clki->max_freq) ? true : false;
	if (!ufshcd_is_devfreq_scaling_required(hba, scale_up)) {
		spin_unlock_irqrestore(hba->host->host_lock, irq_flags);
		ret = 0;
		goto out; /* no state change required */
	}
	spin_unlock_irqrestore(hba->host->host_lock, irq_flags);

	start = ktime_get();
	ret = ufshcd_devfreq_scale(hba, scale_up);
	trace_ufshcd_profile_clk_scaling(dev_name(hba->dev),
		(scale_up ? "up" : "down"),
		ktime_to_us(ktime_sub(ktime_get(), start)), ret);

out:
	if (sched_clk_scaling_suspend_work)
		queue_work(hba->clk_scaling.workq,
			   &hba->clk_scaling.suspend_work);

	return ret;
}


static int ufshcd_devfreq_get_dev_status(struct device *dev,
		struct devfreq_dev_status *stat)
{
	struct ufs_hba *hba = dev_get_drvdata(dev);
	struct ufs_clk_scaling *scaling = &hba->clk_scaling;
	unsigned long flags;

	if (!ufshcd_is_clkscaling_supported(hba))
		return -EINVAL;

	memset(stat, 0, sizeof(*stat));

	spin_lock_irqsave(hba->host->host_lock, flags);
	if (!scaling->window_start_t)
		goto start_window;

	if (scaling->is_busy_started)
		scaling->tot_busy_t += ktime_to_us(ktime_sub(ktime_get(),
					scaling->busy_start_t));

	stat->total_time = jiffies_to_usecs((long)jiffies -
				(long)scaling->window_start_t);
	stat->busy_time = scaling->tot_busy_t;
start_window:
	scaling->window_start_t = jiffies;
	scaling->tot_busy_t = 0;

	if (hba->outstanding_reqs) {
		scaling->busy_start_t = ktime_get();
		scaling->is_busy_started = true;
	} else {
		scaling->busy_start_t = 0;
		scaling->is_busy_started = false;
	}
	spin_unlock_irqrestore(hba->host->host_lock, flags);
	return 0;
}

static int ufshcd_devfreq_init(struct ufs_hba *hba)
{
	struct list_head *clk_list = &hba->clk_list_head;
	struct ufs_clk_info *clki;
	struct devfreq *devfreq;
	struct ufs_clk_scaling *scaling = &hba->clk_scaling;
	int ret;

	/* Skip devfreq if we don't have any clocks in the list */
	if (list_empty(clk_list))
		return 0;

	clki = list_first_entry(clk_list, struct ufs_clk_info, list);
	dev_pm_opp_add(hba->dev, clki->min_freq, 0);
	dev_pm_opp_add(hba->dev, clki->max_freq, 0);

	scaling->profile.polling_ms = 60;
	scaling->profile.target = ufshcd_devfreq_target;
	scaling->profile.get_dev_status = ufshcd_devfreq_get_dev_status;

	devfreq = devfreq_add_device(hba->dev,
			&scaling->profile,
			DEVFREQ_GOV_SIMPLE_ONDEMAND,
			gov_data);
	if (IS_ERR(devfreq)) {
		ret = PTR_ERR(devfreq);
		dev_err(hba->dev, "Unable to register with devfreq %d\n", ret);

		dev_pm_opp_remove(hba->dev, clki->min_freq);
		dev_pm_opp_remove(hba->dev, clki->max_freq);
		return ret;
	}

	hba->devfreq = devfreq;

	return 0;
}

static void ufshcd_devfreq_remove(struct ufs_hba *hba)
{
	struct list_head *clk_list = &hba->clk_list_head;
	struct ufs_clk_info *clki;

	if (!hba->devfreq)
		return;

	devfreq_remove_device(hba->devfreq);
	hba->devfreq = NULL;

	clki = list_first_entry(clk_list, struct ufs_clk_info, list);
	dev_pm_opp_remove(hba->dev, clki->min_freq);
	dev_pm_opp_remove(hba->dev, clki->max_freq);
}

static void __ufshcd_suspend_clkscaling(struct ufs_hba *hba)
{
	unsigned long flags;

	devfreq_suspend_device(hba->devfreq);
	spin_lock_irqsave(hba->host->host_lock, flags);
	hba->clk_scaling.window_start_t = 0;
	spin_unlock_irqrestore(hba->host->host_lock, flags);
}

static void ufshcd_suspend_clkscaling(struct ufs_hba *hba)
{
	unsigned long flags;
	bool suspend = false;

	if (!ufshcd_is_clkscaling_supported(hba))
		return;

	spin_lock_irqsave(hba->host->host_lock, flags);
	if (!hba->clk_scaling.is_suspended) {
		suspend = true;
		hba->clk_scaling.is_suspended = true;
	}
	spin_unlock_irqrestore(hba->host->host_lock, flags);

	if (suspend)
		__ufshcd_suspend_clkscaling(hba);
}

static void ufshcd_resume_clkscaling(struct ufs_hba *hba)
{
	unsigned long flags;
	bool resume = false;

	if (!ufshcd_is_clkscaling_supported(hba))
		return;

	spin_lock_irqsave(hba->host->host_lock, flags);
	if (hba->clk_scaling.is_suspended) {
		resume = true;
		hba->clk_scaling.is_suspended = false;
	}
	spin_unlock_irqrestore(hba->host->host_lock, flags);

	if (resume)
		devfreq_resume_device(hba->devfreq);
}

static ssize_t ufshcd_clkscale_enable_show(struct device *dev,
		struct device_attribute *attr, char *buf)
{
	struct ufs_hba *hba = dev_get_drvdata(dev);

	return snprintf(buf, PAGE_SIZE, "%d\n", hba->clk_scaling.is_allowed);
}

static ssize_t ufshcd_clkscale_enable_store(struct device *dev,
		struct device_attribute *attr, const char *buf, size_t count)
{
	struct ufs_hba *hba = dev_get_drvdata(dev);
	u32 value;
	int err;

	if (kstrtou32(buf, 0, &value))
		return -EINVAL;

	value = !!value;
	if (value == hba->clk_scaling.is_allowed)
		goto out;

	pm_runtime_get_sync(hba->dev);
	ufshcd_hold(hba, false);

	cancel_work_sync(&hba->clk_scaling.suspend_work);
	cancel_work_sync(&hba->clk_scaling.resume_work);

	hba->clk_scaling.is_allowed = value;

	if (value) {
		ufshcd_resume_clkscaling(hba);
	} else {
		ufshcd_suspend_clkscaling(hba);
		err = ufshcd_devfreq_scale(hba, true);
		if (err)
			dev_err(hba->dev, "%s: failed to scale clocks up %d\n",
					__func__, err);
	}

	ufshcd_release(hba, false);
	pm_runtime_put_sync(hba->dev);
out:
	return count;
}

static void ufshcd_clkscaling_init_sysfs(struct ufs_hba *hba)
{
	hba->clk_scaling.enable_attr.show = ufshcd_clkscale_enable_show;
	hba->clk_scaling.enable_attr.store = ufshcd_clkscale_enable_store;
	sysfs_attr_init(&hba->clk_scaling.enable_attr.attr);
	hba->clk_scaling.enable_attr.attr.name = "clkscale_enable";
	hba->clk_scaling.enable_attr.attr.mode = 0644;
	if (device_create_file(hba->dev, &hba->clk_scaling.enable_attr))
		dev_err(hba->dev, "Failed to create sysfs for clkscale_enable\n");
}

static void ufshcd_ungate_work(struct work_struct *work)
{
	int ret;
	unsigned long flags;
	struct ufs_hba *hba = container_of(work, struct ufs_hba,
			clk_gating.ungate_work);

	ufshcd_cancel_gate_work(hba);

	spin_lock_irqsave(hba->host->host_lock, flags);
	if (hba->clk_gating.state == CLKS_ON) {
		spin_unlock_irqrestore(hba->host->host_lock, flags);
		goto unblock_reqs;
	}

	spin_unlock_irqrestore(hba->host->host_lock, flags);
	ufshcd_hba_vreg_set_hpm(hba);
	ufshcd_enable_clocks(hba);

	/* Exit from hibern8 */
	if (ufshcd_can_hibern8_during_gating(hba)) {
		/* Prevent gating in this path */
		hba->clk_gating.is_suspended = true;
		if (ufshcd_is_link_hibern8(hba)) {
			ret = ufshcd_uic_hibern8_exit(hba);
			if (ret)
				dev_err(hba->dev, "%s: hibern8 exit failed %d\n",
					__func__, ret);
			else
				ufshcd_set_link_active(hba);
		}
		hba->clk_gating.is_suspended = false;
	}
unblock_reqs:
	ufshcd_scsi_unblock_requests(hba);
}

/**
 * ufshcd_hold - Enable clocks that were gated earlier due to ufshcd_release.
 * Also, exit from hibern8 mode and set the link as active.
 * @hba: per adapter instance
 * @async: This indicates whether caller should ungate clocks asynchronously.
 */
int ufshcd_hold(struct ufs_hba *hba, bool async)
{
	int rc = 0;
	unsigned long flags;

	if (!ufshcd_is_clkgating_allowed(hba))
		goto out;
	spin_lock_irqsave(hba->host->host_lock, flags);
	hba->clk_gating.active_reqs++;

	if (ufshcd_eh_in_progress(hba)) {
		spin_unlock_irqrestore(hba->host->host_lock, flags);
		return 0;
	}

start:
	switch (hba->clk_gating.state) {
	case CLKS_ON:
		/*
		 * Wait for the ungate work to complete if in progress.
		 * Though the clocks may be in ON state, the link could
		 * still be in hibner8 state if hibern8 is allowed
		 * during clock gating.
		 * Make sure we exit hibern8 state also in addition to
		 * clocks being ON.
		 */
		if (ufshcd_can_hibern8_during_gating(hba) &&
		    ufshcd_is_link_hibern8(hba)) {
			if (async) {
				rc = -EAGAIN;
				hba->clk_gating.active_reqs--;
				break;
			}

			spin_unlock_irqrestore(hba->host->host_lock, flags);
			flush_work(&hba->clk_gating.ungate_work);
			spin_lock_irqsave(hba->host->host_lock, flags);
			if (hba->ufshcd_state == UFSHCD_STATE_OPERATIONAL)
				goto start;
		}
		break;
	case REQ_CLKS_OFF:
		/*
		 * If the timer was active but the callback was not running
		 * we have nothing to do, just change state and return.
		 */
		if (hrtimer_try_to_cancel(&hba->clk_gating.gate_hrtimer) == 1) {
			hba->clk_gating.state = CLKS_ON;
			trace_ufshcd_clk_gating(dev_name(hba->dev),
						hba->clk_gating.state);
			break;
		}
		/*
		 * If we are here, it means gating work is either done or
		 * currently running. Hence, fall through to cancel gating
		 * work and to enable clocks.
		 */
	case CLKS_OFF:
		ufshcd_scsi_block_requests(hba);
		hba->clk_gating.state = REQ_CLKS_ON;
		trace_ufshcd_clk_gating(dev_name(hba->dev),
					hba->clk_gating.state);
		queue_work(hba->clk_gating.clk_gating_workq,
			   &hba->clk_gating.ungate_work);
		/*
		 * fall through to check if we should wait for this
		 * work to be done or not.
		 */
	case REQ_CLKS_ON:
		if (async) {
			rc = -EAGAIN;
			hba->clk_gating.active_reqs--;
			break;
		}

		spin_unlock_irqrestore(hba->host->host_lock, flags);
		flush_work(&hba->clk_gating.ungate_work);
		/* Make sure state is CLKS_ON before returning */
		spin_lock_irqsave(hba->host->host_lock, flags);
		goto start;
	default:
		dev_err(hba->dev, "%s: clk gating is in invalid state %d\n",
				__func__, hba->clk_gating.state);
		break;
	}
	spin_unlock_irqrestore(hba->host->host_lock, flags);
out:
	hba->ufs_stats.clk_hold.ts = ktime_get();
	return rc;
}
EXPORT_SYMBOL_GPL(ufshcd_hold);

static void ufshcd_gate_work(struct work_struct *work)
{
	struct ufs_hba *hba = container_of(work, struct ufs_hba,
						clk_gating.gate_work);
	unsigned long flags;

	spin_lock_irqsave(hba->host->host_lock, flags);
	/*
	 * In case you are here to cancel this work the gating state
	 * would be marked as REQ_CLKS_ON. In this case save time by
	 * skipping the gating work and exit after changing the clock
	 * state to CLKS_ON.
	 */
	if (hba->clk_gating.is_suspended ||
		(hba->clk_gating.state != REQ_CLKS_OFF)) {
		hba->clk_gating.state = CLKS_ON;
		trace_ufshcd_clk_gating(dev_name(hba->dev),
					hba->clk_gating.state);
		goto rel_lock;
	}

	if (hba->clk_gating.active_reqs
		|| hba->ufshcd_state != UFSHCD_STATE_OPERATIONAL
		|| hba->lrb_in_use || hba->outstanding_tasks
		|| hba->active_uic_cmd || hba->uic_async_done)
		goto rel_lock;

	spin_unlock_irqrestore(hba->host->host_lock, flags);

	if (ufshcd_is_hibern8_on_idle_allowed(hba) &&
	    hba->hibern8_on_idle.is_enabled)
		/*
		 * Hibern8 enter work (on Idle) needs clocks to be ON hence
		 * make sure that it is flushed before turning off the clocks.
		 */
		flush_delayed_work(&hba->hibern8_on_idle.enter_work);

	/* put the link into hibern8 mode before turning off clocks */
	if (ufshcd_can_hibern8_during_gating(hba)) {
		if (ufshcd_uic_hibern8_enter(hba)) {
			hba->clk_gating.state = CLKS_ON;
			trace_ufshcd_clk_gating(dev_name(hba->dev),
						hba->clk_gating.state);
			goto out;
		}
		ufshcd_set_link_hibern8(hba);
	}

	/*
	 * If auto hibern8 is enabled then the link will already
	 * be in hibern8 state and the ref clock can be gated.
	 */
	if ((ufshcd_is_auto_hibern8_enabled(hba) ||
	     !ufshcd_is_link_active(hba)) && !hba->no_ref_clk_gating)
		ufshcd_disable_clocks(hba, true);
	else
		/* If link is active, device ref_clk can't be switched off */
		ufshcd_disable_clocks_keep_link_active(hba, true);

	/* Put the host controller in low power mode if possible */
	ufshcd_hba_vreg_set_lpm(hba);

	/*
	 * In case you are here to cancel this work the gating state
	 * would be marked as REQ_CLKS_ON. In this case keep the state
	 * as REQ_CLKS_ON which would anyway imply that clocks are off
	 * and a request to turn them on is pending. By doing this way,
	 * we keep the state machine in tact and this would ultimately
	 * prevent from doing cancel work multiple times when there are
	 * new requests arriving before the current cancel work is done.
	 */
	spin_lock_irqsave(hba->host->host_lock, flags);
	if (hba->clk_gating.state == REQ_CLKS_OFF) {
		hba->clk_gating.state = CLKS_OFF;
		trace_ufshcd_clk_gating(dev_name(hba->dev),
					hba->clk_gating.state);
	}
rel_lock:
	spin_unlock_irqrestore(hba->host->host_lock, flags);
out:
	return;
}

/* host lock must be held before calling this variant */
static void __ufshcd_release(struct ufs_hba *hba, bool no_sched)
{
	if (!ufshcd_is_clkgating_allowed(hba))
		return;

	hba->clk_gating.active_reqs--;

	if (hba->clk_gating.active_reqs || hba->clk_gating.is_suspended
		|| hba->ufshcd_state != UFSHCD_STATE_OPERATIONAL
		|| hba->lrb_in_use || hba->outstanding_tasks
		|| hba->active_uic_cmd || hba->uic_async_done
		|| ufshcd_eh_in_progress(hba) || no_sched)
		return;

	hba->clk_gating.state = REQ_CLKS_OFF;
	trace_ufshcd_clk_gating(dev_name(hba->dev), hba->clk_gating.state);
	hba->ufs_stats.clk_rel.ts = ktime_get();

	hrtimer_start(&hba->clk_gating.gate_hrtimer,
			ms_to_ktime(hba->clk_gating.delay_ms),
			HRTIMER_MODE_REL);
}

void ufshcd_release(struct ufs_hba *hba, bool no_sched)
{
	unsigned long flags;

	spin_lock_irqsave(hba->host->host_lock, flags);
	__ufshcd_release(hba, no_sched);
	spin_unlock_irqrestore(hba->host->host_lock, flags);
}
EXPORT_SYMBOL_GPL(ufshcd_release);

static ssize_t ufshcd_clkgate_delay_show(struct device *dev,
		struct device_attribute *attr, char *buf)
{
	struct ufs_hba *hba = dev_get_drvdata(dev);

	return snprintf(buf, PAGE_SIZE, "%lu\n", hba->clk_gating.delay_ms);
}

static ssize_t ufshcd_clkgate_delay_store(struct device *dev,
		struct device_attribute *attr, const char *buf, size_t count)
{
	struct ufs_hba *hba = dev_get_drvdata(dev);
	unsigned long flags, value;

	if (kstrtoul(buf, 0, &value))
		return -EINVAL;

	spin_lock_irqsave(hba->host->host_lock, flags);
	hba->clk_gating.delay_ms = value;
	spin_unlock_irqrestore(hba->host->host_lock, flags);
	return count;
}

static ssize_t ufshcd_clkgate_delay_pwr_save_show(struct device *dev,
		struct device_attribute *attr, char *buf)
{
	struct ufs_hba *hba = dev_get_drvdata(dev);

	return snprintf(buf, PAGE_SIZE, "%lu\n",
			hba->clk_gating.delay_ms_pwr_save);
}

static ssize_t ufshcd_clkgate_delay_pwr_save_store(struct device *dev,
		struct device_attribute *attr, const char *buf, size_t count)
{
	struct ufs_hba *hba = dev_get_drvdata(dev);
	unsigned long flags, value;

	if (kstrtoul(buf, 0, &value))
		return -EINVAL;

	spin_lock_irqsave(hba->host->host_lock, flags);

	hba->clk_gating.delay_ms_pwr_save = value;
	if (ufshcd_is_clkscaling_supported(hba) &&
	    !hba->clk_scaling.is_scaled_up)
		hba->clk_gating.delay_ms = hba->clk_gating.delay_ms_pwr_save;

	spin_unlock_irqrestore(hba->host->host_lock, flags);
	return count;
}

static ssize_t ufshcd_clkgate_delay_perf_show(struct device *dev,
		struct device_attribute *attr, char *buf)
{
	struct ufs_hba *hba = dev_get_drvdata(dev);

	return snprintf(buf, PAGE_SIZE, "%lu\n", hba->clk_gating.delay_ms_perf);
}

static ssize_t ufshcd_clkgate_delay_perf_store(struct device *dev,
		struct device_attribute *attr, const char *buf, size_t count)
{
	struct ufs_hba *hba = dev_get_drvdata(dev);
	unsigned long flags, value;

	if (kstrtoul(buf, 0, &value))
		return -EINVAL;

	spin_lock_irqsave(hba->host->host_lock, flags);

	hba->clk_gating.delay_ms_perf = value;
	if (ufshcd_is_clkscaling_supported(hba) &&
	    hba->clk_scaling.is_scaled_up)
		hba->clk_gating.delay_ms = hba->clk_gating.delay_ms_perf;

	spin_unlock_irqrestore(hba->host->host_lock, flags);
	return count;
}

static ssize_t ufshcd_clkgate_enable_show(struct device *dev,
		struct device_attribute *attr, char *buf)
{
	struct ufs_hba *hba = dev_get_drvdata(dev);

	return snprintf(buf, PAGE_SIZE, "%d\n", hba->clk_gating.is_enabled);
}

static ssize_t ufshcd_clkgate_enable_store(struct device *dev,
		struct device_attribute *attr, const char *buf, size_t count)
{
	struct ufs_hba *hba = dev_get_drvdata(dev);
	unsigned long flags;
	u32 value;

	if (kstrtou32(buf, 0, &value))
		return -EINVAL;

	value = !!value;
	if (value == hba->clk_gating.is_enabled)
		goto out;

	if (value) {
		ufshcd_release(hba, false);
	} else {
		spin_lock_irqsave(hba->host->host_lock, flags);
		hba->clk_gating.active_reqs++;
		spin_unlock_irqrestore(hba->host->host_lock, flags);
	}

	hba->clk_gating.is_enabled = value;
out:
	return count;
}

<<<<<<< HEAD
static enum hrtimer_restart ufshcd_clkgate_hrtimer_handler(
					struct hrtimer *timer)
{
	struct ufs_hba *hba = container_of(timer, struct ufs_hba,
					   clk_gating.gate_hrtimer);

	queue_work(hba->clk_gating.clk_gating_workq,
				&hba->clk_gating.gate_work);

	return HRTIMER_NORESTART;
=======
static void ufshcd_init_clk_scaling(struct ufs_hba *hba)
{
	char wq_name[sizeof("ufs_clkscaling_00")];

	if (!ufshcd_is_clkscaling_supported(hba))
		return;

	INIT_WORK(&hba->clk_scaling.suspend_work,
		  ufshcd_clk_scaling_suspend_work);
	INIT_WORK(&hba->clk_scaling.resume_work,
		  ufshcd_clk_scaling_resume_work);

	snprintf(wq_name, sizeof(wq_name), "ufs_clkscaling_%d",
		 hba->host->host_no);
	hba->clk_scaling.workq = create_singlethread_workqueue(wq_name);

	ufshcd_clkscaling_init_sysfs(hba);
}

static void ufshcd_exit_clk_scaling(struct ufs_hba *hba)
{
	if (!ufshcd_is_clkscaling_supported(hba))
		return;

	destroy_workqueue(hba->clk_scaling.workq);
	ufshcd_devfreq_remove(hba);
>>>>>>> d0ef132f
}

static void ufshcd_init_clk_gating(struct ufs_hba *hba)
{
	struct ufs_clk_gating *gating = &hba->clk_gating;
	char wq_name[sizeof("ufs_clk_gating_00")];

	hba->clk_gating.state = CLKS_ON;

	if (!ufshcd_is_clkgating_allowed(hba))
		return;

	INIT_WORK(&gating->gate_work, ufshcd_gate_work);
	INIT_WORK(&gating->ungate_work, ufshcd_ungate_work);
	/*
	 * Clock gating work must be executed only after auto hibern8
	 * timeout has expired in the hardware or after aggressive
	 * hibern8 on idle software timeout. Using jiffy based low
	 * resolution delayed work is not reliable to guarantee this,
	 * hence use a high resolution timer to make sure we schedule
	 * the gate work precisely more than hibern8 timeout.
	 *
	 * Always make sure gating->delay_ms > hibern8_on_idle->delay_ms
	 */
	hrtimer_init(&gating->gate_hrtimer, CLOCK_MONOTONIC, HRTIMER_MODE_REL);
	gating->gate_hrtimer.function = ufshcd_clkgate_hrtimer_handler;

	snprintf(wq_name, ARRAY_SIZE(wq_name), "ufs_clk_gating_%d",
		 hba->host->host_no);
	hba->clk_gating.clk_gating_workq = alloc_ordered_workqueue(wq_name,
							   WQ_MEM_RECLAIM);

	gating->is_enabled = true;

	gating->delay_ms_pwr_save = UFSHCD_CLK_GATING_DELAY_MS_PWR_SAVE;
	gating->delay_ms_perf = UFSHCD_CLK_GATING_DELAY_MS_PERF;

	/* start with performance mode */
	gating->delay_ms = gating->delay_ms_perf;

	if (!ufshcd_is_clkscaling_supported(hba))
		goto scaling_not_supported;

	gating->delay_pwr_save_attr.show = ufshcd_clkgate_delay_pwr_save_show;
	gating->delay_pwr_save_attr.store = ufshcd_clkgate_delay_pwr_save_store;
	sysfs_attr_init(&gating->delay_pwr_save_attr.attr);
	gating->delay_pwr_save_attr.attr.name = "clkgate_delay_ms_pwr_save";
	gating->delay_pwr_save_attr.attr.mode = 0644;
	if (device_create_file(hba->dev, &gating->delay_pwr_save_attr))
		dev_err(hba->dev, "Failed to create sysfs for clkgate_delay_ms_pwr_save\n");

	gating->delay_perf_attr.show = ufshcd_clkgate_delay_perf_show;
	gating->delay_perf_attr.store = ufshcd_clkgate_delay_perf_store;
	sysfs_attr_init(&gating->delay_perf_attr.attr);
	gating->delay_perf_attr.attr.name = "clkgate_delay_ms_perf";
	gating->delay_perf_attr.attr.mode = 0644;
	if (device_create_file(hba->dev, &gating->delay_perf_attr))
		dev_err(hba->dev, "Failed to create sysfs for clkgate_delay_ms_perf\n");

	goto add_clkgate_enable;

scaling_not_supported:
	hba->clk_gating.delay_attr.show = ufshcd_clkgate_delay_show;
	hba->clk_gating.delay_attr.store = ufshcd_clkgate_delay_store;
	sysfs_attr_init(&hba->clk_gating.delay_attr.attr);
	hba->clk_gating.delay_attr.attr.name = "clkgate_delay_ms";
	hba->clk_gating.delay_attr.attr.mode = 0644;
	if (device_create_file(hba->dev, &hba->clk_gating.delay_attr))
		dev_err(hba->dev, "Failed to create sysfs for clkgate_delay\n");

add_clkgate_enable:
	gating->enable_attr.show = ufshcd_clkgate_enable_show;
	gating->enable_attr.store = ufshcd_clkgate_enable_store;
	sysfs_attr_init(&gating->enable_attr.attr);
	gating->enable_attr.attr.name = "clkgate_enable";
	gating->enable_attr.attr.mode = 0644;
	if (device_create_file(hba->dev, &gating->enable_attr))
		dev_err(hba->dev, "Failed to create sysfs for clkgate_enable\n");
}

static void ufshcd_exit_clk_gating(struct ufs_hba *hba)
{
	if (!ufshcd_is_clkgating_allowed(hba))
		return;
	if (ufshcd_is_clkscaling_supported(hba)) {
		device_remove_file(hba->dev,
				   &hba->clk_gating.delay_pwr_save_attr);
		device_remove_file(hba->dev, &hba->clk_gating.delay_perf_attr);
	} else {
		device_remove_file(hba->dev, &hba->clk_gating.delay_attr);
	}
	device_remove_file(hba->dev, &hba->clk_gating.enable_attr);
	ufshcd_cancel_gate_work(hba);
	cancel_work_sync(&hba->clk_gating.ungate_work);
	destroy_workqueue(hba->clk_gating.clk_gating_workq);
}

/**
 * ufshcd_hibern8_hold - Make sure that link is not in hibern8.
 *
 * @hba: per adapter instance
 * @async: This indicates whether caller wants to exit hibern8 asynchronously.
 *
 * Exit from hibern8 mode and set the link as active.
 *
 * Return 0 on success, non-zero on failure.
 */
static int ufshcd_hibern8_hold(struct ufs_hba *hba, bool async)
{
	int rc = 0;
	unsigned long flags;

	if (!ufshcd_is_hibern8_on_idle_allowed(hba))
		goto out;

	spin_lock_irqsave(hba->host->host_lock, flags);
	hba->hibern8_on_idle.active_reqs++;

	if (ufshcd_eh_in_progress(hba)) {
		spin_unlock_irqrestore(hba->host->host_lock, flags);
		return 0;
	}

start:
	switch (hba->hibern8_on_idle.state) {
	case HIBERN8_EXITED:
		break;
	case REQ_HIBERN8_ENTER:
		if (cancel_delayed_work(&hba->hibern8_on_idle.enter_work)) {
			hba->hibern8_on_idle.state = HIBERN8_EXITED;
			trace_ufshcd_hibern8_on_idle(dev_name(hba->dev),
				hba->hibern8_on_idle.state);
			break;
		}
		/*
		 * If we here, it means Hibern8 enter work is either done or
		 * currently running. Hence, fall through to cancel hibern8
		 * work and exit hibern8.
		 */
	case HIBERN8_ENTERED:
		ufshcd_scsi_block_requests(hba);
		hba->hibern8_on_idle.state = REQ_HIBERN8_EXIT;
		trace_ufshcd_hibern8_on_idle(dev_name(hba->dev),
			hba->hibern8_on_idle.state);
		schedule_work(&hba->hibern8_on_idle.exit_work);
		/*
		 * fall through to check if we should wait for this
		 * work to be done or not.
		 */
	case REQ_HIBERN8_EXIT:
		if (async) {
			rc = -EAGAIN;
			hba->hibern8_on_idle.active_reqs--;
			break;
		} else {
			spin_unlock_irqrestore(hba->host->host_lock, flags);
			flush_work(&hba->hibern8_on_idle.exit_work);
			/* Make sure state is HIBERN8_EXITED before returning */
			spin_lock_irqsave(hba->host->host_lock, flags);
			goto start;
		}
	default:
		dev_err(hba->dev, "%s: H8 is in invalid state %d\n",
				__func__, hba->hibern8_on_idle.state);
		break;
	}
	spin_unlock_irqrestore(hba->host->host_lock, flags);
out:
	return rc;
}

/* host lock must be held before calling this variant */
static void __ufshcd_hibern8_release(struct ufs_hba *hba, bool no_sched)
{
	unsigned long delay_in_jiffies;

	if (!ufshcd_is_hibern8_on_idle_allowed(hba))
		return;

	hba->hibern8_on_idle.active_reqs--;
	BUG_ON(hba->hibern8_on_idle.active_reqs < 0);

	if (hba->hibern8_on_idle.active_reqs
		|| hba->hibern8_on_idle.is_suspended
		|| hba->ufshcd_state != UFSHCD_STATE_OPERATIONAL
		|| hba->lrb_in_use || hba->outstanding_tasks
		|| hba->active_uic_cmd || hba->uic_async_done
		|| ufshcd_eh_in_progress(hba) || no_sched)
		return;

	hba->hibern8_on_idle.state = REQ_HIBERN8_ENTER;
	trace_ufshcd_hibern8_on_idle(dev_name(hba->dev),
		hba->hibern8_on_idle.state);
	/*
	 * Scheduling the delayed work after 1 jiffies will make the work to
	 * get schedule any time from 0ms to 1000/HZ ms which is not desirable
	 * for hibern8 enter work as it may impact the performance if it gets
	 * scheduled almost immediately. Hence make sure that hibern8 enter
	 * work gets scheduled atleast after 2 jiffies (any time between
	 * 1000/HZ ms to 2000/HZ ms).
	 */
	delay_in_jiffies = msecs_to_jiffies(hba->hibern8_on_idle.delay_ms);
	if (delay_in_jiffies == 1)
		delay_in_jiffies++;

	schedule_delayed_work(&hba->hibern8_on_idle.enter_work,
			      delay_in_jiffies);
}

static void ufshcd_hibern8_release(struct ufs_hba *hba, bool no_sched)
{
	unsigned long flags;

	spin_lock_irqsave(hba->host->host_lock, flags);
	__ufshcd_hibern8_release(hba, no_sched);
	spin_unlock_irqrestore(hba->host->host_lock, flags);
}

static void ufshcd_hibern8_enter_work(struct work_struct *work)
{
	struct ufs_hba *hba = container_of(work, struct ufs_hba,
					   hibern8_on_idle.enter_work.work);
	unsigned long flags;

	spin_lock_irqsave(hba->host->host_lock, flags);
	if (hba->hibern8_on_idle.is_suspended) {
		hba->hibern8_on_idle.state = HIBERN8_EXITED;
		trace_ufshcd_hibern8_on_idle(dev_name(hba->dev),
			hba->hibern8_on_idle.state);
		goto rel_lock;
	}

	if (hba->hibern8_on_idle.active_reqs
		|| hba->ufshcd_state != UFSHCD_STATE_OPERATIONAL
		|| hba->lrb_in_use || hba->outstanding_tasks
		|| hba->active_uic_cmd || hba->uic_async_done)
		goto rel_lock;

	spin_unlock_irqrestore(hba->host->host_lock, flags);

	if (ufshcd_is_link_active(hba) && ufshcd_uic_hibern8_enter(hba)) {
		/* Enter failed */
		hba->hibern8_on_idle.state = HIBERN8_EXITED;
		trace_ufshcd_hibern8_on_idle(dev_name(hba->dev),
			hba->hibern8_on_idle.state);
		goto out;
	}
	ufshcd_set_link_hibern8(hba);

	/*
	 * In case you are here to cancel this work the hibern8_on_idle.state
	 * would be marked as REQ_HIBERN8_EXIT. In this case keep the state
	 * as REQ_HIBERN8_EXIT which would anyway imply that we are in hibern8
	 * and a request to exit from it is pending. By doing this way,
	 * we keep the state machine in tact and this would ultimately
	 * prevent from doing cancel work multiple times when there are
	 * new requests arriving before the current cancel work is done.
	 */
	spin_lock_irqsave(hba->host->host_lock, flags);
	if (hba->hibern8_on_idle.state == REQ_HIBERN8_ENTER) {
		hba->hibern8_on_idle.state = HIBERN8_ENTERED;
		trace_ufshcd_hibern8_on_idle(dev_name(hba->dev),
			hba->hibern8_on_idle.state);
	}
rel_lock:
	spin_unlock_irqrestore(hba->host->host_lock, flags);
out:
	return;
}

static void ufshcd_hibern8_exit_work(struct work_struct *work)
{
	int ret;
	unsigned long flags;
	struct ufs_hba *hba = container_of(work, struct ufs_hba,
					   hibern8_on_idle.exit_work);

	cancel_delayed_work_sync(&hba->hibern8_on_idle.enter_work);

	spin_lock_irqsave(hba->host->host_lock, flags);
	if ((hba->hibern8_on_idle.state == HIBERN8_EXITED)
	     || ufshcd_is_link_active(hba)) {
		hba->hibern8_on_idle.state = HIBERN8_EXITED;
		spin_unlock_irqrestore(hba->host->host_lock, flags);
		goto unblock_reqs;
	}
	spin_unlock_irqrestore(hba->host->host_lock, flags);

	/* Exit from hibern8 */
	if (ufshcd_is_link_hibern8(hba)) {
		hba->ufs_stats.clk_hold.ctx = H8_EXIT_WORK;
		ufshcd_hold(hba, false);
		ret = ufshcd_uic_hibern8_exit(hba);
		hba->ufs_stats.clk_rel.ctx = H8_EXIT_WORK;
		ufshcd_release(hba, false);
		if (!ret) {
			spin_lock_irqsave(hba->host->host_lock, flags);
			ufshcd_set_link_active(hba);
			hba->hibern8_on_idle.state = HIBERN8_EXITED;
			trace_ufshcd_hibern8_on_idle(dev_name(hba->dev),
				hba->hibern8_on_idle.state);
			spin_unlock_irqrestore(hba->host->host_lock, flags);
		}
	}
unblock_reqs:
	ufshcd_scsi_unblock_requests(hba);
}

static ssize_t ufshcd_hibern8_on_idle_delay_show(struct device *dev,
		struct device_attribute *attr, char *buf)
{
	struct ufs_hba *hba = dev_get_drvdata(dev);

	return snprintf(buf, PAGE_SIZE, "%lu\n", hba->hibern8_on_idle.delay_ms);
}

static ssize_t ufshcd_hibern8_on_idle_delay_store(struct device *dev,
		struct device_attribute *attr, const char *buf, size_t count)
{
	struct ufs_hba *hba = dev_get_drvdata(dev);
	unsigned long flags, value;
	bool change = true;

	if (kstrtoul(buf, 0, &value))
		return -EINVAL;

	spin_lock_irqsave(hba->host->host_lock, flags);
	if (hba->hibern8_on_idle.delay_ms == value)
		change = false;

	if (value >= hba->clk_gating.delay_ms_pwr_save ||
	    value >= hba->clk_gating.delay_ms_perf) {
		dev_err(hba->dev, "hibern8_on_idle_delay (%lu) can not be >= to clkgate_delay_ms_pwr_save (%lu) and clkgate_delay_ms_perf (%lu)\n",
			value, hba->clk_gating.delay_ms_pwr_save,
			hba->clk_gating.delay_ms_perf);
		spin_unlock_irqrestore(hba->host->host_lock, flags);
		return -EINVAL;
	}

	hba->hibern8_on_idle.delay_ms = value;
	spin_unlock_irqrestore(hba->host->host_lock, flags);

	return count;
}

static ssize_t ufshcd_hibern8_on_idle_enable_show(struct device *dev,
		struct device_attribute *attr, char *buf)
{
	struct ufs_hba *hba = dev_get_drvdata(dev);

	return snprintf(buf, PAGE_SIZE, "%d\n",
			hba->hibern8_on_idle.is_enabled);
}

static ssize_t ufshcd_hibern8_on_idle_enable_store(struct device *dev,
		struct device_attribute *attr, const char *buf, size_t count)
{
	struct ufs_hba *hba = dev_get_drvdata(dev);
	unsigned long flags;
	u32 value;

	if (kstrtou32(buf, 0, &value))
		return -EINVAL;

	value = !!value;
	if (value == hba->hibern8_on_idle.is_enabled)
		goto out;

	if (value) {
		/*
		 * As clock gating work would wait for the hibern8 enter work
		 * to finish, clocks would remain on during hibern8 enter work.
		 */
		ufshcd_hold(hba, false);
		ufshcd_release_all(hba);
	} else {
		spin_lock_irqsave(hba->host->host_lock, flags);
		hba->hibern8_on_idle.active_reqs++;
		spin_unlock_irqrestore(hba->host->host_lock, flags);
	}

	hba->hibern8_on_idle.is_enabled = value;
out:
	return count;
}

static void ufshcd_init_hibern8(struct ufs_hba *hba)
{
	struct ufs_hibern8_on_idle *h8 = &hba->hibern8_on_idle;

	/* initialize the state variable here */
	h8->state = HIBERN8_EXITED;

	if (!ufshcd_is_hibern8_on_idle_allowed(hba) &&
	    !ufshcd_is_auto_hibern8_supported(hba))
		return;

	if (ufshcd_is_auto_hibern8_supported(hba)) {
		/* Set the default auto-hiberate idle timer value to 1 ms */
		hba->ahit = FIELD_PREP(UFSHCI_AHIBERN8_TIMER_MASK, 1) |
			    FIELD_PREP(UFSHCI_AHIBERN8_SCALE_MASK, 3);
		h8->state = AUTO_HIBERN8;
		/*
		 * Disable SW hibern8 enter on idle in case
		 * auto hibern8 is supported
		 */
		hba->caps &= ~UFSHCD_CAP_HIBERN8_ENTER_ON_IDLE;
	} else {
		h8->delay_ms = 10;
		INIT_DELAYED_WORK(&hba->hibern8_on_idle.enter_work,
				  ufshcd_hibern8_enter_work);
		INIT_WORK(&hba->hibern8_on_idle.exit_work,
			  ufshcd_hibern8_exit_work);
		h8->is_enabled = true;

		h8->delay_attr.show = ufshcd_hibern8_on_idle_delay_show;
		h8->delay_attr.store = ufshcd_hibern8_on_idle_delay_store;
		sysfs_attr_init(&h8->delay_attr.attr);
		h8->delay_attr.attr.name = "hibern8_on_idle_delay_ms";
		h8->delay_attr.attr.mode = 0644;
		if (device_create_file(hba->dev, &h8->delay_attr))
			dev_err(hba->dev, "Failed to create sysfs for hibern8_on_idle_delay\n");

		h8->enable_attr.show = ufshcd_hibern8_on_idle_enable_show;
		h8->enable_attr.store = ufshcd_hibern8_on_idle_enable_store;
		sysfs_attr_init(&h8->enable_attr.attr);
		h8->enable_attr.attr.name = "hibern8_on_idle_enable";
		h8->enable_attr.attr.mode = 0644;
		if (device_create_file(hba->dev, &h8->enable_attr))
			dev_err(hba->dev, "Failed to create sysfs for hibern8_on_idle_enable\n");

	}
}

static void ufshcd_exit_hibern8_on_idle(struct ufs_hba *hba)
{
	if (!ufshcd_is_hibern8_on_idle_allowed(hba) &&
	    !ufshcd_is_auto_hibern8_supported(hba))
		return;
	device_remove_file(hba->dev, &hba->hibern8_on_idle.delay_attr);
	device_remove_file(hba->dev, &hba->hibern8_on_idle.enable_attr);
}

static void ufshcd_hold_all(struct ufs_hba *hba)
{
	ufshcd_hold(hba, false);
	ufshcd_hibern8_hold(hba, false);
}

static void ufshcd_release_all(struct ufs_hba *hba)
{
	ufshcd_hibern8_release(hba, false);
	ufshcd_release(hba, false);
}

/* Must be called with host lock acquired */
static void ufshcd_clk_scaling_start_busy(struct ufs_hba *hba)
{
	bool queue_resume_work = false;

	if (!ufshcd_is_clkscaling_supported(hba))
		return;

	if (!hba->clk_scaling.active_reqs++)
		queue_resume_work = true;

	if (!hba->clk_scaling.is_allowed || hba->pm_op_in_progress)
		return;

	if (queue_resume_work)
		queue_work(hba->clk_scaling.workq,
			   &hba->clk_scaling.resume_work);

	if (!hba->clk_scaling.window_start_t) {
		hba->clk_scaling.window_start_t = jiffies;
		hba->clk_scaling.tot_busy_t = 0;
		hba->clk_scaling.is_busy_started = false;
	}

	if (!hba->clk_scaling.is_busy_started) {
		hba->clk_scaling.busy_start_t = ktime_get();
		hba->clk_scaling.is_busy_started = true;
	}
}

static void ufshcd_clk_scaling_update_busy(struct ufs_hba *hba)
{
	struct ufs_clk_scaling *scaling = &hba->clk_scaling;

	if (!ufshcd_is_clkscaling_supported(hba))
		return;

	if (!hba->outstanding_reqs && scaling->is_busy_started) {
		scaling->tot_busy_t += ktime_to_us(ktime_sub(ktime_get(),
					scaling->busy_start_t));
		scaling->busy_start_t = 0;
		scaling->is_busy_started = false;
	}
}
/**
 * ufshcd_send_command - Send SCSI or device management commands
 * @hba: per adapter instance
 * @task_tag: Task tag of the command
 */
static inline
int ufshcd_send_command(struct ufs_hba *hba, unsigned int task_tag)
{
	hba->lrb[task_tag].issue_time_stamp = ktime_get();
	hba->lrb[task_tag].compl_time_stamp = ktime_set(0, 0);
	ufshcd_clk_scaling_start_busy(hba);
	__set_bit(task_tag, &hba->outstanding_reqs);
	ufshcd_writel(hba, 1 << task_tag, REG_UTP_TRANSFER_REQ_DOOR_BELL);
	/* Make sure that doorbell is committed immediately */
	wmb();
	ufshcd_cond_add_cmd_trace(hba, task_tag,
			hba->lrb[task_tag].cmd ? "scsi_send" : "dev_cmd_send");
	ufshcd_update_tag_stats(hba, task_tag);
	return 0;
}

/**
 * ufshcd_copy_sense_data - Copy sense data in case of check condition
 * @lrbp: pointer to local reference block
 */
static inline void ufshcd_copy_sense_data(struct ufshcd_lrb *lrbp)
{
	int len;
	if (lrbp->sense_buffer &&
	    ufshcd_get_rsp_upiu_data_seg_len(lrbp->ucd_rsp_ptr)) {
		int len_to_copy;

		len = be16_to_cpu(lrbp->ucd_rsp_ptr->sr.sense_data_len);
		len_to_copy = min_t(int, RESPONSE_UPIU_SENSE_DATA_LENGTH, len);

		memcpy(lrbp->sense_buffer,
			lrbp->ucd_rsp_ptr->sr.sense_data,
			min_t(int, len_to_copy, UFSHCD_REQ_SENSE_SIZE));
	}
}

/**
 * ufshcd_copy_query_response() - Copy the Query Response and the data
 * descriptor
 * @hba: per adapter instance
 * @lrbp: pointer to local reference block
 */
static
int ufshcd_copy_query_response(struct ufs_hba *hba, struct ufshcd_lrb *lrbp)
{
	struct ufs_query_res *query_res = &hba->dev_cmd.query.response;

	memcpy(&query_res->upiu_res, &lrbp->ucd_rsp_ptr->qr, QUERY_OSF_SIZE);

	/* Get the descriptor */
	if (hba->dev_cmd.query.descriptor &&
	    lrbp->ucd_rsp_ptr->qr.opcode == UPIU_QUERY_OPCODE_READ_DESC) {
		u8 *descp = (u8 *)lrbp->ucd_rsp_ptr +
				GENERAL_UPIU_REQUEST_SIZE;
		u16 resp_len;
		u16 buf_len;

		/* data segment length */
		resp_len = be32_to_cpu(lrbp->ucd_rsp_ptr->header.dword_2) &
						MASK_QUERY_DATA_SEG_LEN;
		buf_len = be16_to_cpu(
				hba->dev_cmd.query.request.upiu_req.length);
		if (likely(buf_len >= resp_len)) {
			memcpy(hba->dev_cmd.query.descriptor, descp, resp_len);
		} else {
			dev_warn(hba->dev,
				"%s: Response size is bigger than buffer",
				__func__);
			return -EINVAL;
		}
	}

	return 0;
}

/**
 * ufshcd_hba_capabilities - Read controller capabilities
 * @hba: per adapter instance
 */
static inline void ufshcd_hba_capabilities(struct ufs_hba *hba)
{
	hba->capabilities = ufshcd_readl(hba, REG_CONTROLLER_CAPABILITIES);

	/* nutrs and nutmrs are 0 based values */
	hba->nutrs = (hba->capabilities & MASK_TRANSFER_REQUESTS_SLOTS) + 1;
	hba->nutmrs =
	((hba->capabilities & MASK_TASK_MANAGEMENT_REQUEST_SLOTS) >> 16) + 1;
}

/**
 * ufshcd_ready_for_uic_cmd - Check if controller is ready
 *                            to accept UIC commands
 * @hba: per adapter instance
 * Return true on success, else false
 */
static inline bool ufshcd_ready_for_uic_cmd(struct ufs_hba *hba)
{
	if (ufshcd_readl(hba, REG_CONTROLLER_STATUS) & UIC_COMMAND_READY)
		return true;
	else
		return false;
}

/**
 * ufshcd_get_upmcrs - Get the power mode change request status
 * @hba: Pointer to adapter instance
 *
 * This function gets the UPMCRS field of HCS register
 * Returns value of UPMCRS field
 */
static inline u8 ufshcd_get_upmcrs(struct ufs_hba *hba)
{
	return (ufshcd_readl(hba, REG_CONTROLLER_STATUS) >> 8) & 0x7;
}

/**
 * ufshcd_dispatch_uic_cmd - Dispatch UIC commands to unipro layers
 * @hba: per adapter instance
 * @uic_cmd: UIC command
 *
 * Mutex must be held.
 */
static inline void
ufshcd_dispatch_uic_cmd(struct ufs_hba *hba, struct uic_command *uic_cmd)
{
	WARN_ON(hba->active_uic_cmd);

	hba->active_uic_cmd = uic_cmd;

	ufshcd_dme_cmd_log(hba, "dme_send", hba->active_uic_cmd->command);
	/* Write Args */
	ufshcd_writel(hba, uic_cmd->argument1, REG_UIC_COMMAND_ARG_1);
	ufshcd_writel(hba, uic_cmd->argument2, REG_UIC_COMMAND_ARG_2);
	ufshcd_writel(hba, uic_cmd->argument3, REG_UIC_COMMAND_ARG_3);

	/* Write UIC Cmd */
	ufshcd_writel(hba, uic_cmd->command & COMMAND_OPCODE_MASK,
		      REG_UIC_COMMAND);
	/* Make sure that UIC command is committed immediately */
	wmb();
}

/**
 * ufshcd_wait_for_uic_cmd - Wait complectioin of UIC command
 * @hba: per adapter instance
 * @uic_cmd: UIC command
 *
 * Must be called with mutex held.
 * Returns 0 only if success.
 */
static int
ufshcd_wait_for_uic_cmd(struct ufs_hba *hba, struct uic_command *uic_cmd)
{
	int ret;
	unsigned long flags;

	if (wait_for_completion_timeout(&uic_cmd->done,
					msecs_to_jiffies(UIC_CMD_TIMEOUT)))
		ret = uic_cmd->argument2 & MASK_UIC_COMMAND_RESULT;
	else
		ret = -ETIMEDOUT;

	if (ret)
		ufsdbg_set_err_state(hba);

	ufshcd_dme_cmd_log(hba, "dme_cmpl_1", hba->active_uic_cmd->command);

	spin_lock_irqsave(hba->host->host_lock, flags);
	hba->active_uic_cmd = NULL;
	spin_unlock_irqrestore(hba->host->host_lock, flags);

	return ret;
}

/**
 * __ufshcd_send_uic_cmd - Send UIC commands and retrieve the result
 * @hba: per adapter instance
 * @uic_cmd: UIC command
 * @completion: initialize the completion only if this is set to true
 *
 * Identical to ufshcd_send_uic_cmd() expect mutex. Must be called
 * with mutex held and host_lock locked.
 * Returns 0 only if success.
 */
static int
__ufshcd_send_uic_cmd(struct ufs_hba *hba, struct uic_command *uic_cmd,
		      bool completion)
{
	if (!ufshcd_ready_for_uic_cmd(hba)) {
		dev_err(hba->dev,
			"Controller not ready to accept UIC commands\n");
		return -EIO;
	}

	if (completion)
		init_completion(&uic_cmd->done);

	ufshcd_dispatch_uic_cmd(hba, uic_cmd);

	return 0;
}

/**
 * ufshcd_send_uic_cmd - Send UIC commands and retrieve the result
 * @hba: per adapter instance
 * @uic_cmd: UIC command
 *
 * Returns 0 only if success.
 */
static int
ufshcd_send_uic_cmd(struct ufs_hba *hba, struct uic_command *uic_cmd)
{
	int ret;
	unsigned long flags;

	hba->ufs_stats.clk_hold.ctx = UIC_CMD_SEND;
	ufshcd_hold_all(hba);
	mutex_lock(&hba->uic_cmd_mutex);
	ufshcd_add_delay_before_dme_cmd(hba);

	spin_lock_irqsave(hba->host->host_lock, flags);
	ret = __ufshcd_send_uic_cmd(hba, uic_cmd, true);
	spin_unlock_irqrestore(hba->host->host_lock, flags);
	if (!ret)
		ret = ufshcd_wait_for_uic_cmd(hba, uic_cmd);

	ufshcd_save_tstamp_of_last_dme_cmd(hba);
	mutex_unlock(&hba->uic_cmd_mutex);
	ufshcd_release_all(hba);
	hba->ufs_stats.clk_rel.ctx = UIC_CMD_SEND;

	ufsdbg_error_inject_dispatcher(hba,
		ERR_INJECT_UIC, 0, &ret);

	return ret;
}

/**
 * ufshcd_map_sg - Map scatter-gather list to prdt
 * @hba: per adapter instance
 * @lrbp: pointer to local reference block
 *
 * Returns 0 in case of success, non-zero value in case of failure
 */
static int ufshcd_map_sg(struct ufs_hba *hba, struct ufshcd_lrb *lrbp)
{
	struct ufshcd_sg_entry *prd_table;
	struct scatterlist *sg;
	struct scsi_cmnd *cmd;
	int sg_segments;
	int i;

	cmd = lrbp->cmd;
	sg_segments = scsi_dma_map(cmd);
	if (sg_segments < 0)
		return sg_segments;

	if (sg_segments) {
		if (hba->quirks & UFSHCD_QUIRK_PRDT_BYTE_GRAN)
			lrbp->utr_descriptor_ptr->prd_table_length =
				cpu_to_le16((u16)(sg_segments *
					sizeof(struct ufshcd_sg_entry)));
		else
			lrbp->utr_descriptor_ptr->prd_table_length =
				cpu_to_le16((u16) (sg_segments));

		prd_table = (struct ufshcd_sg_entry *)lrbp->ucd_prdt_ptr;

		scsi_for_each_sg(cmd, sg, sg_segments, i) {
			prd_table[i].size  =
				cpu_to_le32(((u32) sg_dma_len(sg))-1);
			prd_table[i].base_addr =
				cpu_to_le32(lower_32_bits(sg->dma_address));
			prd_table[i].upper_addr =
				cpu_to_le32(upper_32_bits(sg->dma_address));
			prd_table[i].reserved = 0;
		}
	} else {
		lrbp->utr_descriptor_ptr->prd_table_length = 0;
	}

	return 0;
}

/**
 * ufshcd_enable_intr - enable interrupts
 * @hba: per adapter instance
 * @intrs: interrupt bits
 */
static void ufshcd_enable_intr(struct ufs_hba *hba, u32 intrs)
{
	u32 set = ufshcd_readl(hba, REG_INTERRUPT_ENABLE);

	if (hba->ufs_version == UFSHCI_VERSION_10) {
		u32 rw;
		rw = set & INTERRUPT_MASK_RW_VER_10;
		set = rw | ((set ^ intrs) & intrs);
	} else {
		set |= intrs;
	}

	ufshcd_writel(hba, set, REG_INTERRUPT_ENABLE);
}

/**
 * ufshcd_disable_intr - disable interrupts
 * @hba: per adapter instance
 * @intrs: interrupt bits
 */
static void ufshcd_disable_intr(struct ufs_hba *hba, u32 intrs)
{
	u32 set = ufshcd_readl(hba, REG_INTERRUPT_ENABLE);

	if (hba->ufs_version == UFSHCI_VERSION_10) {
		u32 rw;
		rw = (set & INTERRUPT_MASK_RW_VER_10) &
			~(intrs & INTERRUPT_MASK_RW_VER_10);
		set = rw | ((set & intrs) & ~INTERRUPT_MASK_RW_VER_10);

	} else {
		set &= ~intrs;
	}

	ufshcd_writel(hba, set, REG_INTERRUPT_ENABLE);
}

static int ufshcd_prepare_crypto_utrd(struct ufs_hba *hba,
		struct ufshcd_lrb *lrbp)
{
	struct utp_transfer_req_desc *req_desc = lrbp->utr_descriptor_ptr;
	u8 cc_index = 0;
	bool enable = false;
	u64 dun = 0;
	int ret;

	/*
	 * Call vendor specific code to get crypto info for this request:
	 * enable, crypto config. index, DUN.
	 * If bypass is set, don't bother setting the other fields.
	 */
	ret = ufshcd_vops_crypto_req_setup(hba, lrbp, &cc_index, &enable, &dun);
	if (ret) {
		if (ret != -EAGAIN) {
			dev_err(hba->dev,
				"%s: failed to setup crypto request (%d)\n",
				__func__, ret);
		}

		return ret;
	}

	if (!enable)
		goto out;

	req_desc->header.dword_0 |= cc_index | UTRD_CRYPTO_ENABLE;
	req_desc->header.dword_1 = (u32)(dun & 0xFFFFFFFF);
	req_desc->header.dword_3 = (u32)((dun >> 32) & 0xFFFFFFFF);
out:
	return 0;
}

/**
 * ufshcd_prepare_req_desc_hdr() - Fills the requests header
 * descriptor according to request
 * @hba: per adapter instance
 * @lrbp: pointer to local reference block
 * @upiu_flags: flags required in the header
 * @cmd_dir: requests data direction
 */
static int ufshcd_prepare_req_desc_hdr(struct ufs_hba *hba,
	struct ufshcd_lrb *lrbp, u32 *upiu_flags,
	enum dma_data_direction cmd_dir)
{
	struct utp_transfer_req_desc *req_desc = lrbp->utr_descriptor_ptr;
	u32 data_direction;
	u32 dword_0;

	if (cmd_dir == DMA_FROM_DEVICE) {
		data_direction = UTP_DEVICE_TO_HOST;
		*upiu_flags = UPIU_CMD_FLAGS_READ;
	} else if (cmd_dir == DMA_TO_DEVICE) {
		data_direction = UTP_HOST_TO_DEVICE;
		*upiu_flags = UPIU_CMD_FLAGS_WRITE;
	} else {
		data_direction = UTP_NO_DATA_TRANSFER;
		*upiu_flags = UPIU_CMD_FLAGS_NONE;
	}

	dword_0 = data_direction | (lrbp->command_type
				<< UPIU_COMMAND_TYPE_OFFSET);
	if (lrbp->intr_cmd)
		dword_0 |= UTP_REQ_DESC_INT_CMD;

	/* Transfer request descriptor header fields */
	req_desc->header.dword_0 = cpu_to_le32(dword_0);
	/* dword_1 is reserved, hence it is set to 0 */
	req_desc->header.dword_1 = 0;
	/*
	 * assigning invalid value for command status. Controller
	 * updates OCS on command completion, with the command
	 * status
	 */
	req_desc->header.dword_2 =
		cpu_to_le32(OCS_INVALID_COMMAND_STATUS);
	/* dword_3 is reserved, hence it is set to 0 */
	req_desc->header.dword_3 = 0;

	req_desc->prd_table_length = 0;

	if (ufshcd_is_crypto_supported(hba))
		return ufshcd_prepare_crypto_utrd(hba, lrbp);

	return 0;
}

/**
 * ufshcd_prepare_utp_scsi_cmd_upiu() - fills the utp_transfer_req_desc,
 * for scsi commands
 * @lrbp: local reference block pointer
 * @upiu_flags: flags
 */
static
void ufshcd_prepare_utp_scsi_cmd_upiu(struct ufshcd_lrb *lrbp, u32 upiu_flags)
{
	struct utp_upiu_req *ucd_req_ptr = lrbp->ucd_req_ptr;
	unsigned short cdb_len;

	/* command descriptor fields */
	ucd_req_ptr->header.dword_0 = UPIU_HEADER_DWORD(
				UPIU_TRANSACTION_COMMAND, upiu_flags,
				lrbp->lun, lrbp->task_tag);
	ucd_req_ptr->header.dword_1 = UPIU_HEADER_DWORD(
				UPIU_COMMAND_SET_TYPE_SCSI, 0, 0, 0);

	/* Total EHS length and Data segment length will be zero */
	ucd_req_ptr->header.dword_2 = 0;

	ucd_req_ptr->sc.exp_data_transfer_len =
		cpu_to_be32(lrbp->cmd->sdb.length);

	cdb_len = min_t(unsigned short, lrbp->cmd->cmd_len, MAX_CDB_SIZE);
	memcpy(ucd_req_ptr->sc.cdb, lrbp->cmd->cmnd, cdb_len);
	if (cdb_len < MAX_CDB_SIZE)
		memset(ucd_req_ptr->sc.cdb + cdb_len, 0,
			(MAX_CDB_SIZE - cdb_len));
	memset(lrbp->ucd_rsp_ptr, 0, sizeof(struct utp_upiu_rsp));
}

/**
 * ufshcd_prepare_utp_query_req_upiu() - fills the utp_transfer_req_desc,
 * for query requsts
 * @hba: UFS hba
 * @lrbp: local reference block pointer
 * @upiu_flags: flags
 */
static void ufshcd_prepare_utp_query_req_upiu(struct ufs_hba *hba,
				struct ufshcd_lrb *lrbp, u32 upiu_flags)
{
	struct utp_upiu_req *ucd_req_ptr = lrbp->ucd_req_ptr;
	struct ufs_query *query = &hba->dev_cmd.query;
	u16 len = be16_to_cpu(query->request.upiu_req.length);
	u8 *descp = (u8 *)lrbp->ucd_req_ptr + GENERAL_UPIU_REQUEST_SIZE;

	/* Query request header */
	ucd_req_ptr->header.dword_0 = UPIU_HEADER_DWORD(
			UPIU_TRANSACTION_QUERY_REQ, upiu_flags,
			lrbp->lun, lrbp->task_tag);
	ucd_req_ptr->header.dword_1 = UPIU_HEADER_DWORD(
			0, query->request.query_func, 0, 0);

	/* Data segment length only need for WRITE_DESC */
	if (query->request.upiu_req.opcode == UPIU_QUERY_OPCODE_WRITE_DESC)
		ucd_req_ptr->header.dword_2 =
			UPIU_HEADER_DWORD(0, 0, (len >> 8), (u8)len);
	else
		ucd_req_ptr->header.dword_2 = 0;

	/* Copy the Query Request buffer as is */
	memcpy(&ucd_req_ptr->qr, &query->request.upiu_req,
			QUERY_OSF_SIZE);

	/* Copy the Descriptor */
	if (query->request.upiu_req.opcode == UPIU_QUERY_OPCODE_WRITE_DESC)
		memcpy(descp, query->descriptor, len);

	memset(lrbp->ucd_rsp_ptr, 0, sizeof(struct utp_upiu_rsp));
}

static inline void ufshcd_prepare_utp_nop_upiu(struct ufshcd_lrb *lrbp)
{
	struct utp_upiu_req *ucd_req_ptr = lrbp->ucd_req_ptr;

	memset(ucd_req_ptr, 0, sizeof(struct utp_upiu_req));

	/* command descriptor fields */
	ucd_req_ptr->header.dword_0 =
		UPIU_HEADER_DWORD(
			UPIU_TRANSACTION_NOP_OUT, 0, 0, lrbp->task_tag);
	/* clear rest of the fields of basic header */
	ucd_req_ptr->header.dword_1 = 0;
	ucd_req_ptr->header.dword_2 = 0;

	memset(lrbp->ucd_rsp_ptr, 0, sizeof(struct utp_upiu_rsp));
}

/**
 * ufshcd_comp_devman_upiu - UFS Protocol Information Unit(UPIU)
 *			     for Device Management Purposes
 * @hba: per adapter instance
 * @lrbp: pointer to local reference block
 */
static int ufshcd_comp_devman_upiu(struct ufs_hba *hba, struct ufshcd_lrb *lrbp)
{
	u32 upiu_flags;
	int ret = 0;

	if ((hba->ufs_version == UFSHCI_VERSION_10) ||
	    (hba->ufs_version == UFSHCI_VERSION_11))
		lrbp->command_type = UTP_CMD_TYPE_DEV_MANAGE;
	else
		lrbp->command_type = UTP_CMD_TYPE_UFS_STORAGE;

	ret = ufshcd_prepare_req_desc_hdr(hba, lrbp, &upiu_flags,
			DMA_NONE);
	if (hba->dev_cmd.type == DEV_CMD_TYPE_QUERY)
		ufshcd_prepare_utp_query_req_upiu(hba, lrbp, upiu_flags);
	else if (hba->dev_cmd.type == DEV_CMD_TYPE_NOP)
		ufshcd_prepare_utp_nop_upiu(lrbp);
	else
		ret = -EINVAL;

	return ret;
}

/**
 * ufshcd_comp_scsi_upiu - UFS Protocol Information Unit(UPIU)
 *			   for SCSI Purposes
 * @hba: per adapter instance
 * @lrbp: pointer to local reference block
 */
static int ufshcd_comp_scsi_upiu(struct ufs_hba *hba, struct ufshcd_lrb *lrbp)
{
	u32 upiu_flags;
	int ret = 0;

	if ((hba->ufs_version == UFSHCI_VERSION_10) ||
	    (hba->ufs_version == UFSHCI_VERSION_11))
		lrbp->command_type = UTP_CMD_TYPE_SCSI;
	else
		lrbp->command_type = UTP_CMD_TYPE_UFS_STORAGE;

	if (likely(lrbp->cmd)) {
		ret = ufshcd_prepare_req_desc_hdr(hba, lrbp,
				&upiu_flags, lrbp->cmd->sc_data_direction);
		ufshcd_prepare_utp_scsi_cmd_upiu(lrbp, upiu_flags);
	} else {
		ret = -EINVAL;
	}

	return ret;
}

/**
 * ufshcd_upiu_wlun_to_scsi_wlun - maps UPIU W-LUN id to SCSI W-LUN ID
 * @upiu_wlun_id: UPIU W-LUN id
 *
 * Returns SCSI W-LUN id
 */
static inline u16 ufshcd_upiu_wlun_to_scsi_wlun(u8 upiu_wlun_id)
{
	return (upiu_wlun_id & ~UFS_UPIU_WLUN_ID) | SCSI_W_LUN_BASE;
}

/**
 * ufshcd_get_write_lock - synchronize between shutdown, scaling &
 * arrival of requests
 * @hba: ufs host
 *
 * Lock is predominantly held by shutdown context thus, ensuring
 * that no requests from any other context may sneak through.
 */
static inline void ufshcd_get_write_lock(struct ufs_hba *hba)
{
	down_write(&hba->lock);
}

/**
 * ufshcd_get_read_lock - synchronize between shutdown, scaling &
 * arrival of requests
 * @hba: ufs host
 *
 * Returns 1 if acquired, < 0 on contention
 *
 * After shutdown's initiated, allow requests only directed to the
 * well known device lun. The sync between scaling & issue is maintained
 * as is and this restructuring syncs shutdown with these too.
 */
static int ufshcd_get_read_lock(struct ufs_hba *hba, u64 lun)
{
	int err = 0;

	err = down_read_trylock(&hba->lock);
	if (err > 0)
		goto out;
	/* let requests for well known device lun to go through */
	if (ufshcd_scsi_to_upiu_lun(lun) == UFS_UPIU_UFS_DEVICE_WLUN)
		return 0;
	else if (!ufshcd_is_shutdown_ongoing(hba))
		return -EAGAIN;
	else
		return -EPERM;

out:
	return err;
}

/**
 * ufshcd_put_read_lock - synchronize between shutdown, scaling &
 * arrival of requests
 * @hba: ufs host
 *
 * Returns none
 */
static inline void ufshcd_put_read_lock(struct ufs_hba *hba)
{
	up_read(&hba->lock);
}

/**
 * ufshcd_queuecommand - main entry point for SCSI requests
 * @host: SCSI host pointer
 * @cmd: command from SCSI Midlayer
 *
 * Returns 0 for success, non-zero in case of failure
 */
static int ufshcd_queuecommand(struct Scsi_Host *host, struct scsi_cmnd *cmd)
{
	struct ufshcd_lrb *lrbp;
	struct ufs_hba *hba;
	unsigned long flags;
	int tag;
	int err = 0;
	bool has_read_lock = false;

	hba = shost_priv(host);

	if (!cmd || !cmd->request || !hba)
		return -EINVAL;

	tag = cmd->request->tag;
	if (!ufshcd_valid_tag(hba, tag)) {
		dev_err(hba->dev,
			"%s: invalid command tag %d: cmd=0x%pK, cmd->request=0x%pK\n",
			__func__, tag, cmd, cmd->request);
		BUG_ON(1);
	}

	err = ufshcd_get_read_lock(hba, cmd->device->lun);
	if (unlikely(err < 0)) {
		if (err == -EPERM) {
			set_host_byte(cmd, DID_ERROR);
			cmd->scsi_done(cmd);
			return 0;
		}
		if (err == -EAGAIN)
			return SCSI_MLQUEUE_HOST_BUSY;
	} else if (err == 1) {
		has_read_lock = true;
	}

	/*
	 * err might be non-zero here but logic later in this function
	 * assumes that err is set to 0.
	 */
	err = 0;

	spin_lock_irqsave(hba->host->host_lock, flags);

	/* if error handling is in progress, return host busy */
	if (ufshcd_eh_in_progress(hba)) {
		err = SCSI_MLQUEUE_HOST_BUSY;
		goto out_unlock;
	}

	switch (hba->ufshcd_state) {
	case UFSHCD_STATE_OPERATIONAL:
		break;
	case UFSHCD_STATE_EH_SCHEDULED:
	case UFSHCD_STATE_RESET:
		err = SCSI_MLQUEUE_HOST_BUSY;
		goto out_unlock;
	case UFSHCD_STATE_ERROR:
		set_host_byte(cmd, DID_ERROR);
		cmd->scsi_done(cmd);
		goto out_unlock;
	default:
		dev_WARN_ONCE(hba->dev, 1, "%s: invalid state %d\n",
				__func__, hba->ufshcd_state);
		set_host_byte(cmd, DID_BAD_TARGET);
		cmd->scsi_done(cmd);
		goto out_unlock;
	}
	spin_unlock_irqrestore(hba->host->host_lock, flags);

	hba->req_abort_count = 0;

	/* acquire the tag to make sure device cmds don't use it */
	if (test_and_set_bit_lock(tag, &hba->lrb_in_use)) {
		/*
		 * Dev manage command in progress, requeue the command.
		 * Requeuing the command helps in cases where the request *may*
		 * find different tag instead of waiting for dev manage command
		 * completion.
		 */
		err = SCSI_MLQUEUE_HOST_BUSY;
		goto out;
	}

	hba->ufs_stats.clk_hold.ctx = QUEUE_CMD;
	err = ufshcd_hold(hba, true);
	if (err) {
		err = SCSI_MLQUEUE_HOST_BUSY;
		clear_bit_unlock(tag, &hba->lrb_in_use);
		goto out;
	}
	if (ufshcd_is_clkgating_allowed(hba))
		WARN_ON(hba->clk_gating.state != CLKS_ON);

	err = ufshcd_hibern8_hold(hba, true);
	if (err) {
		clear_bit_unlock(tag, &hba->lrb_in_use);
		err = SCSI_MLQUEUE_HOST_BUSY;
		hba->ufs_stats.clk_rel.ctx = QUEUE_CMD;
		ufshcd_release(hba, true);
		goto out;
	}
	if (ufshcd_is_hibern8_on_idle_allowed(hba))
		WARN_ON(hba->hibern8_on_idle.state != HIBERN8_EXITED);

	/* Vote PM QoS for the request */
	ufshcd_vops_pm_qos_req_start(hba, cmd->request);

	WARN_ON(hba->clk_gating.state != CLKS_ON);

	lrbp = &hba->lrb[tag];

	WARN_ON(lrbp->cmd);
	lrbp->cmd = cmd;
	lrbp->sense_bufflen = UFSHCD_REQ_SENSE_SIZE;
	lrbp->sense_buffer = cmd->sense_buffer;
	lrbp->task_tag = tag;
	lrbp->lun = ufshcd_scsi_to_upiu_lun(cmd->device->lun);
	lrbp->intr_cmd = !ufshcd_is_intr_aggr_allowed(hba) ? true : false;
	lrbp->req_abort_skip = false;

	err = ufshcd_comp_scsi_upiu(hba, lrbp);
	if (err) {
		if (err != -EAGAIN)
			dev_err(hba->dev,
				"%s: failed to compose upiu %d\n",
				__func__, err);

		lrbp->cmd = NULL;
		clear_bit_unlock(tag, &hba->lrb_in_use);
		ufshcd_release_all(hba);
		ufshcd_vops_pm_qos_req_end(hba, cmd->request, true);
		goto out;
	}

	err = ufshcd_map_sg(hba, lrbp);
	if (err) {
		lrbp->cmd = NULL;
		clear_bit_unlock(tag, &hba->lrb_in_use);
		ufshcd_release_all(hba);
		ufshcd_vops_pm_qos_req_end(hba, cmd->request, true);
		goto out;
	}

	err = ufshcd_vops_crypto_engine_cfg_start(hba, tag);
	if (err) {
		if (err != -EAGAIN)
			dev_err(hba->dev,
				"%s: failed to configure crypto engine %d\n",
				__func__, err);

		scsi_dma_unmap(lrbp->cmd);
		lrbp->cmd = NULL;
		clear_bit_unlock(tag, &hba->lrb_in_use);
		ufshcd_release_all(hba);
		ufshcd_vops_pm_qos_req_end(hba, cmd->request, true);

		goto out;
	}

	/* Make sure descriptors are ready before ringing the doorbell */
	wmb();

	/* issue command to the controller */
	spin_lock_irqsave(hba->host->host_lock, flags);
	ufshcd_vops_setup_xfer_req(hba, tag, (lrbp->cmd ? true : false));

	err = ufshcd_send_command(hba, tag);
	if (err) {
		spin_unlock_irqrestore(hba->host->host_lock, flags);
		scsi_dma_unmap(lrbp->cmd);
		lrbp->cmd = NULL;
		clear_bit_unlock(tag, &hba->lrb_in_use);
		ufshcd_release_all(hba);
		ufshcd_vops_pm_qos_req_end(hba, cmd->request, true);
		ufshcd_vops_crypto_engine_cfg_end(hba, lrbp, cmd->request);
		dev_err(hba->dev, "%s: failed sending command, %d\n",
							__func__, err);
		err = DID_ERROR;
		goto out;
	}

out_unlock:
	spin_unlock_irqrestore(hba->host->host_lock, flags);
out:
	if (has_read_lock)
		ufshcd_put_read_lock(hba);
	return err;
}

static int ufshcd_compose_dev_cmd(struct ufs_hba *hba,
		struct ufshcd_lrb *lrbp, enum dev_cmd_type cmd_type, int tag)
{
	lrbp->cmd = NULL;
	lrbp->sense_bufflen = 0;
	lrbp->sense_buffer = NULL;
	lrbp->task_tag = tag;
	lrbp->lun = 0; /* device management cmd is not specific to any LUN */
	lrbp->intr_cmd = true; /* No interrupt aggregation */
	hba->dev_cmd.type = cmd_type;

	return ufshcd_comp_devman_upiu(hba, lrbp);
}

static int
ufshcd_clear_cmd(struct ufs_hba *hba, int tag)
{
	int err = 0;
	unsigned long flags;
	u32 mask = 1 << tag;

	/* clear outstanding transaction before retry */
	spin_lock_irqsave(hba->host->host_lock, flags);
	ufshcd_utrl_clear(hba, tag);
	spin_unlock_irqrestore(hba->host->host_lock, flags);

	/*
	 * wait for for h/w to clear corresponding bit in door-bell.
	 * max. wait is 1 sec.
	 */
	err = ufshcd_wait_for_register(hba,
			REG_UTP_TRANSFER_REQ_DOOR_BELL,
			mask, ~mask, 1000, 1000, true);

	return err;
}

static int
ufshcd_check_query_response(struct ufs_hba *hba, struct ufshcd_lrb *lrbp)
{
	struct ufs_query_res *query_res = &hba->dev_cmd.query.response;

	/* Get the UPIU response */
	query_res->response = ufshcd_get_rsp_upiu_result(lrbp->ucd_rsp_ptr) >>
				UPIU_RSP_CODE_OFFSET;
	return query_res->response;
}

/**
 * ufshcd_dev_cmd_completion() - handles device management command responses
 * @hba: per adapter instance
 * @lrbp: pointer to local reference block
 */
static int
ufshcd_dev_cmd_completion(struct ufs_hba *hba, struct ufshcd_lrb *lrbp)
{
	int resp;
	int err = 0;

	hba->ufs_stats.last_hibern8_exit_tstamp = ktime_set(0, 0);
	resp = ufshcd_get_req_rsp(lrbp->ucd_rsp_ptr);

	switch (resp) {
	case UPIU_TRANSACTION_NOP_IN:
		if (hba->dev_cmd.type != DEV_CMD_TYPE_NOP) {
			err = -EINVAL;
			dev_err(hba->dev, "%s: unexpected response %x\n",
					__func__, resp);
		}
		break;
	case UPIU_TRANSACTION_QUERY_RSP:
		err = ufshcd_check_query_response(hba, lrbp);
		if (!err)
			err = ufshcd_copy_query_response(hba, lrbp);
		break;
	case UPIU_TRANSACTION_REJECT_UPIU:
		/* TODO: handle Reject UPIU Response */
		err = -EPERM;
		dev_err(hba->dev, "%s: Reject UPIU not fully implemented\n",
				__func__);
		break;
	default:
		err = -EINVAL;
		dev_err(hba->dev, "%s: Invalid device management cmd response: %x\n",
				__func__, resp);
		break;
	}

	return err;
}

static int ufshcd_wait_for_dev_cmd(struct ufs_hba *hba,
		struct ufshcd_lrb *lrbp, int max_timeout)
{
	int err = 0;
	unsigned long time_left;
	unsigned long flags;

	time_left = wait_for_completion_timeout(hba->dev_cmd.complete,
			msecs_to_jiffies(max_timeout));

	/* Make sure descriptors are ready before ringing the doorbell */
	wmb();
	spin_lock_irqsave(hba->host->host_lock, flags);
	hba->dev_cmd.complete = NULL;
	if (likely(time_left)) {
		err = ufshcd_get_tr_ocs(lrbp);
		if (!err)
			err = ufshcd_dev_cmd_completion(hba, lrbp);
	}
	spin_unlock_irqrestore(hba->host->host_lock, flags);

	if (!time_left) {
		err = -ETIMEDOUT;
		dev_dbg(hba->dev, "%s: dev_cmd request timedout, tag %d\n",
			__func__, lrbp->task_tag);
		if (!ufshcd_clear_cmd(hba, lrbp->task_tag))
			/* successfully cleared the command, retry if needed */
			err = -EAGAIN;
		/*
		 * in case of an error, after clearing the doorbell,
		 * we also need to clear the outstanding_request
		 * field in hba
		 */
		ufshcd_outstanding_req_clear(hba, lrbp->task_tag);
	}

	if (err)
		ufsdbg_set_err_state(hba);

	return err;
}

/**
 * ufshcd_get_dev_cmd_tag - Get device management command tag
 * @hba: per-adapter instance
 * @tag_out: pointer to variable with available slot value
 *
 * Get a free slot and lock it until device management command
 * completes.
 *
 * Returns false if free slot is unavailable for locking, else
 * return true with tag value in @tag.
 */
static bool ufshcd_get_dev_cmd_tag(struct ufs_hba *hba, int *tag_out)
{
	int tag;
	bool ret = false;
	unsigned long tmp;

	if (!tag_out)
		goto out;

	do {
		tmp = ~hba->lrb_in_use;
		tag = find_last_bit(&tmp, hba->nutrs);
		if (tag >= hba->nutrs)
			goto out;
	} while (test_and_set_bit_lock(tag, &hba->lrb_in_use));

	*tag_out = tag;
	ret = true;
out:
	return ret;
}

static inline void ufshcd_put_dev_cmd_tag(struct ufs_hba *hba, int tag)
{
	clear_bit_unlock(tag, &hba->lrb_in_use);
}

/**
 * ufshcd_exec_dev_cmd - API for sending device management requests
 * @hba: UFS hba
 * @cmd_type: specifies the type (NOP, Query...)
 * @timeout: time in seconds
 *
 * NOTE: Since there is only one available tag for device management commands,
 * it is expected you hold the hba->dev_cmd.lock mutex.
 */
static int ufshcd_exec_dev_cmd(struct ufs_hba *hba,
		enum dev_cmd_type cmd_type, int timeout)
{
	struct ufshcd_lrb *lrbp;
	int err;
	int tag;
	struct completion wait;
	unsigned long flags;
	bool has_read_lock = false;

	/*
	 * May get invoked from shutdown and IOCTL contexts.
	 * In shutdown context, it comes in with lock acquired.
	 * In error recovery context, it may come with lock acquired.
	 */

	if (!ufshcd_is_shutdown_ongoing(hba) && !ufshcd_eh_in_progress(hba)) {
		down_read(&hba->lock);
		has_read_lock = true;
	}

	/*
	 * Get free slot, sleep if slots are unavailable.
	 * Even though we use wait_event() which sleeps indefinitely,
	 * the maximum wait time is bounded by SCSI request timeout.
	 */
	wait_event(hba->dev_cmd.tag_wq, ufshcd_get_dev_cmd_tag(hba, &tag));

	init_completion(&wait);
	lrbp = &hba->lrb[tag];
	WARN_ON(lrbp->cmd);
	err = ufshcd_compose_dev_cmd(hba, lrbp, cmd_type, tag);
	if (unlikely(err))
		goto out_put_tag;

	hba->dev_cmd.complete = &wait;

	ufshcd_add_query_upiu_trace(hba, tag, "query_send");
	/* Make sure descriptors are ready before ringing the doorbell */
	wmb();
	spin_lock_irqsave(hba->host->host_lock, flags);
	ufshcd_vops_setup_xfer_req(hba, tag, (lrbp->cmd ? true : false));
	err = ufshcd_send_command(hba, tag);
	spin_unlock_irqrestore(hba->host->host_lock, flags);
	if (err) {
		dev_err(hba->dev, "%s: failed sending command, %d\n",
							__func__, err);
		goto out_put_tag;
	}
	err = ufshcd_wait_for_dev_cmd(hba, lrbp, timeout);

	ufshcd_add_query_upiu_trace(hba, tag,
			err ? "query_complete_err" : "query_complete");

out_put_tag:
	ufshcd_put_dev_cmd_tag(hba, tag);
	wake_up(&hba->dev_cmd.tag_wq);
	if (has_read_lock)
		up_read(&hba->lock);
	return err;
}

/**
 * ufshcd_init_query() - init the query response and request parameters
 * @hba: per-adapter instance
 * @request: address of the request pointer to be initialized
 * @response: address of the response pointer to be initialized
 * @opcode: operation to perform
 * @idn: flag idn to access
 * @index: LU number to access
 * @selector: query/flag/descriptor further identification
 */
static inline void ufshcd_init_query(struct ufs_hba *hba,
		struct ufs_query_req **request, struct ufs_query_res **response,
		enum query_opcode opcode, u8 idn, u8 index, u8 selector)
{
	int idn_t = (int)idn;

	ufsdbg_error_inject_dispatcher(hba,
		ERR_INJECT_QUERY, idn_t, (int *)&idn_t);
	idn = idn_t;

	*request = &hba->dev_cmd.query.request;
	*response = &hba->dev_cmd.query.response;
	memset(*request, 0, sizeof(struct ufs_query_req));
	memset(*response, 0, sizeof(struct ufs_query_res));
	(*request)->upiu_req.opcode = opcode;
	(*request)->upiu_req.idn = idn;
	(*request)->upiu_req.index = index;
	(*request)->upiu_req.selector = selector;

	ufshcd_update_query_stats(hba, opcode, idn);
}

static int ufshcd_query_flag_retry(struct ufs_hba *hba,
	enum query_opcode opcode, enum flag_idn idn, bool *flag_res)
{
	int ret;
	int retries;

	for (retries = 0; retries < QUERY_REQ_RETRIES; retries++) {
		ret = ufshcd_query_flag(hba, opcode, idn, flag_res);
		if (ret)
			dev_dbg(hba->dev,
				"%s: failed with error %d, retries %d\n",
				__func__, ret, retries);
		else
			break;
	}

	if (ret)
		dev_err(hba->dev,
			"%s: query attribute, opcode %d, idn %d, failed with error %d after %d retires\n",
			__func__, opcode, idn, ret, retries);
	return ret;
}

/**
 * ufshcd_query_flag() - API function for sending flag query requests
 * @hba: per-adapter instance
 * @opcode: flag query to perform
 * @idn: flag idn to access
 * @flag_res: the flag value after the query request completes
 *
 * Returns 0 for success, non-zero in case of failure
 */
int ufshcd_query_flag(struct ufs_hba *hba, enum query_opcode opcode,
			enum flag_idn idn, bool *flag_res)
{
	struct ufs_query_req *request = NULL;
	struct ufs_query_res *response = NULL;
	int err, index = 0, selector = 0;
	int timeout = QUERY_REQ_TIMEOUT;

	BUG_ON(!hba);

	ufshcd_hold_all(hba);
	mutex_lock(&hba->dev_cmd.lock);
	ufshcd_init_query(hba, &request, &response, opcode, idn, index,
			selector);

	switch (opcode) {
	case UPIU_QUERY_OPCODE_SET_FLAG:
	case UPIU_QUERY_OPCODE_CLEAR_FLAG:
	case UPIU_QUERY_OPCODE_TOGGLE_FLAG:
		request->query_func = UPIU_QUERY_FUNC_STANDARD_WRITE_REQUEST;
		break;
	case UPIU_QUERY_OPCODE_READ_FLAG:
		request->query_func = UPIU_QUERY_FUNC_STANDARD_READ_REQUEST;
		if (!flag_res) {
			/* No dummy reads */
			dev_err(hba->dev, "%s: Invalid argument for read request\n",
					__func__);
			err = -EINVAL;
			goto out_unlock;
		}
		break;
	default:
		dev_err(hba->dev,
			"%s: Expected query flag opcode but got = %d\n",
			__func__, opcode);
		err = -EINVAL;
		goto out_unlock;
	}

	err = ufshcd_exec_dev_cmd(hba, DEV_CMD_TYPE_QUERY, timeout);

	if (err) {
		dev_err(hba->dev,
			"%s: Sending flag query for idn %d failed, err = %d\n",
			__func__, request->upiu_req.idn, err);
		goto out_unlock;
	}

	if (flag_res)
		*flag_res = (be32_to_cpu(response->upiu_res.value) &
				MASK_QUERY_UPIU_FLAG_LOC) & 0x1;

out_unlock:
	mutex_unlock(&hba->dev_cmd.lock);
	ufshcd_release_all(hba);
	return err;
}

/**
 * ufshcd_query_attr - API function for sending attribute requests
 * @hba: per-adapter instance
 * @opcode: attribute opcode
 * @idn: attribute idn to access
 * @index: index field
 * @selector: selector field
 * @attr_val: the attribute value after the query request completes
 *
 * Returns 0 for success, non-zero in case of failure
*/
int ufshcd_query_attr(struct ufs_hba *hba, enum query_opcode opcode,
		      enum attr_idn idn, u8 index, u8 selector, u32 *attr_val)
{
	struct ufs_query_req *request = NULL;
	struct ufs_query_res *response = NULL;
	int err;

	BUG_ON(!hba);

	ufshcd_hold_all(hba);
	if (!attr_val) {
		dev_err(hba->dev, "%s: attribute value required for opcode 0x%x\n",
				__func__, opcode);
		err = -EINVAL;
		goto out;
	}

	mutex_lock(&hba->dev_cmd.lock);
	ufshcd_init_query(hba, &request, &response, opcode, idn, index,
			selector);

	switch (opcode) {
	case UPIU_QUERY_OPCODE_WRITE_ATTR:
		request->query_func = UPIU_QUERY_FUNC_STANDARD_WRITE_REQUEST;
		request->upiu_req.value = cpu_to_be32(*attr_val);
		break;
	case UPIU_QUERY_OPCODE_READ_ATTR:
		request->query_func = UPIU_QUERY_FUNC_STANDARD_READ_REQUEST;
		break;
	default:
		dev_err(hba->dev, "%s: Expected query attr opcode but got = 0x%.2x\n",
				__func__, opcode);
		err = -EINVAL;
		goto out_unlock;
	}

	err = ufshcd_exec_dev_cmd(hba, DEV_CMD_TYPE_QUERY, QUERY_REQ_TIMEOUT);

	if (err) {
		dev_err(hba->dev, "%s: opcode 0x%.2x for idn %d failed, index %d, err = %d\n",
				__func__, opcode,
				request->upiu_req.idn, index, err);
		goto out_unlock;
	}

	*attr_val = be32_to_cpu(response->upiu_res.value);

out_unlock:
	mutex_unlock(&hba->dev_cmd.lock);
out:
	ufshcd_release_all(hba);
	return err;
}

/**
 * ufshcd_query_attr_retry() - API function for sending query
 * attribute with retries
 * @hba: per-adapter instance
 * @opcode: attribute opcode
 * @idn: attribute idn to access
 * @index: index field
 * @selector: selector field
 * @attr_val: the attribute value after the query request
 * completes
 *
 * Returns 0 for success, non-zero in case of failure
*/
static int ufshcd_query_attr_retry(struct ufs_hba *hba,
	enum query_opcode opcode, enum attr_idn idn, u8 index, u8 selector,
	u32 *attr_val)
{
	int ret = 0;
	u32 retries;

	 for (retries = QUERY_REQ_RETRIES; retries > 0; retries--) {
		ret = ufshcd_query_attr(hba, opcode, idn, index,
						selector, attr_val);
		if (ret)
			dev_dbg(hba->dev, "%s: failed with error %d, retries %d\n",
				__func__, ret, retries);
		else
			break;
	}

	if (ret)
		dev_err(hba->dev,
			"%s: query attribute, idn %d, failed with error %d after %d retires\n",
			__func__, idn, ret, retries);
	return ret;
}

static int __ufshcd_query_descriptor(struct ufs_hba *hba,
			enum query_opcode opcode, enum desc_idn idn, u8 index,
			u8 selector, u8 *desc_buf, int *buf_len)
{
	struct ufs_query_req *request = NULL;
	struct ufs_query_res *response = NULL;
	int err;

	BUG_ON(!hba);

	ufshcd_hold_all(hba);
	if (!desc_buf) {
		dev_err(hba->dev, "%s: descriptor buffer required for opcode 0x%x\n",
				__func__, opcode);
		err = -EINVAL;
		goto out;
	}

	if (*buf_len < QUERY_DESC_MIN_SIZE || *buf_len > QUERY_DESC_MAX_SIZE) {
		dev_err(hba->dev, "%s: descriptor buffer size (%d) is out of range\n",
				__func__, *buf_len);
		err = -EINVAL;
		goto out;
	}

	mutex_lock(&hba->dev_cmd.lock);
	ufshcd_init_query(hba, &request, &response, opcode, idn, index,
			selector);
	hba->dev_cmd.query.descriptor = desc_buf;
	request->upiu_req.length = cpu_to_be16(*buf_len);

	switch (opcode) {
	case UPIU_QUERY_OPCODE_WRITE_DESC:
		request->query_func = UPIU_QUERY_FUNC_STANDARD_WRITE_REQUEST;
		break;
	case UPIU_QUERY_OPCODE_READ_DESC:
		request->query_func = UPIU_QUERY_FUNC_STANDARD_READ_REQUEST;
		break;
	default:
		dev_err(hba->dev,
				"%s: Expected query descriptor opcode but got = 0x%.2x\n",
				__func__, opcode);
		err = -EINVAL;
		goto out_unlock;
	}

	err = ufshcd_exec_dev_cmd(hba, DEV_CMD_TYPE_QUERY, QUERY_REQ_TIMEOUT);

	if (err) {
		dev_err(hba->dev, "%s: opcode 0x%.2x for idn %d failed, index %d, err = %d\n",
				__func__, opcode,
				request->upiu_req.idn, index, err);
		goto out_unlock;
	}

	hba->dev_cmd.query.descriptor = NULL;
	*buf_len = be16_to_cpu(response->upiu_res.length);

out_unlock:
	mutex_unlock(&hba->dev_cmd.lock);
out:
	ufshcd_release_all(hba);
	return err;
}

/**
 * ufshcd_query_descriptor_retry - API function for sending descriptor requests
 * @hba: per-adapter instance
 * @opcode: attribute opcode
 * @idn: attribute idn to access
 * @index: index field
 * @selector: selector field
 * @desc_buf: the buffer that contains the descriptor
 * @buf_len: length parameter passed to the device
 *
 * Returns 0 for success, non-zero in case of failure.
 * The buf_len parameter will contain, on return, the length parameter
 * received on the response.
 */
int ufshcd_query_descriptor_retry(struct ufs_hba *hba,
				  enum query_opcode opcode,
				  enum desc_idn idn, u8 index,
				  u8 selector,
				  u8 *desc_buf, int *buf_len)
{
	int err;
	int retries;

	for (retries = QUERY_REQ_RETRIES; retries > 0; retries--) {
		err = __ufshcd_query_descriptor(hba, opcode, idn, index,
						selector, desc_buf, buf_len);
		if (!err || err == -EINVAL)
			break;
	}

	return err;
}
EXPORT_SYMBOL(ufshcd_query_descriptor_retry);

/**
 * ufshcd_read_desc_length - read the specified descriptor length from header
 * @hba: Pointer to adapter instance
 * @desc_id: descriptor idn value
 * @desc_index: descriptor index
 * @desc_length: pointer to variable to read the length of descriptor
 *
 * Return 0 in case of success, non-zero otherwise
 */
static int ufshcd_read_desc_length(struct ufs_hba *hba,
	enum desc_idn desc_id,
	int desc_index,
	int *desc_length)
{
	int ret;
	u8 header[QUERY_DESC_HDR_SIZE];
	int header_len = QUERY_DESC_HDR_SIZE;

	if (desc_id >= QUERY_DESC_IDN_MAX)
		return -EINVAL;

	ret = ufshcd_query_descriptor_retry(hba, UPIU_QUERY_OPCODE_READ_DESC,
					desc_id, desc_index, 0, header,
					&header_len);

	if (ret) {
		dev_err(hba->dev, "%s: Failed to get descriptor header id %d",
			__func__, desc_id);
		return ret;
	} else if (desc_id != header[QUERY_DESC_DESC_TYPE_OFFSET]) {
		dev_warn(hba->dev, "%s: descriptor header id %d and desc_id %d mismatch",
			__func__, header[QUERY_DESC_DESC_TYPE_OFFSET],
			desc_id);
		ret = -EINVAL;
	}

	*desc_length = header[QUERY_DESC_LENGTH_OFFSET];
	return ret;

}

/**
 * ufshcd_map_desc_id_to_length - map descriptor IDN to its length
 * @hba: Pointer to adapter instance
 * @desc_id: descriptor idn value
 * @desc_len: mapped desc length (out)
 *
 * Return 0 in case of success, non-zero otherwise
 */
int ufshcd_map_desc_id_to_length(struct ufs_hba *hba,
	enum desc_idn desc_id, int *desc_len)
{
	switch (desc_id) {
	case QUERY_DESC_IDN_DEVICE:
		*desc_len = hba->desc_size.dev_desc;
		break;
	case QUERY_DESC_IDN_POWER:
		*desc_len = hba->desc_size.pwr_desc;
		break;
	case QUERY_DESC_IDN_GEOMETRY:
		*desc_len = hba->desc_size.geom_desc;
		break;
	case QUERY_DESC_IDN_CONFIGURATION:
		*desc_len = hba->desc_size.conf_desc;
		break;
	case QUERY_DESC_IDN_UNIT:
		*desc_len = hba->desc_size.unit_desc;
		break;
	case QUERY_DESC_IDN_INTERCONNECT:
		*desc_len = hba->desc_size.interc_desc;
		break;
	case QUERY_DESC_IDN_STRING:
		*desc_len = QUERY_DESC_MAX_SIZE;
		break;
	case QUERY_DESC_IDN_HEALTH:
		*desc_len = hba->desc_size.hlth_desc;
		break;
	case QUERY_DESC_IDN_RFU_0:
	case QUERY_DESC_IDN_RFU_1:
		*desc_len = 0;
		break;
	default:
		*desc_len = 0;
		return -EINVAL;
	}
	return 0;
}
EXPORT_SYMBOL(ufshcd_map_desc_id_to_length);

/**
 * ufshcd_read_desc_param - read the specified descriptor parameter
 * @hba: Pointer to adapter instance
 * @desc_id: descriptor idn value
 * @desc_index: descriptor index
 * @param_offset: offset of the parameter to read
 * @param_read_buf: pointer to buffer where parameter would be read
 * @param_size: sizeof(param_read_buf)
 *
 * Return 0 in case of success, non-zero otherwise
 */
int ufshcd_read_desc_param(struct ufs_hba *hba,
			   enum desc_idn desc_id,
			   int desc_index,
			   u8 param_offset,
			   u8 *param_read_buf,
			   u8 param_size)
{
	int ret;
	u8 *desc_buf;
	int buff_len;
	bool is_kmalloc = true;

	/* Safety check */
	if (desc_id >= QUERY_DESC_IDN_MAX || !param_size)
		return -EINVAL;

	/* Get the max length of descriptor from structure filled up at probe
	 * time.
	 */
	ret = ufshcd_map_desc_id_to_length(hba, desc_id, &buff_len);

	/* Sanity checks */
	if (ret || !buff_len) {
		dev_err(hba->dev, "%s: Failed to get full descriptor length",
			__func__);
		return ret;
	}

	/* Check whether we need temp memory */
	if (param_offset != 0 || param_size < buff_len) {
		desc_buf = kmalloc(buff_len, GFP_KERNEL);
		if (!desc_buf)
			return -ENOMEM;
	} else {
		desc_buf = param_read_buf;
		is_kmalloc = false;
	}

	/* Request for full descriptor */
	ret = ufshcd_query_descriptor_retry(hba, UPIU_QUERY_OPCODE_READ_DESC,
					desc_id, desc_index, 0,
					desc_buf, &buff_len);

	if (ret) {
		dev_err(hba->dev, "%s: Failed reading descriptor. desc_id %d, desc_index %d, param_offset %d, ret %d",
			__func__, desc_id, desc_index, param_offset, ret);
		goto out;
	}

	/* Sanity check */
	if (desc_buf[QUERY_DESC_DESC_TYPE_OFFSET] != desc_id) {
		dev_err(hba->dev, "%s: invalid desc_id %d in descriptor header",
			__func__, desc_buf[QUERY_DESC_DESC_TYPE_OFFSET]);
		ret = -EINVAL;
		goto out;
	}

	/* Check wherher we will not copy more data, than available */
	if (is_kmalloc && param_size > buff_len)
		param_size = buff_len;

	if (is_kmalloc)
		memcpy(param_read_buf, &desc_buf[param_offset], param_size);
out:
	if (is_kmalloc)
		kfree(desc_buf);
	return ret;
}

static inline int ufshcd_read_desc(struct ufs_hba *hba,
				   enum desc_idn desc_id,
				   int desc_index,
				   u8 *buf,
				   u32 size)
{
	return ufshcd_read_desc_param(hba, desc_id, desc_index, 0, buf, size);
}

static inline int ufshcd_read_power_desc(struct ufs_hba *hba,
					 u8 *buf,
					 u32 size)
{
	return ufshcd_read_desc(hba, QUERY_DESC_IDN_POWER, 0, buf, size);
}

int ufshcd_read_device_desc(struct ufs_hba *hba, u8 *buf, u32 size)
{
	return ufshcd_read_desc(hba, QUERY_DESC_IDN_DEVICE, 0, buf, size);
}

/**
 * ufshcd_read_string_desc - read string descriptor
 * @hba: pointer to adapter instance
 * @desc_index: descriptor index
 * @buf: pointer to buffer where descriptor would be read
 * @size: size of buf
 * @ascii: if true convert from unicode to ascii characters
 *
 * Return 0 in case of success, non-zero otherwise
 */
int ufshcd_read_string_desc(struct ufs_hba *hba, int desc_index,
			    u8 *buf, u32 size, bool ascii)
{
	int err = 0;

	err = ufshcd_read_desc(hba,
				QUERY_DESC_IDN_STRING, desc_index, buf, size);

	if (err) {
		dev_err(hba->dev, "%s: reading String Desc failed after %d retries. err = %d\n",
			__func__, QUERY_REQ_RETRIES, err);
		goto out;
	}

	if (ascii) {
		int desc_len;
		int ascii_len;
		int i;
		char *buff_ascii;

		desc_len = buf[0];
		/* remove header and divide by 2 to move from UTF16 to UTF8 */
		ascii_len = (desc_len - QUERY_DESC_HDR_SIZE) / 2 + 1;
		if (size < ascii_len + QUERY_DESC_HDR_SIZE) {
			dev_err(hba->dev, "%s: buffer allocated size is too small\n",
					__func__);
			err = -ENOMEM;
			goto out;
		}

		buff_ascii = kzalloc(ascii_len, GFP_KERNEL);
		if (!buff_ascii) {
			err = -ENOMEM;
			goto out;
		}

		/*
		 * the descriptor contains string in UTF16 format
		 * we need to convert to utf-8 so it can be displayed
		 */
		utf16s_to_utf8s((wchar_t *)&buf[QUERY_DESC_HDR_SIZE],
				desc_len - QUERY_DESC_HDR_SIZE,
				UTF16_BIG_ENDIAN, buff_ascii, ascii_len);

		/* replace non-printable or non-ASCII characters with spaces */
		for (i = 0; i < ascii_len; i++)
			ufshcd_remove_non_printable(&buff_ascii[i]);

		memset(buf + QUERY_DESC_HDR_SIZE, 0,
				size - QUERY_DESC_HDR_SIZE);
		memcpy(buf + QUERY_DESC_HDR_SIZE, buff_ascii, ascii_len);
		buf[QUERY_DESC_LENGTH_OFFSET] = ascii_len + QUERY_DESC_HDR_SIZE;
		kfree(buff_ascii);
	}
out:
	return err;
}

/**
 * ufshcd_read_unit_desc_param - read the specified unit descriptor parameter
 * @hba: Pointer to adapter instance
 * @lun: lun id
 * @param_offset: offset of the parameter to read
 * @param_read_buf: pointer to buffer where parameter would be read
 * @param_size: sizeof(param_read_buf)
 *
 * Return 0 in case of success, non-zero otherwise
 */
static inline int ufshcd_read_unit_desc_param(struct ufs_hba *hba,
					      int lun,
					      enum unit_desc_param param_offset,
					      u8 *param_read_buf,
					      u32 param_size)
{
	/*
	 * Unit descriptors are only available for general purpose LUs (LUN id
	 * from 0 to 7) and RPMB Well known LU.
	 */
	if (!ufs_is_valid_unit_desc_lun(lun))
		return -EOPNOTSUPP;

	return ufshcd_read_desc_param(hba, QUERY_DESC_IDN_UNIT, lun,
				      param_offset, param_read_buf, param_size);
}

/**
 * ufshcd_memory_alloc - allocate memory for host memory space data structures
 * @hba: per adapter instance
 *
 * 1. Allocate DMA memory for Command Descriptor array
 *	Each command descriptor consist of Command UPIU, Response UPIU and PRDT
 * 2. Allocate DMA memory for UTP Transfer Request Descriptor List (UTRDL).
 * 3. Allocate DMA memory for UTP Task Management Request Descriptor List
 *	(UTMRDL)
 * 4. Allocate memory for local reference block(lrb).
 *
 * Returns 0 for success, non-zero in case of failure
 */
static int ufshcd_memory_alloc(struct ufs_hba *hba)
{
	size_t utmrdl_size, utrdl_size, ucdl_size;

	/* Allocate memory for UTP command descriptors */
	ucdl_size = (sizeof(struct utp_transfer_cmd_desc) * hba->nutrs);
	hba->ucdl_base_addr = dmam_alloc_coherent(hba->dev,
						  ucdl_size,
						  &hba->ucdl_dma_addr,
						  GFP_KERNEL);

	/*
	 * UFSHCI requires UTP command descriptor to be 128 byte aligned.
	 * make sure hba->ucdl_dma_addr is aligned to PAGE_SIZE
	 * if hba->ucdl_dma_addr is aligned to PAGE_SIZE, then it will
	 * be aligned to 128 bytes as well
	 */
	if (!hba->ucdl_base_addr ||
	    WARN_ON(hba->ucdl_dma_addr & (PAGE_SIZE - 1))) {
		dev_err(hba->dev,
			"Command Descriptor Memory allocation failed\n");
		goto out;
	}

	/*
	 * Allocate memory for UTP Transfer descriptors
	 * UFSHCI requires 1024 byte alignment of UTRD
	 */
	utrdl_size = (sizeof(struct utp_transfer_req_desc) * hba->nutrs);
	hba->utrdl_base_addr = dmam_alloc_coherent(hba->dev,
						   utrdl_size,
						   &hba->utrdl_dma_addr,
						   GFP_KERNEL);
	if (!hba->utrdl_base_addr ||
	    WARN_ON(hba->utrdl_dma_addr & (PAGE_SIZE - 1))) {
		dev_err(hba->dev,
			"Transfer Descriptor Memory allocation failed\n");
		goto out;
	}

	/*
	 * Allocate memory for UTP Task Management descriptors
	 * UFSHCI requires 1024 byte alignment of UTMRD
	 */
	utmrdl_size = sizeof(struct utp_task_req_desc) * hba->nutmrs;
	hba->utmrdl_base_addr = dmam_alloc_coherent(hba->dev,
						    utmrdl_size,
						    &hba->utmrdl_dma_addr,
						    GFP_KERNEL);
	if (!hba->utmrdl_base_addr ||
	    WARN_ON(hba->utmrdl_dma_addr & (PAGE_SIZE - 1))) {
		dev_err(hba->dev,
		"Task Management Descriptor Memory allocation failed\n");
		goto out;
	}

	/* Allocate memory for local reference block */
	hba->lrb = devm_kcalloc(hba->dev,
				hba->nutrs, sizeof(struct ufshcd_lrb),
				GFP_KERNEL);
	if (!hba->lrb) {
		dev_err(hba->dev, "LRB Memory allocation failed\n");
		goto out;
	}
	return 0;
out:
	return -ENOMEM;
}

/**
 * ufshcd_host_memory_configure - configure local reference block with
 *				memory offsets
 * @hba: per adapter instance
 *
 * Configure Host memory space
 * 1. Update Corresponding UTRD.UCDBA and UTRD.UCDBAU with UCD DMA
 * address.
 * 2. Update each UTRD with Response UPIU offset, Response UPIU length
 * and PRDT offset.
 * 3. Save the corresponding addresses of UTRD, UCD.CMD, UCD.RSP and UCD.PRDT
 * into local reference block.
 */
static void ufshcd_host_memory_configure(struct ufs_hba *hba)
{
	struct utp_transfer_cmd_desc *cmd_descp;
	struct utp_transfer_req_desc *utrdlp;
	dma_addr_t cmd_desc_dma_addr;
	dma_addr_t cmd_desc_element_addr;
	u16 response_offset;
	u16 prdt_offset;
	int cmd_desc_size;
	int i;

	utrdlp = hba->utrdl_base_addr;
	cmd_descp = hba->ucdl_base_addr;

	response_offset =
		offsetof(struct utp_transfer_cmd_desc, response_upiu);
	prdt_offset =
		offsetof(struct utp_transfer_cmd_desc, prd_table);

	cmd_desc_size = sizeof(struct utp_transfer_cmd_desc);
	cmd_desc_dma_addr = hba->ucdl_dma_addr;

	for (i = 0; i < hba->nutrs; i++) {
		/* Configure UTRD with command descriptor base address */
		cmd_desc_element_addr =
				(cmd_desc_dma_addr + (cmd_desc_size * i));
		utrdlp[i].command_desc_base_addr_lo =
				cpu_to_le32(lower_32_bits(cmd_desc_element_addr));
		utrdlp[i].command_desc_base_addr_hi =
				cpu_to_le32(upper_32_bits(cmd_desc_element_addr));

		/* Response upiu and prdt offset should be in double words */
		if (hba->quirks & UFSHCD_QUIRK_PRDT_BYTE_GRAN) {
			utrdlp[i].response_upiu_offset =
				cpu_to_le16(response_offset);
			utrdlp[i].prd_table_offset =
				cpu_to_le16(prdt_offset);
			utrdlp[i].response_upiu_length =
				cpu_to_le16(ALIGNED_UPIU_SIZE);
		} else {
			utrdlp[i].response_upiu_offset =
				cpu_to_le16((response_offset >> 2));
			utrdlp[i].prd_table_offset =
				cpu_to_le16((prdt_offset >> 2));
			utrdlp[i].response_upiu_length =
				cpu_to_le16(ALIGNED_UPIU_SIZE >> 2);
		}

		hba->lrb[i].utr_descriptor_ptr = (utrdlp + i);
		hba->lrb[i].utrd_dma_addr = hba->utrdl_dma_addr +
				(i * sizeof(struct utp_transfer_req_desc));
		hba->lrb[i].ucd_req_ptr =
			(struct utp_upiu_req *)(cmd_descp + i);
		hba->lrb[i].ucd_req_dma_addr = cmd_desc_element_addr;
		hba->lrb[i].ucd_rsp_ptr =
			(struct utp_upiu_rsp *)cmd_descp[i].response_upiu;
		hba->lrb[i].ucd_rsp_dma_addr = cmd_desc_element_addr +
				response_offset;
		hba->lrb[i].ucd_prdt_ptr =
			(struct ufshcd_sg_entry *)cmd_descp[i].prd_table;
		hba->lrb[i].ucd_prdt_dma_addr = cmd_desc_element_addr +
				prdt_offset;
	}
}

/**
 * ufshcd_dme_link_startup - Notify Unipro to perform link startup
 * @hba: per adapter instance
 *
 * UIC_CMD_DME_LINK_STARTUP command must be issued to Unipro layer,
 * in order to initialize the Unipro link startup procedure.
 * Once the Unipro links are up, the device connected to the controller
 * is detected.
 *
 * Returns 0 on success, non-zero value on failure
 */
static int ufshcd_dme_link_startup(struct ufs_hba *hba)
{
	struct uic_command uic_cmd = {0};
	int ret;

	uic_cmd.command = UIC_CMD_DME_LINK_STARTUP;

	ret = ufshcd_send_uic_cmd(hba, &uic_cmd);
	if (ret)
		dev_dbg(hba->dev,
			"dme-link-startup: error code %d\n", ret);
	return ret;
}
/**
 * ufshcd_dme_reset - UIC command for DME_RESET
 * @hba: per adapter instance
 *
 * DME_RESET command is issued in order to reset UniPro stack.
 * This function now deal with cold reset.
 *
 * Returns 0 on success, non-zero value on failure
 */
static int ufshcd_dme_reset(struct ufs_hba *hba)
{
	struct uic_command uic_cmd = {0};
	int ret;

	uic_cmd.command = UIC_CMD_DME_RESET;

	ret = ufshcd_send_uic_cmd(hba, &uic_cmd);
	if (ret)
		dev_err(hba->dev,
			"dme-reset: error code %d\n", ret);

	return ret;
}

/**
 * ufshcd_dme_enable - UIC command for DME_ENABLE
 * @hba: per adapter instance
 *
 * DME_ENABLE command is issued in order to enable UniPro stack.
 *
 * Returns 0 on success, non-zero value on failure
 */
static int ufshcd_dme_enable(struct ufs_hba *hba)
{
	struct uic_command uic_cmd = {0};
	int ret;

	uic_cmd.command = UIC_CMD_DME_ENABLE;

	ret = ufshcd_send_uic_cmd(hba, &uic_cmd);
	if (ret)
		dev_err(hba->dev,
			"dme-reset: error code %d\n", ret);

	return ret;
}

static inline void ufshcd_add_delay_before_dme_cmd(struct ufs_hba *hba)
{
	#define MIN_DELAY_BEFORE_DME_CMDS_US	1000
	unsigned long min_sleep_time_us;

	if (!(hba->quirks & UFSHCD_QUIRK_DELAY_BEFORE_DME_CMDS))
		return;

	/*
	 * last_dme_cmd_tstamp will be 0 only for 1st call to
	 * this function
	 */
	if (unlikely(!ktime_to_us(hba->last_dme_cmd_tstamp))) {
		min_sleep_time_us = MIN_DELAY_BEFORE_DME_CMDS_US;
	} else {
		unsigned long delta =
			(unsigned long) ktime_to_us(
				ktime_sub(ktime_get(),
				hba->last_dme_cmd_tstamp));

		if (delta < MIN_DELAY_BEFORE_DME_CMDS_US)
			min_sleep_time_us =
				MIN_DELAY_BEFORE_DME_CMDS_US - delta;
		else
			return; /* no more delay required */
	}

	/* allow sleep for extra 50us if needed */
	usleep_range(min_sleep_time_us, min_sleep_time_us + 50);
}

static inline void ufshcd_save_tstamp_of_last_dme_cmd(
			struct ufs_hba *hba)
{
	if (hba->quirks & UFSHCD_QUIRK_DELAY_BEFORE_DME_CMDS)
		hba->last_dme_cmd_tstamp = ktime_get();
}

/**
 * ufshcd_dme_set_attr - UIC command for DME_SET, DME_PEER_SET
 * @hba: per adapter instance
 * @attr_sel: uic command argument1
 * @attr_set: attribute set type as uic command argument2
 * @mib_val: setting value as uic command argument3
 * @peer: indicate whether peer or local
 *
 * Returns 0 on success, non-zero value on failure
 */
int ufshcd_dme_set_attr(struct ufs_hba *hba, u32 attr_sel,
			u8 attr_set, u32 mib_val, u8 peer)
{
	struct uic_command uic_cmd = {0};
	static const char *const action[] = {
		"dme-set",
		"dme-peer-set"
	};
	const char *set = action[!!peer];
	int ret;
	int retries = UFS_UIC_COMMAND_RETRIES;

	ufsdbg_error_inject_dispatcher(hba,
		ERR_INJECT_DME_ATTR, attr_sel, &attr_sel);

	uic_cmd.command = peer ?
		UIC_CMD_DME_PEER_SET : UIC_CMD_DME_SET;
	uic_cmd.argument1 = attr_sel;
	uic_cmd.argument2 = UIC_ARG_ATTR_TYPE(attr_set);
	uic_cmd.argument3 = mib_val;

	do {
		/* for peer attributes we retry upon failure */
		ret = ufshcd_send_uic_cmd(hba, &uic_cmd);
		if (ret)
			dev_dbg(hba->dev, "%s: attr-id 0x%x val 0x%x error code %d\n",
				set, UIC_GET_ATTR_ID(attr_sel), mib_val, ret);
	} while (ret && peer && --retries);

	if (ret)
		dev_err(hba->dev, "%s: attr-id 0x%x val 0x%x failed %d retries\n",
			set, UIC_GET_ATTR_ID(attr_sel), mib_val,
			UFS_UIC_COMMAND_RETRIES - retries);

	return ret;
}
EXPORT_SYMBOL_GPL(ufshcd_dme_set_attr);

/**
 * ufshcd_dme_get_attr - UIC command for DME_GET, DME_PEER_GET
 * @hba: per adapter instance
 * @attr_sel: uic command argument1
 * @mib_val: the value of the attribute as returned by the UIC command
 * @peer: indicate whether peer or local
 *
 * Returns 0 on success, non-zero value on failure
 */
int ufshcd_dme_get_attr(struct ufs_hba *hba, u32 attr_sel,
			u32 *mib_val, u8 peer)
{
	struct uic_command uic_cmd = {0};
	static const char *const action[] = {
		"dme-get",
		"dme-peer-get"
	};
	const char *get = action[!!peer];
	int ret;
	int retries = UFS_UIC_COMMAND_RETRIES;
	struct ufs_pa_layer_attr orig_pwr_info;
	struct ufs_pa_layer_attr temp_pwr_info;
	bool pwr_mode_change = false;

	if (peer && (hba->quirks & UFSHCD_QUIRK_DME_PEER_ACCESS_AUTO_MODE)) {
		orig_pwr_info = hba->pwr_info;
		temp_pwr_info = orig_pwr_info;

		if (orig_pwr_info.pwr_tx == FAST_MODE ||
		    orig_pwr_info.pwr_rx == FAST_MODE) {
			temp_pwr_info.pwr_tx = FASTAUTO_MODE;
			temp_pwr_info.pwr_rx = FASTAUTO_MODE;
			pwr_mode_change = true;
		} else if (orig_pwr_info.pwr_tx == SLOW_MODE ||
		    orig_pwr_info.pwr_rx == SLOW_MODE) {
			temp_pwr_info.pwr_tx = SLOWAUTO_MODE;
			temp_pwr_info.pwr_rx = SLOWAUTO_MODE;
			pwr_mode_change = true;
		}
		if (pwr_mode_change) {
			ret = ufshcd_change_power_mode(hba, &temp_pwr_info);
			if (ret)
				goto out;
		}
	}

	uic_cmd.command = peer ?
		UIC_CMD_DME_PEER_GET : UIC_CMD_DME_GET;

	ufsdbg_error_inject_dispatcher(hba,
		ERR_INJECT_DME_ATTR, attr_sel, &attr_sel);

	uic_cmd.argument1 = attr_sel;

	do {
		/* for peer attributes we retry upon failure */
		ret = ufshcd_send_uic_cmd(hba, &uic_cmd);
		if (ret)
			dev_dbg(hba->dev, "%s: attr-id 0x%x error code %d\n",
				get, UIC_GET_ATTR_ID(attr_sel), ret);
	} while (ret && peer && --retries);

	if (ret)
		dev_err(hba->dev, "%s: attr-id 0x%x failed %d retries\n",
			get, UIC_GET_ATTR_ID(attr_sel),
			UFS_UIC_COMMAND_RETRIES - retries);

	if (mib_val && !ret)
		*mib_val = uic_cmd.argument3;

	if (peer && (hba->quirks & UFSHCD_QUIRK_DME_PEER_ACCESS_AUTO_MODE)
	    && pwr_mode_change)
		ufshcd_change_power_mode(hba, &orig_pwr_info);
out:
	return ret;
}
EXPORT_SYMBOL_GPL(ufshcd_dme_get_attr);

/**
 * ufshcd_uic_pwr_ctrl - executes UIC commands (which affects the link power
 * state) and waits for it to take effect.
 *
 * @hba: per adapter instance
 * @cmd: UIC command to execute
 *
 * DME operations like DME_SET(PA_PWRMODE), DME_HIBERNATE_ENTER &
 * DME_HIBERNATE_EXIT commands take some time to take its effect on both host
 * and device UniPro link and hence it's final completion would be indicated by
 * dedicated status bits in Interrupt Status register (UPMS, UHES, UHXS) in
 * addition to normal UIC command completion Status (UCCS). This function only
 * returns after the relevant status bits indicate the completion.
 *
 * Returns 0 on success, non-zero value on failure
 */
static int ufshcd_uic_pwr_ctrl(struct ufs_hba *hba, struct uic_command *cmd)
{
	struct completion uic_async_done;
	unsigned long flags;
	u8 status;
	int ret;
	bool reenable_intr = false;
	int wait_retries = 6; /* Allows 3secs max wait time */

	mutex_lock(&hba->uic_cmd_mutex);
	init_completion(&uic_async_done);
	ufshcd_add_delay_before_dme_cmd(hba);

	spin_lock_irqsave(hba->host->host_lock, flags);
	hba->uic_async_done = &uic_async_done;

	if (ufshcd_readl(hba, REG_INTERRUPT_ENABLE) & UIC_COMMAND_COMPL) {
		ufshcd_disable_intr(hba, UIC_COMMAND_COMPL);
		/*
		 * Make sure UIC command completion interrupt is disabled before
		 * issuing UIC command.
		 */
		wmb();
		reenable_intr = true;
	}
	ret = __ufshcd_send_uic_cmd(hba, cmd, false);
	spin_unlock_irqrestore(hba->host->host_lock, flags);
	if (ret) {
		dev_err(hba->dev,
			"pwr ctrl cmd 0x%x with mode 0x%x uic error %d\n",
			cmd->command, cmd->argument3, ret);
		goto out;
	}

more_wait:
	if (!wait_for_completion_timeout(hba->uic_async_done,
					 msecs_to_jiffies(UIC_CMD_TIMEOUT))) {
		u32 intr_status = 0;
		s64 ts_since_last_intr;

		dev_err(hba->dev,
			"pwr ctrl cmd 0x%x with mode 0x%x completion timeout\n",
			cmd->command, cmd->argument3);
		/*
		 * The controller must have triggered interrupt but ISR couldn't
		 * run due to interrupt starvation.
		 * Or ISR must have executed just after the timeout
		 * (which clears IS registers)
		 * If either of these two cases is true, then
		 * wait for little more time for completion.
		 */
		intr_status = ufshcd_readl(hba, REG_INTERRUPT_STATUS);
		ts_since_last_intr = ktime_ms_delta(ktime_get(),
						hba->ufs_stats.last_intr_ts);

		if ((intr_status & UFSHCD_UIC_PWR_MASK) ||
		    ((hba->ufs_stats.last_intr_status & UFSHCD_UIC_PWR_MASK) &&
		     (ts_since_last_intr < (s64)UIC_CMD_TIMEOUT))) {
			dev_info(hba->dev, "IS:0x%08x last_intr_sts:0x%08x last_intr_ts:%lld, retry-cnt:%d\n",
				intr_status, hba->ufs_stats.last_intr_status,
				hba->ufs_stats.last_intr_ts, wait_retries);
			if (wait_retries--)
				goto more_wait;

			/*
			 * If same state continues event after more wait time,
			 * something must be hogging CPU.
			 */
			BUG_ON(hba->crash_on_err);
		}
		ret = -ETIMEDOUT;
		goto out;
	}

	status = ufshcd_get_upmcrs(hba);
	if (status != PWR_LOCAL) {
		dev_err(hba->dev,
			"pwr ctrl cmd 0x%x failed, host upmcrs:0x%x\n",
			cmd->command, status);
		ret = (status != PWR_OK) ? status : -1;
	}
	ufshcd_dme_cmd_log(hba, "dme_cmpl_2", hba->active_uic_cmd->command);

out:
	if (ret) {
		ufsdbg_set_err_state(hba);
		ufshcd_print_host_state(hba);
		ufshcd_print_pwr_info(hba);
		ufshcd_print_host_regs(hba);
		ufshcd_print_cmd_log(hba);
		BUG_ON(hba->crash_on_err);
	}

	ufshcd_save_tstamp_of_last_dme_cmd(hba);
	spin_lock_irqsave(hba->host->host_lock, flags);
	hba->active_uic_cmd = NULL;
	hba->uic_async_done = NULL;
	if (reenable_intr)
		ufshcd_enable_intr(hba, UIC_COMMAND_COMPL);
	spin_unlock_irqrestore(hba->host->host_lock, flags);
	mutex_unlock(&hba->uic_cmd_mutex);
	return ret;
}

/**
 * ufshcd_uic_change_pwr_mode - Perform the UIC power mode chage
 *				using DME_SET primitives.
 * @hba: per adapter instance
 * @mode: powr mode value
 *
 * Returns 0 on success, non-zero value on failure
 */
static int ufshcd_uic_change_pwr_mode(struct ufs_hba *hba, u8 mode)
{
	struct uic_command uic_cmd = {0};
	int ret;

	if (hba->quirks & UFSHCD_QUIRK_BROKEN_PA_RXHSUNTERMCAP) {
		ret = ufshcd_dme_set(hba,
				UIC_ARG_MIB_SEL(PA_RXHSUNTERMCAP, 0), 1);
		if (ret) {
			dev_err(hba->dev, "%s: failed to enable PA_RXHSUNTERMCAP ret %d\n",
						__func__, ret);
			goto out;
		}
	}

	uic_cmd.command = UIC_CMD_DME_SET;
	uic_cmd.argument1 = UIC_ARG_MIB(PA_PWRMODE);
	uic_cmd.argument3 = mode;
	hba->ufs_stats.clk_hold.ctx = PWRCTL_CMD_SEND;
	ufshcd_hold_all(hba);
	ret = ufshcd_uic_pwr_ctrl(hba, &uic_cmd);
	hba->ufs_stats.clk_rel.ctx = PWRCTL_CMD_SEND;
	ufshcd_release_all(hba);
out:
	return ret;
}

static int ufshcd_link_recovery(struct ufs_hba *hba)
{
	int ret = 0;
	unsigned long flags;

	/*
	 * Check if there is any race with fatal error handling.
	 * If so, wait for it to complete. Even though fatal error
	 * handling does reset and restore in some cases, don't assume
	 * anything out of it. We are just avoiding race here.
	 */
	do {
		spin_lock_irqsave(hba->host->host_lock, flags);
		if (!(work_pending(&hba->eh_work) ||
				hba->ufshcd_state == UFSHCD_STATE_RESET))
			break;
		spin_unlock_irqrestore(hba->host->host_lock, flags);
		dev_dbg(hba->dev, "%s: reset in progress\n", __func__);
		flush_work(&hba->eh_work);
	} while (1);


	/*
	 * we don't know if previous reset had really reset the host controller
	 * or not. So let's force reset here to be sure.
	 */
	hba->ufshcd_state = UFSHCD_STATE_ERROR;
	hba->force_host_reset = true;
	ufshcd_set_eh_in_progress(hba);
	queue_work(hba->recovery_wq, &hba->eh_work);

	/* wait for the reset work to finish */
	do {
		if (!(work_pending(&hba->eh_work) ||
				hba->ufshcd_state == UFSHCD_STATE_RESET))
			break;
		spin_unlock_irqrestore(hba->host->host_lock, flags);
		dev_dbg(hba->dev, "%s: reset in progress\n", __func__);
		flush_work(&hba->eh_work);
		spin_lock_irqsave(hba->host->host_lock, flags);
	} while (1);

	if (!((hba->ufshcd_state == UFSHCD_STATE_OPERATIONAL) &&
	      ufshcd_is_link_active(hba)))
		ret = -ENOLINK;
	spin_unlock_irqrestore(hba->host->host_lock, flags);

	return ret;
}

static int __ufshcd_uic_hibern8_enter(struct ufs_hba *hba)
{
	int ret;
	struct uic_command uic_cmd = {0};
	ktime_t start = ktime_get();

	ufshcd_vops_hibern8_notify(hba, UIC_CMD_DME_HIBER_ENTER, PRE_CHANGE);

	uic_cmd.command = UIC_CMD_DME_HIBER_ENTER;
	ret = ufshcd_uic_pwr_ctrl(hba, &uic_cmd);
	trace_ufshcd_profile_hibern8(dev_name(hba->dev), "enter",
			     ktime_to_us(ktime_sub(ktime_get(), start)), ret);

	ufsdbg_error_inject_dispatcher(hba, ERR_INJECT_HIBERN8_ENTER, 0, &ret);

	/*
	 * Do full reinit if enter failed or if LINERESET was detected during
	 * Hibern8 operation. After LINERESET, link moves to default PWM-G1
	 * mode hence full reinit is required to move link to HS speeds.
	 */
	if (ret || hba->full_init_linereset) {
		int err;

		hba->full_init_linereset = false;
		ufshcd_update_error_stats(hba, UFS_ERR_HIBERN8_ENTER);
		dev_err(hba->dev, "%s: hibern8 enter failed. ret = %d\n",
			__func__, ret);

		/*
		 * If link recovery fails then return error code (-ENOLINK)
		 * returned ufshcd_link_recovery().
		 * If link recovery succeeds then return -EAGAIN to attempt
		 * hibern8 enter retry again.
		 */
		err = ufshcd_link_recovery(hba);
		if (err) {
			dev_err(hba->dev, "%s: link recovery failed\n",
				__func__);
			ret = err;
		} else {
			ret = -EAGAIN;
		}
	} else {
		ufshcd_vops_hibern8_notify(hba, UIC_CMD_DME_HIBER_ENTER,
								POST_CHANGE);
		dev_dbg(hba->dev, "%s: Hibern8 Enter at %lld us\n", __func__,
			ktime_to_us(ktime_get()));
	}

	return ret;
}

int ufshcd_uic_hibern8_enter(struct ufs_hba *hba)
{
	int ret = 0, retries;

	for (retries = UIC_HIBERN8_ENTER_RETRIES; retries > 0; retries--) {
		ret = __ufshcd_uic_hibern8_enter(hba);
		if (!ret)
			goto out;
		else if (ret != -EAGAIN)
			/* Unable to recover the link, so no point proceeding */
			BUG_ON(1);
	}
out:
	return ret;
}

int ufshcd_uic_hibern8_exit(struct ufs_hba *hba)
{
	struct uic_command uic_cmd = {0};
	int ret;
	ktime_t start = ktime_get();

	ufshcd_vops_hibern8_notify(hba, UIC_CMD_DME_HIBER_EXIT, PRE_CHANGE);

	uic_cmd.command = UIC_CMD_DME_HIBER_EXIT;
	ret = ufshcd_uic_pwr_ctrl(hba, &uic_cmd);
	trace_ufshcd_profile_hibern8(dev_name(hba->dev), "exit",
			     ktime_to_us(ktime_sub(ktime_get(), start)), ret);

	ufsdbg_error_inject_dispatcher(hba, ERR_INJECT_HIBERN8_EXIT, 0, &ret);

	/* Do full reinit if exit failed */
	if (ret) {
		ufshcd_update_error_stats(hba, UFS_ERR_HIBERN8_EXIT);
		dev_err(hba->dev, "%s: hibern8 exit failed. ret = %d\n",
			__func__, ret);
		ret = ufshcd_link_recovery(hba);
		/* Unable to recover the link, so no point proceeding */
		if (ret)
			BUG_ON(1);
	} else {
		ufshcd_vops_hibern8_notify(hba, UIC_CMD_DME_HIBER_EXIT,
								POST_CHANGE);
		dev_dbg(hba->dev, "%s: Hibern8 Exit at %lld us", __func__,
			ktime_to_us(ktime_get()));
		hba->ufs_stats.last_hibern8_exit_tstamp = ktime_get();
		hba->ufs_stats.hibern8_exit_cnt++;
	}

	return ret;
}

static void ufshcd_set_auto_hibern8_timer(struct ufs_hba *hba)
{
	unsigned long flags;

	if (!ufshcd_is_auto_hibern8_supported(hba))
		return;

	spin_lock_irqsave(hba->host->host_lock, flags);
	ufshcd_writel(hba, hba->ahit, REG_AUTO_HIBERNATE_IDLE_TIMER);
	/* Make sure the timer gets applied before further operations */
	mb();
	spin_unlock_irqrestore(hba->host->host_lock, flags);
}

 /**
 * ufshcd_init_pwr_info - setting the POR (power on reset)
 * values in hba power info
 * @hba: per-adapter instance
 */
static void ufshcd_init_pwr_info(struct ufs_hba *hba)
{
	hba->pwr_info.gear_rx = UFS_PWM_G1;
	hba->pwr_info.gear_tx = UFS_PWM_G1;
	hba->pwr_info.lane_rx = 1;
	hba->pwr_info.lane_tx = 1;
	hba->pwr_info.pwr_rx = SLOWAUTO_MODE;
	hba->pwr_info.pwr_tx = SLOWAUTO_MODE;
	hba->pwr_info.hs_rate = 0;
}

/**
 * ufshcd_get_max_pwr_mode - reads the max power mode negotiated with device
 * @hba: per-adapter instance
 */
static int ufshcd_get_max_pwr_mode(struct ufs_hba *hba)
{
	struct ufs_pa_layer_attr *pwr_info = &hba->max_pwr_info.info;

	if (hba->max_pwr_info.is_valid)
		return 0;

	pwr_info->pwr_tx = FAST_MODE;
	pwr_info->pwr_rx = FAST_MODE;
	pwr_info->hs_rate = PA_HS_MODE_B;

	/* Get the connected lane count */
	ufshcd_dme_get(hba, UIC_ARG_MIB(PA_CONNECTEDRXDATALANES),
			&pwr_info->lane_rx);
	ufshcd_dme_get(hba, UIC_ARG_MIB(PA_CONNECTEDTXDATALANES),
			&pwr_info->lane_tx);

	if (!pwr_info->lane_rx || !pwr_info->lane_tx) {
		dev_err(hba->dev, "%s: invalid connected lanes value. rx=%d, tx=%d\n",
				__func__,
				pwr_info->lane_rx,
				pwr_info->lane_tx);
		return -EINVAL;
	}

	/*
	 * First, get the maximum gears of HS speed.
	 * If a zero value, it means there is no HSGEAR capability.
	 * Then, get the maximum gears of PWM speed.
	 */
	ufshcd_dme_get(hba, UIC_ARG_MIB(PA_MAXRXHSGEAR), &pwr_info->gear_rx);
	if (!pwr_info->gear_rx) {
		ufshcd_dme_get(hba, UIC_ARG_MIB(PA_MAXRXPWMGEAR),
				&pwr_info->gear_rx);
		if (!pwr_info->gear_rx) {
			dev_err(hba->dev, "%s: invalid max pwm rx gear read = %d\n",
				__func__, pwr_info->gear_rx);
			return -EINVAL;
		} else {
			if (hba->limit_rx_pwm_gear > 0 &&
			    (hba->limit_rx_pwm_gear < pwr_info->gear_rx))
				pwr_info->gear_rx = hba->limit_rx_pwm_gear;
		}
		pwr_info->pwr_rx = SLOW_MODE;
	} else {
		if (hba->limit_rx_hs_gear > 0 &&
		    (hba->limit_rx_hs_gear < pwr_info->gear_rx))
			pwr_info->gear_rx = hba->limit_rx_hs_gear;
	}

	ufshcd_dme_peer_get(hba, UIC_ARG_MIB(PA_MAXRXHSGEAR),
			&pwr_info->gear_tx);
	if (!pwr_info->gear_tx) {
		ufshcd_dme_peer_get(hba, UIC_ARG_MIB(PA_MAXRXPWMGEAR),
				&pwr_info->gear_tx);
		if (!pwr_info->gear_tx) {
			dev_err(hba->dev, "%s: invalid max pwm tx gear read = %d\n",
				__func__, pwr_info->gear_tx);
			return -EINVAL;
		} else {
			if (hba->limit_tx_pwm_gear > 0 &&
			    (hba->limit_tx_pwm_gear < pwr_info->gear_tx))
				pwr_info->gear_tx = hba->limit_tx_pwm_gear;
		}
		pwr_info->pwr_tx = SLOW_MODE;
	} else {
		if (hba->limit_tx_hs_gear > 0 &&
		    (hba->limit_tx_hs_gear < pwr_info->gear_tx))
			pwr_info->gear_tx = hba->limit_tx_hs_gear;
	}

	hba->max_pwr_info.is_valid = true;
	return 0;
}

int ufshcd_change_power_mode(struct ufs_hba *hba,
			     struct ufs_pa_layer_attr *pwr_mode)
{
	int ret = 0;
	u32 peer_rx_hs_adapt_initial_cap;

	/* if already configured to the requested pwr_mode */
	if (!hba->restore_needed &&
		pwr_mode->gear_rx == hba->pwr_info.gear_rx &&
		pwr_mode->gear_tx == hba->pwr_info.gear_tx &&
	    pwr_mode->lane_rx == hba->pwr_info.lane_rx &&
	    pwr_mode->lane_tx == hba->pwr_info.lane_tx &&
	    pwr_mode->pwr_rx == hba->pwr_info.pwr_rx &&
	    pwr_mode->pwr_tx == hba->pwr_info.pwr_tx &&
	    pwr_mode->hs_rate == hba->pwr_info.hs_rate) {
		dev_dbg(hba->dev, "%s: power already configured\n", __func__);
		return 0;
	}

	ufsdbg_error_inject_dispatcher(hba, ERR_INJECT_PWR_CHANGE, 0, &ret);
	if (ret)
		return ret;

	/*
	 * Configure attributes for power mode change with below.
	 * - PA_RXGEAR, PA_ACTIVERXDATALANES, PA_RXTERMINATION,
	 * - PA_TXGEAR, PA_ACTIVETXDATALANES, PA_TXTERMINATION,
	 * - PA_HSSERIES
	 */
	ufshcd_dme_set(hba, UIC_ARG_MIB(PA_RXGEAR), pwr_mode->gear_rx);
	ufshcd_dme_set(hba, UIC_ARG_MIB(PA_ACTIVERXDATALANES),
			pwr_mode->lane_rx);
	if (pwr_mode->pwr_rx == FASTAUTO_MODE ||
			pwr_mode->pwr_rx == FAST_MODE)
		ufshcd_dme_set(hba, UIC_ARG_MIB(PA_RXTERMINATION), TRUE);
	else
		ufshcd_dme_set(hba, UIC_ARG_MIB(PA_RXTERMINATION), FALSE);

	ufshcd_dme_set(hba, UIC_ARG_MIB(PA_TXGEAR), pwr_mode->gear_tx);
	ufshcd_dme_set(hba, UIC_ARG_MIB(PA_ACTIVETXDATALANES),
			pwr_mode->lane_tx);
	if (pwr_mode->pwr_tx == FASTAUTO_MODE ||
			pwr_mode->pwr_tx == FAST_MODE)
		ufshcd_dme_set(hba, UIC_ARG_MIB(PA_TXTERMINATION), TRUE);
	else
		ufshcd_dme_set(hba, UIC_ARG_MIB(PA_TXTERMINATION), FALSE);

	if (pwr_mode->pwr_rx == FASTAUTO_MODE ||
	    pwr_mode->pwr_tx == FASTAUTO_MODE ||
	    pwr_mode->pwr_rx == FAST_MODE ||
	    pwr_mode->pwr_tx == FAST_MODE)
		ufshcd_dme_set(hba, UIC_ARG_MIB(PA_HSSERIES),
						pwr_mode->hs_rate);

	if (pwr_mode->gear_tx == UFS_HS_G4) {
		ret = ufshcd_dme_peer_get(hba,
				UIC_ARG_MIB_SEL(RX_HS_ADAPT_INITIAL_CAPABILITY,
				UIC_ARG_MPHY_RX_GEN_SEL_INDEX(0)),
				&peer_rx_hs_adapt_initial_cap);
		if (ret) {
			dev_err(hba->dev,
				"%s: RX_HS_ADAPT_INITIAL_CAP get failed %d\n",
				__func__, ret);
			peer_rx_hs_adapt_initial_cap =
				PA_PEERRXHSADAPTINITIAL_Default;
		}
		ret = ufshcd_dme_set(hba, UIC_ARG_MIB(PA_PEERRXHSADAPTINITIAL),
			peer_rx_hs_adapt_initial_cap);
		/* INITIAL ADAPT */
		ufshcd_dme_set(hba, UIC_ARG_MIB(PA_TXHSADAPTTYPE),
			PA_INITIAL_ADAPT);
	} else {
		/* NO ADAPT */
		ufshcd_dme_set(hba, UIC_ARG_MIB(PA_TXHSADAPTTYPE), PA_NO_ADAPT);
	}

	ufshcd_dme_set(hba, UIC_ARG_MIB(PA_PWRMODEUSERDATA0),
			DL_FC0ProtectionTimeOutVal_Default);
	ufshcd_dme_set(hba, UIC_ARG_MIB(PA_PWRMODEUSERDATA1),
			DL_TC0ReplayTimeOutVal_Default);
	ufshcd_dme_set(hba, UIC_ARG_MIB(PA_PWRMODEUSERDATA2),
			DL_AFC0ReqTimeOutVal_Default);
	ufshcd_dme_set(hba, UIC_ARG_MIB(PA_PWRMODEUSERDATA3),
			DL_FC1ProtectionTimeOutVal_Default);
	ufshcd_dme_set(hba, UIC_ARG_MIB(PA_PWRMODEUSERDATA4),
			DL_TC1ReplayTimeOutVal_Default);
	ufshcd_dme_set(hba, UIC_ARG_MIB(PA_PWRMODEUSERDATA5),
			DL_AFC1ReqTimeOutVal_Default);

	ufshcd_dme_set(hba, UIC_ARG_MIB(DME_LocalFC0ProtectionTimeOutVal),
			DL_FC0ProtectionTimeOutVal_Default);
	ufshcd_dme_set(hba, UIC_ARG_MIB(DME_LocalTC0ReplayTimeOutVal),
			DL_TC0ReplayTimeOutVal_Default);
	ufshcd_dme_set(hba, UIC_ARG_MIB(DME_LocalAFC0ReqTimeOutVal),
			DL_AFC0ReqTimeOutVal_Default);

	ret = ufshcd_uic_change_pwr_mode(hba, pwr_mode->pwr_rx << 4
			| pwr_mode->pwr_tx);

	if (ret) {
		ufshcd_update_error_stats(hba, UFS_ERR_POWER_MODE_CHANGE);
		dev_err(hba->dev,
			"%s: power mode change failed %d\n", __func__, ret);
	} else {
		ufshcd_vops_pwr_change_notify(hba, POST_CHANGE, NULL,
								pwr_mode);

		memcpy(&hba->pwr_info, pwr_mode,
			sizeof(struct ufs_pa_layer_attr));
		hba->ufs_stats.power_mode_change_cnt++;
	}

	return ret;
}

/**
 * ufshcd_config_pwr_mode - configure a new power mode
 * @hba: per-adapter instance
 * @desired_pwr_mode: desired power configuration
 */
int ufshcd_config_pwr_mode(struct ufs_hba *hba,
		struct ufs_pa_layer_attr *desired_pwr_mode)
{
	struct ufs_pa_layer_attr final_params = { 0 };
	int ret;

	ret = ufshcd_vops_pwr_change_notify(hba, PRE_CHANGE,
					desired_pwr_mode, &final_params);

	if (ret)
		memcpy(&final_params, desired_pwr_mode, sizeof(final_params));

	ret = ufshcd_change_power_mode(hba, &final_params);
	if (!ret)
		ufshcd_print_pwr_info(hba);

	return ret;
}
EXPORT_SYMBOL_GPL(ufshcd_config_pwr_mode);

/**
 * ufshcd_complete_dev_init() - checks device readiness
 * @hba: per-adapter instance
 *
 * Set fDeviceInit flag and poll until device toggles it.
 */
static int ufshcd_complete_dev_init(struct ufs_hba *hba)
{
	int i;
	int err;
	bool flag_res = 1;

	err = ufshcd_query_flag_retry(hba, UPIU_QUERY_OPCODE_SET_FLAG,
		QUERY_FLAG_IDN_FDEVICEINIT, NULL);
	if (err) {
		dev_err(hba->dev,
			"%s setting fDeviceInit flag failed with error %d\n",
			__func__, err);
		goto out;
	}

	/* poll for max. 1000 iterations for fDeviceInit flag to clear */
	for (i = 0; i < 1000 && !err && flag_res; i++)
		err = ufshcd_query_flag_retry(hba, UPIU_QUERY_OPCODE_READ_FLAG,
			QUERY_FLAG_IDN_FDEVICEINIT, &flag_res);

	if (err)
		dev_err(hba->dev,
			"%s reading fDeviceInit flag failed with error %d\n",
			__func__, err);
	else if (flag_res)
		dev_err(hba->dev,
			"%s fDeviceInit was not cleared by the device\n",
			__func__);

out:
	return err;
}

/**
 * ufshcd_make_hba_operational - Make UFS controller operational
 * @hba: per adapter instance
 *
 * To bring UFS host controller to operational state,
 * 1. Enable required interrupts
 * 2. Configure interrupt aggregation
 * 3. Program UTRL and UTMRL base address
 * 4. Configure run-stop-registers
 *
 * Returns 0 on success, non-zero value on failure
 */
static int ufshcd_make_hba_operational(struct ufs_hba *hba)
{
	int err = 0;
	u32 reg;

	/* Enable required interrupts */
	ufshcd_enable_intr(hba, UFSHCD_ENABLE_INTRS);

	/* Configure interrupt aggregation */
	if (ufshcd_is_intr_aggr_allowed(hba))
		ufshcd_config_intr_aggr(hba, hba->nutrs - 1, INT_AGGR_DEF_TO);
	else
		ufshcd_disable_intr_aggr(hba);

	/* Configure UTRL and UTMRL base address registers */
	ufshcd_writel(hba, lower_32_bits(hba->utrdl_dma_addr),
			REG_UTP_TRANSFER_REQ_LIST_BASE_L);
	ufshcd_writel(hba, upper_32_bits(hba->utrdl_dma_addr),
			REG_UTP_TRANSFER_REQ_LIST_BASE_H);
	ufshcd_writel(hba, lower_32_bits(hba->utmrdl_dma_addr),
			REG_UTP_TASK_REQ_LIST_BASE_L);
	ufshcd_writel(hba, upper_32_bits(hba->utmrdl_dma_addr),
			REG_UTP_TASK_REQ_LIST_BASE_H);

	/*
	 * Make sure base address and interrupt setup are updated before
	 * enabling the run/stop registers below.
	 */
	wmb();

	/*
	 * UCRDY, UTMRLDY and UTRLRDY bits must be 1
	 */
	reg = ufshcd_readl(hba, REG_CONTROLLER_STATUS);
	if (!(ufshcd_get_lists_status(reg))) {
		ufshcd_enable_run_stop_reg(hba);
	} else {
		dev_err(hba->dev,
			"Host controller not ready to process requests");
		err = -EIO;
		goto out;
	}

out:
	return err;
}

/**
 * ufshcd_hba_stop - Send controller to reset state
 * @hba: per adapter instance
 * @can_sleep: perform sleep or just spin
 */
static inline void ufshcd_hba_stop(struct ufs_hba *hba, bool can_sleep)
{
	int err;

	ufshcd_writel(hba, CONTROLLER_DISABLE,  REG_CONTROLLER_ENABLE);
	err = ufshcd_wait_for_register(hba, REG_CONTROLLER_ENABLE,
					CONTROLLER_ENABLE, CONTROLLER_DISABLE,
					10, 1, can_sleep);
	if (err)
		dev_err(hba->dev, "%s: Controller disable failed\n", __func__);
}

/**
 * ufshcd_hba_execute_hce - initialize the controller
 * @hba: per adapter instance
 *
 * The controller resets itself and controller firmware initialization
 * sequence kicks off. When controller is ready it will set
 * the Host Controller Enable bit to 1.
 *
 * Returns 0 on success, non-zero value on failure
 */
static int ufshcd_hba_execute_hce(struct ufs_hba *hba)
{
	int retry;

	/*
	 * msleep of 1 and 5 used in this function might result in msleep(20),
	 * but it was necessary to send the UFS FPGA to reset mode during
	 * development and testing of this driver. msleep can be changed to
	 * mdelay and retry count can be reduced based on the controller.
	 */
	if (!ufshcd_is_hba_active(hba))
		/* change controller state to "reset state" */
		ufshcd_hba_stop(hba, true);

	/* UniPro link is disabled at this point */
	ufshcd_set_link_off(hba);

	ufshcd_vops_hce_enable_notify(hba, PRE_CHANGE);

	/* start controller initialization sequence */
	ufshcd_hba_start(hba);

	/*
	 * To initialize a UFS host controller HCE bit must be set to 1.
	 * During initialization the HCE bit value changes from 1->0->1.
	 * When the host controller completes initialization sequence
	 * it sets the value of HCE bit to 1. The same HCE bit is read back
	 * to check if the controller has completed initialization sequence.
	 * So without this delay the value HCE = 1, set in the previous
	 * instruction might be read back.
	 * This delay can be changed based on the controller.
	 */
	msleep(1);

	/* wait for the host controller to complete initialization */
	retry = 10;
	while (ufshcd_is_hba_active(hba)) {
		if (retry) {
			retry--;
		} else {
			dev_err(hba->dev,
				"Controller enable failed\n");
			return -EIO;
		}
		msleep(5);
	}

	/* enable UIC related interrupts */
	ufshcd_enable_intr(hba, UFSHCD_UIC_MASK);

	ufshcd_vops_hce_enable_notify(hba, POST_CHANGE);

	return 0;
}

static int ufshcd_hba_enable(struct ufs_hba *hba)
{
	int ret;

	if (hba->quirks & UFSHCI_QUIRK_BROKEN_HCE) {
		ufshcd_set_link_off(hba);
		ufshcd_vops_hce_enable_notify(hba, PRE_CHANGE);

		/* enable UIC related interrupts */
		ufshcd_enable_intr(hba, UFSHCD_UIC_MASK);
		ret = ufshcd_dme_reset(hba);
		if (!ret) {
			ret = ufshcd_dme_enable(hba);
			if (!ret)
				ufshcd_vops_hce_enable_notify(hba, POST_CHANGE);
			if (ret)
				dev_err(hba->dev,
					"Host controller enable failed with non-hce\n");
		}
	} else {
		ret = ufshcd_hba_execute_hce(hba);
	}

	return ret;
}
static int ufshcd_disable_tx_lcc(struct ufs_hba *hba, bool peer)
{
	int tx_lanes, i, err = 0;

	if (!peer)
		ufshcd_dme_get(hba, UIC_ARG_MIB(PA_CONNECTEDTXDATALANES),
			       &tx_lanes);
	else
		ufshcd_dme_peer_get(hba, UIC_ARG_MIB(PA_CONNECTEDTXDATALANES),
				    &tx_lanes);
	for (i = 0; i < tx_lanes; i++) {
		if (!peer)
			err = ufshcd_dme_set(hba,
				UIC_ARG_MIB_SEL(TX_LCC_ENABLE,
					UIC_ARG_MPHY_TX_GEN_SEL_INDEX(i)),
					0);
		else
			err = ufshcd_dme_peer_set(hba,
				UIC_ARG_MIB_SEL(TX_LCC_ENABLE,
					UIC_ARG_MPHY_TX_GEN_SEL_INDEX(i)),
					0);
		if (err) {
			dev_err(hba->dev, "%s: TX LCC Disable failed, peer = %d, lane = %d, err = %d",
				__func__, peer, i, err);
			break;
		}
	}

	return err;
}

static inline int ufshcd_disable_host_tx_lcc(struct ufs_hba *hba)
{
	return ufshcd_disable_tx_lcc(hba, false);
}

static inline int ufshcd_disable_device_tx_lcc(struct ufs_hba *hba)
{
	return ufshcd_disable_tx_lcc(hba, true);
}

/**
 * ufshcd_link_startup - Initialize unipro link startup
 * @hba: per adapter instance
 *
 * Returns 0 for success, non-zero in case of failure
 */
static int ufshcd_link_startup(struct ufs_hba *hba)
{
	int ret;
	int retries = DME_LINKSTARTUP_RETRIES;

	do {
		ufshcd_vops_link_startup_notify(hba, PRE_CHANGE);

		ret = ufshcd_dme_link_startup(hba);
		if (ret)
			ufshcd_update_error_stats(hba, UFS_ERR_LINKSTARTUP);

		/* check if device is detected by inter-connect layer */
		if (!ret && !ufshcd_is_device_present(hba)) {
			ufshcd_update_error_stats(hba, UFS_ERR_LINKSTARTUP);
			dev_err(hba->dev, "%s: Device not present\n", __func__);
			ret = -ENXIO;
			goto out;
		}

		/*
		 * DME link lost indication is only received when link is up,
		 * but we can't be sure if the link is up until link startup
		 * succeeds. So reset the local Uni-Pro and try again.
		 */
		if (ret && ufshcd_hba_enable(hba))
			goto out;
	} while (ret && retries--);

	if (ret)
		/* failed to get the link up... retire */
		goto out;

	/* Mark that link is up in PWM-G1, 1-lane, SLOW-AUTO mode */
	ufshcd_init_pwr_info(hba);
	ufshcd_print_pwr_info(hba);

	if (hba->quirks & UFSHCD_QUIRK_BROKEN_LCC) {
		ret = ufshcd_disable_device_tx_lcc(hba);
		if (ret)
			goto out;
	}

	if (hba->dev_info.quirks & UFS_DEVICE_QUIRK_BROKEN_LCC) {
		ret = ufshcd_disable_host_tx_lcc(hba);
		if (ret)
			goto out;
	}

	/* Include any host controller configuration via UIC commands */
	ret = ufshcd_vops_link_startup_notify(hba, POST_CHANGE);
	if (ret)
		goto out;

	ret = ufshcd_make_hba_operational(hba);
out:
	if (ret)
		dev_err(hba->dev, "link startup failed %d\n", ret);

	return ret;
}

/**
 * ufshcd_verify_dev_init() - Verify device initialization
 * @hba: per-adapter instance
 *
 * Send NOP OUT UPIU and wait for NOP IN response to check whether the
 * device Transport Protocol (UTP) layer is ready after a reset.
 * If the UTP layer at the device side is not initialized, it may
 * not respond with NOP IN UPIU within timeout of %NOP_OUT_TIMEOUT
 * and we retry sending NOP OUT for %NOP_OUT_RETRIES iterations.
 */
static int ufshcd_verify_dev_init(struct ufs_hba *hba)
{
	int err = 0;
	int retries;

	ufshcd_hold_all(hba);
	mutex_lock(&hba->dev_cmd.lock);
	for (retries = NOP_OUT_RETRIES; retries > 0; retries--) {
		err = ufshcd_exec_dev_cmd(hba, DEV_CMD_TYPE_NOP,
					       NOP_OUT_TIMEOUT);

		if (!err || err == -ETIMEDOUT)
			break;

		dev_dbg(hba->dev, "%s: error %d retrying\n", __func__, err);
	}
	mutex_unlock(&hba->dev_cmd.lock);
	ufshcd_release_all(hba);

	if (err)
		dev_err(hba->dev, "%s: NOP OUT failed %d\n", __func__, err);
	return err;
}

/**
 * ufshcd_set_queue_depth - set lun queue depth
 * @sdev: pointer to SCSI device
 *
 * Read bLUQueueDepth value and activate scsi tagged command
 * queueing. For WLUN, queue depth is set to 1. For best-effort
 * cases (bLUQueueDepth = 0) the queue depth is set to a maximum
 * value that host can queue.
 */
static void ufshcd_set_queue_depth(struct scsi_device *sdev)
{
	int ret = 0;
	u8 lun_qdepth;
	struct ufs_hba *hba;

	hba = shost_priv(sdev->host);

	lun_qdepth = hba->nutrs;
	ret = ufshcd_read_unit_desc_param(hba,
			  ufshcd_scsi_to_upiu_lun(sdev->lun),
			  UNIT_DESC_PARAM_LU_Q_DEPTH,
			  &lun_qdepth,
			  sizeof(lun_qdepth));

	/* Some WLUN doesn't support unit descriptor */
	if (ret == -EOPNOTSUPP)
		lun_qdepth = 1;
	else if (!lun_qdepth)
		/* eventually, we can figure out the real queue depth */
		lun_qdepth = hba->nutrs;
	else
		lun_qdepth = min_t(int, lun_qdepth, hba->nutrs);

	dev_dbg(hba->dev, "%s: activate tcq with queue depth %d\n",
			__func__, lun_qdepth);
	scsi_change_queue_depth(sdev, lun_qdepth);
}

/*
 * ufshcd_get_lu_wp - returns the "b_lu_write_protect" from UNIT DESCRIPTOR
 * @hba: per-adapter instance
 * @lun: UFS device lun id
 * @b_lu_write_protect: pointer to buffer to hold the LU's write protect info
 *
 * Returns 0 in case of success and b_lu_write_protect status would be returned
 * @b_lu_write_protect parameter.
 * Returns -ENOTSUPP if reading b_lu_write_protect is not supported.
 * Returns -EINVAL in case of invalid parameters passed to this function.
 */
static int ufshcd_get_lu_wp(struct ufs_hba *hba,
			    u8 lun,
			    u8 *b_lu_write_protect)
{
	int ret;

	if (!b_lu_write_protect)
		ret = -EINVAL;
	/*
	 * According to UFS device spec, RPMB LU can't be write
	 * protected so skip reading bLUWriteProtect parameter for
	 * it. For other W-LUs, UNIT DESCRIPTOR is not available.
	 */
	else if (lun >= UFS_UPIU_MAX_GENERAL_LUN)
		ret = -ENOTSUPP;
	else
		ret = ufshcd_read_unit_desc_param(hba,
					  lun,
					  UNIT_DESC_PARAM_LU_WR_PROTECT,
					  b_lu_write_protect,
					  sizeof(*b_lu_write_protect));
	return ret;
}

/**
 * ufshcd_get_lu_power_on_wp_status - get LU's power on write protect
 * status
 * @hba: per-adapter instance
 * @sdev: pointer to SCSI device
 *
 */
static inline void ufshcd_get_lu_power_on_wp_status(struct ufs_hba *hba,
						    struct scsi_device *sdev)
{
	if (hba->dev_info.f_power_on_wp_en &&
	    !hba->dev_info.is_lu_power_on_wp) {
		u8 b_lu_write_protect;

		if (!ufshcd_get_lu_wp(hba, ufshcd_scsi_to_upiu_lun(sdev->lun),
				      &b_lu_write_protect) &&
		    (b_lu_write_protect == UFS_LU_POWER_ON_WP))
			hba->dev_info.is_lu_power_on_wp = true;
	}
}

/**
 * ufshcd_slave_alloc - handle initial SCSI device configurations
 * @sdev: pointer to SCSI device
 *
 * Returns success
 */
static int ufshcd_slave_alloc(struct scsi_device *sdev)
{
	struct ufs_hba *hba;

	hba = shost_priv(sdev->host);

	/* Mode sense(6) is not supported by UFS, so use Mode sense(10) */
	sdev->use_10_for_ms = 1;

	/* allow SCSI layer to restart the device in case of errors */
	sdev->allow_restart = 1;

	/* REPORT SUPPORTED OPERATION CODES is not supported */
	sdev->no_report_opcodes = 1;

	/* WRITE_SAME command is not supported*/
	sdev->no_write_same = 1;

	/* WRITE_SAME command is not supported */
	sdev->no_write_same = 1;

	ufshcd_set_queue_depth(sdev);

	ufshcd_get_lu_power_on_wp_status(hba, sdev);

	return 0;
}

/**
 * ufshcd_change_queue_depth - change queue depth
 * @sdev: pointer to SCSI device
 * @depth: required depth to set
 *
 * Change queue depth and make sure the max. limits are not crossed.
 */
static int ufshcd_change_queue_depth(struct scsi_device *sdev, int depth)
{
	struct ufs_hba *hba = shost_priv(sdev->host);

	if (depth > hba->nutrs)
		depth = hba->nutrs;
	return scsi_change_queue_depth(sdev, depth);
}

/**
 * ufshcd_slave_configure - adjust SCSI device configurations
 * @sdev: pointer to SCSI device
 */
static int ufshcd_slave_configure(struct scsi_device *sdev)
{
	struct request_queue *q = sdev->request_queue;
	struct ufs_hba *hba = shost_priv(sdev->host);

	blk_queue_update_dma_pad(q, PRDT_DATA_BYTE_COUNT_PAD - 1);
	blk_queue_max_segment_size(q, PRDT_DATA_BYTE_COUNT_MAX);

	if (hba->scsi_cmd_timeout) {
		blk_queue_rq_timeout(q, hba->scsi_cmd_timeout * HZ);
		scsi_set_cmd_timeout_override(sdev, hba->scsi_cmd_timeout * HZ);
	}

	sdev->autosuspend_delay = UFSHCD_AUTO_SUSPEND_DELAY_MS;
	sdev->use_rpm_auto = 1;

	return 0;
}

/**
 * ufshcd_slave_destroy - remove SCSI device configurations
 * @sdev: pointer to SCSI device
 */
static void ufshcd_slave_destroy(struct scsi_device *sdev)
{
	struct ufs_hba *hba;

	hba = shost_priv(sdev->host);
	/* Drop the reference as it won't be needed anymore */
	if (ufshcd_scsi_to_upiu_lun(sdev->lun) == UFS_UPIU_UFS_DEVICE_WLUN) {
		unsigned long flags;

		spin_lock_irqsave(hba->host->host_lock, flags);
		hba->sdev_ufs_device = NULL;
		spin_unlock_irqrestore(hba->host->host_lock, flags);
	}
}

/**
 * ufshcd_task_req_compl - handle task management request completion
 * @hba: per adapter instance
 * @index: index of the completed request
 * @resp: task management service response
 *
 * Returns non-zero value on error, zero on success
 */
static int ufshcd_task_req_compl(struct ufs_hba *hba, u32 index, u8 *resp)
{
	struct utp_task_req_desc *task_req_descp;
	struct utp_upiu_task_rsp *task_rsp_upiup;
	unsigned long flags;
	int ocs_value;
	int task_result;

	spin_lock_irqsave(hba->host->host_lock, flags);

	/* Clear completed tasks from outstanding_tasks */
	__clear_bit(index, &hba->outstanding_tasks);

	task_req_descp = hba->utmrdl_base_addr;
	ocs_value = ufshcd_get_tmr_ocs(&task_req_descp[index]);

	if (ocs_value == OCS_SUCCESS) {
		task_rsp_upiup = (struct utp_upiu_task_rsp *)
				task_req_descp[index].task_rsp_upiu;
		task_result = be32_to_cpu(task_rsp_upiup->output_param1);
		task_result = task_result & MASK_TM_SERVICE_RESP;
		if (resp)
			*resp = (u8)task_result;
	} else {
		dev_err(hba->dev, "%s: failed, ocs = 0x%x\n",
				__func__, ocs_value);
	}
	spin_unlock_irqrestore(hba->host->host_lock, flags);

	return ocs_value;
}

/**
 * ufshcd_scsi_cmd_status - Update SCSI command result based on SCSI status
 * @lrbp: pointer to local reference block of completed command
 * @scsi_status: SCSI command status
 *
 * Returns value base on SCSI command status
 */
static inline int
ufshcd_scsi_cmd_status(struct ufshcd_lrb *lrbp, int scsi_status)
{
	int result = 0;

	switch (scsi_status) {
	case SAM_STAT_CHECK_CONDITION:
		ufshcd_copy_sense_data(lrbp);
	case SAM_STAT_GOOD:
		result |= DID_OK << 16 |
			  COMMAND_COMPLETE << 8 |
			  scsi_status;
		break;
	case SAM_STAT_TASK_SET_FULL:
	case SAM_STAT_BUSY:
	case SAM_STAT_TASK_ABORTED:
		ufshcd_copy_sense_data(lrbp);
		result |= scsi_status;
		break;
	default:
		result |= DID_ERROR << 16;
		break;
	} /* end of switch */

	return result;
}

/**
 * ufshcd_transfer_rsp_status - Get overall status of the response
 * @hba: per adapter instance
 * @lrbp: pointer to local reference block of completed command
 *
 * Returns result of the command to notify SCSI midlayer
 */
static inline int
ufshcd_transfer_rsp_status(struct ufs_hba *hba, struct ufshcd_lrb *lrbp)
{
	int result = 0;
	int scsi_status;
	int ocs;
	bool print_prdt;

	/* overall command status of utrd */
	ocs = ufshcd_get_tr_ocs(lrbp);

	switch (ocs) {
	case OCS_SUCCESS:
		result = ufshcd_get_req_rsp(lrbp->ucd_rsp_ptr);
		hba->ufs_stats.last_hibern8_exit_tstamp = ktime_set(0, 0);
		switch (result) {
		case UPIU_TRANSACTION_RESPONSE:
			/*
			 * get the response UPIU result to extract
			 * the SCSI command status
			 */
			result = ufshcd_get_rsp_upiu_result(lrbp->ucd_rsp_ptr);

			/*
			 * get the result based on SCSI status response
			 * to notify the SCSI midlayer of the command status
			 */
			scsi_status = result & MASK_SCSI_STATUS;
			result = ufshcd_scsi_cmd_status(lrbp, scsi_status);

			/*
			 * Currently we are only supporting BKOPs exception
			 * events hence we can ignore BKOPs exception event
			 * during power management callbacks. BKOPs exception
			 * event is not expected to be raised in runtime suspend
			 * callback as it allows the urgent bkops.
			 * During system suspend, we are anyway forcefully
			 * disabling the bkops and if urgent bkops is needed
			 * it will be enabled on system resume. Long term
			 * solution could be to abort the system suspend if
			 * UFS device needs urgent BKOPs.
			 */
			if (!hba->pm_op_in_progress &&
			    ufshcd_is_exception_event(lrbp->ucd_rsp_ptr)) {
				/*
				 * Prevent suspend once eeh_work is scheduled
				 * to avoid deadlock between ufshcd_suspend
				 * and exception event handler.
				 */
				if (queue_work(hba->recovery_wq,
							&hba->eeh_work))
					pm_runtime_get_noresume(hba->dev);
			}
			break;
		case UPIU_TRANSACTION_REJECT_UPIU:
			/* TODO: handle Reject UPIU Response */
			result = DID_ERROR << 16;
			dev_err(hba->dev,
				"Reject UPIU not fully implemented\n");
			break;
		default:
			result = DID_ERROR << 16;
			dev_err(hba->dev,
				"Unexpected request response code = %x\n",
				result);
			break;
		}
		break;
	case OCS_ABORTED:
		result |= DID_ABORT << 16;
		break;
	case OCS_INVALID_COMMAND_STATUS:
		result |= DID_REQUEUE << 16;
		break;
	case OCS_INVALID_CMD_TABLE_ATTR:
	case OCS_INVALID_PRDT_ATTR:
	case OCS_MISMATCH_DATA_BUF_SIZE:
	case OCS_MISMATCH_RESP_UPIU_SIZE:
	case OCS_PEER_COMM_FAILURE:
	case OCS_FATAL_ERROR:
	case OCS_DEVICE_FATAL_ERROR:
	case OCS_INVALID_CRYPTO_CONFIG:
	case OCS_GENERAL_CRYPTO_ERROR:
	default:
		result |= DID_ERROR << 16;
		dev_err(hba->dev,
				"OCS error from controller = %x for tag %d\n",
				ocs, lrbp->task_tag);
		/*
		 * This is called in interrupt context, hence avoid sleep
		 * while printing debug registers. Also print only the minimum
		 * debug registers needed to debug OCS failure.
		 */
		__ufshcd_print_host_regs(hba, true);
		ufshcd_print_host_state(hba);
		break;
	} /* end of switch */

	if ((host_byte(result) != DID_OK) && !hba->silence_err_logs) {
		print_prdt = (ocs == OCS_INVALID_PRDT_ATTR ||
			ocs == OCS_MISMATCH_DATA_BUF_SIZE);
		ufshcd_print_trs(hba, 1 << lrbp->task_tag, print_prdt);
	}

	if ((host_byte(result) == DID_ERROR) ||
	    (host_byte(result) == DID_ABORT))
		ufsdbg_set_err_state(hba);

	return result;
}

/**
 * ufshcd_uic_cmd_compl - handle completion of uic command
 * @hba: per adapter instance
 * @intr_status: interrupt status generated by the controller
 *
 * Returns
 *  IRQ_HANDLED - If interrupt is valid
 *  IRQ_NONE    - If invalid interrupt
 */
static irqreturn_t ufshcd_uic_cmd_compl(struct ufs_hba *hba, u32 intr_status)
{
	irqreturn_t retval = IRQ_NONE;

	if ((intr_status & UIC_COMMAND_COMPL) && hba->active_uic_cmd) {
		hba->active_uic_cmd->argument2 |=
			ufshcd_get_uic_cmd_result(hba);
		hba->active_uic_cmd->argument3 =
			ufshcd_get_dme_attr_val(hba);
		complete(&hba->active_uic_cmd->done);
		retval = IRQ_HANDLED;
	}

	if (intr_status & UFSHCD_UIC_PWR_MASK) {
		if (hba->uic_async_done) {
			complete(hba->uic_async_done);
			retval = IRQ_HANDLED;
		} else if (ufshcd_is_auto_hibern8_enabled(hba)) {
			/*
			 * If uic_async_done flag is not set then this
			 * is an Auto hibern8 err interrupt.
			 * Perform a host reset followed by a full
			 * link recovery.
			 */
			hba->ufshcd_state = UFSHCD_STATE_ERROR;
			hba->force_host_reset = true;
			dev_err(hba->dev, "%s: Auto Hibern8 %s failed - status: 0x%08x, upmcrs: 0x%08x\n",
				__func__, (intr_status & UIC_HIBERNATE_ENTER) ?
				"Enter" : "Exit",
				intr_status, ufshcd_get_upmcrs(hba));
			/*
			 * It is possible to see auto-h8 errors during card
			 * removal, so set this flag and let the error handler
			 * decide if this error is seen while card was present
			 * or due to card removal.
			 * If error is seen during card removal, we don't want
			 * to printout the debug messages.
			 */
			hba->auto_h8_err = true;
			queue_work(hba->recovery_wq, &hba->eh_work);
			retval = IRQ_HANDLED;
		}
	}
	return retval;
}

/**
 * __ufshcd_transfer_req_compl - handle SCSI and query command completion
 * @hba: per adapter instance
 * @completed_reqs: requests to complete
 */
static void __ufshcd_transfer_req_compl(struct ufs_hba *hba,
					unsigned long completed_reqs)
{
	struct ufshcd_lrb *lrbp;
	struct scsi_cmnd *cmd;
	int result;
	int index;

	for_each_set_bit(index, &completed_reqs, hba->nutrs) {
		lrbp = &hba->lrb[index];
		cmd = lrbp->cmd;
		if (cmd) {
			ufshcd_cond_add_cmd_trace(hba, index, "scsi_cmpl");
			ufshcd_update_tag_stats_completion(hba, cmd);
			result = ufshcd_transfer_rsp_status(hba, lrbp);
			scsi_dma_unmap(cmd);
			cmd->result = result;
			clear_bit_unlock(index, &hba->lrb_in_use);
			lrbp->compl_time_stamp = ktime_get();
			update_req_stats(hba, lrbp);
			/* Mark completed command as NULL in LRB */
			lrbp->cmd = NULL;
			hba->ufs_stats.clk_rel.ctx = XFR_REQ_COMPL;
			__ufshcd_release(hba, false);
			__ufshcd_hibern8_release(hba, false);
			if (cmd->request) {
				/*
				 * As we are accessing the "request" structure,
				 * this must be called before calling
				 * ->scsi_done() callback.
				 */
				ufshcd_vops_pm_qos_req_end(hba, cmd->request,
					false);
				ufshcd_vops_crypto_engine_cfg_end(hba,
					lrbp, cmd->request);
			}

			/* Do not touch lrbp after scsi done */
			cmd->scsi_done(cmd);
		} else if (lrbp->command_type == UTP_CMD_TYPE_DEV_MANAGE ||
			lrbp->command_type == UTP_CMD_TYPE_UFS_STORAGE) {
			lrbp->compl_time_stamp = ktime_get();
			if (hba->dev_cmd.complete) {
				ufshcd_cond_add_cmd_trace(hba, index,
						"dev_cmd_cmpl");
				complete(hba->dev_cmd.complete);
			}
		}
		if (ufshcd_is_clkscaling_supported(hba))
			hba->clk_scaling.active_reqs--;
	}

	/* clear corresponding bits of completed commands */
	hba->outstanding_reqs ^= completed_reqs;

	ufshcd_clk_scaling_update_busy(hba);

	/* we might have free'd some tags above */
	wake_up(&hba->dev_cmd.tag_wq);
}

/**
 * ufshcd_abort_outstanding_requests - abort all outstanding transfer requests.
 * @hba: per adapter instance
 * @result: error result to inform scsi layer about
 */
void ufshcd_abort_outstanding_transfer_requests(struct ufs_hba *hba, int result)
{
	u8 index;
	struct ufshcd_lrb *lrbp;
	struct scsi_cmnd *cmd;

	if (!hba->outstanding_reqs)
		return;

	for_each_set_bit(index, &hba->outstanding_reqs, hba->nutrs) {
		lrbp = &hba->lrb[index];
		cmd = lrbp->cmd;
		if (cmd) {
			ufshcd_cond_add_cmd_trace(hba, index, "scsi_failed");
			ufshcd_update_error_stats(hba,
					UFS_ERR_INT_FATAL_ERRORS);
			scsi_dma_unmap(cmd);
			cmd->result = result;
			/* Clear pending transfer requests */
			ufshcd_clear_cmd(hba, index);
			ufshcd_outstanding_req_clear(hba, index);
			clear_bit_unlock(index, &hba->lrb_in_use);
			lrbp->compl_time_stamp = ktime_get();
			update_req_stats(hba, lrbp);
			/* Mark completed command as NULL in LRB */
			lrbp->cmd = NULL;
			ufshcd_release_all(hba);
			if (cmd->request) {
				/*
				 * As we are accessing the "request" structure,
				 * this must be called before calling
				 * ->scsi_done() callback.
				 */
				ufshcd_vops_pm_qos_req_end(hba, cmd->request,
					true);
				ufshcd_vops_crypto_engine_cfg_end(hba,
						lrbp, cmd->request);
			}
			/* Do not touch lrbp after scsi done */
			cmd->scsi_done(cmd);
		} else if (lrbp->command_type == UTP_CMD_TYPE_DEV_MANAGE) {
			lrbp->compl_time_stamp = ktime_get();
			if (hba->dev_cmd.complete) {
				ufshcd_cond_add_cmd_trace(hba, index,
							"dev_cmd_failed");
				ufshcd_outstanding_req_clear(hba, index);
				complete(hba->dev_cmd.complete);
			}
		}
		if (ufshcd_is_clkscaling_supported(hba))
			hba->clk_scaling.active_reqs--;
	}
}

/**
 * ufshcd_transfer_req_compl - handle SCSI and query command completion
 * @hba: per adapter instance
 *
 * Returns
 *  IRQ_HANDLED - If interrupt is valid
 *  IRQ_NONE    - If invalid interrupt
 */
static irqreturn_t ufshcd_transfer_req_compl(struct ufs_hba *hba)
{
	unsigned long completed_reqs;
	u32 tr_doorbell;

	/* Resetting interrupt aggregation counters first and reading the
	 * DOOR_BELL afterward allows us to handle all the completed requests.
	 * In order to prevent other interrupts starvation the DB is read once
	 * after reset. The down side of this solution is the possibility of
	 * false interrupt if device completes another request after resetting
	 * aggregation and before reading the DB.
	 */
	if (ufshcd_is_intr_aggr_allowed(hba) &&
	    !(hba->quirks & UFSHCI_QUIRK_SKIP_RESET_INTR_AGGR))
		ufshcd_reset_intr_aggr(hba);

	tr_doorbell = ufshcd_readl(hba, REG_UTP_TRANSFER_REQ_DOOR_BELL);
	completed_reqs = tr_doorbell ^ hba->outstanding_reqs;

	if (completed_reqs) {
		__ufshcd_transfer_req_compl(hba, completed_reqs);
		return IRQ_HANDLED;
	} else {
		return IRQ_NONE;
	}
}

/**
 * ufshcd_disable_ee - disable exception event
 * @hba: per-adapter instance
 * @mask: exception event to disable
 *
 * Disables exception event in the device so that the EVENT_ALERT
 * bit is not set.
 *
 * Returns zero on success, non-zero error value on failure.
 */
static int ufshcd_disable_ee(struct ufs_hba *hba, u16 mask)
{
	int err = 0;
	u32 val;

	if (!(hba->ee_ctrl_mask & mask))
		goto out;

	val = hba->ee_ctrl_mask & ~mask;
	val &= MASK_EE_STATUS;
	err = ufshcd_query_attr_retry(hba, UPIU_QUERY_OPCODE_WRITE_ATTR,
			QUERY_ATTR_IDN_EE_CONTROL, 0, 0, &val);
	if (!err)
		hba->ee_ctrl_mask &= ~mask;
out:
	return err;
}

/**
 * ufshcd_enable_ee - enable exception event
 * @hba: per-adapter instance
 * @mask: exception event to enable
 *
 * Enable corresponding exception event in the device to allow
 * device to alert host in critical scenarios.
 *
 * Returns zero on success, non-zero error value on failure.
 */
static int ufshcd_enable_ee(struct ufs_hba *hba, u16 mask)
{
	int err = 0;
	u32 val;

	if (hba->ee_ctrl_mask & mask)
		goto out;

	val = hba->ee_ctrl_mask | mask;
	val &= MASK_EE_STATUS;
	err = ufshcd_query_attr_retry(hba, UPIU_QUERY_OPCODE_WRITE_ATTR,
			QUERY_ATTR_IDN_EE_CONTROL, 0, 0, &val);
	if (!err)
		hba->ee_ctrl_mask |= mask;
out:
	return err;
}

/**
 * ufshcd_enable_auto_bkops - Allow device managed BKOPS
 * @hba: per-adapter instance
 *
 * Allow device to manage background operations on its own. Enabling
 * this might lead to inconsistent latencies during normal data transfers
 * as the device is allowed to manage its own way of handling background
 * operations.
 *
 * Returns zero on success, non-zero on failure.
 */
static int ufshcd_enable_auto_bkops(struct ufs_hba *hba)
{
	int err = 0;

	if (hba->auto_bkops_enabled)
		goto out;

	err = ufshcd_query_flag_retry(hba, UPIU_QUERY_OPCODE_SET_FLAG,
			QUERY_FLAG_IDN_BKOPS_EN, NULL);
	if (err) {
		dev_err(hba->dev, "%s: failed to enable bkops %d\n",
				__func__, err);
		goto out;
	}

	hba->auto_bkops_enabled = true;
	trace_ufshcd_auto_bkops_state(dev_name(hba->dev), 1);

	/* No need of URGENT_BKOPS exception from the device */
	err = ufshcd_disable_ee(hba, MASK_EE_URGENT_BKOPS);
	if (err)
		dev_err(hba->dev, "%s: failed to disable exception event %d\n",
				__func__, err);
out:
	return err;
}

/**
 * ufshcd_disable_auto_bkops - block device in doing background operations
 * @hba: per-adapter instance
 *
 * Disabling background operations improves command response latency but
 * has drawback of device moving into critical state where the device is
 * not-operable. Make sure to call ufshcd_enable_auto_bkops() whenever the
 * host is idle so that BKOPS are managed effectively without any negative
 * impacts.
 *
 * Returns zero on success, non-zero on failure.
 */
static int ufshcd_disable_auto_bkops(struct ufs_hba *hba)
{
	int err = 0;

	if (!hba->auto_bkops_enabled)
		goto out;

	/*
	 * If host assisted BKOPs is to be enabled, make sure
	 * urgent bkops exception is allowed.
	 */
	err = ufshcd_enable_ee(hba, MASK_EE_URGENT_BKOPS);
	if (err) {
		dev_err(hba->dev, "%s: failed to enable exception event %d\n",
				__func__, err);
		goto out;
	}

	err = ufshcd_query_flag_retry(hba, UPIU_QUERY_OPCODE_CLEAR_FLAG,
			QUERY_FLAG_IDN_BKOPS_EN, NULL);
	if (err) {
		dev_err(hba->dev, "%s: failed to disable bkops %d\n",
				__func__, err);
		ufshcd_disable_ee(hba, MASK_EE_URGENT_BKOPS);
		goto out;
	}

	hba->auto_bkops_enabled = false;
	trace_ufshcd_auto_bkops_state(dev_name(hba->dev), 0);
out:
	return err;
}

/**
 * ufshcd_force_reset_auto_bkops - force reset auto bkops state
 * @hba: per adapter instance
 *
 * After a device reset the device may toggle the BKOPS_EN flag
 * to default value. The s/w tracking variables should be updated
 * as well. This function would change the auto-bkops state based on
 * UFSHCD_CAP_KEEP_AUTO_BKOPS_ENABLED_EXCEPT_SUSPEND.
 */
static void ufshcd_force_reset_auto_bkops(struct ufs_hba *hba)
{
	if (ufshcd_keep_autobkops_enabled_except_suspend(hba)) {
		hba->auto_bkops_enabled = false;
		hba->ee_ctrl_mask |= MASK_EE_URGENT_BKOPS;
		ufshcd_enable_auto_bkops(hba);
	} else {
		hba->auto_bkops_enabled = true;
		hba->ee_ctrl_mask &= ~MASK_EE_URGENT_BKOPS;
		ufshcd_disable_auto_bkops(hba);
	}
}

static inline int ufshcd_get_bkops_status(struct ufs_hba *hba, u32 *status)
{
	return ufshcd_query_attr_retry(hba, UPIU_QUERY_OPCODE_READ_ATTR,
			QUERY_ATTR_IDN_BKOPS_STATUS, 0, 0, status);
}

/**
 * ufshcd_bkops_ctrl - control the auto bkops based on current bkops status
 * @hba: per-adapter instance
 * @status: bkops_status value
 *
 * Read the bkops_status from the UFS device and Enable fBackgroundOpsEn
 * flag in the device to permit background operations if the device
 * bkops_status is greater than or equal to "status" argument passed to
 * this function, disable otherwise.
 *
 * Returns 0 for success, non-zero in case of failure.
 *
 * NOTE: Caller of this function can check the "hba->auto_bkops_enabled" flag
 * to know whether auto bkops is enabled or disabled after this function
 * returns control to it.
 */
static int ufshcd_bkops_ctrl(struct ufs_hba *hba,
			     enum bkops_status status)
{
	int err;
	u32 curr_status = 0;

	err = ufshcd_get_bkops_status(hba, &curr_status);
	if (err) {
		dev_err(hba->dev, "%s: failed to get BKOPS status %d\n",
				__func__, err);
		goto out;
	} else if (curr_status > BKOPS_STATUS_MAX) {
		dev_err(hba->dev, "%s: invalid BKOPS status %d\n",
				__func__, curr_status);
		err = -EINVAL;
		goto out;
	}

	if (curr_status >= status)
		err = ufshcd_enable_auto_bkops(hba);
	else
		err = ufshcd_disable_auto_bkops(hba);
out:
	return err;
}

/**
 * ufshcd_urgent_bkops - handle urgent bkops exception event
 * @hba: per-adapter instance
 *
 * Enable fBackgroundOpsEn flag in the device to permit background
 * operations.
 *
 * If BKOPs is enabled, this function returns 0, 1 if the bkops in not enabled
 * and negative error value for any other failure.
 */
static int ufshcd_urgent_bkops(struct ufs_hba *hba)
{
	return ufshcd_bkops_ctrl(hba, hba->urgent_bkops_lvl);
}

static inline int ufshcd_get_ee_status(struct ufs_hba *hba, u32 *status)
{
	return ufshcd_query_attr_retry(hba, UPIU_QUERY_OPCODE_READ_ATTR,
			QUERY_ATTR_IDN_EE_STATUS, 0, 0, status);
}

static void ufshcd_bkops_exception_event_handler(struct ufs_hba *hba)
{
	int err;
	u32 curr_status = 0;

	if (hba->is_urgent_bkops_lvl_checked)
		goto enable_auto_bkops;

	err = ufshcd_get_bkops_status(hba, &curr_status);
	if (err) {
		dev_err(hba->dev, "%s: failed to get BKOPS status %d\n",
				__func__, err);
		goto out;
	}

	/*
	 * We are seeing that some devices are raising the urgent bkops
	 * exception events even when BKOPS status doesn't indicate performace
	 * impacted or critical. Handle these device by determining their urgent
	 * bkops status at runtime.
	 */
	if (curr_status < BKOPS_STATUS_PERF_IMPACT) {
		dev_err(hba->dev, "%s: device raised urgent BKOPS exception for bkops status %d\n",
				__func__, curr_status);
		/* update the current status as the urgent bkops level */
		hba->urgent_bkops_lvl = curr_status;
		hba->is_urgent_bkops_lvl_checked = true;
	}

enable_auto_bkops:
	err = ufshcd_enable_auto_bkops(hba);
out:
	if (err < 0)
		dev_err(hba->dev, "%s: failed to handle urgent bkops %d\n",
				__func__, err);
}

static bool ufshcd_wb_sup(struct ufs_hba *hba)
{
	return !!(hba->dev_info.d_ext_ufs_feature_sup &
		  UFS_DEV_WRITE_BOOSTER_SUP);
}

static int ufshcd_wb_ctrl(struct ufs_hba *hba, bool enable)
{
	int ret;
	enum query_opcode opcode;

	if (!ufshcd_wb_sup(hba))
		return 0;

	if (enable)
		opcode = UPIU_QUERY_OPCODE_SET_FLAG;
	else
		opcode = UPIU_QUERY_OPCODE_CLEAR_FLAG;

	ret = ufshcd_query_flag_retry(hba, opcode,
				      QUERY_FLAG_IDN_WB_EN, NULL);
	if (ret) {
		dev_err(hba->dev, "%s write booster %s failed %d\n",
			__func__, enable ? "enable" : "disable", ret);
		return ret;
	}

	hba->wb_enabled = enable;
	dev_dbg(hba->dev, "%s write booster %s %d\n",
			__func__, enable ? "enable" : "disable", ret);

	return ret;
}

static int ufshcd_wb_toggle_flush_during_h8(struct ufs_hba *hba, bool set)
{
	int val;

	if (set)
		val =  UPIU_QUERY_OPCODE_SET_FLAG;
	else
		val = UPIU_QUERY_OPCODE_CLEAR_FLAG;

	return ufshcd_query_flag_retry(hba, val,
			       QUERY_FLAG_IDN_WB_BUFF_FLUSH_DURING_HIBERN8,
				       NULL);
}

static int ufshcd_wb_buf_flush_enable(struct ufs_hba *hba)
{
	int ret;

	if (!ufshcd_wb_sup(hba) || hba->wb_buf_flush_enabled)
		return 0;

	ret = ufshcd_query_flag_retry(hba, UPIU_QUERY_OPCODE_SET_FLAG,
				      QUERY_FLAG_IDN_WB_BUFF_FLUSH_EN, NULL);
	if (ret)
		dev_err(hba->dev, "%s WB - buf flush enable failed %d\n",
			__func__, ret);
	else
		hba->wb_buf_flush_enabled = true;

	dev_dbg(hba->dev, "WB - Flush enabled: %d\n", ret);
	return ret;
}

static int ufshcd_wb_buf_flush_disable(struct ufs_hba *hba)
{
	int ret;

	if (!ufshcd_wb_sup(hba) || !hba->wb_buf_flush_enabled)
		return 0;

	ret = ufshcd_query_flag_retry(hba, UPIU_QUERY_OPCODE_CLEAR_FLAG,
				      QUERY_FLAG_IDN_WB_BUFF_FLUSH_EN, NULL);
	if (ret) {
		dev_warn(hba->dev, "%s: WB - buf flush disable failed %d\n",
			__func__, ret);
	} else {
		hba->wb_buf_flush_enabled = false;
		dev_dbg(hba->dev, "WB - Flush disabled: %d\n", ret);
	}

	return ret;
}

static bool ufshcd_wb_is_buf_flush_needed(struct ufs_hba *hba)
{
	int ret;
	u32 cur_buf, status, avail_buf;

	if (!ufshcd_wb_sup(hba))
		return false;

	ret = ufshcd_query_attr_retry(hba, UPIU_QUERY_OPCODE_READ_ATTR,
				      QUERY_ATTR_IDN_AVAIL_WB_BUFF_SIZE,
				      0, 0, &avail_buf);
	if (ret) {
		dev_warn(hba->dev, "%s dAvailableWriteBoosterBufferSize read failed %d\n",
			 __func__, ret);
		return false;
	}

	ret = ufshcd_vops_get_user_cap_mode(hba);
	if (ret <= 0) {
		dev_dbg(hba->dev, "Get user-cap reduction mode: failed: %d\n",
			ret);
		/* Most commonly used */
		ret = UFS_WB_BUFF_PRESERVE_USER_SPACE;
	}

	hba->dev_info.keep_vcc_on = false;
	if (ret == UFS_WB_BUFF_USER_SPACE_RED_EN) {
		if (avail_buf <= UFS_WB_10_PERCENT_BUF_REMAIN) {
			hba->dev_info.keep_vcc_on = true;
			return true;
		}
		return false;
	} else if (ret == UFS_WB_BUFF_PRESERVE_USER_SPACE) {
		ret = ufshcd_query_attr_retry(hba, UPIU_QUERY_OPCODE_READ_ATTR,
					      QUERY_ATTR_IDN_CURR_WB_BUFF_SIZE,
					      0, 0, &cur_buf);
		if (ret) {
			dev_err(hba->dev, "%s dCurWriteBoosterBufferSize read failed %d\n",
				 __func__, ret);
			return false;
		}

		if (!cur_buf) {
			dev_info(hba->dev, "dCurWBBuf: %d WB disabled until free-space is available\n",
				 cur_buf);
			return false;
		}

		ret = ufshcd_get_ee_status(hba, &status);
		if (ret) {
			dev_err(hba->dev, "%s: failed to get exception status %d\n",
				__func__, ret);
			if (avail_buf < UFS_WB_40_PERCENT_BUF_REMAIN) {
				hba->dev_info.keep_vcc_on = true;
				return true;
			}
			return false;
		}

		status &= hba->ee_ctrl_mask;

		if ((status & MASK_EE_URGENT_BKOPS) ||
		    (avail_buf < UFS_WB_40_PERCENT_BUF_REMAIN)) {
			hba->dev_info.keep_vcc_on = true;
			return true;
		}
	}
	return false;
}

/**
 * ufshcd_exception_event_handler - handle exceptions raised by device
 * @work: pointer to work data
 *
 * Read bExceptionEventStatus attribute from the device and handle the
 * exception event accordingly.
 */
static void ufshcd_exception_event_handler(struct work_struct *work)
{
	struct ufs_hba *hba;
	int err;
	u32 status = 0;
	hba = container_of(work, struct ufs_hba, eeh_work);

	pm_runtime_get_sync(hba->dev);
	ufshcd_scsi_block_requests(hba);
	err = ufshcd_get_ee_status(hba, &status);
	if (err) {
		dev_err(hba->dev, "%s: failed to get exception status %d\n",
				__func__, err);
		goto out;
	}

	status &= hba->ee_ctrl_mask;

	if (status & MASK_EE_URGENT_BKOPS)
		ufshcd_bkops_exception_event_handler(hba);

out:
	ufshcd_scsi_unblock_requests(hba);
	/*
	 * pm_runtime_get_noresume is called while scheduling
	 * eeh_work to avoid suspend racing with exception work.
	 * Hence decrement usage counter using pm_runtime_put_noidle
	 * to allow suspend on completion of exception event handler.
	 */
	pm_runtime_put_noidle(hba->dev);
	pm_runtime_put(hba->dev);
	return;
}

/* Complete requests that have door-bell cleared */
static void ufshcd_complete_requests(struct ufs_hba *hba)
{
	ufshcd_transfer_req_compl(hba);
	ufshcd_tmc_handler(hba);
}

/**
 * ufshcd_quirk_dl_nac_errors - This function checks if error handling is
 *				to recover from the DL NAC errors or not.
 * @hba: per-adapter instance
 *
 * Returns true if error handling is required, false otherwise
 */
static bool ufshcd_quirk_dl_nac_errors(struct ufs_hba *hba)
{
	unsigned long flags;
	bool err_handling = true;

	spin_lock_irqsave(hba->host->host_lock, flags);
	/*
	 * UFS_DEVICE_QUIRK_RECOVERY_FROM_DL_NAC_ERRORS only workaround the
	 * device fatal error and/or DL NAC & REPLAY timeout errors.
	 */
	if (hba->saved_err & (CONTROLLER_FATAL_ERROR | SYSTEM_BUS_FATAL_ERROR))
		goto out;

	if ((hba->saved_err & DEVICE_FATAL_ERROR) ||
	    ((hba->saved_err & UIC_ERROR) &&
	     (hba->saved_uic_err & UFSHCD_UIC_DL_TCx_REPLAY_ERROR))) {
		/*
		 * we have to do error recovery but atleast silence the error
		 * logs.
		 */
		hba->silence_err_logs = true;
		goto out;
	}

	if ((hba->saved_err & UIC_ERROR) &&
	    (hba->saved_uic_err & UFSHCD_UIC_DL_NAC_RECEIVED_ERROR)) {
		int err;
		/*
		 * wait for 50ms to see if we can get any other errors or not.
		 */
		spin_unlock_irqrestore(hba->host->host_lock, flags);
		msleep(50);
		spin_lock_irqsave(hba->host->host_lock, flags);

		/*
		 * now check if we have got any other severe errors other than
		 * DL NAC error?
		 */
		if ((hba->saved_err & INT_FATAL_ERRORS) ||
		    ((hba->saved_err & UIC_ERROR) &&
		    (hba->saved_uic_err & ~UFSHCD_UIC_DL_NAC_RECEIVED_ERROR))) {
			if (((hba->saved_err & INT_FATAL_ERRORS) ==
				DEVICE_FATAL_ERROR) || (hba->saved_uic_err &
					~UFSHCD_UIC_DL_NAC_RECEIVED_ERROR))
				hba->silence_err_logs = true;
			goto out;
		}

		/*
		 * As DL NAC is the only error received so far, send out NOP
		 * command to confirm if link is still active or not.
		 *   - If we don't get any response then do error recovery.
		 *   - If we get response then clear the DL NAC error bit.
		 */

		/* silence the error logs from NOP command */
		hba->silence_err_logs = true;
		spin_unlock_irqrestore(hba->host->host_lock, flags);
		err = ufshcd_verify_dev_init(hba);
		spin_lock_irqsave(hba->host->host_lock, flags);
		hba->silence_err_logs = false;

		if (err) {
			hba->silence_err_logs = true;
			goto out;
		}

		/* Link seems to be alive hence ignore the DL NAC errors */
		if (hba->saved_uic_err == UFSHCD_UIC_DL_NAC_RECEIVED_ERROR)
			hba->saved_err &= ~UIC_ERROR;
		/* clear NAC error */
		hba->saved_uic_err &= ~UFSHCD_UIC_DL_NAC_RECEIVED_ERROR;
		if (!hba->saved_uic_err) {
			err_handling = false;
			goto out;
		}
		/*
		 * there seems to be some errors other than NAC, so do error
		 * recovery
		 */
		hba->silence_err_logs = true;
	}
out:
	spin_unlock_irqrestore(hba->host->host_lock, flags);
	return err_handling;
}

/**
 * ufshcd_err_handler - handle UFS errors that require s/w attention
 * @work: pointer to work structure
 */
static void ufshcd_err_handler(struct work_struct *work)
{
	struct ufs_hba *hba;
	unsigned long flags;
	bool err_xfer = false, err_tm = false;
	int err = 0;
	int tag;
	bool needs_reset = false;
	bool clks_enabled = false;

	hba = container_of(work, struct ufs_hba, eh_work);

	spin_lock_irqsave(hba->host->host_lock, flags);
	ufsdbg_set_err_state(hba);

	if (hba->ufshcd_state == UFSHCD_STATE_RESET)
		goto out;

	/*
	 * Make sure the clocks are ON before we proceed with err
	 * handling. For the majority of cases err handler would be
	 * run with clocks ON. There is a possibility that the err
	 * handler was scheduled due to auto hibern8 error interrupt,
	 * in which case the clocks could be gated or be in the
	 * process of gating when the err handler runs.
	 */
	if (unlikely((hba->clk_gating.state != CLKS_ON) &&
	    ufshcd_is_auto_hibern8_enabled(hba))) {
		spin_unlock_irqrestore(hba->host->host_lock, flags);
		hba->ufs_stats.clk_hold.ctx = ERR_HNDLR_WORK;
		ufshcd_hold(hba, false);
		spin_lock_irqsave(hba->host->host_lock, flags);
		clks_enabled = true;
	}

	hba->ufshcd_state = UFSHCD_STATE_RESET;
	ufshcd_set_eh_in_progress(hba);

	/* Complete requests that have door-bell cleared by h/w */
	ufshcd_complete_requests(hba);

	if (hba->dev_info.quirks &
	    UFS_DEVICE_QUIRK_RECOVERY_FROM_DL_NAC_ERRORS) {
		bool ret;

		spin_unlock_irqrestore(hba->host->host_lock, flags);
		/* release the lock as ufshcd_quirk_dl_nac_errors() may sleep */
		ret = ufshcd_quirk_dl_nac_errors(hba);
		spin_lock_irqsave(hba->host->host_lock, flags);
		if (!ret)
			goto skip_err_handling;
	}

	/*
	 * Dump controller state before resetting. Transfer requests state
	 * will be dump as part of the request completion.
	 */
	if ((hba->saved_err & (INT_FATAL_ERRORS | UIC_ERROR | UIC_LINK_LOST)) ||
	    hba->auto_h8_err) {
		dev_err(hba->dev, "%s: saved_err 0x%x saved_uic_err 0x%x\n",
			__func__, hba->saved_err, hba->saved_uic_err);
		if (!hba->silence_err_logs) {
			/* release lock as print host regs sleeps */
			spin_unlock_irqrestore(hba->host->host_lock, flags);
			ufshcd_print_host_regs(hba);
			ufshcd_print_host_state(hba);
			ufshcd_print_pwr_info(hba);
			ufshcd_print_tmrs(hba, hba->outstanding_tasks);
			ufshcd_print_cmd_log(hba);
			spin_lock_irqsave(hba->host->host_lock, flags);
		}
		hba->auto_h8_err = false;
	}

	if ((hba->saved_err & (INT_FATAL_ERRORS | UIC_LINK_LOST))
	    || hba->saved_ce_err || hba->force_host_reset ||
	    ((hba->saved_err & UIC_ERROR) &&
	    (hba->saved_uic_err & (UFSHCD_UIC_DL_PA_INIT_ERROR |
				   UFSHCD_UIC_DL_NAC_RECEIVED_ERROR |
				   UFSHCD_UIC_DL_TCx_REPLAY_ERROR))))
		needs_reset = true;

	/*
	 * if host reset is required then skip clearing the pending
	 * transfers forcefully because they will get cleared during
	 * host reset and restore
	 */
	if (needs_reset)
		goto skip_pending_xfer_clear;

	/* release lock as clear command might sleep */
	spin_unlock_irqrestore(hba->host->host_lock, flags);
	/* Clear pending transfer requests */
	for_each_set_bit(tag, &hba->outstanding_reqs, hba->nutrs) {
		if (ufshcd_clear_cmd(hba, tag)) {
			err_xfer = true;
			goto lock_skip_pending_xfer_clear;
		}
	}

	/* Clear pending task management requests */
	for_each_set_bit(tag, &hba->outstanding_tasks, hba->nutmrs) {
		if (ufshcd_clear_tm_cmd(hba, tag)) {
			err_tm = true;
			goto lock_skip_pending_xfer_clear;
		}
	}

lock_skip_pending_xfer_clear:
	spin_lock_irqsave(hba->host->host_lock, flags);

	/* Complete the requests that are cleared by s/w */
	ufshcd_complete_requests(hba);

	if (err_xfer || err_tm)
		needs_reset = true;

skip_pending_xfer_clear:
	/* Fatal errors need reset */
	if (needs_reset) {
		unsigned long max_doorbells = (1UL << hba->nutrs) - 1;

		if (hba->saved_err & INT_FATAL_ERRORS)
			ufshcd_update_error_stats(hba,
						  UFS_ERR_INT_FATAL_ERRORS);
		if (hba->saved_ce_err)
			ufshcd_update_error_stats(hba, UFS_ERR_CRYPTO_ENGINE);

		if (hba->saved_err & UIC_ERROR)
			ufshcd_update_error_stats(hba,
						  UFS_ERR_INT_UIC_ERROR);

		if (err_xfer || err_tm)
			ufshcd_update_error_stats(hba,
						  UFS_ERR_CLEAR_PEND_XFER_TM);

		/*
		 * ufshcd_reset_and_restore() does the link reinitialization
		 * which will need atleast one empty doorbell slot to send the
		 * device management commands (NOP and query commands).
		 * If there is no slot empty at this moment then free up last
		 * slot forcefully.
		 */
		if (hba->outstanding_reqs == max_doorbells)
			__ufshcd_transfer_req_compl(hba,
						    (1UL << (hba->nutrs - 1)));

		spin_unlock_irqrestore(hba->host->host_lock, flags);
		err = ufshcd_reset_and_restore(hba);
		spin_lock_irqsave(hba->host->host_lock, flags);
		if (err) {
			dev_err(hba->dev, "%s: reset and restore failed\n",
					__func__);
			hba->ufshcd_state = UFSHCD_STATE_ERROR;
		}
		/*
		 * Inform scsi mid-layer that we did reset and allow to handle
		 * Unit Attention properly.
		 */
		scsi_report_bus_reset(hba->host, 0);
		hba->saved_err = 0;
		hba->saved_uic_err = 0;
		hba->saved_ce_err = 0;
		hba->force_host_reset = false;
	}

skip_err_handling:
	if (!needs_reset) {
		hba->ufshcd_state = UFSHCD_STATE_OPERATIONAL;
		if (hba->saved_err || hba->saved_uic_err)
			dev_err_ratelimited(hba->dev, "%s: exit: saved_err 0x%x saved_uic_err 0x%x",
			    __func__, hba->saved_err, hba->saved_uic_err);
	}

	hba->silence_err_logs = false;

	if (clks_enabled) {
		__ufshcd_release(hba, false);
		hba->ufs_stats.clk_rel.ctx = ERR_HNDLR_WORK;
	}
out:
	ufshcd_clear_eh_in_progress(hba);
	spin_unlock_irqrestore(hba->host->host_lock, flags);
}

static void ufshcd_update_uic_reg_hist(struct ufs_uic_err_reg_hist *reg_hist,
		u32 reg)
{
	reg_hist->reg[reg_hist->pos] = reg;
	reg_hist->tstamp[reg_hist->pos] = ktime_get();
	reg_hist->pos = (reg_hist->pos + 1) % UIC_ERR_REG_HIST_LENGTH;
}

static void ufshcd_rls_handler(struct work_struct *work)
{
	struct ufs_hba *hba;
	int ret = 0;
	u32 mode;

	hba = container_of(work, struct ufs_hba, rls_work);

	pm_runtime_get_sync(hba->dev);
	down_write(&hba->lock);
	ufshcd_scsi_block_requests(hba);
	if (ufshcd_is_shutdown_ongoing(hba))
		goto out;
	ret = ufshcd_wait_for_doorbell_clr(hba, U64_MAX);
	if (ret) {
		dev_err(hba->dev,
			"Timed out (%d) waiting for DB to clear\n",
			ret);
		goto out;
	}

	ufshcd_dme_get(hba, UIC_ARG_MIB(PA_PWRMODE), &mode);
	if (hba->pwr_info.pwr_rx != ((mode >> PWR_RX_OFFSET) & PWR_INFO_MASK))
		hba->restore_needed = true;

	if (hba->pwr_info.pwr_tx != (mode & PWR_INFO_MASK))
		hba->restore_needed = true;

	ufshcd_dme_get(hba, UIC_ARG_MIB(PA_RXGEAR), &mode);
	if (hba->pwr_info.gear_rx != mode)
		hba->restore_needed = true;

	ufshcd_dme_get(hba, UIC_ARG_MIB(PA_TXGEAR), &mode);
	if (hba->pwr_info.gear_tx != mode)
		hba->restore_needed = true;

	if (hba->restore_needed)
		ret = ufshcd_config_pwr_mode(hba, &(hba->pwr_info));

	if (ret)
		dev_err(hba->dev, "%s: Failed setting power mode, err = %d\n",
			__func__, ret);
	else
		hba->restore_needed = false;

out:
	up_write(&hba->lock);
	ufshcd_scsi_unblock_requests(hba);
	pm_runtime_put_sync(hba->dev);
}

/**
 * ufshcd_update_uic_error - check and set fatal UIC error flags.
 * @hba: per-adapter instance
 *
 * Returns
 *  IRQ_HANDLED - If interrupt is valid
 *  IRQ_NONE    - If invalid interrupt
 */
static irqreturn_t ufshcd_update_uic_error(struct ufs_hba *hba)
{
	u32 reg;
	irqreturn_t retval = IRQ_NONE;

	/* PHY layer lane error */
	reg = ufshcd_readl(hba, REG_UIC_ERROR_CODE_PHY_ADAPTER_LAYER);
	if ((reg & UIC_PHY_ADAPTER_LAYER_ERROR) &&
	    (reg & UIC_PHY_ADAPTER_LAYER_ERROR_CODE_MASK)) {
		/*
		 * To know whether this error is fatal or not, DB timeout
		 * must be checked but this error is handled separately.
		 */
		dev_dbg(hba->dev, "%s: UIC Lane error reported, reg 0x%x\n",
				__func__, reg);
		ufshcd_update_uic_error_cnt(hba, reg, UFS_UIC_ERROR_PA);
		ufshcd_update_uic_reg_hist(&hba->ufs_stats.pa_err, reg);

		/*
		 * Don't ignore LINERESET indication during hibern8
		 * enter operation.
		 */
		if (reg & UIC_PHY_ADAPTER_LAYER_GENERIC_ERROR) {
			struct uic_command *cmd = hba->active_uic_cmd;

			if (cmd) {
				if (cmd->command == UIC_CMD_DME_HIBER_ENTER) {
					dev_err(hba->dev, "%s: LINERESET during hibern8 enter, reg 0x%x\n",
						__func__, reg);
					hba->full_init_linereset = true;
				}
			}
			if (!hba->full_init_linereset)
				queue_work(hba->recovery_wq, &hba->rls_work);
		}
		retval |= IRQ_HANDLED;
	}

	/* PA_INIT_ERROR is fatal and needs UIC reset */
	reg = ufshcd_readl(hba, REG_UIC_ERROR_CODE_DATA_LINK_LAYER);
	if ((reg & UIC_DATA_LINK_LAYER_ERROR) &&
	    (reg & UIC_DATA_LINK_LAYER_ERROR_CODE_MASK)) {
		ufshcd_update_uic_error_cnt(hba, reg, UFS_UIC_ERROR_DL);
		ufshcd_update_uic_reg_hist(&hba->ufs_stats.dl_err, reg);

		if (reg & UIC_DATA_LINK_LAYER_ERROR_PA_INIT) {
			hba->uic_error |= UFSHCD_UIC_DL_PA_INIT_ERROR;
		} else if (hba->dev_info.quirks &
			   UFS_DEVICE_QUIRK_RECOVERY_FROM_DL_NAC_ERRORS) {
			if (reg & UIC_DATA_LINK_LAYER_ERROR_NAC_RECEIVED)
				hba->uic_error |=
					UFSHCD_UIC_DL_NAC_RECEIVED_ERROR;
			else if (reg &
				 UIC_DATA_LINK_LAYER_ERROR_TCx_REPLAY_TIMEOUT)
				hba->uic_error |=
					UFSHCD_UIC_DL_TCx_REPLAY_ERROR;
		}
		retval |= IRQ_HANDLED;
	}

	/* UIC NL/TL/DME errors needs software retry */
	reg = ufshcd_readl(hba, REG_UIC_ERROR_CODE_NETWORK_LAYER);
	if ((reg & UIC_NETWORK_LAYER_ERROR) &&
	    (reg & UIC_NETWORK_LAYER_ERROR_CODE_MASK)) {
		ufshcd_update_uic_reg_hist(&hba->ufs_stats.nl_err, reg);
		hba->uic_error |= UFSHCD_UIC_NL_ERROR;
		retval |= IRQ_HANDLED;
	}

	reg = ufshcd_readl(hba, REG_UIC_ERROR_CODE_TRANSPORT_LAYER);
	if ((reg & UIC_TRANSPORT_LAYER_ERROR) &&
	    (reg & UIC_TRANSPORT_LAYER_ERROR_CODE_MASK)) {
		ufshcd_update_uic_reg_hist(&hba->ufs_stats.tl_err, reg);
		hba->uic_error |= UFSHCD_UIC_TL_ERROR;
		retval |= IRQ_HANDLED;
	}

	reg = ufshcd_readl(hba, REG_UIC_ERROR_CODE_DME);
	if ((reg & UIC_DME_ERROR) &&
	    (reg & UIC_DME_ERROR_CODE_MASK)) {
		ufshcd_update_uic_error_cnt(hba, reg, UFS_UIC_ERROR_DME);
		ufshcd_update_uic_reg_hist(&hba->ufs_stats.dme_err, reg);
		hba->uic_error |= UFSHCD_UIC_DME_ERROR;
		retval |= IRQ_HANDLED;
	}

	dev_dbg(hba->dev, "%s: UIC error flags = 0x%08x\n",
			__func__, hba->uic_error);
	return retval;
}

/**
 * ufshcd_check_errors - Check for errors that need s/w attention
 * @hba: per-adapter instance
 *
 * Returns
 *  IRQ_HANDLED - If interrupt is valid
 *  IRQ_NONE    - If invalid interrupt
 */
static irqreturn_t ufshcd_check_errors(struct ufs_hba *hba)
{
	bool queue_eh_work = false;
	irqreturn_t retval = IRQ_NONE;

	if (hba->errors & INT_FATAL_ERRORS || hba->ce_error)
		queue_eh_work = true;

	if (hba->errors & UIC_LINK_LOST) {
		dev_err(hba->dev, "%s: UIC_LINK_LOST received, errors 0x%x\n",
					__func__, hba->errors);
		queue_eh_work = true;
	}

	if (hba->errors & UIC_ERROR) {
		hba->uic_error = 0;
		retval = ufshcd_update_uic_error(hba);
		if (hba->uic_error)
			queue_eh_work = true;
	}

	if (queue_eh_work) {
		/*
		 * update the transfer error masks to sticky bits, let's do this
		 * irrespective of current ufshcd_state.
		 */
		hba->saved_err |= hba->errors;
		hba->saved_uic_err |= hba->uic_error;
		hba->saved_ce_err |= hba->ce_error;

		/* handle fatal errors only when link is functional */
		if (hba->ufshcd_state == UFSHCD_STATE_OPERATIONAL) {
			/*
			 * Set error handling in progress flag early so that we
			 * don't issue new requests any more.
			 */
			ufshcd_set_eh_in_progress(hba);

			hba->ufshcd_state = UFSHCD_STATE_EH_SCHEDULED;

			queue_work(hba->recovery_wq, &hba->eh_work);
		}
		retval |= IRQ_HANDLED;
	}
	/*
	 * if (!queue_eh_work) -
	 * Other errors are either non-fatal where host recovers
	 * itself without s/w intervention or errors that will be
	 * handled by the SCSI core layer.
	 */
	return retval;
}

/**
 * ufshcd_tmc_handler - handle task management function completion
 * @hba: per adapter instance
 *
 * Returns
 *  IRQ_HANDLED - If interrupt is valid
 *  IRQ_NONE    - If invalid interrupt
 */
static irqreturn_t ufshcd_tmc_handler(struct ufs_hba *hba)
{
	u32 tm_doorbell;

	tm_doorbell = ufshcd_readl(hba, REG_UTP_TASK_REQ_DOOR_BELL);
	hba->tm_condition = tm_doorbell ^ hba->outstanding_tasks;
	if (hba->tm_condition) {
		wake_up(&hba->tm_wq);
		return IRQ_HANDLED;
	} else {
		return IRQ_NONE;
	}
}

/**
 * ufshcd_sl_intr - Interrupt service routine
 * @hba: per adapter instance
 * @intr_status: contains interrupts generated by the controller
 *
 * Returns
 *  IRQ_HANDLED - If interrupt is valid
 *  IRQ_NONE    - If invalid interrupt
 */
static irqreturn_t ufshcd_sl_intr(struct ufs_hba *hba, u32 intr_status)
{
	irqreturn_t retval = IRQ_NONE;

	ufsdbg_error_inject_dispatcher(hba,
		ERR_INJECT_INTR, intr_status, &intr_status);

	ufshcd_vops_crypto_engine_get_status(hba, &hba->ce_error);

	hba->errors = UFSHCD_ERROR_MASK & intr_status;
	if (hba->errors || hba->ce_error)
		retval |= ufshcd_check_errors(hba);

	if (intr_status & UFSHCD_UIC_MASK)
		retval |= ufshcd_uic_cmd_compl(hba, intr_status);

	if (intr_status & UTP_TASK_REQ_COMPL)
		retval |= ufshcd_tmc_handler(hba);

	if (intr_status & UTP_TRANSFER_REQ_COMPL)
		retval |= ufshcd_transfer_req_compl(hba);

	return retval;
}

/**
 * ufshcd_intr - Main interrupt service routine
 * @irq: irq number
 * @__hba: pointer to adapter instance
 *
 * Returns IRQ_HANDLED - If interrupt is valid
 *		IRQ_NONE - If invalid interrupt
 */
static irqreturn_t ufshcd_intr(int irq, void *__hba)
{
	u32 intr_status, enabled_intr_status;
	irqreturn_t retval = IRQ_NONE;
	struct ufs_hba *hba = __hba;
	int retries = hba->nutrs;

	spin_lock(hba->host->host_lock);
	intr_status = ufshcd_readl(hba, REG_INTERRUPT_STATUS);
	hba->ufs_stats.last_intr_status = intr_status;
	hba->ufs_stats.last_intr_ts = ktime_get();

	/*
	 * There could be max of hba->nutrs reqs in flight and in worst case
	 * if the reqs get finished 1 by 1 after the interrupt status is
	 * read, make sure we handle them by checking the interrupt status
	 * again in a loop until we process all of the reqs before returning.
	 */
	do {
		enabled_intr_status =
			intr_status & ufshcd_readl(hba, REG_INTERRUPT_ENABLE);
		if (intr_status)
			ufshcd_writel(hba, intr_status, REG_INTERRUPT_STATUS);
		if (enabled_intr_status) {
			ufshcd_sl_intr(hba, enabled_intr_status);
			retval = IRQ_HANDLED;
		}

		intr_status = ufshcd_readl(hba, REG_INTERRUPT_STATUS);
	} while (intr_status && --retries);

	if (retval == IRQ_NONE) {
		dev_err(hba->dev, "%s: Unhandled interrupt 0x%08x\n",
					__func__, intr_status);
		ufshcd_hex_dump(hba, "host regs: ", hba->mmio_base,
					UFSHCI_REG_SPACE_SIZE);
	}

	spin_unlock(hba->host->host_lock);
	return retval;
}

static int ufshcd_clear_tm_cmd(struct ufs_hba *hba, int tag)
{
	int err = 0;
	u32 mask = 1 << tag;
	unsigned long flags;

	if (!test_bit(tag, &hba->outstanding_tasks))
		goto out;

	spin_lock_irqsave(hba->host->host_lock, flags);
	ufshcd_utmrl_clear(hba, tag);
	spin_unlock_irqrestore(hba->host->host_lock, flags);

	/* poll for max. 1 sec to clear door bell register by h/w */
	err = ufshcd_wait_for_register(hba,
			REG_UTP_TASK_REQ_DOOR_BELL,
			mask, 0, 1000, 1000, true);
out:
	return err;
}

/**
 * ufshcd_issue_tm_cmd - issues task management commands to controller
 * @hba: per adapter instance
 * @lun_id: LUN ID to which TM command is sent
 * @task_id: task ID to which the TM command is applicable
 * @tm_function: task management function opcode
 * @tm_response: task management service response return value
 *
 * Returns non-zero value on error, zero on success.
 */
static int ufshcd_issue_tm_cmd(struct ufs_hba *hba, int lun_id, int task_id,
		u8 tm_function, u8 *tm_response)
{
	struct utp_task_req_desc *task_req_descp;
	struct utp_upiu_task_req *task_req_upiup;
	struct Scsi_Host *host;
	unsigned long flags;
	int free_slot;
	int err;
	int task_tag;

	host = hba->host;

	/*
	 * Get free slot, sleep if slots are unavailable.
	 * Even though we use wait_event() which sleeps indefinitely,
	 * the maximum wait time is bounded by %TM_CMD_TIMEOUT.
	 */
	wait_event(hba->tm_tag_wq, ufshcd_get_tm_free_slot(hba, &free_slot));
	hba->ufs_stats.clk_hold.ctx = TM_CMD_SEND;
	ufshcd_hold_all(hba);

	spin_lock_irqsave(host->host_lock, flags);
	task_req_descp = hba->utmrdl_base_addr;
	task_req_descp += free_slot;

	/* Configure task request descriptor */
	task_req_descp->header.dword_0 = cpu_to_le32(UTP_REQ_DESC_INT_CMD);
	task_req_descp->header.dword_2 =
			cpu_to_le32(OCS_INVALID_COMMAND_STATUS);

	/* Configure task request UPIU */
	task_req_upiup =
		(struct utp_upiu_task_req *) task_req_descp->task_req_upiu;
	task_tag = hba->nutrs + free_slot;
	task_req_upiup->header.dword_0 =
		UPIU_HEADER_DWORD(UPIU_TRANSACTION_TASK_REQ, 0,
					      lun_id, task_tag);
	task_req_upiup->header.dword_1 =
		UPIU_HEADER_DWORD(0, tm_function, 0, 0);
	/*
	 * The host shall provide the same value for LUN field in the basic
	 * header and for Input Parameter.
	 */
	task_req_upiup->input_param1 = cpu_to_be32(lun_id);
	task_req_upiup->input_param2 = cpu_to_be32(task_id);

	ufshcd_vops_setup_task_mgmt(hba, free_slot, tm_function);

	/* send command to the controller */
	__set_bit(free_slot, &hba->outstanding_tasks);

	/* Make sure descriptors are ready before ringing the task doorbell */
	wmb();

	ufshcd_writel(hba, 1 << free_slot, REG_UTP_TASK_REQ_DOOR_BELL);
	/* Make sure that doorbell is committed immediately */
	wmb();

	spin_unlock_irqrestore(host->host_lock, flags);

	ufshcd_add_tm_upiu_trace(hba, task_tag, "tm_send");

	/* wait until the task management command is completed */
	err = wait_event_timeout(hba->tm_wq,
			test_bit(free_slot, &hba->tm_condition),
			msecs_to_jiffies(TM_CMD_TIMEOUT));
	if (!err) {
		ufshcd_add_tm_upiu_trace(hba, task_tag, "tm_complete_err");
		dev_err(hba->dev, "%s: task management cmd 0x%.2x timed-out\n",
				__func__, tm_function);
		if (ufshcd_clear_tm_cmd(hba, free_slot))
			dev_WARN(hba->dev, "%s: unable clear tm cmd (slot %d) after timeout\n",
					__func__, free_slot);
		err = -ETIMEDOUT;
	} else {
		err = ufshcd_task_req_compl(hba, free_slot, tm_response);
		ufshcd_add_tm_upiu_trace(hba, task_tag, "tm_complete");
	}

	clear_bit(free_slot, &hba->tm_condition);
	ufshcd_put_tm_slot(hba, free_slot);
	wake_up(&hba->tm_tag_wq);
	hba->ufs_stats.clk_rel.ctx = TM_CMD_SEND;

	ufshcd_release_all(hba);
	return err;
}

/**
 * ufshcd_eh_device_reset_handler - device reset handler registered to
 *                                    scsi layer.
 * @cmd: SCSI command pointer
 *
 * Returns SUCCESS/FAILED
 */
static int ufshcd_eh_device_reset_handler(struct scsi_cmnd *cmd)
{
	struct Scsi_Host *host;
	struct ufs_hba *hba;
	unsigned int tag;
	u32 pos;
	int err;
	u8 resp = 0xF;
	struct ufshcd_lrb *lrbp;
	unsigned long flags;

	host = cmd->device->host;
	hba = shost_priv(host);
	tag = cmd->request->tag;

	lrbp = &hba->lrb[tag];
	err = ufshcd_issue_tm_cmd(hba, lrbp->lun, 0, UFS_LOGICAL_RESET, &resp);
	if (err || resp != UPIU_TASK_MANAGEMENT_FUNC_COMPL) {
		if (!err)
			err = resp;
		goto out;
	}

	/* clear the commands that were pending for corresponding LUN */
	for_each_set_bit(pos, &hba->outstanding_reqs, hba->nutrs) {
		if (hba->lrb[pos].lun == lrbp->lun) {
			err = ufshcd_clear_cmd(hba, pos);
			if (err)
				break;
		}
	}
	spin_lock_irqsave(host->host_lock, flags);
	ufshcd_transfer_req_compl(hba);
	spin_unlock_irqrestore(host->host_lock, flags);

out:
	hba->req_abort_count = 0;
	if (!err) {
		err = SUCCESS;
	} else {
		dev_err(hba->dev, "%s: failed with err %d\n", __func__, err);
		err = FAILED;
	}
	return err;
}

static void ufshcd_set_req_abort_skip(struct ufs_hba *hba, unsigned long bitmap)
{
	struct ufshcd_lrb *lrbp;
	int tag;

	for_each_set_bit(tag, &bitmap, hba->nutrs) {
		lrbp = &hba->lrb[tag];
		lrbp->req_abort_skip = true;
	}
}

/**
 * ufshcd_abort - abort a specific command
 * @cmd: SCSI command pointer
 *
 * Abort the pending command in device by sending UFS_ABORT_TASK task management
 * command, and in host controller by clearing the door-bell register. There can
 * be race between controller sending the command to the device while abort is
 * issued. To avoid that, first issue UFS_QUERY_TASK to check if the command is
 * really issued and then try to abort it.
 *
 * Returns SUCCESS/FAILED
 */
static int ufshcd_abort(struct scsi_cmnd *cmd)
{
	struct Scsi_Host *host;
	struct ufs_hba *hba;
	unsigned long flags;
	unsigned int tag;
	int err = 0;
	int poll_cnt;
	u8 resp = 0xF;
	struct ufshcd_lrb *lrbp;
	u32 reg;

	host = cmd->device->host;
	hba = shost_priv(host);
	tag = cmd->request->tag;
	if (!ufshcd_valid_tag(hba, tag)) {
		dev_err(hba->dev,
			"%s: invalid command tag %d: cmd=0x%pK, cmd->request=0x%pK\n",
			__func__, tag, cmd, cmd->request);
		BUG_ON(1);
	}

	lrbp = &hba->lrb[tag];

	ufshcd_update_error_stats(hba, UFS_ERR_TASK_ABORT);

	if (!ufshcd_valid_tag(hba, tag)) {
		dev_err(hba->dev,
			"%s: invalid command tag %d: cmd=0x%pK, cmd->request=0x%pK\n",
			__func__, tag, cmd, cmd->request);
		BUG_ON(1);
	}

	/*
	 * Task abort to the device W-LUN is illegal. When this command
	 * will fail, due to spec violation, scsi err handling next step
	 * will be to send LU reset which, again, is a spec violation.
	 * To avoid these unnecessary/illegal step we skip to the last error
	 * handling stage: reset and restore.
	 */
	if (lrbp->lun == UFS_UPIU_UFS_DEVICE_WLUN)
		return ufshcd_eh_host_reset_handler(cmd);

	ufshcd_hold_all(hba);
	reg = ufshcd_readl(hba, REG_UTP_TRANSFER_REQ_DOOR_BELL);
	/* If command is already aborted/completed, return SUCCESS */
	if (!(test_bit(tag, &hba->outstanding_reqs))) {
		dev_err(hba->dev,
			"%s: cmd at tag %d already completed, outstanding=0x%lx, doorbell=0x%x\n",
			__func__, tag, hba->outstanding_reqs, reg);
		goto out;
	}

	if (!(reg & (1 << tag))) {
		dev_err(hba->dev,
		"%s: cmd was completed, but without a notifying intr, tag = %d",
		__func__, tag);
	}

	/* Print Transfer Request of aborted task */
	dev_err(hba->dev, "%s: Device abort task at tag %d\n", __func__, tag);

	/*
	 * Print detailed info about aborted request.
	 * As more than one request might get aborted at the same time,
	 * print full information only for the first aborted request in order
	 * to reduce repeated printouts. For other aborted requests only print
	 * basic details.
	 */
	scsi_print_command(cmd);
	if (!hba->req_abort_count) {
		ufshcd_print_fsm_state(hba);
		ufshcd_print_host_regs(hba);
		ufshcd_print_host_state(hba);
		ufshcd_print_pwr_info(hba);
		ufshcd_print_trs(hba, 1 << tag, true);
		/* crash the system upon setting this debugfs. */
		BUG_ON(hba->crash_on_err);
	} else {
		ufshcd_print_trs(hba, 1 << tag, false);
	}
	hba->req_abort_count++;

	/* Skip task abort in case previous aborts failed and report failure */
	if (lrbp->req_abort_skip) {
		err = -EIO;
		goto out;
	}

	for (poll_cnt = 100; poll_cnt; poll_cnt--) {
		err = ufshcd_issue_tm_cmd(hba, lrbp->lun, lrbp->task_tag,
				UFS_QUERY_TASK, &resp);
		if (!err && resp == UPIU_TASK_MANAGEMENT_FUNC_SUCCEEDED) {
			/* cmd pending in the device */
			dev_err(hba->dev, "%s: cmd pending in the device. tag = %d\n",
				__func__, tag);
			break;
		} else if (!err && resp == UPIU_TASK_MANAGEMENT_FUNC_COMPL) {
			/*
			 * cmd not pending in the device, check if it is
			 * in transition.
			 */
			dev_err(hba->dev, "%s: cmd at tag %d not pending in the device.\n",
				__func__, tag);
			reg = ufshcd_readl(hba, REG_UTP_TRANSFER_REQ_DOOR_BELL);
			if (reg & (1 << tag)) {
				/* sleep for max. 200us to stabilize */
				usleep_range(100, 200);
				continue;
			}
			/* command completed already */
			dev_err(hba->dev, "%s: cmd at tag %d successfully cleared from DB.\n",
				__func__, tag);
			goto out;
		} else {
			dev_err(hba->dev,
				"%s: no response from device. tag = %d, err %d\n",
				__func__, tag, err);
			if (!err)
				err = resp; /* service response error */
			goto out;
		}
	}

	if (!poll_cnt) {
		err = -EBUSY;
		goto out;
	}

	err = ufshcd_issue_tm_cmd(hba, lrbp->lun, lrbp->task_tag,
			UFS_ABORT_TASK, &resp);
	if (err || resp != UPIU_TASK_MANAGEMENT_FUNC_COMPL) {
		if (!err) {
			err = resp; /* service response error */
			dev_err(hba->dev, "%s: issued. tag = %d, err %d\n",
				__func__, tag, err);
		}
		goto out;
	}

	err = ufshcd_clear_cmd(hba, tag);
	if (err) {
		dev_err(hba->dev, "%s: Failed clearing cmd at tag %d, err %d\n",
			__func__, tag, err);
		goto out;
	}

	scsi_dma_unmap(cmd);

	spin_lock_irqsave(host->host_lock, flags);
	ufshcd_outstanding_req_clear(hba, tag);
	hba->lrb[tag].cmd = NULL;
	spin_unlock_irqrestore(host->host_lock, flags);

	clear_bit_unlock(tag, &hba->lrb_in_use);
	wake_up(&hba->dev_cmd.tag_wq);

out:
	if (!err) {
		err = SUCCESS;
	} else {
		dev_err(hba->dev, "%s: failed with err %d\n", __func__, err);
		ufshcd_set_req_abort_skip(hba, hba->outstanding_reqs);
		err = FAILED;
	}

	/*
	 * This ufshcd_release_all() corresponds to the original scsi cmd that
	 * got aborted here (as we won't get any IRQ for it).
	 */
	ufshcd_release_all(hba);
	return err;
}

/**
 * ufshcd_host_reset_and_restore - reset and restore host controller
 * @hba: per-adapter instance
 *
 * Note that host controller reset may issue DME_RESET to
 * local and remote (device) Uni-Pro stack and the attributes
 * are reset to default state.
 *
 * Returns zero on success, non-zero on failure
 */
static int ufshcd_host_reset_and_restore(struct ufs_hba *hba)
{
	int err;
	unsigned long flags;

	/*
	 * Stop the host controller and complete the requests
	 * cleared by h/w
	 */
	spin_lock_irqsave(hba->host->host_lock, flags);
	ufshcd_hba_stop(hba, false);
	hba->silence_err_logs = true;
	ufshcd_complete_requests(hba);
	hba->silence_err_logs = false;
	spin_unlock_irqrestore(hba->host->host_lock, flags);

	/* scale up clocks to max frequency before full reinitialization */
	ufshcd_set_clk_freq(hba, true);

	err = ufshcd_hba_enable(hba);
	if (err)
		goto out;

	/* Establish the link again and restore the device */
	err = ufshcd_probe_hba(hba);

	if (!err && (hba->ufshcd_state != UFSHCD_STATE_OPERATIONAL)) {
		err = -EIO;
		goto out;
	}

	if (!err) {
		err = ufshcd_vops_crypto_engine_reset(hba);
		if (err) {
			dev_err(hba->dev,
				"%s: failed to reset crypto engine %d\n",
				__func__, err);
			goto out;
		}
	}

out:
	if (err)
		dev_err(hba->dev, "%s: Host init failed %d\n", __func__, err);

	return err;
}

static int ufshcd_detect_device(struct ufs_hba *hba)
{
	int err = 0;

	err = ufshcd_vops_full_reset(hba);
	if (err)
		dev_warn(hba->dev, "%s: full reset returned %d\n",
			 __func__, err);

	err = ufshcd_reset_device(hba);
	if (err)
		dev_warn(hba->dev, "%s: device reset failed. err %d\n",
			 __func__, err);

	return ufshcd_host_reset_and_restore(hba);
}

/**
 * ufshcd_reset_and_restore - reset and re-initialize host/device
 * @hba: per-adapter instance
 *
 * Reset and recover device, host and re-establish link. This
 * is helpful to recover the communication in fatal error conditions.
 *
 * Returns zero on success, non-zero on failure
 */
static int ufshcd_reset_and_restore(struct ufs_hba *hba)
{
	int err = 0;
	unsigned long flags;
	int retries = MAX_HOST_RESET_RETRIES;

	ufshcd_enable_irq(hba);

	do {
		err = ufshcd_detect_device(hba);
	} while (err && --retries);

	/*
	 * There is no point proceeding even after failing
	 * to recover after multiple retries.
	 */
	BUG_ON(err && ufshcd_is_embedded_dev(hba));

	/*
	 * After reset the door-bell might be cleared, complete
	 * outstanding requests in s/w here.
	 */
	spin_lock_irqsave(hba->host->host_lock, flags);
	ufshcd_transfer_req_compl(hba);
	ufshcd_tmc_handler(hba);
	spin_unlock_irqrestore(hba->host->host_lock, flags);

	return err;
}

/**
 * ufshcd_eh_host_reset_handler - host reset handler registered to scsi layer
 * @cmd: SCSI command pointer
 *
 * Returns SUCCESS/FAILED
 */
static int ufshcd_eh_host_reset_handler(struct scsi_cmnd *cmd)
{
	int err = SUCCESS;
	unsigned long flags;
	struct ufs_hba *hba;

	hba = shost_priv(cmd->device->host);

	/*
	 * Check if there is any race with fatal error handling.
	 * If so, wait for it to complete. Even though fatal error
	 * handling does reset and restore in some cases, don't assume
	 * anything out of it. We are just avoiding race here.
	 */
	do {
		spin_lock_irqsave(hba->host->host_lock, flags);
		if (!(work_pending(&hba->eh_work) ||
			    hba->ufshcd_state == UFSHCD_STATE_RESET ||
			    hba->ufshcd_state == UFSHCD_STATE_EH_SCHEDULED))
			break;
		spin_unlock_irqrestore(hba->host->host_lock, flags);
		dev_err(hba->dev, "%s: reset in progress - 1\n", __func__);
		flush_work(&hba->eh_work);
	} while (1);

	/*
	 * we don't know if previous reset had really reset the host controller
	 * or not. So let's force reset here to be sure.
	 */
	hba->ufshcd_state = UFSHCD_STATE_ERROR;
	hba->force_host_reset = true;
	queue_work(hba->recovery_wq, &hba->eh_work);

	/* wait for the reset work to finish */
	do {
		if (!(work_pending(&hba->eh_work) ||
				hba->ufshcd_state == UFSHCD_STATE_RESET))
			break;
		spin_unlock_irqrestore(hba->host->host_lock, flags);
		dev_err(hba->dev, "%s: reset in progress - 2\n", __func__);
		flush_work(&hba->eh_work);
		spin_lock_irqsave(hba->host->host_lock, flags);
	} while (1);

	if (!((hba->ufshcd_state == UFSHCD_STATE_OPERATIONAL) &&
	      ufshcd_is_link_active(hba))) {
		err = FAILED;
		hba->ufshcd_state = UFSHCD_STATE_ERROR;
	}

	spin_unlock_irqrestore(hba->host->host_lock, flags);

	return err;
}

/**
 * ufshcd_get_max_icc_level - calculate the ICC level
 * @sup_curr_uA: max. current supported by the regulator
 * @start_scan: row at the desc table to start scan from
 * @buff: power descriptor buffer
 *
 * Returns calculated max ICC level for specific regulator
 */
static u32 ufshcd_get_max_icc_level(int sup_curr_uA, u32 start_scan, char *buff)
{
	int i;
	int curr_uA;
	u16 data;
	u16 unit;

	for (i = start_scan; i >= 0; i--) {
		data = be16_to_cpup((__be16 *)&buff[2 * i]);
		unit = (data & ATTR_ICC_LVL_UNIT_MASK) >>
						ATTR_ICC_LVL_UNIT_OFFSET;
		curr_uA = data & ATTR_ICC_LVL_VALUE_MASK;
		switch (unit) {
		case UFSHCD_NANO_AMP:
			curr_uA = curr_uA / 1000;
			break;
		case UFSHCD_MILI_AMP:
			curr_uA = curr_uA * 1000;
			break;
		case UFSHCD_AMP:
			curr_uA = curr_uA * 1000 * 1000;
			break;
		case UFSHCD_MICRO_AMP:
		default:
			break;
		}
		if (sup_curr_uA >= curr_uA)
			break;
	}
	if (i < 0) {
		i = 0;
		pr_err("%s: Couldn't find valid icc_level = %d\n", __func__, i);
	}

	return (u32)i;
}

/**
 * ufshcd_find_max_sup_active_icc_level - find the max ICC level
 * In case regulators are not initialized we'll return 0
 * @hba: per-adapter instance
 * @desc_buf: power descriptor buffer to extract ICC levels from.
 * @len: length of desc_buff
 *
 * Returns calculated max ICC level
 */
static u32 ufshcd_find_max_sup_active_icc_level(struct ufs_hba *hba,
							u8 *desc_buf, int len)
{
	u32 icc_level = 0;

	/*
	 * VCCQ rail is optional for removable UFS card and also most of the
	 * vendors don't use this rail for embedded UFS devices as well. So
	 * it is normal that VCCQ rail may not be provided for given platform.
	 */
	if (!hba->vreg_info.vcc || !hba->vreg_info.vccq2) {
		dev_err(hba->dev, "%s: Regulator capability was not set, bActiveICCLevel=%d\n",
			__func__, icc_level);
		goto out;
	}

	if (hba->vreg_info.vcc && hba->vreg_info.vcc->max_uA)
		icc_level = ufshcd_get_max_icc_level(
				hba->vreg_info.vcc->max_uA,
				POWER_DESC_MAX_ACTV_ICC_LVLS - 1,
				&desc_buf[PWR_DESC_ACTIVE_LVLS_VCC_0]);

	if (hba->vreg_info.vccq && hba->vreg_info.vccq->max_uA)
		icc_level = ufshcd_get_max_icc_level(
				hba->vreg_info.vccq->max_uA,
				icc_level,
				&desc_buf[PWR_DESC_ACTIVE_LVLS_VCCQ_0]);

	if (hba->vreg_info.vccq2 && hba->vreg_info.vccq2->max_uA)
		icc_level = ufshcd_get_max_icc_level(
				hba->vreg_info.vccq2->max_uA,
				icc_level,
				&desc_buf[PWR_DESC_ACTIVE_LVLS_VCCQ2_0]);
out:
	return icc_level;
}

static void ufshcd_set_active_icc_lvl(struct ufs_hba *hba)
{
	int ret;
	int buff_len = hba->desc_size.pwr_desc;
	u8 *desc_buf = NULL;
	u32 icc_level;

	if (buff_len) {
		desc_buf = kmalloc(buff_len, GFP_KERNEL);
		if (!desc_buf)
			return;
	}

	ret = ufshcd_read_power_desc(hba, desc_buf, buff_len);
	if (ret) {
		dev_err(hba->dev,
			"%s: Failed reading power descriptor.len = %d ret = %d",
			__func__, buff_len, ret);
		goto out;
	}

	icc_level = ufshcd_find_max_sup_active_icc_level(hba, desc_buf,
							 buff_len);
	dev_dbg(hba->dev, "%s: setting icc_level 0x%x", __func__, icc_level);

	ret = ufshcd_query_attr_retry(hba, UPIU_QUERY_OPCODE_WRITE_ATTR,
		QUERY_ATTR_IDN_ACTIVE_ICC_LVL, 0, 0, &icc_level);

	if (ret)
		dev_err(hba->dev,
			"%s: Failed configuring bActiveICCLevel = %d ret = %d",
			__func__, icc_level, ret);

out:
	kfree(desc_buf);
}

static int ufshcd_set_low_vcc_level(struct ufs_hba *hba,
					struct ufs_dev_desc *dev_desc)
{
	int ret;
	struct ufs_vreg *vreg = hba->vreg_info.vcc;

	/* Check if device supports the low voltage VCC feature */
	if (dev_desc->wspecversion < 0x300)
		return 0;

	/*
	 * Check if host has support for low VCC voltage?
	 * In addition, also check if we have already set the low VCC level
	 * or not?
	 */
	if (!vreg->low_voltage_sup || vreg->low_voltage_active)
		return 0;

	/* Put the device in sleep before lowering VCC level */
	ret = ufshcd_set_dev_pwr_mode(hba, UFS_SLEEP_PWR_MODE);

	/* Switch off VCC before switching it ON at 2.5v */
	ret = ufshcd_disable_vreg(hba->dev, vreg);
	/* add ~2ms delay before renabling VCC at lower voltage */
	usleep_range(2000, 2100);
	/* Now turn back VCC ON at low voltage */
	vreg->low_voltage_active = true;
	ret = ufshcd_enable_vreg(hba->dev, vreg);

	/* Bring the device in active now */
	ret = ufshcd_set_dev_pwr_mode(hba, UFS_ACTIVE_PWR_MODE);

	return ret;
}

/**
 * ufshcd_scsi_add_wlus - Adds required W-LUs
 * @hba: per-adapter instance
 *
 * UFS device specification requires the UFS devices to support 4 well known
 * logical units:
 *	"REPORT_LUNS" (address: 01h)
 *	"UFS Device" (address: 50h)
 *	"RPMB" (address: 44h)
 *	"BOOT" (address: 30h)
 * UFS device's power management needs to be controlled by "POWER CONDITION"
 * field of SSU (START STOP UNIT) command. But this "power condition" field
 * will take effect only when its sent to "UFS device" well known logical unit
 * hence we require the scsi_device instance to represent this logical unit in
 * order for the UFS host driver to send the SSU command for power management.
 *
 * We also require the scsi_device instance for "RPMB" (Replay Protected Memory
 * Block) LU so user space process can control this LU. User space may also
 * want to have access to BOOT LU.
 *
 * This function adds scsi device instances for each of all well known LUs
 * (except "REPORT LUNS" LU).
 *
 * Returns zero on success (all required W-LUs are added successfully),
 * non-zero error value on failure (if failed to add any of the required W-LU).
 */
static int ufshcd_scsi_add_wlus(struct ufs_hba *hba)
{
	int ret = 0;
	struct scsi_device *sdev_rpmb = NULL;
	struct scsi_device *sdev_boot = NULL;

	hba->sdev_ufs_device = __scsi_add_device(hba->host, 0, 0,
		ufshcd_upiu_wlun_to_scsi_wlun(UFS_UPIU_UFS_DEVICE_WLUN), NULL);
	if (IS_ERR(hba->sdev_ufs_device)) {
		ret = PTR_ERR(hba->sdev_ufs_device);
		hba->sdev_ufs_device = NULL;
		goto out;
	}
	scsi_device_put(hba->sdev_ufs_device);

	sdev_rpmb = __scsi_add_device(hba->host, 0, 0,
		ufshcd_upiu_wlun_to_scsi_wlun(UFS_UPIU_RPMB_WLUN), NULL);
	if (IS_ERR(sdev_rpmb)) {
		ret = PTR_ERR(sdev_rpmb);
		goto remove_sdev_ufs_device;
	}
	scsi_device_put(sdev_rpmb);

	sdev_boot = __scsi_add_device(hba->host, 0, 0,
		ufshcd_upiu_wlun_to_scsi_wlun(UFS_UPIU_BOOT_WLUN), NULL);
	if (IS_ERR(sdev_boot))
		dev_err(hba->dev, "%s: BOOT WLUN not found\n", __func__);
	else
		scsi_device_put(sdev_boot);
	goto out;

remove_sdev_ufs_device:
	scsi_remove_device(hba->sdev_ufs_device);
out:
	return ret;
}

static int ufs_get_device_desc(struct ufs_hba *hba,
			       struct ufs_dev_desc *dev_desc)
{
	int err;
	size_t buff_len;
	u8 model_index;
	u8 *desc_buf;

	buff_len = max_t(size_t, hba->desc_size.dev_desc,
			 QUERY_DESC_MAX_SIZE + 1);
	desc_buf = kmalloc(buff_len, GFP_KERNEL);
	if (!desc_buf)
		return -ENOMEM;

	err = ufshcd_read_device_desc(hba, desc_buf, hba->desc_size.dev_desc);
	if (err) {
		dev_err(hba->dev, "%s: Failed reading Device Desc. err = %d\n",
			__func__, err);
		goto out;
	}

	/*
	 * getting vendor (manufacturerID) and Bank Index in big endian
	 * format
	 */
	dev_desc->wmanufacturerid = desc_buf[DEVICE_DESC_PARAM_MANF_ID] << 8 |
				     desc_buf[DEVICE_DESC_PARAM_MANF_ID + 1];

	dev_desc->wspecversion = desc_buf[DEVICE_DESC_PARAM_SPEC_VER] << 8 |
				  desc_buf[DEVICE_DESC_PARAM_SPEC_VER + 1];

	model_index = desc_buf[DEVICE_DESC_PARAM_PRDCT_NAME];


	/* Enable WB only for UFS-3.1 OR if desc len >= 0x59 */
	if ((dev_desc->wspecversion >= 0x310) ||
	    (dev_desc->wmanufacturerid == UFS_VENDOR_TOSHIBA &&
	     dev_desc->wspecversion >= 0x300 &&
	     hba->desc_size.dev_desc >= 0x59))
		hba->dev_info.d_ext_ufs_feature_sup =
			desc_buf[DEVICE_DESC_PARAM_EXT_UFS_FEATURE_SUP]
								<< 24 |
			desc_buf[DEVICE_DESC_PARAM_EXT_UFS_FEATURE_SUP + 1]
								<< 16 |
			desc_buf[DEVICE_DESC_PARAM_EXT_UFS_FEATURE_SUP + 2]
								<< 8 |
			desc_buf[DEVICE_DESC_PARAM_EXT_UFS_FEATURE_SUP + 3];

	/* Zero-pad entire buffer for string termination. */
	memset(desc_buf, 0, buff_len);

	err = ufshcd_read_string_desc(hba, model_index, desc_buf,
				      QUERY_DESC_MAX_SIZE, true/*ASCII*/);
	if (err) {
		dev_err(hba->dev, "%s: Failed reading Product Name. err = %d\n",
			__func__, err);
		goto out;
	}

	desc_buf[QUERY_DESC_MAX_SIZE] = '\0';
	strlcpy(dev_desc->model, (desc_buf + QUERY_DESC_HDR_SIZE),
		min_t(u8, desc_buf[QUERY_DESC_LENGTH_OFFSET],
		      MAX_MODEL_LEN));

	/* Null terminate the model string */
	dev_desc->model[MAX_MODEL_LEN] = '\0';

out:
	kfree(desc_buf);
	return err;
}

static void ufs_fixup_device_setup(struct ufs_hba *hba,
				   struct ufs_dev_desc *dev_desc)
{
	struct ufs_dev_fix *f;

	for (f = ufs_fixups; f->quirk; f++) {
		if ((f->w_manufacturer_id == dev_desc->wmanufacturerid ||
		     f->w_manufacturer_id == UFS_ANY_VENDOR) &&
		    (STR_PRFX_EQUAL(f->model, dev_desc->model) ||
		     !strcmp(f->model, UFS_ANY_MODEL)))
			hba->dev_info.quirks |= f->quirk;
	}
}

/**
 * ufshcd_tune_pa_tactivate - Tunes PA_TActivate of local UniPro
 * @hba: per-adapter instance
 *
 * PA_TActivate parameter can be tuned manually if UniPro version is less than
 * 1.61. PA_TActivate needs to be greater than or equal to peerM-PHY's
 * RX_MIN_ACTIVATETIME_CAPABILITY attribute. This optimal value can help reduce
 * the hibern8 exit latency.
 *
 * Returns zero on success, non-zero error value on failure.
 */
static int ufshcd_tune_pa_tactivate(struct ufs_hba *hba)
{
	int ret = 0;
	u32 peer_rx_min_activatetime = 0, tuned_pa_tactivate;

	if (!ufshcd_is_unipro_pa_params_tuning_req(hba))
		return 0;

	ret = ufshcd_dme_peer_get(hba,
				  UIC_ARG_MIB_SEL(
					RX_MIN_ACTIVATETIME_CAPABILITY,
					UIC_ARG_MPHY_RX_GEN_SEL_INDEX(0)),
				  &peer_rx_min_activatetime);
	if (ret)
		goto out;

	/* make sure proper unit conversion is applied */
	tuned_pa_tactivate =
		((peer_rx_min_activatetime * RX_MIN_ACTIVATETIME_UNIT_US)
		 / PA_TACTIVATE_TIME_UNIT_US);
	ret = ufshcd_dme_set(hba, UIC_ARG_MIB(PA_TACTIVATE),
			     tuned_pa_tactivate);

out:
	return ret;
}

/**
 * ufshcd_tune_pa_hibern8time - Tunes PA_Hibern8Time of local UniPro
 * @hba: per-adapter instance
 *
 * PA_Hibern8Time parameter can be tuned manually if UniPro version is less than
 * 1.61. PA_Hibern8Time needs to be maximum of local M-PHY's
 * TX_HIBERN8TIME_CAPABILITY & peer M-PHY's RX_HIBERN8TIME_CAPABILITY.
 * This optimal value can help reduce the hibern8 exit latency.
 *
 * Returns zero on success, non-zero error value on failure.
 */
static int ufshcd_tune_pa_hibern8time(struct ufs_hba *hba)
{
	int ret = 0;
	u32 local_tx_hibern8_time_cap = 0, peer_rx_hibern8_time_cap = 0;
	u32 max_hibern8_time, tuned_pa_hibern8time;

	ret = ufshcd_dme_get(hba,
			     UIC_ARG_MIB_SEL(TX_HIBERN8TIME_CAPABILITY,
					UIC_ARG_MPHY_TX_GEN_SEL_INDEX(0)),
				  &local_tx_hibern8_time_cap);
	if (ret)
		goto out;

	ret = ufshcd_dme_peer_get(hba,
				  UIC_ARG_MIB_SEL(RX_HIBERN8TIME_CAPABILITY,
					UIC_ARG_MPHY_RX_GEN_SEL_INDEX(0)),
				  &peer_rx_hibern8_time_cap);
	if (ret)
		goto out;

	max_hibern8_time = max(local_tx_hibern8_time_cap,
			       peer_rx_hibern8_time_cap);
	/* make sure proper unit conversion is applied */
	tuned_pa_hibern8time = ((max_hibern8_time * HIBERN8TIME_UNIT_US)
				/ PA_HIBERN8_TIME_UNIT_US);
	ret = ufshcd_dme_set(hba, UIC_ARG_MIB(PA_HIBERN8TIME),
			     tuned_pa_hibern8time);
out:
	return ret;
}

/**
 * ufshcd_quirk_tune_host_pa_tactivate - Ensures that host PA_TACTIVATE is
 * less than device PA_TACTIVATE time.
 * @hba: per-adapter instance
 *
 * Some UFS devices require host PA_TACTIVATE to be lower than device
 * PA_TACTIVATE, we need to enable UFS_DEVICE_QUIRK_HOST_PA_TACTIVATE quirk
 * for such devices.
 *
 * Returns zero on success, non-zero error value on failure.
 */
static int ufshcd_quirk_tune_host_pa_tactivate(struct ufs_hba *hba)
{
	int ret = 0;
	u32 granularity, peer_granularity;
	u32 pa_tactivate, peer_pa_tactivate;
	u32 pa_tactivate_us, peer_pa_tactivate_us;
	u8 gran_to_us_table[] = {1, 4, 8, 16, 32, 100};

	ret = ufshcd_dme_get(hba, UIC_ARG_MIB(PA_GRANULARITY),
				  &granularity);
	if (ret)
		goto out;

	ret = ufshcd_dme_peer_get(hba, UIC_ARG_MIB(PA_GRANULARITY),
				  &peer_granularity);
	if (ret)
		goto out;

	if ((granularity < PA_GRANULARITY_MIN_VAL) ||
	    (granularity > PA_GRANULARITY_MAX_VAL)) {
		dev_err(hba->dev, "%s: invalid host PA_GRANULARITY %d",
			__func__, granularity);
		return -EINVAL;
	}

	if ((peer_granularity < PA_GRANULARITY_MIN_VAL) ||
	    (peer_granularity > PA_GRANULARITY_MAX_VAL)) {
		dev_err(hba->dev, "%s: invalid device PA_GRANULARITY %d",
			__func__, peer_granularity);
		return -EINVAL;
	}

	ret = ufshcd_dme_get(hba, UIC_ARG_MIB(PA_TACTIVATE), &pa_tactivate);
	if (ret)
		goto out;

	ret = ufshcd_dme_peer_get(hba, UIC_ARG_MIB(PA_TACTIVATE),
				  &peer_pa_tactivate);
	if (ret)
		goto out;

	pa_tactivate_us = pa_tactivate * gran_to_us_table[granularity - 1];
	peer_pa_tactivate_us = peer_pa_tactivate *
			     gran_to_us_table[peer_granularity - 1];

	if (pa_tactivate_us > peer_pa_tactivate_us) {
		u32 new_peer_pa_tactivate;

		new_peer_pa_tactivate = pa_tactivate_us /
				      gran_to_us_table[peer_granularity - 1];
		new_peer_pa_tactivate++;
		ret = ufshcd_dme_peer_set(hba, UIC_ARG_MIB(PA_TACTIVATE),
					  new_peer_pa_tactivate);
	}

out:
	return ret;
}

static void ufshcd_tune_unipro_params(struct ufs_hba *hba)
{
	if (ufshcd_is_unipro_pa_params_tuning_req(hba)) {
		ufshcd_tune_pa_tactivate(hba);
		ufshcd_tune_pa_hibern8time(hba);
	}

	if (hba->dev_info.quirks & UFS_DEVICE_QUIRK_PA_TACTIVATE)
		/* set 1ms timeout for PA_TACTIVATE */
		ufshcd_dme_set(hba, UIC_ARG_MIB(PA_TACTIVATE), 10);

	if (hba->dev_info.quirks & UFS_DEVICE_QUIRK_HOST_PA_TACTIVATE)
		ufshcd_quirk_tune_host_pa_tactivate(hba);

	ufshcd_vops_apply_dev_quirks(hba);
}

static void ufshcd_clear_dbg_ufs_stats(struct ufs_hba *hba)
{
	int err_reg_hist_size = sizeof(struct ufs_uic_err_reg_hist);

	memset(&hba->ufs_stats.pa_err, 0, err_reg_hist_size);
	memset(&hba->ufs_stats.dl_err, 0, err_reg_hist_size);
	memset(&hba->ufs_stats.nl_err, 0, err_reg_hist_size);
	memset(&hba->ufs_stats.tl_err, 0, err_reg_hist_size);
	memset(&hba->ufs_stats.dme_err, 0, err_reg_hist_size);

	hba->req_abort_count = 0;
}

static void ufshcd_init_desc_sizes(struct ufs_hba *hba)
{
	int err;

	err = ufshcd_read_desc_length(hba, QUERY_DESC_IDN_DEVICE, 0,
		&hba->desc_size.dev_desc);
	if (err)
		hba->desc_size.dev_desc = QUERY_DESC_DEVICE_DEF_SIZE;

	err = ufshcd_read_desc_length(hba, QUERY_DESC_IDN_POWER, 0,
		&hba->desc_size.pwr_desc);
	if (err)
		hba->desc_size.pwr_desc = QUERY_DESC_POWER_DEF_SIZE;

	err = ufshcd_read_desc_length(hba, QUERY_DESC_IDN_INTERCONNECT, 0,
		&hba->desc_size.interc_desc);
	if (err)
		hba->desc_size.interc_desc = QUERY_DESC_INTERCONNECT_DEF_SIZE;

	err = ufshcd_read_desc_length(hba, QUERY_DESC_IDN_CONFIGURATION, 0,
		&hba->desc_size.conf_desc);
	if (err)
		hba->desc_size.conf_desc = QUERY_DESC_CONFIGURATION_DEF_SIZE;

	err = ufshcd_read_desc_length(hba, QUERY_DESC_IDN_UNIT, 0,
		&hba->desc_size.unit_desc);
	if (err)
		hba->desc_size.unit_desc = QUERY_DESC_UNIT_DEF_SIZE;

	err = ufshcd_read_desc_length(hba, QUERY_DESC_IDN_GEOMETRY, 0,
		&hba->desc_size.geom_desc);
	if (err)
		hba->desc_size.geom_desc = QUERY_DESC_GEOMETRY_DEF_SIZE;
	err = ufshcd_read_desc_length(hba, QUERY_DESC_IDN_HEALTH, 0,
		&hba->desc_size.hlth_desc);
	if (err)
		hba->desc_size.hlth_desc = QUERY_DESC_HEALTH_DEF_SIZE;
}

static void ufshcd_def_desc_sizes(struct ufs_hba *hba)
{
	hba->desc_size.dev_desc = QUERY_DESC_DEVICE_DEF_SIZE;
	hba->desc_size.pwr_desc = QUERY_DESC_POWER_DEF_SIZE;
	hba->desc_size.interc_desc = QUERY_DESC_INTERCONNECT_DEF_SIZE;
	hba->desc_size.conf_desc = QUERY_DESC_CONFIGURATION_DEF_SIZE;
	hba->desc_size.unit_desc = QUERY_DESC_UNIT_DEF_SIZE;
	hba->desc_size.geom_desc = QUERY_DESC_GEOMETRY_DEF_SIZE;
	hba->desc_size.hlth_desc = QUERY_DESC_HEALTH_DEF_SIZE;
}

void ufshcd_apply_pm_quirks(struct ufs_hba *hba)
{
	if (hba->dev_info.quirks & UFS_DEVICE_QUIRK_NO_LINK_OFF) {
		if (ufs_get_pm_lvl_to_link_pwr_state(hba->rpm_lvl) ==
		    UIC_LINK_OFF_STATE) {
			hba->rpm_lvl =
				ufs_get_desired_pm_lvl_for_dev_link_state(
						UFS_SLEEP_PWR_MODE,
						UIC_LINK_HIBERN8_STATE);
			dev_info(hba->dev, "UFS_DEVICE_QUIRK_NO_LINK_OFF enabled, changed rpm_lvl to %d\n",
				hba->rpm_lvl);
		}
		if (ufs_get_pm_lvl_to_link_pwr_state(hba->spm_lvl) ==
		    UIC_LINK_OFF_STATE) {
			hba->spm_lvl =
				ufs_get_desired_pm_lvl_for_dev_link_state(
						UFS_SLEEP_PWR_MODE,
						UIC_LINK_HIBERN8_STATE);
			dev_info(hba->dev, "UFS_DEVICE_QUIRK_NO_LINK_OFF enabled, changed spm_lvl to %d\n",
				hba->spm_lvl);
		}
	}
}
EXPORT_SYMBOL(ufshcd_apply_pm_quirks);

/**
 * ufshcd_set_dev_ref_clk - set the device bRefClkFreq
 * @hba: per-adapter instance
 *
 * Read the current value of the bRefClkFreq attribute from device and update it
 * if host is supplying different reference clock frequency than one mentioned
 * in bRefClkFreq attribute.
 *
 * Returns zero on success, non-zero error value on failure.
 */
static int ufshcd_set_dev_ref_clk(struct ufs_hba *hba)
{
	int err = 0;
	int ref_clk = -1;
	static const char * const ref_clk_freqs[] = {"19.2 MHz", "26 MHz",
						     "38.4 MHz", "52 MHz"};

	err = ufshcd_query_attr_retry(hba, UPIU_QUERY_OPCODE_READ_ATTR,
			QUERY_ATTR_IDN_REF_CLK_FREQ, 0, 0, &ref_clk);

	if (err) {
		dev_err(hba->dev, "%s: failed reading bRefClkFreq. err = %d\n",
			 __func__, err);
		goto out;
	}

	if ((ref_clk < 0) || (ref_clk > REF_CLK_FREQ_52_MHZ)) {
		dev_err(hba->dev, "%s: invalid ref_clk setting = %d\n",
			 __func__, ref_clk);
		err = -EINVAL;
		goto out;
	}

	if (ref_clk == hba->dev_ref_clk_freq)
		goto out; /* nothing to update */

	err = ufshcd_query_attr_retry(hba, UPIU_QUERY_OPCODE_WRITE_ATTR,
			QUERY_ATTR_IDN_REF_CLK_FREQ, 0, 0,
			&hba->dev_ref_clk_freq);

	if (err)
		dev_err(hba->dev, "%s: bRefClkFreq setting to %s failed\n",
			__func__, ref_clk_freqs[hba->dev_ref_clk_freq]);
	else
		/*
		 * It is good to print this out here to debug any later failures
		 * related to gear switch.
		 */
		dev_info(hba->dev, "%s: bRefClkFreq setting to %s succeeded\n",
			__func__, ref_clk_freqs[hba->dev_ref_clk_freq]);

out:
	return err;
}

static int ufshcd_get_dev_ref_clk_gating_wait(struct ufs_hba *hba,
					struct ufs_dev_desc *dev_desc)
{
	int err = 0;
	u32 gating_wait = UFSHCD_REF_CLK_GATING_WAIT_US;

	if (dev_desc->wspecversion >= 0x300) {
		err = ufshcd_query_attr_retry(hba, UPIU_QUERY_OPCODE_READ_ATTR,
				QUERY_ATTR_IDN_REF_CLK_GATING_WAIT_TIME, 0, 0,
				&gating_wait);

		if (err)
			dev_err(hba->dev, "failed reading bRefClkGatingWait. err = %d, use default %uus\n",
					err, gating_wait);

		if (gating_wait == 0) {
			gating_wait = UFSHCD_REF_CLK_GATING_WAIT_US;
			dev_err(hba->dev, "undefined ref clk gating wait time, use default %uus\n",
					gating_wait);
		}
	}

	hba->dev_ref_clk_gating_wait = gating_wait;
	return err;
}

static int ufs_read_device_desc_data(struct ufs_hba *hba)
{
	int err;
	u8 *desc_buf = NULL;

	if (hba->desc_size.dev_desc) {
		desc_buf = kmalloc(hba->desc_size.dev_desc, GFP_KERNEL);
		if (!desc_buf) {
			dev_err(hba->dev,
				"%s: Failed to allocate desc_buf\n", __func__);
			return -ENOMEM;
		}
	}
	err = ufshcd_read_device_desc(hba, desc_buf, hba->desc_size.dev_desc);
	if (err)
		goto out;

	/*
	 * getting vendor (manufacturerID) and Bank Index in big endian
	 * format
	 */
	hba->dev_info.w_manufacturer_id =
		desc_buf[DEVICE_DESC_PARAM_MANF_ID] << 8 |
		desc_buf[DEVICE_DESC_PARAM_MANF_ID + 1];
	hba->dev_info.b_device_sub_class =
		desc_buf[DEVICE_DESC_PARAM_DEVICE_SUB_CLASS];
	hba->dev_info.i_product_name = desc_buf[DEVICE_DESC_PARAM_PRDCT_NAME];
	hba->dev_info.w_spec_version =
		desc_buf[DEVICE_DESC_PARAM_SPEC_VER] << 8 |
		desc_buf[DEVICE_DESC_PARAM_SPEC_VER + 1];
out:
	kfree(desc_buf);
	return err;
}

static inline bool ufshcd_needs_reinit(struct ufs_hba *hba)
{
	bool reinit = false;

	if (hba->dev_info.w_spec_version < 0x300 && hba->phy_init_g4) {
		dev_warn(hba->dev, "%s: Using force-g4 setting for a non-g4 device, re-init\n",
				  __func__);
		hba->phy_init_g4 = false;
		reinit = true;
	} else if (hba->dev_info.w_spec_version >= 0x300 && !hba->phy_init_g4) {
		dev_warn(hba->dev, "%s: Re-init UFS host to use proper PHY settings for the UFS device. This can be avoided by setting the force-g4 in DT\n",
				  __func__);
		hba->phy_init_g4 = true;
		reinit = true;
	}

	return reinit;
}

/**
 * ufshcd_probe_hba - probe hba to detect device and initialize
 * @hba: per-adapter instance
 *
 * Execute link-startup and verify device initialization
 */
static int ufshcd_probe_hba(struct ufs_hba *hba)
{
	struct ufs_dev_desc card = {0};
	int ret;
	ktime_t start = ktime_get();

reinit:
	ret = ufshcd_link_startup(hba);
	if (ret)
		goto out;

	/* Debug counters initialization */
	ufshcd_clear_dbg_ufs_stats(hba);
	/* set the default level for urgent bkops */
	hba->urgent_bkops_lvl = BKOPS_STATUS_PERF_IMPACT;
	hba->is_urgent_bkops_lvl_checked = false;

	/* UniPro link is active now */
	ufshcd_set_link_active(hba);

	ret = ufshcd_verify_dev_init(hba);
	if (ret)
		goto out;

	ret = ufshcd_complete_dev_init(hba);
	if (ret)
		goto out;

	/* clear any previous UFS device information */
	memset(&hba->dev_info, 0, sizeof(hba->dev_info));

	/* cache important parameters from device descriptor for later use */
	ret = ufs_read_device_desc_data(hba);
	if (ret)
		goto out;

	/* Init check for device descriptor sizes */
	ufshcd_init_desc_sizes(hba);

	ret = ufs_get_device_desc(hba, &card);
	if (ret) {
		dev_err(hba->dev, "%s: Failed getting device info. err = %d\n",
			__func__, ret);
		goto out;
	}

	if (ufshcd_needs_reinit(hba)) {
		unsigned long flags;
		int err;

		err = ufshcd_vops_full_reset(hba);
		if (err)
			dev_warn(hba->dev, "%s: full reset returned %d\n",
				 __func__, err);

		err = ufshcd_reset_device(hba);
		if (err)
			dev_warn(hba->dev, "%s: device reset failed. err %d\n",
				 __func__, err);

		/* Reset the host controller */
		spin_lock_irqsave(hba->host->host_lock, flags);
		ufshcd_hba_stop(hba, false);
		spin_unlock_irqrestore(hba->host->host_lock, flags);

		err = ufshcd_hba_enable(hba);
		if (err)
			goto out;

		goto reinit;
	}

	ufs_fixup_device_setup(hba, &card);
	ufshcd_tune_unipro_params(hba);

	ufshcd_apply_pm_quirks(hba);
	if (card.wspecversion < 0x300) {
		ret = ufshcd_set_vccq_rail_unused(hba,
			(hba->dev_info.quirks & UFS_DEVICE_NO_VCCQ) ?
			true : false);
		if (ret)
			goto out;
	}

	/**
	 * UFS3.0 and newer devices use Vcc and Vccq(1.2V)
	 * while UFS2.1 devices use Vcc and Vccq2(1.8V) power
	 * supplies. If the system allows turning off the regulators
	 * during power collapse event, turn off the regulators
	 * during system suspend events. This will cause the UFS
	 * device to re-initialize upon system resume events.
	 */
	if ((hba->dev_info.w_spec_version >= 0x300 && hba->vreg_info.vccq &&
		hba->vreg_info.vccq->sys_suspend_pwr_off) ||
		(hba->dev_info.w_spec_version < 0x300 &&
		hba->vreg_info.vccq2->sys_suspend_pwr_off))
		hba->spm_lvl = ufs_get_desired_pm_lvl_for_dev_link_state(
				UFS_POWERDOWN_PWR_MODE,
				UIC_LINK_OFF_STATE);

	/* UFS device is also active now */
	ufshcd_set_ufs_dev_active(hba);
	ufshcd_force_reset_auto_bkops(hba);

	if (ufshcd_get_max_pwr_mode(hba)) {
		dev_err(hba->dev,
			"%s: Failed getting max supported power mode\n",
			__func__);
	} else {
		ufshcd_get_dev_ref_clk_gating_wait(hba, &card);

		/*
		 * Set the right value to bRefClkFreq before attempting to
		 * switch to HS gears.
		 */
		ufshcd_set_dev_ref_clk(hba);
		ret = ufshcd_config_pwr_mode(hba, &hba->max_pwr_info.info);
		if (ret) {
			dev_err(hba->dev, "%s: Failed setting power mode, err = %d\n",
					__func__, ret);
			goto out;
		}
	}

	/*
	 * bActiveICCLevel is volatile for UFS device (as per latest v2.1 spec)
	 * and for removable UFS card as well, hence always set the parameter.
	 * Note: Error handler may issue the device reset hence resetting
	 *       bActiveICCLevel as well so it is always safe to set this here.
	 */
	ufshcd_set_active_icc_lvl(hba);

	/* set the state as operational after switching to desired gear */
	hba->ufshcd_state = UFSHCD_STATE_OPERATIONAL;

	ufshcd_wb_config(hba);

	/*
	 * If we are in error handling context or in power management callbacks
	 * context, no need to scan the host
	 */
	if (!ufshcd_eh_in_progress(hba) && !hba->pm_op_in_progress) {
		bool flag;

		if (!ufshcd_query_flag_retry(hba, UPIU_QUERY_OPCODE_READ_FLAG,
				QUERY_FLAG_IDN_PWR_ON_WPE, &flag))
			hba->dev_info.f_power_on_wp_en = flag;

		/* Add required well known logical units to scsi mid layer */
		if (ufshcd_scsi_add_wlus(hba))
			goto out;

		/* lower VCC voltage level */
		ufshcd_set_low_vcc_level(hba, &card);

		/* Initialize devfreq after UFS device is detected */
		if (ufshcd_is_clkscaling_supported(hba)) {
			memcpy(&hba->clk_scaling.saved_pwr_info.info,
				&hba->pwr_info,
				sizeof(struct ufs_pa_layer_attr));
			hba->clk_scaling.saved_pwr_info.is_valid = true;
			hba->clk_scaling.is_scaled_up = true;
			if (!hba->devfreq) {
				ret = ufshcd_devfreq_init(hba);
				if (ret)
					goto out;
			}
			hba->clk_scaling.is_allowed = true;
			hba->clk_scaling.is_suspended = false;
		}

		scsi_scan_host(hba->host);
		pm_runtime_put_sync(hba->dev);
	}

	/*
	 * Enable auto hibern8 if supported, after full host and
	 * device initialization.
	 */
	ufshcd_set_auto_hibern8_timer(hba);

out:
	if (ret) {
		ufshcd_set_ufs_dev_poweroff(hba);
		ufshcd_set_link_off(hba);
	}

	/*
	 * If we failed to initialize the device or the device is not
	 * present, turn off the power/clocks etc.
	 */
	if (ret && !ufshcd_eh_in_progress(hba) && !hba->pm_op_in_progress)
		pm_runtime_put_sync(hba->dev);

	trace_ufshcd_init(dev_name(hba->dev), ret,
		ktime_to_us(ktime_sub(ktime_get(), start)),
		hba->curr_dev_pwr_mode, hba->uic_link_state);
	return ret;
}

/**
 * ufshcd_async_scan - asynchronous execution for probing hba
 * @data: data pointer to pass to this function
 * @cookie: cookie data
 */
static void ufshcd_async_scan(void *data, async_cookie_t cookie)
{
	struct ufs_hba *hba = (struct ufs_hba *)data;

	/*
	 * Don't allow clock gating and hibern8 enter for faster device
	 * detection.
	 */
	ufshcd_hold_all(hba);
	ufshcd_probe_hba(hba);
	ufshcd_release_all(hba);
}

static enum blk_eh_timer_return ufshcd_eh_timed_out(struct scsi_cmnd *scmd)
{
	unsigned long flags;
	struct Scsi_Host *host;
	struct ufs_hba *hba;
	int index;
	bool found = false;

	if (!scmd || !scmd->device || !scmd->device->host)
		return BLK_EH_DONE;

	host = scmd->device->host;
	hba = shost_priv(host);
	if (!hba)
		return BLK_EH_DONE;

	spin_lock_irqsave(host->host_lock, flags);

	for_each_set_bit(index, &hba->outstanding_reqs, hba->nutrs) {
		if (hba->lrb[index].cmd == scmd) {
			found = true;
			break;
		}
	}

	spin_unlock_irqrestore(host->host_lock, flags);

	/*
	 * Bypass SCSI error handling and reset the block layer timer if this
	 * SCSI command was not actually dispatched to UFS driver, otherwise
	 * let SCSI layer handle the error as usual.
	 */
	return found ? BLK_EH_DONE : BLK_EH_RESET_TIMER;
}

/**
 * ufshcd_query_ioctl - perform user read queries
 * @hba: per-adapter instance
 * @lun: used for lun specific queries
 * @buffer: user space buffer for reading and submitting query data and params
 * @return: 0 for success negative error code otherwise
 *
 * Expected/Submitted buffer structure is struct ufs_ioctl_query_data.
 * It will read the opcode, idn and buf_length parameters, and, put the
 * response in the buffer field while updating the used size in buf_length.
 */
static int ufshcd_query_ioctl(struct ufs_hba *hba, u8 lun, void __user *buffer)
{
	struct ufs_ioctl_query_data *ioctl_data;
	int err = 0;
	int length = 0;
	void *data_ptr;
	bool flag;
	u32 att;
	u8 index;
	u8 *desc = NULL;

	ioctl_data = kzalloc(sizeof(struct ufs_ioctl_query_data), GFP_KERNEL);
	if (!ioctl_data) {
		err = -ENOMEM;
		goto out;
	}

	/* extract params from user buffer */
	err = copy_from_user(ioctl_data, buffer,
			sizeof(struct ufs_ioctl_query_data));
	if (err) {
		dev_err(hba->dev,
			"%s: Failed copying buffer from user, err %d\n",
			__func__, err);
		goto out_release_mem;
	}

	/* verify legal parameters & send query */
	switch (ioctl_data->opcode) {
	case UPIU_QUERY_OPCODE_READ_DESC:
		switch (ioctl_data->idn) {
		case QUERY_DESC_IDN_DEVICE:
		case QUERY_DESC_IDN_CONFIGURATION:
		case QUERY_DESC_IDN_INTERCONNECT:
		case QUERY_DESC_IDN_GEOMETRY:
		case QUERY_DESC_IDN_POWER:
			index = 0;
			break;
		case QUERY_DESC_IDN_UNIT:
			if (!ufs_is_valid_unit_desc_lun(lun)) {
				dev_err(hba->dev,
					"%s: No unit descriptor for lun 0x%x\n",
					__func__, lun);
				err = -EINVAL;
				goto out_release_mem;
			}
			index = lun;
			break;
		default:
			goto out_einval;
		}
		length = min_t(int, QUERY_DESC_MAX_SIZE,
				ioctl_data->buf_size);
		desc = kzalloc(length, GFP_KERNEL);
		if (!desc) {
			dev_err(hba->dev, "%s: Failed allocating %d bytes\n",
					__func__, length);
			err = -ENOMEM;
			goto out_release_mem;
		}
		err = ufshcd_query_descriptor_retry(hba, ioctl_data->opcode,
				ioctl_data->idn, index, 0, desc, &length);
		break;
	case UPIU_QUERY_OPCODE_READ_ATTR:
		switch (ioctl_data->idn) {
		case QUERY_ATTR_IDN_BOOT_LU_EN:
		case QUERY_ATTR_IDN_POWER_MODE:
		case QUERY_ATTR_IDN_ACTIVE_ICC_LVL:
		case QUERY_ATTR_IDN_OOO_DATA_EN:
		case QUERY_ATTR_IDN_BKOPS_STATUS:
		case QUERY_ATTR_IDN_PURGE_STATUS:
		case QUERY_ATTR_IDN_MAX_DATA_IN:
		case QUERY_ATTR_IDN_MAX_DATA_OUT:
		case QUERY_ATTR_IDN_REF_CLK_FREQ:
		case QUERY_ATTR_IDN_CONF_DESC_LOCK:
		case QUERY_ATTR_IDN_MAX_NUM_OF_RTT:
		case QUERY_ATTR_IDN_EE_CONTROL:
		case QUERY_ATTR_IDN_EE_STATUS:
		case QUERY_ATTR_IDN_SECONDS_PASSED:
			index = 0;
			break;
		case QUERY_ATTR_IDN_DYN_CAP_NEEDED:
		case QUERY_ATTR_IDN_CORR_PRG_BLK_NUM:
			index = lun;
			break;
		default:
			goto out_einval;
		}
		err = ufshcd_query_attr(hba, ioctl_data->opcode,
					ioctl_data->idn, index, 0, &att);
		break;

	case UPIU_QUERY_OPCODE_WRITE_ATTR:
		err = copy_from_user(&att,
				buffer + sizeof(struct ufs_ioctl_query_data),
				sizeof(u32));
		if (err) {
			dev_err(hba->dev,
				"%s: Failed copying buffer from user, err %d\n",
				__func__, err);
			goto out_release_mem;
		}

		switch (ioctl_data->idn) {
		case QUERY_ATTR_IDN_BOOT_LU_EN:
			index = 0;
			if (!att || att > QUERY_ATTR_IDN_BOOT_LU_EN_MAX) {
				dev_err(hba->dev,
					"%s: Illegal ufs query ioctl data, opcode 0x%x, idn 0x%x, att 0x%x\n",
					__func__, ioctl_data->opcode,
					(unsigned int)ioctl_data->idn, att);
				err = -EINVAL;
				goto out_release_mem;
			}
			break;
		default:
			goto out_einval;
		}
		err = ufshcd_query_attr(hba, ioctl_data->opcode,
					ioctl_data->idn, index, 0, &att);
		break;

	case UPIU_QUERY_OPCODE_READ_FLAG:
		switch (ioctl_data->idn) {
		case QUERY_FLAG_IDN_FDEVICEINIT:
		case QUERY_FLAG_IDN_PERMANENT_WPE:
		case QUERY_FLAG_IDN_PWR_ON_WPE:
		case QUERY_FLAG_IDN_BKOPS_EN:
		case QUERY_FLAG_IDN_PURGE_ENABLE:
		case QUERY_FLAG_IDN_FPHYRESOURCEREMOVAL:
		case QUERY_FLAG_IDN_BUSY_RTC:
			break;
		default:
			goto out_einval;
		}
		err = ufshcd_query_flag_retry(hba, ioctl_data->opcode,
			ioctl_data->idn, &flag);
		break;
	default:
		goto out_einval;
	}

	if (err) {
		dev_err(hba->dev, "%s: Query for idn %d failed\n", __func__,
				ioctl_data->idn);
		goto out_release_mem;
	}

	/*
	 * copy response data
	 * As we might end up reading less data then what is specified in
	 * "ioctl_data->buf_size". So we are updating "ioctl_data->
	 * buf_size" to what exactly we have read.
	 */
<<<<<<< HEAD
	switch (ioctl_data->opcode) {
	case UPIU_QUERY_OPCODE_READ_DESC:
		ioctl_data->buf_size = min_t(int, ioctl_data->buf_size, length);
		data_ptr = desc;
		break;
	case UPIU_QUERY_OPCODE_READ_ATTR:
		ioctl_data->buf_size = sizeof(u32);
		data_ptr = &att;
		break;
	case UPIU_QUERY_OPCODE_READ_FLAG:
		ioctl_data->buf_size = 1;
		data_ptr = &flag;
		break;
	case UPIU_QUERY_OPCODE_WRITE_ATTR:
		goto out_release_mem;
	default:
		goto out_einval;
=======
	if (ret && !ufshcd_eh_in_progress(hba) && !hba->pm_op_in_progress) {
		pm_runtime_put_sync(hba->dev);
		ufshcd_exit_clk_scaling(hba);
		ufshcd_hba_exit(hba);
>>>>>>> d0ef132f
	}

	/* copy to user */
	err = copy_to_user(buffer, ioctl_data,
			sizeof(struct ufs_ioctl_query_data));
	if (err)
		dev_err(hba->dev, "%s: Failed copying back to user.\n",
			__func__);
	err = copy_to_user(buffer + sizeof(struct ufs_ioctl_query_data),
			data_ptr, ioctl_data->buf_size);
	if (err)
		dev_err(hba->dev, "%s: err %d copying back to user.\n",
				__func__, err);
	goto out_release_mem;

out_einval:
	dev_err(hba->dev,
		"%s: illegal ufs query ioctl data, opcode 0x%x, idn 0x%x\n",
		__func__, ioctl_data->opcode, (unsigned int)ioctl_data->idn);
	err = -EINVAL;
out_release_mem:
	kfree(ioctl_data);
	kfree(desc);
out:
	return err;
}

/**
 * ufshcd_ioctl - ufs ioctl callback registered in scsi_host
 * @dev: scsi device required for per LUN queries
 * @cmd: command opcode
 * @buffer: user space buffer for transferring data
 *
 * Supported commands:
 * UFS_IOCTL_QUERY
 */
static int ufshcd_ioctl(struct scsi_device *dev, int cmd, void __user *buffer)
{
	struct ufs_hba *hba = shost_priv(dev->host);
	int err = 0;

	BUG_ON(!hba);
	if (!buffer) {
		dev_err(hba->dev, "%s: User buffer is NULL!\n", __func__);
		return -EINVAL;
	}

	switch (cmd) {
	case UFS_IOCTL_QUERY:
		pm_runtime_get_sync(hba->dev);
		err = ufshcd_query_ioctl(hba, ufshcd_scsi_to_upiu_lun(dev->lun),
				buffer);
		pm_runtime_put_sync(hba->dev);
		break;
	default:
		err = -ENOIOCTLCMD;
		dev_dbg(hba->dev, "%s: Unsupported ioctl cmd %d\n", __func__,
			cmd);
		break;
	}

	return err;
}

static const struct attribute_group *ufshcd_driver_groups[] = {
	&ufs_sysfs_unit_descriptor_group,
	&ufs_sysfs_lun_attributes_group,
	NULL,
};

static struct scsi_host_template ufshcd_driver_template = {
	.module			= THIS_MODULE,
	.name			= UFSHCD,
	.proc_name		= UFSHCD,
	.queuecommand		= ufshcd_queuecommand,
	.slave_alloc		= ufshcd_slave_alloc,
	.slave_configure	= ufshcd_slave_configure,
	.slave_destroy		= ufshcd_slave_destroy,
	.change_queue_depth	= ufshcd_change_queue_depth,
	.eh_abort_handler	= ufshcd_abort,
	.eh_device_reset_handler = ufshcd_eh_device_reset_handler,
	.eh_host_reset_handler   = ufshcd_eh_host_reset_handler,
	.eh_timed_out		= ufshcd_eh_timed_out,
	.ioctl			= ufshcd_ioctl,
#ifdef CONFIG_COMPAT
	.compat_ioctl		= ufshcd_ioctl,
#endif
	.this_id		= -1,
	.sg_tablesize		= SG_ALL,
	.cmd_per_lun		= UFSHCD_CMD_PER_LUN,
	.can_queue		= UFSHCD_CAN_QUEUE,
	.max_host_blocked	= 1,
	.track_queue_depth	= 1,
	.sdev_groups		= ufshcd_driver_groups,
};

static int ufshcd_config_vreg_load(struct device *dev, struct ufs_vreg *vreg,
				   int ua)
{
	int ret;

	if (!vreg)
		return 0;

	/*
	 * "set_load" operation shall be required on those regulators
	 * which specifically configured current limitation. Otherwise
	 * zero max_uA may cause unexpected behavior when regulator is
	 * enabled or set as high power mode.
	 */
	if (!vreg->max_uA)
		return 0;

	ret = regulator_set_load(vreg->reg, ua);
	if (ret < 0) {
		dev_err(dev, "%s: %s set load (ua=%d) failed, err=%d\n",
				__func__, vreg->name, ua, ret);
	}

	return ret;
}

static inline int ufshcd_config_vreg_lpm(struct ufs_hba *hba,
					 struct ufs_vreg *vreg)
{
	if (!vreg)
		return 0;
	else if (vreg->unused)
		return 0;
	else
		return ufshcd_config_vreg_load(hba->dev, vreg,
					       UFS_VREG_LPM_LOAD_UA);
}

static inline int ufshcd_config_vreg_hpm(struct ufs_hba *hba,
					 struct ufs_vreg *vreg)
{
	if (!vreg)
		return 0;
	else if (vreg->unused)
		return 0;
	else
		return ufshcd_config_vreg_load(hba->dev, vreg, vreg->max_uA);
}

static int ufshcd_config_vreg(struct device *dev,
		struct ufs_vreg *vreg, bool on)
{
	int ret = 0;
	struct regulator *reg;
	const char *name;
	int min_uV, uA_load;

	BUG_ON(!vreg);

	reg = vreg->reg;
	name = vreg->name;

	if (regulator_count_voltages(reg) > 0) {
		uA_load = on ? vreg->max_uA : 0;
		ret = ufshcd_config_vreg_load(dev, vreg, uA_load);
		if (ret)
			goto out;

		if (vreg->min_uV && vreg->max_uV) {
			min_uV = on ? vreg->min_uV : 0;
			if (vreg->low_voltage_sup && !vreg->low_voltage_active)
				min_uV = vreg->max_uV;

			ret = regulator_set_voltage(reg, min_uV, vreg->max_uV);
			if (ret) {
				dev_err(dev,
					"%s: %s set voltage failed, err=%d\n",
					__func__, name, ret);
				goto out;
			}
		}
	}
out:
	return ret;
}

static int ufshcd_enable_vreg(struct device *dev, struct ufs_vreg *vreg)
{
	int ret = 0;

	if (!vreg)
		goto out;
	else if (vreg->enabled || vreg->unused)
		goto out;

	ret = ufshcd_config_vreg(dev, vreg, true);
	if (!ret)
		ret = regulator_enable(vreg->reg);

	if (!ret)
		vreg->enabled = true;
	else
		dev_err(dev, "%s: %s enable failed, err=%d\n",
				__func__, vreg->name, ret);
out:
	return ret;
}

static int ufshcd_disable_vreg(struct device *dev, struct ufs_vreg *vreg)
{
	int ret = 0;

	if (!vreg)
		goto out;
	else if (!vreg->enabled || vreg->unused)
		goto out;

	ret = regulator_disable(vreg->reg);

	if (!ret) {
		/* ignore errors on applying disable config */
		ufshcd_config_vreg(dev, vreg, false);
		vreg->enabled = false;
	} else {
		dev_err(dev, "%s: %s disable failed, err=%d\n",
				__func__, vreg->name, ret);
	}
out:
	return ret;
}

static int ufshcd_setup_vreg(struct ufs_hba *hba, bool on)
{
	int ret = 0;
	struct device *dev = hba->dev;
	struct ufs_vreg_info *info = &hba->vreg_info;

	if (!info)
		goto out;

	ret = ufshcd_toggle_vreg(dev, info->vcc, on);
	if (ret)
		goto out;

	ret = ufshcd_toggle_vreg(dev, info->vccq, on);
	if (ret)
		goto out;

	ret = ufshcd_toggle_vreg(dev, info->vccq2, on);
	if (ret)
		goto out;

out:
	if (ret) {
		ufshcd_toggle_vreg(dev, info->vccq2, false);
		ufshcd_toggle_vreg(dev, info->vccq, false);
		ufshcd_toggle_vreg(dev, info->vcc, false);
	}
	return ret;
}

static int ufshcd_setup_hba_vreg(struct ufs_hba *hba, bool on)
{
	struct ufs_vreg_info *info = &hba->vreg_info;
	int ret = 0;

	if (info->vdd_hba) {
		ret = ufshcd_toggle_vreg(hba->dev, info->vdd_hba, on);

		if (!ret)
			ufshcd_vops_update_sec_cfg(hba, on);
	}

	return ret;
}

static int ufshcd_get_vreg(struct device *dev, struct ufs_vreg *vreg)
{
	int ret = 0;

	if (!vreg)
		goto out;

	vreg->reg = devm_regulator_get(dev, vreg->name);
	if (IS_ERR(vreg->reg)) {
		ret = PTR_ERR(vreg->reg);
		dev_err(dev, "%s: %s get failed, err=%d\n",
				__func__, vreg->name, ret);
	}
out:
	return ret;
}

static int ufshcd_init_vreg(struct ufs_hba *hba)
{
	int ret = 0;
	struct device *dev = hba->dev;
	struct ufs_vreg_info *info = &hba->vreg_info;

	if (!info)
		goto out;

	ret = ufshcd_get_vreg(dev, info->vcc);
	if (ret)
		goto out;

	ret = ufshcd_get_vreg(dev, info->vccq);
	if (ret)
		goto out;

	ret = ufshcd_get_vreg(dev, info->vccq2);
out:
	return ret;
}

static int ufshcd_init_hba_vreg(struct ufs_hba *hba)
{
	struct ufs_vreg_info *info = &hba->vreg_info;

	if (info)
		return ufshcd_get_vreg(hba->dev, info->vdd_hba);

	return 0;
}

static int ufshcd_set_vccq_rail_unused(struct ufs_hba *hba, bool unused)
{
	int ret = 0;
	struct ufs_vreg_info *info = &hba->vreg_info;

	if (!info)
		goto out;
	else if (!info->vccq)
		goto out;

	if (unused) {
		/* shut off the rail here */
		ret = ufshcd_toggle_vreg(hba->dev, info->vccq, false);
		/*
		 * Mark this rail as no longer used, so it doesn't get enabled
		 * later by mistake
		 */
		if (!ret)
			info->vccq->unused = true;
	} else {
		/*
		 * rail should have been already enabled hence just make sure
		 * that unused flag is cleared.
		 */
		info->vccq->unused = false;
	}
out:
	return ret;
}

static int ufshcd_setup_clocks(struct ufs_hba *hba, bool on,
			       bool keep_link_active, bool is_gating_context)
{
	int ret = 0;
	struct ufs_clk_info *clki;
	struct list_head *head = &hba->clk_list_head;
	unsigned long flags;
	ktime_t start = ktime_get();
	bool clk_state_changed = false;

	if (list_empty(head))
		goto out;

	/* call vendor specific bus vote before enabling the clocks */
	if (on) {
		ret = ufshcd_vops_set_bus_vote(hba, on);
		if (ret)
			return ret;
	}

	/*
	 * vendor specific setup_clocks ops may depend on clocks managed by
	 * this standard driver hence call the vendor specific setup_clocks
	 * before disabling the clocks managed here.
	 */
	if (!on) {
		ret = ufshcd_vops_setup_clocks(hba, on, PRE_CHANGE);
		if (ret)
			return ret;
	}

	list_for_each_entry(clki, head, list) {
		if (!IS_ERR_OR_NULL(clki->clk)) {
			/*
			 * To keep link active, both device ref clock and unipro
			 * clock should be kept ON.
			 */
			if (keep_link_active &&
			    (!strcmp(clki->name, "ref_clk") ||
			     !strcmp(clki->name, "core_clk_unipro")))
				continue;

			clk_state_changed = on ^ clki->enabled;
			if (on && !clki->enabled) {
				ret = clk_prepare_enable(clki->clk);
				if (ret) {
					dev_err(hba->dev, "%s: %s prepare enable failed, %d\n",
						__func__, clki->name, ret);
					goto out;
				}
			} else if (!on && clki->enabled) {
				clk_disable_unprepare(clki->clk);
			}
			clki->enabled = on;
			dev_dbg(hba->dev, "%s: clk: %s %sabled\n", __func__,
					clki->name, on ? "en" : "dis");
		}
	}

	/*
	 * vendor specific setup_clocks ops may depend on clocks managed by
	 * this standard driver hence call the vendor specific setup_clocks
	 * after enabling the clocks managed here.
	 */
	if (on) {
		ret = ufshcd_vops_setup_clocks(hba, on, POST_CHANGE);
		if (ret)
			return ret;
	}

	/*
	 * call vendor specific bus vote to remove the vote after
	 * disabling the clocks.
	 */
	if (!on)
		ret = ufshcd_vops_set_bus_vote(hba, on);

out:
	if (ret) {
		if (on)
			/* Can't do much if this fails */
			(void) ufshcd_vops_set_bus_vote(hba, false);
		list_for_each_entry(clki, head, list) {
			if (!IS_ERR_OR_NULL(clki->clk) && clki->enabled)
				clk_disable_unprepare(clki->clk);
		}
	} else if (!ret && on) {
		spin_lock_irqsave(hba->host->host_lock, flags);
		hba->clk_gating.state = CLKS_ON;
		trace_ufshcd_clk_gating(dev_name(hba->dev),
					hba->clk_gating.state);
		spin_unlock_irqrestore(hba->host->host_lock, flags);
		/* restore the secure configuration as clocks are enabled */
		ufshcd_vops_update_sec_cfg(hba, true);
	}

	if (clk_state_changed)
		trace_ufshcd_profile_clk_gating(dev_name(hba->dev),
			(on ? "on" : "off"),
			ktime_to_us(ktime_sub(ktime_get(), start)), ret);
	return ret;
}

static int ufshcd_enable_clocks(struct ufs_hba *hba)
{
	return  ufshcd_setup_clocks(hba, true, false, false);
}

static int ufshcd_disable_clocks(struct ufs_hba *hba,
				 bool is_gating_context)
{
	return  ufshcd_setup_clocks(hba, false, false, is_gating_context);
}

static int ufshcd_disable_clocks_keep_link_active(struct ufs_hba *hba,
					      bool is_gating_context)
{
	return  ufshcd_setup_clocks(hba, false, true, is_gating_context);
}

static int ufshcd_init_clocks(struct ufs_hba *hba)
{
	int ret = 0;
	struct ufs_clk_info *clki;
	struct device *dev = hba->dev;
	struct list_head *head = &hba->clk_list_head;

	if (list_empty(head))
		goto out;

	list_for_each_entry(clki, head, list) {
		if (!clki->name)
			continue;

		clki->clk = devm_clk_get(dev, clki->name);
		if (IS_ERR(clki->clk)) {
			ret = PTR_ERR(clki->clk);
			dev_err(dev, "%s: %s clk get failed, %d\n",
					__func__, clki->name, ret);
			goto out;
		}

		if (clki->max_freq) {
			ret = clk_set_rate(clki->clk, clki->max_freq);
			if (ret) {
				dev_err(hba->dev, "%s: %s clk set rate(%dHz) failed, %d\n",
					__func__, clki->name,
					clki->max_freq, ret);
				goto out;
			}
			clki->curr_freq = clki->max_freq;
		}
		dev_dbg(dev, "%s: clk: %s, rate: %lu\n", __func__,
				clki->name, clk_get_rate(clki->clk));
	}
out:
	return ret;
}

static int ufshcd_variant_hba_init(struct ufs_hba *hba)
{
	int err = 0;

	if (!hba->var || !hba->var->vops)
		goto out;

	err = ufshcd_vops_init(hba);
	if (err)
		dev_err(hba->dev, "%s: variant %s init failed err %d\n",
			__func__, ufshcd_get_var_name(hba), err);
out:
	return err;
}

static void ufshcd_variant_hba_exit(struct ufs_hba *hba)
{
	if (!hba->var || !hba->var->vops)
		return;

	ufshcd_vops_exit(hba);
}

static int ufshcd_hba_init(struct ufs_hba *hba)
{
	int err;

	/*
	 * Handle host controller power separately from the UFS device power
	 * rails as it will help controlling the UFS host controller power
	 * collapse easily which is different than UFS device power collapse.
	 * Also, enable the host controller power before we go ahead with rest
	 * of the initialization here.
	 */
	err = ufshcd_init_hba_vreg(hba);
	if (err)
		goto out;

	err = ufshcd_setup_hba_vreg(hba, true);
	if (err)
		goto out;

	err = ufshcd_init_clocks(hba);
	if (err)
		goto out_disable_hba_vreg;

	err = ufshcd_enable_clocks(hba);
	if (err)
		goto out_disable_hba_vreg;

	err = ufshcd_init_vreg(hba);
	if (err)
		goto out_disable_clks;

	err = ufshcd_setup_vreg(hba, true);
	if (err)
		goto out_disable_clks;

	err = ufshcd_variant_hba_init(hba);
	if (err)
		goto out_disable_vreg;

	hba->is_powered = true;
	goto out;

out_disable_vreg:
	ufshcd_setup_vreg(hba, false);
out_disable_clks:
	ufshcd_disable_clocks(hba, false);
out_disable_hba_vreg:
	ufshcd_setup_hba_vreg(hba, false);
out:
	return err;
}

static void ufshcd_hba_exit(struct ufs_hba *hba)
{
	if (hba->is_powered) {
		ufshcd_variant_hba_exit(hba);
		ufshcd_setup_vreg(hba, false);
<<<<<<< HEAD
		if (ufshcd_is_clkscaling_supported(hba)) {
			if (hba->devfreq)
				ufshcd_suspend_clkscaling(hba);
			if (hba->clk_scaling.workq)
				destroy_workqueue(hba->clk_scaling.workq);
			ufshcd_devfreq_remove(hba);
		}

		if (hba->recovery_wq)
			destroy_workqueue(hba->recovery_wq);
		ufshcd_disable_clocks(hba, false);
=======
		ufshcd_suspend_clkscaling(hba);
		if (ufshcd_is_clkscaling_supported(hba))
			if (hba->devfreq)
				ufshcd_suspend_clkscaling(hba);
		ufshcd_setup_clocks(hba, false);
>>>>>>> d0ef132f
		ufshcd_setup_hba_vreg(hba, false);
		hba->is_powered = false;
	}
}

static int
ufshcd_send_request_sense(struct ufs_hba *hba, struct scsi_device *sdp)
{
	unsigned char cmd[6] = {REQUEST_SENSE,
				0,
				0,
				0,
				UFSHCD_REQ_SENSE_SIZE,
				0};
	char *buffer;
	int ret;

	buffer = kzalloc(UFSHCD_REQ_SENSE_SIZE, GFP_KERNEL);
	if (!buffer) {
		ret = -ENOMEM;
		goto out;
	}

	ret = scsi_execute(sdp, cmd, DMA_FROM_DEVICE, buffer,
			UFSHCD_REQ_SENSE_SIZE, NULL, NULL,
			msecs_to_jiffies(1000), 3, 0, RQF_PM, NULL);
	if (ret)
		pr_err("%s: failed with err %d\n", __func__, ret);

	kfree(buffer);
out:
	return ret;
}

/**
 * ufshcd_set_dev_pwr_mode - sends START STOP UNIT command to set device
 *			     power mode
 * @hba: per adapter instance
 * @pwr_mode: device power mode to set
 *
 * Returns 0 if requested power mode is set successfully
 * Returns non-zero if failed to set the requested power mode
 */
static int ufshcd_set_dev_pwr_mode(struct ufs_hba *hba,
				     enum ufs_dev_pwr_mode pwr_mode)
{
	unsigned char cmd[6] = { START_STOP };
	struct scsi_sense_hdr sshdr;
	struct scsi_device *sdp;
	unsigned long flags;
	int ret;

	spin_lock_irqsave(hba->host->host_lock, flags);
	sdp = hba->sdev_ufs_device;
	if (sdp) {
		ret = scsi_device_get(sdp);
		if (!ret && !scsi_device_online(sdp)) {
			ret = -ENODEV;
			scsi_device_put(sdp);
		}
	} else {
		ret = -ENODEV;
	}
	spin_unlock_irqrestore(hba->host->host_lock, flags);

	if (ret)
		return ret;

	/*
	 * If scsi commands fail, the scsi mid-layer schedules scsi error-
	 * handling, which would wait for host to be resumed. Since we know
	 * we are functional while we are here, skip host resume in error
	 * handling context.
	 */
	hba->host->eh_noresume = 1;
	if (!hba->dev_info.is_ufs_dev_wlun_ua_cleared) {
		ret = ufshcd_send_request_sense(hba, sdp);
		if (ret)
			goto out;
		/* Unit attention condition is cleared now */
		hba->dev_info.is_ufs_dev_wlun_ua_cleared = 1;
	}

	cmd[4] = pwr_mode << 4;

	/*
	 * Current function would be generally called from the power management
	 * callbacks hence set the RQF_PM flag so that it doesn't resume the
	 * already suspended childs.
	 */
	ret = scsi_execute(sdp, cmd, DMA_NONE, NULL, 0, NULL, &sshdr,
			START_STOP_TIMEOUT, 0, 0, RQF_PM, NULL);
	if (ret) {
		sdev_printk(KERN_WARNING, sdp,
			    "START_STOP failed for power mode: %d, result %x\n",
			    pwr_mode, ret);
		if (driver_byte(ret) == DRIVER_SENSE)
			scsi_print_sense_hdr(sdp, NULL, &sshdr);
	}

	if (!ret)
		hba->curr_dev_pwr_mode = pwr_mode;
out:
	scsi_device_put(sdp);
	hba->host->eh_noresume = 0;
	return ret;
}

static int ufshcd_link_state_transition(struct ufs_hba *hba,
					enum uic_link_state req_link_state,
					int check_for_bkops)
{
	int ret = 0;

	if (req_link_state == hba->uic_link_state)
		return 0;

	if (req_link_state == UIC_LINK_HIBERN8_STATE) {
		ret = ufshcd_uic_hibern8_enter(hba);
		if (!ret)
			ufshcd_set_link_hibern8(hba);
		else
			goto out;
	}
	/*
	 * If autobkops is enabled, link can't be turned off because
	 * turning off the link would also turn off the device.
	 */
	else if ((req_link_state == UIC_LINK_OFF_STATE) &&
		   (!check_for_bkops || (check_for_bkops &&
		    !hba->auto_bkops_enabled))) {
		/*
		 * Let's make sure that link is in low power mode, we are doing
		 * this currently by putting the link in Hibern8. Otherway to
		 * put the link in low power mode is to send the DME end point
		 * to device and then send the DME reset command to local
		 * unipro. But putting the link in hibern8 is much faster.
		 */
		ret = ufshcd_uic_hibern8_enter(hba);
		if (ret)
			goto out;
		/*
		 * Change controller state to "reset state" which
		 * should also put the link in off/reset state
		 */
		ufshcd_hba_stop(hba, true);
		/*
		 * TODO: Check if we need any delay to make sure that
		 * controller is reset
		 */
		ufshcd_set_link_off(hba);
	}

out:
	return ret;
}

static void ufshcd_vreg_set_lpm(struct ufs_hba *hba)
{
	/*
	 * It seems some UFS devices may keep drawing more than sleep current
	 * (atleast for 500us) from UFS rails (especially from VCCQ rail).
	 * To avoid this situation, add 2ms delay before putting these UFS
	 * rails in LPM mode.
	 */
	if (!ufshcd_is_link_active(hba))
		usleep_range(2000, 2100);

	/*
	 * If UFS device is either in UFS_Sleep turn off VCC rail to save some
	 * power.
	 *
	 * If UFS device and link is in OFF state, all power supplies (VCC,
	 * VCCQ, VCCQ2) can be turned off if power on write protect is not
	 * required. If UFS link is inactive (Hibern8 or OFF state) and device
	 * is in sleep state, put VCCQ & VCCQ2 rails in LPM mode.
	 *
	 * Ignore the error returned by ufshcd_toggle_vreg() as device is anyway
	 * in low power state which would save some power.
	 *
	 * If Write Booster is enabled and the device needs to flush the WB
	 * buffer OR if bkops status is urgent for WB, keep Vcc on.
	 */
	if (ufshcd_is_ufs_dev_poweroff(hba) && ufshcd_is_link_off(hba) &&
	    !hba->dev_info.is_lu_power_on_wp) {
		ufshcd_toggle_vreg(hba->dev, hba->vreg_info.vcc, false);
		if (hba->dev_info.w_spec_version >= 0x300 &&
			hba->vreg_info.vccq &&
			hba->vreg_info.vccq->sys_suspend_pwr_off)
			ufshcd_toggle_vreg(hba->dev,
				hba->vreg_info.vccq, false);
		else
			ufshcd_config_vreg_lpm(hba, hba->vreg_info.vccq);

		if (hba->dev_info.w_spec_version < 0x300 &&
			hba->vreg_info.vccq2->sys_suspend_pwr_off)
			ufshcd_toggle_vreg(hba->dev,
				hba->vreg_info.vccq2, false);
		else
			ufshcd_config_vreg_lpm(hba, hba->vreg_info.vccq2);
	} else if (!ufshcd_is_ufs_dev_active(hba)) {
		if (!hba->dev_info.keep_vcc_on)
			ufshcd_toggle_vreg(hba->dev, hba->vreg_info.vcc, false);
		if (!ufshcd_is_link_active(hba)) {
			ufshcd_config_vreg_lpm(hba, hba->vreg_info.vccq);
			ufshcd_config_vreg_lpm(hba, hba->vreg_info.vccq2);
		}
	}
}

static int ufshcd_vreg_set_hpm(struct ufs_hba *hba)
{
	int ret = 0;

	if (ufshcd_is_ufs_dev_poweroff(hba) && ufshcd_is_link_off(hba) &&
		!hba->dev_info.is_lu_power_on_wp) {
		if (hba->dev_info.w_spec_version < 0x300 &&
			hba->vreg_info.vccq2->sys_suspend_pwr_off)
			ret = ufshcd_toggle_vreg(hba->dev,
				hba->vreg_info.vccq2, true);
		else
			ret = ufshcd_config_vreg_hpm(hba, hba->vreg_info.vccq2);
		if (ret)
			goto vcc_disable;

		if (hba->dev_info.w_spec_version >= 0x300 &&
			hba->vreg_info.vccq &&
			hba->vreg_info.vccq->sys_suspend_pwr_off)
			ret = ufshcd_toggle_vreg(hba->dev,
				hba->vreg_info.vccq, true);
		else
			ret = ufshcd_config_vreg_hpm(hba, hba->vreg_info.vccq);
		if (ret)
			goto vccq2_lpm;
		ret = ufshcd_toggle_vreg(hba->dev, hba->vreg_info.vcc, true);
	} else if (!ufshcd_is_ufs_dev_active(hba)) {
		if (!ufshcd_is_link_active(hba)) {
			ret = ufshcd_config_vreg_hpm(hba, hba->vreg_info.vccq2);
			if (ret)
				goto vcc_disable;
			ret = ufshcd_config_vreg_hpm(hba, hba->vreg_info.vccq);
			if (ret)
				goto vccq2_lpm;
		}
		ret = ufshcd_toggle_vreg(hba->dev, hba->vreg_info.vcc, true);
	}
	goto out;

vccq2_lpm:
	ufshcd_config_vreg_lpm(hba, hba->vreg_info.vccq2);
vcc_disable:
	ufshcd_toggle_vreg(hba->dev, hba->vreg_info.vcc, false);
out:
	return ret;
}

static void ufshcd_hba_vreg_set_lpm(struct ufs_hba *hba)
{
	if (ufshcd_is_link_off(hba) ||
	    (ufshcd_is_link_hibern8(hba)
	     && ufshcd_is_power_collapse_during_hibern8_allowed(hba)))
		ufshcd_setup_hba_vreg(hba, false);
}

static void ufshcd_hba_vreg_set_hpm(struct ufs_hba *hba)
{
	if (ufshcd_is_link_off(hba) ||
	    (ufshcd_is_link_hibern8(hba)
	     && ufshcd_is_power_collapse_during_hibern8_allowed(hba)))
		ufshcd_setup_hba_vreg(hba, true);
}

/**
 * ufshcd_suspend - helper function for suspend operations
 * @hba: per adapter instance
 * @pm_op: desired low power operation type
 *
 * This function will try to put the UFS device and link into low power
 * mode based on the "rpm_lvl" (Runtime PM level) or "spm_lvl"
 * (System PM level).
 *
 * If this function is called during shutdown, it will make sure that
 * both UFS device and UFS link is powered off.
 *
 * NOTE: UFS device & link must be active before we enter in this function.
 *
 * Returns 0 for success and non-zero for failure
 */
static int ufshcd_suspend(struct ufs_hba *hba, enum ufs_pm_op pm_op)
{
	int ret = 0;
	enum ufs_pm_level pm_lvl;
	enum ufs_dev_pwr_mode req_dev_pwr_mode;
	enum uic_link_state req_link_state;

	hba->pm_op_in_progress = 1;
	if (!ufshcd_is_shutdown_pm(pm_op)) {
		pm_lvl = ufshcd_is_runtime_pm(pm_op) ?
			 hba->rpm_lvl : hba->spm_lvl;
		req_dev_pwr_mode = ufs_get_pm_lvl_to_dev_pwr_mode(pm_lvl);
		req_link_state = ufs_get_pm_lvl_to_link_pwr_state(pm_lvl);
	} else {
		req_dev_pwr_mode = UFS_POWERDOWN_PWR_MODE;
		req_link_state = UIC_LINK_OFF_STATE;
	}

	/*
	 * If we can't transition into any of the low power modes
	 * just gate the clocks.
	 */
	WARN_ON(hba->hibern8_on_idle.is_enabled &&
		hba->hibern8_on_idle.active_reqs);
	ufshcd_hold_all(hba);
	hba->clk_gating.is_suspended = true;
	hba->hibern8_on_idle.is_suspended = true;

	if (hba->clk_scaling.is_allowed) {
		cancel_work_sync(&hba->clk_scaling.suspend_work);
		cancel_work_sync(&hba->clk_scaling.resume_work);
		ufshcd_suspend_clkscaling(hba);
	}

	if (req_dev_pwr_mode == UFS_ACTIVE_PWR_MODE &&
			req_link_state == UIC_LINK_ACTIVE_STATE) {
		goto disable_clks;
	}

	if ((req_dev_pwr_mode == hba->curr_dev_pwr_mode) &&
	    (req_link_state == hba->uic_link_state))
		goto enable_gating;

	/* UFS device & link must be active before we enter in this function */
	if (!ufshcd_is_ufs_dev_active(hba) || !ufshcd_is_link_active(hba))
		goto set_vreg_lpm;

	if (ufshcd_is_runtime_pm(pm_op)) {
		if (ufshcd_can_autobkops_during_suspend(hba)) {
			/*
			 * The device is idle with no requests in the queue,
			 * allow background operations if bkops status shows
			 * that performance might be impacted.
			 */
			ret = ufshcd_urgent_bkops(hba);
			if (ret)
				goto enable_gating;
		} else {
			/* make sure that auto bkops is disabled */
			ufshcd_disable_auto_bkops(hba);
		}
		ufshcd_wb_toggle_flush(hba);
	} else if (!ufshcd_is_runtime_pm(pm_op)) {
		ufshcd_wb_buf_flush_disable(hba);
		hba->dev_info.keep_vcc_on = false;
	}

	if ((req_dev_pwr_mode != hba->curr_dev_pwr_mode) &&
	    ((ufshcd_is_runtime_pm(pm_op) && (!hba->auto_bkops_enabled)
	      && !hba->wb_buf_flush_enabled) ||
	     !ufshcd_is_runtime_pm(pm_op))) {
		/* ensure that bkops is disabled */
		ufshcd_disable_auto_bkops(hba);
		ret = ufshcd_set_dev_pwr_mode(hba, req_dev_pwr_mode);
		if (ret)
			goto enable_gating;
	}

	ret = ufshcd_link_state_transition(hba, req_link_state, 1);
	if (ret)
		goto set_dev_active;

	if (ufshcd_is_link_hibern8(hba) &&
	    ufshcd_is_hibern8_on_idle_allowed(hba))
		hba->hibern8_on_idle.state = HIBERN8_ENTERED;

set_vreg_lpm:
	if (!hba->auto_bkops_enabled)
		ufshcd_vreg_set_lpm(hba);
disable_clks:
	/*
	 * Call vendor specific suspend callback. As these callbacks may access
	 * vendor specific host controller register space call them before the
	 * host clocks are ON.
	 */
	ret = ufshcd_vops_suspend(hba, pm_op);
	if (ret)
		goto set_link_active;

	/*
	 * Disable the host irq as host controller as there won't be any
	 * host controller transaction expected till resume.
	 */
	ufshcd_disable_irq(hba);

	if (!ufshcd_is_link_active(hba))
		ret = ufshcd_disable_clocks(hba, false);
	else
		/*
		 * If link is active, device ref_clk and unipro clock can't be
		 * switched off.
		 */
		ret = ufshcd_disable_clocks_keep_link_active(hba, false);
	if (ret)
		goto set_link_active;

	if (ufshcd_is_clkgating_allowed(hba)) {
		hba->clk_gating.state = CLKS_OFF;
		trace_ufshcd_clk_gating(dev_name(hba->dev),
					hba->clk_gating.state);
	}

	/* Put the host controller in low power mode if possible */
	ufshcd_hba_vreg_set_lpm(hba);
	goto out;

set_link_active:
	ufshcd_enable_irq(hba);
	if (hba->clk_scaling.is_allowed)
		ufshcd_resume_clkscaling(hba);
	ufshcd_vreg_set_hpm(hba);
	if (ufshcd_is_link_hibern8(hba) && !ufshcd_uic_hibern8_exit(hba)) {
		ufshcd_set_link_active(hba);
	} else if (ufshcd_is_link_off(hba)) {
		ufshcd_update_error_stats(hba, UFS_ERR_VOPS_SUSPEND);
		ufshcd_host_reset_and_restore(hba);
	}
set_dev_active:
	if (!ufshcd_set_dev_pwr_mode(hba, UFS_ACTIVE_PWR_MODE))
		ufshcd_disable_auto_bkops(hba);
enable_gating:
	if (hba->clk_scaling.is_allowed)
		ufshcd_resume_clkscaling(hba);
	hba->hibern8_on_idle.is_suspended = false;
	hba->clk_gating.is_suspended = false;
	ufshcd_release_all(hba);
out:
	hba->pm_op_in_progress = 0;

	if (ret)
		ufshcd_update_error_stats(hba, UFS_ERR_SUSPEND);

	return ret;
}

/**
 * ufshcd_resume - helper function for resume operations
 * @hba: per adapter instance
 * @pm_op: runtime PM or system PM
 *
 * This function basically brings the UFS device, UniPro link and controller
 * to active state.
 *
 * Returns 0 for success and non-zero for failure
 */
static int ufshcd_resume(struct ufs_hba *hba, enum ufs_pm_op pm_op)
{
	int ret;
	enum uic_link_state old_link_state;

	hba->pm_op_in_progress = 1;
	old_link_state = hba->uic_link_state;

	ufshcd_hba_vreg_set_hpm(hba);
	/* Make sure clocks are enabled before accessing controller */
	ret = ufshcd_enable_clocks(hba);
	if (ret)
		goto out;

	/* enable the host irq as host controller would be active soon */
	ufshcd_enable_irq(hba);

	ret = ufshcd_vreg_set_hpm(hba);
	if (ret)
		goto disable_irq_and_vops_clks;

	/*
	 * Call vendor specific resume callback. As these callbacks may access
	 * vendor specific host controller register space call them when the
	 * host clocks are ON.
	 */
	ret = ufshcd_vops_resume(hba, pm_op);
	if (ret)
		goto disable_vreg;

	if (ufshcd_is_link_hibern8(hba)) {
		ret = ufshcd_uic_hibern8_exit(hba);
		if (!ret) {
			ufshcd_set_link_active(hba);
			if (ufshcd_is_hibern8_on_idle_allowed(hba))
				hba->hibern8_on_idle.state = HIBERN8_EXITED;
		} else {
			goto vendor_suspend;
		}
	} else if (ufshcd_is_link_off(hba)) {
		/*
		 * A full initialization of the host and the device is required
		 * since the link was put to off during suspend.
		 */
		ret = ufshcd_reset_and_restore(hba);
		/*
		 * ufshcd_reset_and_restore() should have already
		 * set the link state as active
		 */
		if (ret || !ufshcd_is_link_active(hba))
			goto vendor_suspend;
		/* mark link state as hibern8 exited */
		if (ufshcd_is_hibern8_on_idle_allowed(hba))
			hba->hibern8_on_idle.state = HIBERN8_EXITED;
	}

	ufshcd_wb_buf_flush_disable(hba);
	if (!ufshcd_is_ufs_dev_active(hba)) {
		ret = ufshcd_set_dev_pwr_mode(hba, UFS_ACTIVE_PWR_MODE);
		if (ret)
			goto set_old_link_state;
	}

	if (ufshcd_keep_autobkops_enabled_except_suspend(hba))
		ufshcd_enable_auto_bkops(hba);
	else
		/*
		 * If BKOPs operations are urgently needed at this moment then
		 * keep auto-bkops enabled or else disable it.
		 */
		ufshcd_urgent_bkops(hba);

	hba->clk_gating.is_suspended = false;
	hba->hibern8_on_idle.is_suspended = false;

	if (hba->clk_scaling.is_allowed)
		ufshcd_resume_clkscaling(hba);

	/* Set Auto-Hibernate timer if supported */
	ufshcd_set_auto_hibern8_timer(hba);

	/* Schedule clock gating in case of no access to UFS device yet */
	ufshcd_release_all(hba);
	goto out;

set_old_link_state:
	ufshcd_link_state_transition(hba, old_link_state, 0);
	if (ufshcd_is_link_hibern8(hba) &&
	    ufshcd_is_hibern8_on_idle_allowed(hba))
		hba->hibern8_on_idle.state = HIBERN8_ENTERED;
vendor_suspend:
	ufshcd_vops_suspend(hba, pm_op);
disable_vreg:
	ufshcd_vreg_set_lpm(hba);
disable_irq_and_vops_clks:
	ufshcd_disable_irq(hba);
	if (hba->clk_scaling.is_allowed)
		ufshcd_suspend_clkscaling(hba);
	ufshcd_disable_clocks(hba, false);
	if (ufshcd_is_clkgating_allowed(hba))
		hba->clk_gating.state = CLKS_OFF;
out:
	hba->pm_op_in_progress = 0;

	if (ret)
		ufshcd_update_error_stats(hba, UFS_ERR_RESUME);

	return ret;
}

/**
 * ufshcd_system_suspend - system suspend routine
 * @hba: per adapter instance
 *
 * Check the description of ufshcd_suspend() function for more details.
 *
 * Returns 0 for success and non-zero for failure
 */
int ufshcd_system_suspend(struct ufs_hba *hba)
{
	int ret = 0;
	ktime_t start = ktime_get();

	if (!hba || !hba->is_powered)
		return 0;

	if ((ufs_get_pm_lvl_to_dev_pwr_mode(hba->spm_lvl) ==
	     hba->curr_dev_pwr_mode) &&
	    (ufs_get_pm_lvl_to_link_pwr_state(hba->spm_lvl) ==
	     hba->uic_link_state))
		goto out;

	if (pm_runtime_suspended(hba->dev)) {
		/*
		 * UFS device and/or UFS link low power states during runtime
		 * suspend seems to be different than what is expected during
		 * system suspend. Hence runtime resume the devic & link and
		 * let the system suspend low power states to take effect.
		 * TODO: If resume takes longer time, we might have optimize
		 * it in future by not resuming everything if possible.
		 */
		ret = ufshcd_runtime_resume(hba);
		if (ret)
			goto out;
	}

	ret = ufshcd_suspend(hba, UFS_SYSTEM_PM);
out:
	trace_ufshcd_system_suspend(dev_name(hba->dev), ret,
		ktime_to_us(ktime_sub(ktime_get(), start)),
		hba->curr_dev_pwr_mode, hba->uic_link_state);
	if (!ret)
		hba->is_sys_suspended = true;
	return ret;
}
EXPORT_SYMBOL(ufshcd_system_suspend);

/**
 * ufshcd_system_resume - system resume routine
 * @hba: per adapter instance
 *
 * Returns 0 for success and non-zero for failure
 */

int ufshcd_system_resume(struct ufs_hba *hba)
{
	int ret = 0;
	ktime_t start = ktime_get();

	if (!hba)
		return -EINVAL;

	if (!hba->is_powered || pm_runtime_suspended(hba->dev))
		/*
		 * Let the runtime resume take care of resuming
		 * if runtime suspended.
		 */
		goto out;
	else
		ret = ufshcd_resume(hba, UFS_SYSTEM_PM);
out:
	trace_ufshcd_system_resume(dev_name(hba->dev), ret,
		ktime_to_us(ktime_sub(ktime_get(), start)),
		hba->curr_dev_pwr_mode, hba->uic_link_state);
	if (!ret)
		hba->is_sys_suspended = false;
	return ret;
}
EXPORT_SYMBOL(ufshcd_system_resume);

/**
 * ufshcd_runtime_suspend - runtime suspend routine
 * @hba: per adapter instance
 *
 * Check the description of ufshcd_suspend() function for more details.
 *
 * Returns 0 for success and non-zero for failure
 */
int ufshcd_runtime_suspend(struct ufs_hba *hba)
{
	int ret = 0;
	ktime_t start = ktime_get();

	if (!hba)
		return -EINVAL;

	if (!hba->is_powered)
		goto out;
	else
		ret = ufshcd_suspend(hba, UFS_RUNTIME_PM);
out:
	trace_ufshcd_runtime_suspend(dev_name(hba->dev), ret,
		ktime_to_us(ktime_sub(ktime_get(), start)),
		hba->curr_dev_pwr_mode, hba->uic_link_state);
	return ret;
}
EXPORT_SYMBOL(ufshcd_runtime_suspend);

/**
 * ufshcd_runtime_resume - runtime resume routine
 * @hba: per adapter instance
 *
 * This function basically brings the UFS device, UniPro link and controller
 * to active state. Following operations are done in this function:
 *
 * 1. Turn on all the controller related clocks
 * 2. Bring the UniPro link out of Hibernate state
 * 3. If UFS device is in sleep state, turn ON VCC rail and bring the UFS device
 *    to active state.
 * 4. If auto-bkops is enabled on the device, disable it.
 *
 * So following would be the possible power state after this function return
 * successfully:
 *	S1: UFS device in Active state with VCC rail ON
 *	    UniPro link in Active state
 *	    All the UFS/UniPro controller clocks are ON
 *
 * Returns 0 for success and non-zero for failure
 */
int ufshcd_runtime_resume(struct ufs_hba *hba)
{
	int ret = 0;
	ktime_t start = ktime_get();

	if (!hba)
		return -EINVAL;

	if (!hba->is_powered)
		goto out;
	else
		ret = ufshcd_resume(hba, UFS_RUNTIME_PM);
out:
	trace_ufshcd_runtime_resume(dev_name(hba->dev), ret,
		ktime_to_us(ktime_sub(ktime_get(), start)),
		hba->curr_dev_pwr_mode, hba->uic_link_state);
	return ret;
}
EXPORT_SYMBOL(ufshcd_runtime_resume);

int ufshcd_runtime_idle(struct ufs_hba *hba)
{
	return 0;
}
EXPORT_SYMBOL(ufshcd_runtime_idle);

static void __ufshcd_shutdown_clkscaling(struct ufs_hba *hba)
{
	bool suspend = false;
	unsigned long flags;

	spin_lock_irqsave(hba->host->host_lock, flags);
	if (hba->clk_scaling.is_allowed) {
		hba->clk_scaling.is_allowed = false;
		suspend = true;
	}
	spin_unlock_irqrestore(hba->host->host_lock, flags);

	/**
	 * Scaling may be scheduled before, hence make sure it
	 * doesn't race with shutdown
	 */
	if (ufshcd_is_clkscaling_supported(hba)) {
		cancel_work_sync(&hba->clk_scaling.suspend_work);
		cancel_work_sync(&hba->clk_scaling.resume_work);
		if (suspend)
			ufshcd_suspend_clkscaling(hba);
	}

	/* Unregister so that devfreq_monitor can't race with shutdown */
	if (hba->devfreq)
		ufshcd_devfreq_remove(hba);
}

static void ufshcd_shutdown_clkscaling(struct ufs_hba *hba)
{
	if (!ufshcd_is_clkscaling_supported(hba))
		return;
	__ufshcd_shutdown_clkscaling(hba);
	device_remove_file(hba->dev, &hba->clk_scaling.enable_attr);
}

/**
 * ufshcd_shutdown - shutdown routine
 * @hba: per adapter instance
 *
 * This function would power off both UFS device and UFS link.
 *
 * Returns 0 always to allow force shutdown even in case of errors.
 */
int ufshcd_shutdown(struct ufs_hba *hba)
{
	int ret = 0;

	if (!hba->is_powered)
		goto out;

	if (ufshcd_is_ufs_dev_poweroff(hba) && ufshcd_is_link_off(hba))
		goto out;

	pm_runtime_get_sync(hba->dev);
	ufshcd_hold_all(hba);
	ufshcd_mark_shutdown_ongoing(hba);
	ufshcd_shutdown_clkscaling(hba);
	/**
	 * (1) Acquire the lock to stop any more requests
	 * (2) Wait for all issued requests to complete
	 */
	ufshcd_get_write_lock(hba);
	ufshcd_scsi_block_requests(hba);
	ret = ufshcd_wait_for_doorbell_clr(hba, U64_MAX);
	if (ret)
		dev_err(hba->dev, "%s: waiting for DB clear: failed: %d\n",
			__func__, ret);
	/* Requests may have errored out above, let it be handled */
	flush_work(&hba->eh_work);
	/* reqs issued from contexts other than shutdown will fail from now */
	ufshcd_scsi_unblock_requests(hba);
	ufshcd_release_all(hba);
	ret = ufshcd_suspend(hba, UFS_SHUTDOWN_PM);
out:
	if (ret)
		dev_err(hba->dev, "%s failed, err %d\n", __func__, ret);
	/* allow force shutdown even in case of errors */
	return 0;
}
EXPORT_SYMBOL(ufshcd_shutdown);

/**
 * ufshcd_remove - de-allocate SCSI host and host memory space
 *		data structure memory
 * @hba: per adapter instance
 */
void ufshcd_remove(struct ufs_hba *hba)
{
	ufs_sysfs_remove_nodes(hba->dev);
	scsi_remove_host(hba->host);
	/* disable interrupts */
	ufshcd_disable_intr(hba, hba->intr_mask);
	ufshcd_hba_stop(hba, true);

	ufshcd_exit_clk_scaling(hba);
	ufshcd_exit_clk_gating(hba);
	ufshcd_exit_hibern8_on_idle(hba);
	if (ufshcd_is_clkscaling_supported(hba)) {
		device_remove_file(hba->dev, &hba->clk_scaling.enable_attr);
		if (hba->devfreq)
			devfreq_remove_device(hba->devfreq);
	}
	ufshcd_hba_exit(hba);
	ufsdbg_remove_debugfs(hba);
}
EXPORT_SYMBOL_GPL(ufshcd_remove);

/**
 * ufshcd_dealloc_host - deallocate Host Bus Adapter (HBA)
 * @hba: pointer to Host Bus Adapter (HBA)
 */
void ufshcd_dealloc_host(struct ufs_hba *hba)
{
	scsi_host_put(hba->host);
}
EXPORT_SYMBOL_GPL(ufshcd_dealloc_host);

/**
 * ufshcd_set_dma_mask - Set dma mask based on the controller
 *			 addressing capability
 * @hba: per adapter instance
 *
 * Returns 0 for success, non-zero for failure
 */
static int ufshcd_set_dma_mask(struct ufs_hba *hba)
{
	if (hba->capabilities & MASK_64_ADDRESSING_SUPPORT) {
		if (!dma_set_mask_and_coherent(hba->dev, DMA_BIT_MASK(64)))
			return 0;
	}
	return dma_set_mask_and_coherent(hba->dev, DMA_BIT_MASK(32));
}

/**
 * ufshcd_alloc_host - allocate Host Bus Adapter (HBA)
 * @dev: pointer to device handle
 * @hba_handle: driver private handle
 * Returns 0 on success, non-zero value on failure
 */
int ufshcd_alloc_host(struct device *dev, struct ufs_hba **hba_handle)
{
	struct Scsi_Host *host;
	struct ufs_hba *hba;
	int err = 0;

	if (!dev) {
		dev_err(dev,
		"Invalid memory reference for dev is NULL\n");
		err = -ENODEV;
		goto out_error;
	}

	host = scsi_host_alloc(&ufshcd_driver_template,
				sizeof(struct ufs_hba));
	if (!host) {
		dev_err(dev, "scsi_host_alloc failed\n");
		err = -ENOMEM;
		goto out_error;
	}

	/*
	 * Do not use blk-mq at this time because blk-mq does not support
	 * runtime pm.
	 */
	host->use_blk_mq = false;

	hba = shost_priv(host);
	hba->host = host;
	hba->dev = dev;
	*hba_handle = hba;

	INIT_LIST_HEAD(&hba->clk_list_head);

out_error:
	return err;
}
EXPORT_SYMBOL(ufshcd_alloc_host);

/**
 * ufshcd_init - Driver initialization routine
 * @hba: per-adapter instance
 * @mmio_base: base register address
 * @irq: Interrupt line of device
 * Returns 0 on success, non-zero value on failure
 */
int ufshcd_init(struct ufs_hba *hba, void __iomem *mmio_base, unsigned int irq)
{
	int err;
	struct Scsi_Host *host = hba->host;
	struct device *dev = hba->dev;
	char recovery_wq_name[sizeof("ufs_recovery_00")];

	if (!mmio_base) {
		dev_err(hba->dev,
		"Invalid memory reference for mmio_base is NULL\n");
		err = -ENODEV;
		goto out_error;
	}

	hba->mmio_base = mmio_base;
	hba->irq = irq;

	/* Set descriptor lengths to specification defaults */
	ufshcd_def_desc_sizes(hba);

	err = ufshcd_hba_init(hba);
	if (err)
		goto out_error;

	/* Read capabilities registers */
	ufshcd_hba_capabilities(hba);

	/* Get UFS version supported by the controller */
	hba->ufs_version = ufshcd_get_ufs_version(hba);

	/* print error message if ufs_version is not valid */
	if ((hba->ufs_version != UFSHCI_VERSION_10) &&
	    (hba->ufs_version != UFSHCI_VERSION_11) &&
	    (hba->ufs_version != UFSHCI_VERSION_20) &&
	    (hba->ufs_version != UFSHCI_VERSION_21) &&
	    (hba->ufs_version != UFSHCI_VERSION_30))
		dev_warn(hba->dev, "invalid UFS version 0x%x\n",
			hba->ufs_version);

	/* Get Interrupt bit mask per version */
	hba->intr_mask = ufshcd_get_intr_mask(hba);

	/* Enable debug prints */
	hba->ufshcd_dbg_print = DEFAULT_UFSHCD_DBG_PRINT_EN;

	err = ufshcd_set_dma_mask(hba);
	if (err) {
		dev_err(hba->dev, "set dma mask failed\n");
		goto out_disable;
	}

	/* Allocate memory for host memory space */
	err = ufshcd_memory_alloc(hba);
	if (err) {
		dev_err(hba->dev, "Memory allocation failed\n");
		goto out_disable;
	}

	/* Configure LRB */
	ufshcd_host_memory_configure(hba);

	host->can_queue = hba->nutrs;
	host->cmd_per_lun = hba->nutrs;
	host->max_id = UFSHCD_MAX_ID;
	host->max_lun = UFS_MAX_LUNS;
	host->max_channel = UFSHCD_MAX_CHANNEL;
	host->unique_id = host->host_no;
	host->max_cmd_len = MAX_CDB_SIZE;
	host->set_dbd_for_caching = 1;

	hba->max_pwr_info.is_valid = false;

	/* Initailize wait queue for task management */
	init_waitqueue_head(&hba->tm_wq);
	init_waitqueue_head(&hba->tm_tag_wq);

	/* Initialize work queues */
	snprintf(recovery_wq_name, ARRAY_SIZE(recovery_wq_name), "%s_%d",
				"ufs_recovery_wq", host->host_no);
	hba->recovery_wq = create_singlethread_workqueue(recovery_wq_name);
	if (!hba->recovery_wq) {
		dev_err(hba->dev, "%s: failed to create the workqueue\n",
				__func__);
		err = -ENOMEM;
		goto out_disable;
	}

	INIT_WORK(&hba->eh_work, ufshcd_err_handler);
	INIT_WORK(&hba->eeh_work, ufshcd_exception_event_handler);
	INIT_WORK(&hba->rls_work, ufshcd_rls_handler);

	/* Initialize UIC command mutex */
	mutex_init(&hba->uic_cmd_mutex);

	/* Initialize mutex for device management commands */
	mutex_init(&hba->dev_cmd.lock);

	init_rwsem(&hba->lock);

	/* Initialize device management tag acquire wait queue */
	init_waitqueue_head(&hba->dev_cmd.tag_wq);

	ufshcd_init_clk_gating(hba);
	ufshcd_init_hibern8(hba);

	ufshcd_init_clk_scaling(hba);

	/*
	 * In order to avoid any spurious interrupt immediately after
	 * registering UFS controller interrupt handler, clear any pending UFS
	 * interrupt status and disable all the UFS interrupts.
	 */
	ufshcd_writel(hba, ufshcd_readl(hba, REG_INTERRUPT_STATUS),
		      REG_INTERRUPT_STATUS);
	ufshcd_writel(hba, 0, REG_INTERRUPT_ENABLE);
	/*
	 * Make sure that UFS interrupts are disabled and any pending interrupt
	 * status is cleared before registering UFS interrupt handler.
	 */
	mb();

	/* IRQ registration */
	err = devm_request_irq(dev, irq, ufshcd_intr, IRQF_SHARED,
				dev_name(dev), hba);
	if (err) {
		dev_err(hba->dev, "request irq failed\n");
		goto exit_gating;
	} else {
		hba->is_irq_enabled = true;
	}

	err = scsi_add_host(host, hba->dev);
	if (err) {
		dev_err(hba->dev, "scsi_add_host failed\n");
		goto exit_gating;
	}

	/* Reset controller to power on reset (POR) state */
	ufshcd_vops_full_reset(hba);

	/* reset connected UFS device */
	err = ufshcd_reset_device(hba);
	if (err)
		dev_warn(hba->dev, "%s: device reset failed. err %d\n",
			 __func__, err);

	if (hba->force_g4)
		hba->phy_init_g4 = true;

	/* Host controller enable */
	err = ufshcd_hba_enable(hba);
	if (err) {
		dev_err(hba->dev, "Host controller enable failed\n");
		ufshcd_print_host_regs(hba);
		ufshcd_print_host_state(hba);
		goto out_remove_scsi_host;
	}

	/*
	 * If rpm_lvl and and spm_lvl are not already set to valid levels,
	 * set the default power management level for UFS runtime and system
	 * suspend. Default power saving mode selected is keeping UFS link in
	 * Hibern8 state and UFS device in sleep state.
	 */
	if (!ufshcd_is_valid_pm_lvl(hba->rpm_lvl))
		hba->rpm_lvl = ufs_get_desired_pm_lvl_for_dev_link_state(
							UFS_SLEEP_PWR_MODE,
							UIC_LINK_HIBERN8_STATE);
	if (!ufshcd_is_valid_pm_lvl(hba->spm_lvl))
		hba->spm_lvl = ufs_get_desired_pm_lvl_for_dev_link_state(
							UFS_SLEEP_PWR_MODE,
							UIC_LINK_HIBERN8_STATE);

	/* Hold auto suspend until async scan completes */
	pm_runtime_get_sync(dev);
	atomic_set(&hba->scsi_block_reqs_cnt, 0);

	/*
	 * We are assuming that device wasn't put in sleep/power-down
	 * state exclusively during the boot stage before kernel.
	 * This assumption helps avoid doing link startup twice during
	 * ufshcd_probe_hba().
	 */
	ufshcd_set_ufs_dev_active(hba);

	ufshcd_cmd_log_init(hba);

	async_schedule(ufshcd_async_scan, hba);

	ufsdbg_add_debugfs(hba);

	ufs_sysfs_add_nodes(hba->dev);

	return 0;

out_remove_scsi_host:
	scsi_remove_host(hba->host);
exit_gating:
	ufshcd_exit_clk_scaling(hba);
	ufshcd_exit_clk_gating(hba);
out_disable:
	hba->is_irq_enabled = false;
	ufshcd_hba_exit(hba);
out_error:
	return err;
}
EXPORT_SYMBOL_GPL(ufshcd_init);

MODULE_AUTHOR("Santosh Yaragnavi <santosh.sy@samsung.com>");
MODULE_AUTHOR("Vinayak Holikatti <h.vinayak@samsung.com>");
MODULE_DESCRIPTION("Generic UFS host controller driver Core");
MODULE_LICENSE("GPL");
MODULE_VERSION(UFSHCD_DRIVER_VERSION);<|MERGE_RESOLUTION|>--- conflicted
+++ resolved
@@ -2494,7 +2494,6 @@
 	return count;
 }
 
-<<<<<<< HEAD
 static enum hrtimer_restart ufshcd_clkgate_hrtimer_handler(
 					struct hrtimer *timer)
 {
@@ -2505,7 +2504,8 @@
 				&hba->clk_gating.gate_work);
 
 	return HRTIMER_NORESTART;
-=======
+}
+
 static void ufshcd_init_clk_scaling(struct ufs_hba *hba)
 {
 	char wq_name[sizeof("ufs_clkscaling_00")];
@@ -2532,7 +2532,6 @@
 
 	destroy_workqueue(hba->clk_scaling.workq);
 	ufshcd_devfreq_remove(hba);
->>>>>>> d0ef132f
 }
 
 static void ufshcd_init_clk_gating(struct ufs_hba *hba)
@@ -9129,8 +9128,11 @@
 	 * If we failed to initialize the device or the device is not
 	 * present, turn off the power/clocks etc.
 	 */
-	if (ret && !ufshcd_eh_in_progress(hba) && !hba->pm_op_in_progress)
+	if (ret && !ufshcd_eh_in_progress(hba) && !hba->pm_op_in_progress) {
 		pm_runtime_put_sync(hba->dev);
+		ufshcd_exit_clk_scaling(hba);
+		ufshcd_hba_exit(hba);
+	}
 
 	trace_ufshcd_init(dev_name(hba->dev), ret,
 		ktime_to_us(ktime_sub(ktime_get(), start)),
@@ -9356,7 +9358,6 @@
 	 * "ioctl_data->buf_size". So we are updating "ioctl_data->
 	 * buf_size" to what exactly we have read.
 	 */
-<<<<<<< HEAD
 	switch (ioctl_data->opcode) {
 	case UPIU_QUERY_OPCODE_READ_DESC:
 		ioctl_data->buf_size = min_t(int, ioctl_data->buf_size, length);
@@ -9374,12 +9375,6 @@
 		goto out_release_mem;
 	default:
 		goto out_einval;
-=======
-	if (ret && !ufshcd_eh_in_progress(hba) && !hba->pm_op_in_progress) {
-		pm_runtime_put_sync(hba->dev);
-		ufshcd_exit_clk_scaling(hba);
-		ufshcd_hba_exit(hba);
->>>>>>> d0ef132f
 	}
 
 	/* copy to user */
@@ -9970,25 +9965,13 @@
 	if (hba->is_powered) {
 		ufshcd_variant_hba_exit(hba);
 		ufshcd_setup_vreg(hba, false);
-<<<<<<< HEAD
-		if (ufshcd_is_clkscaling_supported(hba)) {
+		if (ufshcd_is_clkscaling_supported(hba))
 			if (hba->devfreq)
 				ufshcd_suspend_clkscaling(hba);
-			if (hba->clk_scaling.workq)
-				destroy_workqueue(hba->clk_scaling.workq);
-			ufshcd_devfreq_remove(hba);
-		}
 
 		if (hba->recovery_wq)
 			destroy_workqueue(hba->recovery_wq);
 		ufshcd_disable_clocks(hba, false);
-=======
-		ufshcd_suspend_clkscaling(hba);
-		if (ufshcd_is_clkscaling_supported(hba))
-			if (hba->devfreq)
-				ufshcd_suspend_clkscaling(hba);
-		ufshcd_setup_clocks(hba, false);
->>>>>>> d0ef132f
 		ufshcd_setup_hba_vreg(hba, false);
 		hba->is_powered = false;
 	}
