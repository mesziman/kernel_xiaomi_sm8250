--- conflicted
+++ resolved
@@ -3259,14 +3259,10 @@
 	}
 
 	blk_pm_runtime_init(sdp->request_queue, dev);
-<<<<<<< HEAD
 	if (sdp->autosuspend_delay >= 0)
 		pm_runtime_set_autosuspend_delay(dev, sdp->autosuspend_delay);
 
-	device_add_disk(dev, gd);
-=======
 	device_add_disk(dev, gd, NULL);
->>>>>>> 030194a5
 	if (sdkp->capacity)
 		sd_dif_config_host(sdkp);
 
