// SPDX-License-Identifier: GPL-2.0-only
/*
 * Copyright (c) 2016-2021, The Linux Foundation. All rights reserved.
<<<<<<< HEAD
 * Copyright (C) 2021 XiaoMi, Inc.
=======
 * Copyright (c) 2022 Qualcomm Innovation Center, Inc. All rights reserved.
>>>>>>> d181e60e
 */

#include <linux/bitmap.h>
#include <linux/bitops.h>
#include <linux/debugfs.h>
#include <linux/delay.h>
#include <linux/console.h>
#include <linux/io.h>
#include <linux/ipc_logging.h>
#include <linux/irq.h>
#include <linux/module.h>
#include <linux/of.h>
#include <linux/of_device.h>
#include <linux/platform_device.h>
#include <linux/pm_runtime.h>
#include <linux/qcom-geni-se.h>
#include <linux/serial.h>
#include <linux/serial_core.h>
#include <linux/slab.h>
#include <linux/tty.h>
#include <linux/tty_flip.h>
#include <linux/ioctl.h>
#include <linux/pinctrl/consumer.h>
#include <linux/dma-mapping.h>
#include <linux/workqueue.h>

/* UART specific GENI registers */
#define SE_UART_LOOPBACK_CFG		(0x22C)
#define SE_UART_TX_TRANS_CFG		(0x25C)
#define SE_UART_TX_WORD_LEN		(0x268)
#define SE_UART_TX_STOP_BIT_LEN		(0x26C)
#define SE_UART_TX_TRANS_LEN		(0x270)
#define SE_UART_RX_TRANS_CFG		(0x280)
#define SE_UART_RX_WORD_LEN		(0x28C)
#define SE_UART_RX_STALE_CNT		(0x294)
#define SE_UART_TX_PARITY_CFG		(0x2A4)
#define SE_UART_RX_PARITY_CFG		(0x2A8)
#define SE_UART_MANUAL_RFR		(0x2AC)

/* SE_UART_LOOPBACK_CFG */
#define NO_LOOPBACK		(0)
#define TX_RX_LOOPBACK		(0x1)
#define CTS_RFR_LOOPBACK	(0x2)
#define CTSRFR_TXRX_LOOPBACK	(0x3)

/* SE_UART_TRANS_CFG */
#define UART_TX_PAR_EN		(BIT(0))
#define UART_CTS_MASK		(BIT(1))

/* SE_UART_TX_WORD_LEN */
#define TX_WORD_LEN_MSK		(GENMASK(9, 0))

/* SE_UART_TX_STOP_BIT_LEN */
#define TX_STOP_BIT_LEN_MSK	(GENMASK(23, 0))
#define TX_STOP_BIT_LEN_1	(0)
#define TX_STOP_BIT_LEN_1_5	(1)
#define TX_STOP_BIT_LEN_2	(2)

/* SE_UART_TX_TRANS_LEN */
#define TX_TRANS_LEN_MSK	(GENMASK(23, 0))

/* SE_UART_RX_TRANS_CFG */
#define UART_RX_INS_STATUS_BIT	(BIT(2))
#define UART_RX_PAR_EN		(BIT(3))

/* SE_UART_RX_WORD_LEN */
#define RX_WORD_LEN_MASK	(GENMASK(9, 0))

/* SE_UART_RX_STALE_CNT */
#define RX_STALE_CNT		(GENMASK(23, 0))

/* SE_UART_TX_PARITY_CFG/RX_PARITY_CFG */
#define PAR_CALC_EN		(BIT(0))
#define PAR_MODE_MSK		(GENMASK(2, 1))
#define PAR_MODE_SHFT		(1)
#define PAR_EVEN		(0x00)
#define PAR_ODD			(0x01)
#define PAR_SPACE		(0x10)
#define PAR_MARK		(0x11)

/* SE_UART_MANUAL_RFR register fields */
#define UART_MANUAL_RFR_EN	(BIT(31))
#define UART_RFR_NOT_READY	(BIT(1))
#define UART_RFR_READY		(BIT(0))

/* UART M_CMD OP codes */
#define UART_START_TX		(0x1)
#define UART_START_BREAK	(0x4)
#define UART_STOP_BREAK		(0x5)
/* UART S_CMD OP codes */
#define UART_START_READ		(0x1)
#define UART_PARAM		(0x1)
#define UART_PARAM_RFR_OPEN		(BIT(7))

/* UART DMA Rx GP_IRQ_BITS */
#define UART_DMA_RX_PARITY_ERR	BIT(5)
#define UART_DMA_RX_ERRS	(GENMASK(5, 6))
#define UART_DMA_RX_BREAK	(GENMASK(7, 8))

#define UART_OVERSAMPLING	(32)
#define STALE_TIMEOUT		(16)
#define STALE_COUNT		(DEFAULT_BITS_PER_CHAR * STALE_TIMEOUT)
#define SEC_TO_USEC		(1000000)
#define STALE_DELAY		(1000) //10msec
#define DEFAULT_BITS_PER_CHAR	(10)
#define GENI_UART_NR_PORTS	(15)
#define GENI_UART_CONS_PORTS	(1)
#define DEF_FIFO_DEPTH_WORDS	(16)
#define DEF_TX_WM		(2)
#define DEF_FIFO_WIDTH_BITS	(32)
#define UART_CORE2X_VOTE	(5000)
#define UART_CONSOLE_CORE2X_VOTE (960)

#define WAKEBYTE_TIMEOUT_MSEC	(100)
#define WAIT_XFER_MAX_ITER	(2)
#define WAIT_XFER_MAX_TIMEOUT_US	(150)
#define WAIT_XFER_MIN_TIMEOUT_US	(100)
#define IPC_LOG_PWR_PAGES	(10)
#define IPC_LOG_MISC_PAGES	(30)
#define IPC_LOG_TX_RX_PAGES	(30)
#define DATA_BYTES_PER_LINE	(32)

#define M_IRQ_BITS		(M_RX_FIFO_WATERMARK_EN | M_RX_FIFO_LAST_EN |\
				M_CMD_CANCEL_EN | M_CMD_ABORT_EN |\
				M_IO_DATA_ASSERT_EN | M_IO_DATA_DEASSERT_EN)

#define S_IRQ_BITS		(S_RX_FIFO_WATERMARK_EN | S_RX_FIFO_LAST_EN |\
				S_CMD_CANCEL_EN | S_CMD_ABORT_EN)
#define DMA_TX_IRQ_BITS		(TX_RESET_DONE | TX_DMA_DONE |\
				TX_GENI_CANCEL_IRQ | TX_EOT | TX_SBE)
#define DMA_RX_IRQ_BITS		(RX_EOT | RX_GENI_CANCEL_IRQ |\
				RX_RESET_DONE | UART_DMA_RX_ERRS |\
				UART_DMA_RX_PARITY_ERR | UART_DMA_RX_BREAK |\
				RX_DMA_DONE | RX_SBE)

/* Required for polling for 100 msecs */
#define POLL_WAIT_TIMEOUT_MSEC	100

/*
 * Number of iterrations required while polling
 * where each iterration has a delay of 100 usecs
 */
#define POLL_ITERATIONS		1000

#define IPC_LOG_MSG(ctx, x...) do { \
	if (ctx) \
		ipc_log_string(ctx, x); \
} while (0)

#define DMA_RX_BUF_SIZE		(2048)
#define UART_CONSOLE_RX_WM	(2)

enum uart_error_code {
	UART_ERROR_DEFAULT,
	UART_ERROR_INVALID_FW_LOADED,
	UART_ERROR_CLK_GET_FAIL,
	UART_ERROR_SE_CLK_RATE_FIND_FAIL,
	UART_ERROR_SE_RESOURCES_INIT_FAIL,
	UART_ERROR_SE_RESOURCES_ON_FAIL,
	UART_ERROR_SE_RESOURCES_OFF_FAIL,
	UART_ERROR_TX_DMA_MAP_FAIL,
	UART_ERROR_TX_CANCEL_FAIL,
	UART_ERROR_TX_ABORT_FAIL,
	UART_ERROR_TX_FSM_RESET_FAIL,
	UART_ERROR_RX_CANCEL_FAIL,
	UART_ERROR_RX_ABORT_FAIL,
	UART_ERROR_RX_FSM_RESET_FAIL,
	UART_ERROR_RX_TTY_INSERT_FAIL,
	UART_ERROR_ILLEGAL_INTERRUPT,
	UART_ERROR_BUFFER_OVERRUN,
	UART_ERROR_RX_PARITY_ERROR,
	UART_ERROR_RX_BREAK_ERROR,
	UART_ERROR_RX_SBE_ERROR,
	SOC_ERROR_START_TX_IOS_SOC_RFR_HIGH
};

struct msm_geni_serial_ver_info {
	int hw_major_ver;
	int hw_minor_ver;
	int hw_step_ver;
	int m_fw_ver;
	int s_fw_ver;
};

struct msm_geni_serial_port {
	struct uart_port uport;
	const char *name;
	unsigned int tx_fifo_depth;
	unsigned int tx_fifo_width;
	unsigned int rx_fifo_depth;
	unsigned int tx_wm;
	unsigned int rx_wm;
	unsigned int rx_rfr;
	int xfer_mode;
	struct dentry *dbg;
	bool port_setup;
	unsigned int *rx_fifo;
	int (*handle_rx)(struct uart_port *uport,
			unsigned int rx_fifo_wc,
			unsigned int rx_last_byte_valid,
			unsigned int rx_last,
			bool drop_rx);
	struct device *wrapper_dev;
	struct se_geni_rsc serial_rsc;
	dma_addr_t tx_dma;
	unsigned int xmit_size;
	void *rx_buf;
	dma_addr_t rx_dma;
	int loopback;
	int wakeup_irq;
	unsigned char wakeup_byte;
	struct wakeup_source *geni_wake;
	void *ipc_log_tx;
	void *ipc_log_rx;
	void *ipc_log_pwr;
	void *ipc_log_misc;
	void *console_log;
	void *ipc_log_single;
	void *ipc_log_irqstatus;
	unsigned int cur_baud;
	int ioctl_count;
	int edge_count;
	bool manual_flow;
	struct msm_geni_serial_ver_info ver_info;
	u32 cur_tx_remaining;
	bool startup_in_progress;
	bool is_console;
	bool rumi_platform;
	bool m_cmd_done;
	bool s_cmd_done;
	bool m_cmd;
	bool s_cmd;
	struct completion m_cmd_timeout;
	struct completion s_cmd_timeout;
	spinlock_t rx_lock;
	bool bypass_flow_control;
	enum uart_error_code uart_error;
	struct work_struct work;
	struct workqueue_struct *qwork;
};

static void msm_geni_serial_worker(struct work_struct *work);
static const struct uart_ops msm_geni_serial_pops;
static struct uart_driver msm_geni_console_driver;
static struct uart_driver msm_geni_serial_hs_driver;
static int handle_rx_console(struct uart_port *uport,
			unsigned int rx_fifo_wc,
			unsigned int rx_last_byte_valid,
			unsigned int rx_last,
			bool drop_rx);
static int handle_rx_hs(struct uart_port *uport,
			unsigned int rx_fifo_wc,
			unsigned int rx_last_byte_valid,
			unsigned int rx_last,
			bool drop_rx);
static unsigned int msm_geni_serial_tx_empty(struct uart_port *port);
static int msm_geni_serial_power_on(struct uart_port *uport);
static void msm_geni_serial_power_off(struct uart_port *uport);
static int msm_geni_serial_poll_bit(struct uart_port *uport,
				int offset, int bit_field, bool set);
static void msm_geni_serial_stop_rx(struct uart_port *uport);
static int msm_geni_serial_runtime_resume(struct device *dev);
static int msm_geni_serial_runtime_suspend(struct device *dev);
static int msm_geni_serial_get_ver_info(struct uart_port *uport);
static void msm_geni_serial_set_manual_flow(bool enable,
				struct msm_geni_serial_port *port);
static bool handle_rx_dma_xfer(u32 s_irq_status, struct uart_port *uport);
static int uart_line_id;

static bool is_earlycon;

#define GET_DEV_PORT(uport) \
	container_of(uport, struct msm_geni_serial_port, uport)

static struct msm_geni_serial_port msm_geni_console_port;
static struct msm_geni_serial_port msm_geni_serial_ports[GENI_UART_NR_PORTS];
static void msm_geni_serial_handle_isr(struct uart_port *uport,
				unsigned long *flags, bool is_irq_masked);
/*
 * The below API is required to pass UART error code to BT HOST.
 */
static void msm_geni_update_uart_error_code(struct msm_geni_serial_port *port,
		enum uart_error_code uart_error_code)
{
	if (!port->is_console && !port->uart_error) {
		port->uart_error = uart_error_code;
		IPC_LOG_MSG(port->ipc_log_misc,
			"%s: uart_error_code:%d\n", __func__, port->uart_error);
	}
}


/*
 * The below API is required to check if uport->lock (spinlock)
 * is taken by the serial layer or not. If the lock is not taken
 * then we can rely on the isr to be fired and if the lock is taken
 * by the serial layer then we need to poll for the interrupts.
 *
 * Returns true(1) if spinlock is already taken by framework (serial layer)
 * Return false(0) if spinlock is not taken by framework.
 */
static int msm_geni_serial_spinlocked(struct uart_port *uport)
{
	unsigned long flags;
	bool locked;

	locked = spin_trylock_irqsave(&uport->lock, flags);
	if (locked)
		spin_unlock_irqrestore(&uport->lock, flags);

	return !locked;
}

/*
 * We are enabling the interrupts once the polling operations
 * is completed.
 */
static void msm_geni_serial_enable_interrupts(struct uart_port *uport)
{
	unsigned int geni_m_irq_en, geni_s_irq_en;
	struct msm_geni_serial_port *port = NULL;

	/*
	 * Earlyconsole also uses this API and finds port is NULL,
	 * hence add a protective check.
	 */
	if (!is_earlycon)
		port = GET_DEV_PORT(uport);

	geni_m_irq_en = geni_read_reg_nolog(uport->membase,
						SE_GENI_M_IRQ_EN);
	geni_s_irq_en = geni_read_reg_nolog(uport->membase,
						SE_GENI_S_IRQ_EN);

	geni_m_irq_en |= M_IRQ_BITS;
	geni_s_irq_en |= S_IRQ_BITS;

	geni_write_reg_nolog(geni_m_irq_en, uport->membase, SE_GENI_M_IRQ_EN);
	geni_write_reg_nolog(geni_s_irq_en, uport->membase, SE_GENI_S_IRQ_EN);
	if (port && port->xfer_mode == SE_DMA) {
		geni_write_reg_nolog(DMA_TX_IRQ_BITS, uport->membase,
							SE_DMA_TX_IRQ_EN_SET);
		geni_write_reg_nolog(DMA_RX_IRQ_BITS, uport->membase,
							SE_DMA_RX_IRQ_EN_SET);
	}
}

/* Try disabling interrupts in order to do polling in an atomic contexts. */
static bool msm_serial_try_disable_interrupts(struct uart_port *uport)
{
	unsigned int geni_m_irq_en, geni_s_irq_en;
	struct msm_geni_serial_port *port = GET_DEV_PORT(uport);

	/*
	 * We don't need to disable interrupts if spinlock is not taken
	 * by framework as we can rely on ISR.
	 */
	if (!msm_geni_serial_spinlocked(uport))
		return false;

	geni_m_irq_en = geni_read_reg_nolog(uport->membase, SE_GENI_M_IRQ_EN);
	geni_s_irq_en = geni_read_reg_nolog(uport->membase, SE_GENI_S_IRQ_EN);

	geni_m_irq_en &= ~M_IRQ_BITS;
	geni_s_irq_en &= ~S_IRQ_BITS;

	geni_write_reg_nolog(geni_m_irq_en, uport->membase, SE_GENI_M_IRQ_EN);
	geni_write_reg_nolog(geni_s_irq_en, uport->membase, SE_GENI_S_IRQ_EN);
	if (port->xfer_mode == SE_DMA) {
		geni_write_reg_nolog(DMA_TX_IRQ_BITS, uport->membase,
							SE_DMA_TX_IRQ_EN_CLR);
		geni_write_reg_nolog(DMA_RX_IRQ_BITS, uport->membase,
							SE_DMA_RX_IRQ_EN_CLR);
	}

	return true;
}

/*
 * We need to poll for interrupt if we are in an atomic context
 * as serial framework might be taking spinlocks and depend on the isr
 * in a non-atomic context. This API decides wheather to poll for
 * interrupt or depend on the isr based on in_atomic() call.
 */
bool geni_wait_for_cmd_done(struct uart_port *uport, bool is_irq_masked)
{
	struct msm_geni_serial_port *msm_port = GET_DEV_PORT(uport);
	unsigned long timeout = POLL_ITERATIONS;
	unsigned long flags = 0;

	/*
	 * We need to do polling if spinlock is taken
	 * by framework as we cannot rely on ISR.
	 */
	if (is_irq_masked) {
		/*
		 * Polling is done for 1000 iterrations with
		 * 10 usecs interval which in total accumulates
		 * to 10 msecs
		 */
		if (msm_port->m_cmd) {
			while (!msm_port->m_cmd_done && timeout > 0) {
				msm_geni_serial_handle_isr(uport, &flags, true);
				timeout--;
				udelay(100);
			}
		} else if (msm_port->s_cmd) {
			while (!msm_port->s_cmd_done && timeout > 0) {
				msm_geni_serial_handle_isr(uport, &flags, true);
				timeout--;
				udelay(100);
			}
		}
	} else {
		/* Waiting for 10 milli second for interrupt to be fired */
		if (msm_port->m_cmd)
			timeout = wait_for_completion_timeout
					(&msm_port->m_cmd_timeout,
				msecs_to_jiffies(POLL_WAIT_TIMEOUT_MSEC));
		else if (msm_port->s_cmd)
			timeout = wait_for_completion_timeout
					(&msm_port->s_cmd_timeout,
				msecs_to_jiffies(POLL_WAIT_TIMEOUT_MSEC));
	}

	return timeout ? 0 : 1;
}

static void msm_geni_serial_config_port(struct uart_port *uport, int cfg_flags)
{
	if (cfg_flags & UART_CONFIG_TYPE)
		uport->type = PORT_MSM;
}

static ssize_t loopback_show(struct device *dev,
		struct device_attribute *attr, char *buf)
{
	struct platform_device *pdev = to_platform_device(dev);
	struct msm_geni_serial_port *port = platform_get_drvdata(pdev);

	return snprintf(buf, sizeof(int), "%d\n", port->loopback);
}

static ssize_t loopback_store(struct device *dev,
		struct device_attribute *attr, const char *buf,
		size_t size)
{
	struct platform_device *pdev = to_platform_device(dev);
	struct msm_geni_serial_port *port = platform_get_drvdata(pdev);

	if (kstrtoint(buf, 0, &port->loopback)) {
		dev_err(dev, "Invalid input\n");
		return -EINVAL;
	}
	return size;
}

static DEVICE_ATTR_RW(loopback);

static void dump_ipc(void *ipc_ctx, char *prefix, char *string,
						u64 addr, int size)

{
	char buf[DATA_BYTES_PER_LINE * 2];
	int len = 0;

	if (!ipc_ctx)
		return;
	len = min(size, DATA_BYTES_PER_LINE);
	hex_dump_to_buffer(string, len, DATA_BYTES_PER_LINE, 1, buf,
						sizeof(buf), false);
	ipc_log_string(ipc_ctx, "%s[0x%.10x:%d] : %s", prefix,
					(unsigned int)addr, size, buf);
}

static bool device_pending_suspend(struct uart_port *uport)
{
	int usage_count = atomic_read(&uport->dev->power.usage_count);

	return (pm_runtime_status_suspended(uport->dev) || !usage_count);
}

static bool check_transfers_inflight(struct uart_port *uport)
{
	bool xfer_on = false;
	bool tx_active = false;
	bool tx_fifo_status = false;
	bool m_cmd_active = false;
	bool rx_active = false;
	u32 rx_fifo_status = 0;
	struct msm_geni_serial_port *port = GET_DEV_PORT(uport);
	u32 geni_status = geni_read_reg_nolog(uport->membase,
						SE_GENI_STATUS);
	struct circ_buf *xmit = &uport->state->xmit;

	/* Possible stop tx is called multiple times. */
	m_cmd_active = geni_status & M_GENI_CMD_ACTIVE;
	if (port->xfer_mode == SE_DMA) {
		tx_fifo_status = port->tx_dma ? 1 : 0;
		rx_fifo_status =
			geni_read_reg_nolog(uport->membase, SE_DMA_RX_LEN_IN);
	} else {
		tx_fifo_status = geni_read_reg_nolog(uport->membase,
						SE_GENI_TX_FIFO_STATUS);
		rx_fifo_status = geni_read_reg_nolog(uport->membase,
						SE_GENI_RX_FIFO_STATUS);
	}
	tx_active = m_cmd_active || tx_fifo_status;
	rx_active =  rx_fifo_status ? true : false;

	if (rx_active || tx_active || !uart_circ_empty(xmit))
		xfer_on = true;

	return xfer_on;
}

static void wait_for_transfers_inflight(struct uart_port *uport)
{
	int iter = 0;
	struct msm_geni_serial_port *port = GET_DEV_PORT(uport);
	unsigned int geni_status;

	geni_status = geni_read_reg_nolog(uport->membase, SE_GENI_STATUS);
	/* Possible stop rx is called before this. */
	if (!(geni_status & S_GENI_CMD_ACTIVE))
		return;

	while (iter < WAIT_XFER_MAX_ITER) {
		if (check_transfers_inflight(uport)) {
			usleep_range(WAIT_XFER_MIN_TIMEOUT_US,
					WAIT_XFER_MAX_TIMEOUT_US);
			iter++;
		} else {
			break;
		}
	}
	if (check_transfers_inflight(uport)) {
		geni_se_dump_dbg_regs(&port->serial_rsc,
				uport->membase, port->ipc_log_misc);
	}
}

static int vote_clock_on(struct uart_port *uport)
{
	struct msm_geni_serial_port *port = GET_DEV_PORT(uport);
	int usage_count;
	int ret = 0;
	u32 geni_ios;

	ret = msm_geni_serial_power_on(uport);
	if (ret) {
		dev_err(uport->dev, "Failed to vote clock on\n");
		return ret;
	}
	port->ioctl_count++;
	usage_count = atomic_read(&uport->dev->power.usage_count);
	geni_ios = geni_read_reg_nolog(uport->membase, SE_GENI_IOS);
	IPC_LOG_MSG(port->ipc_log_pwr,
		"%s :%s ioctl:%d usage_count:%d edge-Count:%d geni_ios:0x%x\n",
		__func__, current->comm, port->ioctl_count,
		usage_count, port->edge_count, geni_ios);
	return 0;
}

static int vote_clock_off(struct uart_port *uport)
{
	struct msm_geni_serial_port *port = GET_DEV_PORT(uport);
	int usage_count;

	if (!pm_runtime_enabled(uport->dev)) {
		dev_err(uport->dev, "RPM not available.Can't enable clocks\n");
		return -EPERM;
	}
	if (!port->ioctl_count) {
		dev_warn(uport->dev, "%s:Imbalanced vote off ioctl %d\n",
						__func__, port->ioctl_count);
		IPC_LOG_MSG(port->ipc_log_pwr,
				"%s:Imbalanced vote_off from userspace. %d",
				__func__, port->ioctl_count);
		return -EPERM;
	}
	wait_for_transfers_inflight(uport);
	port->ioctl_count--;
	msm_geni_serial_power_off(uport);
	usage_count = atomic_read(&uport->dev->power.usage_count);
	IPC_LOG_MSG(port->ipc_log_pwr, "%s:%s ioctl:%d usage_count:%d\n",
		__func__, current->comm, port->ioctl_count, usage_count);
	return 0;
};


static void msm_geni_serial_worker(struct work_struct *work)
{
	struct msm_geni_serial_port *port;

	port = container_of(work, struct msm_geni_serial_port, work);

	geni_se_dump_dbg_regs(&port->serial_rsc,
		    port->uport.membase, port->ipc_log_misc);
	port->ipc_log_rx = port->ipc_log_single;
	port->ipc_log_tx = port->ipc_log_single;
	port->ipc_log_misc = port->ipc_log_single;
	port->ipc_log_pwr = port->ipc_log_single;
}

static int msm_geni_serial_ioctl(struct uart_port *uport, unsigned int cmd,
						unsigned long arg)
{
	int ret = -ENOIOCTLCMD;
	struct msm_geni_serial_port *port = GET_DEV_PORT(uport);
	enum uart_error_code uart_error;

	switch (cmd) {
	case TIOCPMGET: {
		ret = vote_clock_on(uport);
		break;
	}
	case TIOCPMPUT: {
		ret = vote_clock_off(uport);
		break;
	}
	case TIOCPMACT: {
		ret = !pm_runtime_status_suspended(uport->dev);
		break;
	}
	case TIOCFAULT: {
		uart_error = port->uart_error;
		port->uart_error = UART_ERROR_DEFAULT;
		IPC_LOG_MSG(port->ipc_log_misc,
			"%s:TIOCFAULT - uart_error_set:%d new_uart_error:%d\n",
			__func__, uart_error, port->uart_error);
		if (port->qwork)
			queue_work(port->qwork, &port->work);
		ret = uart_error;
		break;
	}
	default:
		break;
	}
	return ret;
}

static void msm_geni_serial_break_ctl(struct uart_port *uport, int ctl)
{
	struct msm_geni_serial_port *port = GET_DEV_PORT(uport);

	if (!uart_console(uport) && device_pending_suspend(uport)) {
		IPC_LOG_MSG(port->ipc_log_misc,
				"%s.Device is suspended, %s\n",
				__func__, current->comm);
		return;
	}

	if (ctl) {
		wait_for_transfers_inflight(uport);
		geni_setup_m_cmd(uport->membase, UART_START_BREAK, 0);
	} else {
		geni_setup_m_cmd(uport->membase, UART_STOP_BREAK, 0);
	}
	/* Ensure break start/stop command is setup before returning.*/
	mb();
}

static unsigned int msm_geni_cons_get_mctrl(struct uart_port *uport)
{
	return TIOCM_DSR | TIOCM_CAR | TIOCM_CTS;
}

static unsigned int msm_geni_serial_get_mctrl(struct uart_port *uport)
{
	u32 geni_ios = 0;
	unsigned int mctrl = TIOCM_DSR | TIOCM_CAR;
	struct msm_geni_serial_port *port = GET_DEV_PORT(uport);

	if (!uart_console(uport) && device_pending_suspend(uport)) {
		IPC_LOG_MSG(port->ipc_log_misc,
				"%s.Device is suspended, %s\n",
				__func__, current->comm);
		return TIOCM_DSR | TIOCM_CAR | TIOCM_CTS;
	}

	geni_ios = geni_read_reg_nolog(uport->membase, SE_GENI_IOS);
	if (!(geni_ios & IO2_DATA_IN))
		mctrl |= TIOCM_CTS;
	else
		msm_geni_update_uart_error_code(port,
			SOC_ERROR_START_TX_IOS_SOC_RFR_HIGH);

	IPC_LOG_MSG(port->ipc_log_misc, "%s: geni_ios:0x%x, mctrl:0x%x\n",
			__func__, geni_ios, mctrl);
	return mctrl;
}

static void msm_geni_cons_set_mctrl(struct uart_port *uport,
							unsigned int mctrl)
{
}

static void msm_geni_serial_set_mctrl(struct uart_port *uport,
							unsigned int mctrl)
{
	u32 uart_manual_rfr = 0;
	struct msm_geni_serial_port *port = GET_DEV_PORT(uport);

	if (device_pending_suspend(uport)) {
		IPC_LOG_MSG(port->ipc_log_misc,
			"%s.Device is suspended, %s: mctrl=0x%x\n",
			 __func__, current->comm, mctrl);
		return;
	}
	if (!(mctrl & TIOCM_RTS)) {
		uart_manual_rfr |= (UART_MANUAL_RFR_EN | UART_RFR_NOT_READY);
		port->manual_flow = true;
	} else {
		port->manual_flow = false;
	}
	geni_write_reg_nolog(uart_manual_rfr, uport->membase,
							SE_UART_MANUAL_RFR);
	/* Write to flow control must complete before return to client*/
	mb();
	IPC_LOG_MSG(port->ipc_log_misc,
			"%s:%s, mctrl=0x%x, manual_rfr=0x%x, flow=%s\n",
			__func__, current->comm, mctrl, uart_manual_rfr,
			(port->manual_flow ? "OFF" : "ON"));
}

static const char *msm_geni_serial_get_type(struct uart_port *uport)
{
	return "MSM";
}

static struct msm_geni_serial_port *get_port_from_line(int line,
						bool is_console)
{
	struct msm_geni_serial_port *port = NULL;

	if (is_console) {
		/* Max 1 port supported as of now */
		if ((line < 0) || (line >= GENI_UART_CONS_PORTS))
			return ERR_PTR(-ENXIO);
		port = &msm_geni_console_port;
	} else {
		if ((line < 0) || (line >= GENI_UART_NR_PORTS))
			return ERR_PTR(-ENXIO);
		port = &msm_geni_serial_ports[line];
	}

	return port;
}

static int msm_geni_serial_power_on(struct uart_port *uport)
{
	int ret = 0;
	struct msm_geni_serial_port *port = GET_DEV_PORT(uport);

	if (!pm_runtime_enabled(uport->dev)) {
		if (pm_runtime_status_suspended(uport->dev)) {
			struct uart_state *state = uport->state;
			struct tty_port *tport = &state->port;
			int lock = mutex_trylock(&tport->mutex);

			IPC_LOG_MSG(port->ipc_log_pwr,
					"%s:Manual resume\n", __func__);
			pm_runtime_disable(uport->dev);
			ret = msm_geni_serial_runtime_resume(uport->dev);
			if (ret) {
				IPC_LOG_MSG(port->ipc_log_pwr,
					"%s:Manual RPM CB failed %d\n",
								__func__, ret);
			} else {
				pm_runtime_get_noresume(uport->dev);
				pm_runtime_set_active(uport->dev);
			}
			pm_runtime_enable(uport->dev);
			if (lock)
				mutex_unlock(&tport->mutex);
		}
	} else {
		ret = pm_runtime_get_sync(uport->dev);
		if (ret < 0) {
			IPC_LOG_MSG(port->ipc_log_pwr, "%s Err\n", __func__);
			WARN_ON_ONCE(1);
			pm_runtime_put_noidle(uport->dev);
			pm_runtime_set_suspended(uport->dev);
			return ret;
		}
	}
	return 0;
}

static void msm_geni_serial_power_off(struct uart_port *uport)
{
	struct msm_geni_serial_port *port = GET_DEV_PORT(uport);
	int usage_count = atomic_read(&uport->dev->power.usage_count);

	if (!usage_count) {
		IPC_LOG_MSG(port->ipc_log_pwr, "%s: Usage Count is already 0\n",
								__func__);
		return;
	}
	pm_runtime_mark_last_busy(uport->dev);
	pm_runtime_put_autosuspend(uport->dev);
}

static int msm_geni_serial_poll_bit(struct uart_port *uport,
				int offset, int bit_field, bool set)
{
	int iter = 0;
	unsigned int reg;
	bool met = false;
	struct msm_geni_serial_port *port = NULL;
	bool cond = false;
	unsigned int baud = 115200;
	unsigned int fifo_bits = DEF_FIFO_DEPTH_WORDS * DEF_FIFO_WIDTH_BITS;
	unsigned long total_iter = 1000;

	if (uport->private_data && !uart_console(uport)) {
		port = GET_DEV_PORT(uport);
		baud = (port->cur_baud ? port->cur_baud : 115200);
		fifo_bits = port->tx_fifo_depth * port->tx_fifo_width;
		/*
		 * Total polling iterations based on FIFO worth of bytes to be
		 * sent at current baud .Add a little fluff to the wait.
		 */
		total_iter = ((fifo_bits * USEC_PER_SEC) / baud) / 10;
		total_iter += 50;
	}

	while (iter < total_iter) {
		reg = geni_read_reg_nolog(uport->membase, offset);
		cond = reg & bit_field;
		if (cond == set) {
			met = true;
			break;
		}
		udelay(10);
		iter++;
	}
	return met;
}

static void msm_geni_serial_setup_tx(struct uart_port *uport,
				unsigned int xmit_size)
{
	u32 m_cmd = 0;

	geni_write_reg_nolog(xmit_size, uport->membase, SE_UART_TX_TRANS_LEN);
	m_cmd |= (UART_START_TX << M_OPCODE_SHFT);
	geni_write_reg_nolog(m_cmd, uport->membase, SE_GENI_M_CMD0);
	/*
	 * Writes to enable the primary sequencer should go through before
	 * exiting this function.
	 */
	mb();
}

static void msm_geni_serial_poll_tx_done(struct uart_port *uport)
{
	int done = 0;
	unsigned int irq_clear = 0;

	done = msm_geni_serial_poll_bit(uport, SE_GENI_M_IRQ_STATUS,
						M_CMD_DONE_EN, true);
	if (!done) {
		/*
		 * Failure IPC logs are not added as this API is
		 * used by early console and it doesn't have log handle.
		 */
		geni_write_reg(M_GENI_CMD_CANCEL, uport->membase,
						SE_GENI_M_CMD_CTRL_REG);
		done = msm_geni_serial_poll_bit(uport, SE_GENI_M_IRQ_STATUS,
						M_CMD_CANCEL_EN, true);
		if (!done) {
			geni_write_reg_nolog(M_GENI_CMD_ABORT, uport->membase,
						SE_GENI_M_CMD_CTRL_REG);
			msm_geni_serial_poll_bit(uport, SE_GENI_M_IRQ_STATUS,
						M_CMD_ABORT_EN, true);
		}
	}

	irq_clear = geni_read_reg_nolog(uport->membase, SE_GENI_M_IRQ_STATUS);
	geni_write_reg_nolog(irq_clear, uport->membase, SE_GENI_M_IRQ_CLEAR);
}

#ifdef CONFIG_CONSOLE_POLL
static int msm_geni_serial_get_char(struct uart_port *uport)
{
	unsigned int rx_fifo;
	unsigned int m_irq_status;
	unsigned int s_irq_status;

	if (!(msm_geni_serial_poll_bit(uport, SE_GENI_M_IRQ_STATUS,
			M_SEC_IRQ_EN, true)))
		return -ENXIO;

	m_irq_status = geni_read_reg_nolog(uport->membase,
						SE_GENI_M_IRQ_STATUS);
	s_irq_status = geni_read_reg_nolog(uport->membase,
						SE_GENI_S_IRQ_STATUS);
	geni_write_reg_nolog(m_irq_status, uport->membase,
						SE_GENI_M_IRQ_CLEAR);
	geni_write_reg_nolog(s_irq_status, uport->membase,
						SE_GENI_S_IRQ_CLEAR);

	if (!(msm_geni_serial_poll_bit(uport, SE_GENI_RX_FIFO_STATUS,
			RX_FIFO_WC_MSK, true)))
		return -ENXIO;

	/*
	 * Read the Rx FIFO only after clearing the interrupt registers and
	 * getting valid RX fifo status.
	 */
	mb();
	rx_fifo = geni_read_reg_nolog(uport->membase, SE_GENI_RX_FIFOn);
	rx_fifo &= 0xFF;
	return rx_fifo;
}

static void msm_geni_serial_poll_put_char(struct uart_port *uport,
					unsigned char c)
{
	int b = (int) c;
	struct msm_geni_serial_port *port = GET_DEV_PORT(uport);

	geni_write_reg_nolog(port->tx_wm, uport->membase,
					SE_GENI_TX_WATERMARK_REG);
	msm_geni_serial_setup_tx(uport, 1);
	if (!msm_geni_serial_poll_bit(uport, SE_GENI_M_IRQ_STATUS,
				M_TX_FIFO_WATERMARK_EN, true))
		WARN_ON(1);
	geni_write_reg_nolog(b, uport->membase, SE_GENI_TX_FIFOn);
	geni_write_reg_nolog(M_TX_FIFO_WATERMARK_EN, uport->membase,
							SE_GENI_M_IRQ_CLEAR);
	/*
	 * Ensure FIFO write goes through before polling for status but.
	 */
	mb();
	msm_serial_try_disable_interrupts(uport);
	msm_geni_serial_poll_tx_done(uport);
	msm_geni_serial_enable_interrupts(uport);
}
#endif

#if defined(CONFIG_SERIAL_CORE_CONSOLE) || defined(CONFIG_CONSOLE_POLL)
static void msm_geni_serial_wr_char(struct uart_port *uport, int ch)
{
	geni_write_reg_nolog(ch, uport->membase, SE_GENI_TX_FIFOn);
	/*
	 * Ensure FIFO write clear goes through before
	 * next iteration.
	 */
	mb();

}

static void
__msm_geni_serial_console_write(struct uart_port *uport, const char *s,
				unsigned int count)
{
	int new_line = 0;
	int i;
	int bytes_to_send = count;
	int fifo_depth = DEF_FIFO_DEPTH_WORDS;
	int tx_wm = DEF_TX_WM;

	for (i = 0; i < count; i++) {
		if (s[i] == '\n')
			new_line++;
	}

	bytes_to_send += new_line;
	geni_write_reg_nolog(tx_wm, uport->membase,
					SE_GENI_TX_WATERMARK_REG);
	msm_geni_serial_setup_tx(uport, bytes_to_send);
	i = 0;

	while (i < count) {
		u32 chars_to_write = 0;
		u32 avail_fifo_bytes = (fifo_depth - tx_wm);
		/*
		 * If the WM bit never set, then the Tx state machine is not
		 * in a valid state, so break, cancel/abort any existing
		 * command. Unfortunately the current data being written is
		 * lost.
		 */
		while (!msm_geni_serial_poll_bit(uport, SE_GENI_M_IRQ_STATUS,
						M_TX_FIFO_WATERMARK_EN, true))
			break;
		chars_to_write = min((unsigned int)(count - i),
							avail_fifo_bytes);
		if ((chars_to_write << 1) > avail_fifo_bytes)
			chars_to_write = (avail_fifo_bytes >> 1);
		uart_console_write(uport, (s + i), chars_to_write,
						msm_geni_serial_wr_char);
		geni_write_reg_nolog(M_TX_FIFO_WATERMARK_EN, uport->membase,
							SE_GENI_M_IRQ_CLEAR);
		/* Ensure this goes through before polling for WM IRQ again.*/
		mb();
		i += chars_to_write;
	}
	msm_serial_try_disable_interrupts(uport);
	msm_geni_serial_poll_tx_done(uport);
	msm_geni_serial_enable_interrupts(uport);
}

static void msm_geni_serial_console_write(struct console *co, const char *s,
			      unsigned int count)
{
	struct uart_port *uport;
	struct msm_geni_serial_port *port;
	bool locked = true;
	unsigned long flags;
	unsigned int geni_status;
	bool timeout;
	bool is_irq_masked;
	int irq_en;

	/* Max 1 port supported as of now */
	WARN_ON(co->index < 0 || co->index >= GENI_UART_CONS_PORTS);

	port = get_port_from_line(co->index, true);
	if (IS_ERR_OR_NULL(port))
		return;

	uport = &port->uport;
	if (oops_in_progress)
		locked = spin_trylock_irqsave(&uport->lock, flags);
	else
		spin_lock_irqsave(&uport->lock, flags);

	geni_status = readl_relaxed(uport->membase + SE_GENI_STATUS);

	/* Cancel the current write to log the fault */
	if ((geni_status & M_GENI_CMD_ACTIVE) && !locked) {
		port->m_cmd_done = false;
		port->m_cmd = true;
		reinit_completion(&port->m_cmd_timeout);
		is_irq_masked = msm_serial_try_disable_interrupts(uport);
		geni_cancel_m_cmd(uport->membase);

		/*
		 * console should be in polling mode. Hence directly pass true
		 * as argument for wait_for_cmd_done here to handle cancel tx
		 * in polling mode.
		 */
		timeout = geni_wait_for_cmd_done(uport, true);
		if (timeout) {
			IPC_LOG_MSG(port->console_log,
				"%s: tx_cancel failed 0x%x\n",
				__func__, geni_read_reg_nolog(uport->membase,
							SE_GENI_STATUS));

			reinit_completion(&port->m_cmd_timeout);
			geni_abort_m_cmd(uport->membase);
			timeout = geni_wait_for_cmd_done(uport, true);
			if (timeout)
				IPC_LOG_MSG(port->console_log,
				"%s: tx abort failed 0x%x\n", __func__,
				geni_read_reg_nolog(uport->membase,
							SE_GENI_STATUS));
		}

		msm_geni_serial_enable_interrupts(uport);
		port->m_cmd = false;
	} else if ((geni_status & M_GENI_CMD_ACTIVE) &&
						!port->cur_tx_remaining) {
		/* It seems we can interrupt existing transfers unless all data
		 * has been sent, in which case we need to look for done first.
		 */
		msm_serial_try_disable_interrupts(uport);
		msm_geni_serial_poll_tx_done(uport);
		msm_geni_serial_enable_interrupts(uport);

		/* Enable WM interrupt for every new console write op */
		if (uart_circ_chars_pending(&uport->state->xmit)) {
			irq_en = geni_read_reg_nolog(uport->membase,
						SE_GENI_M_IRQ_EN);
			geni_write_reg_nolog(irq_en | M_TX_FIFO_WATERMARK_EN,
					uport->membase, SE_GENI_M_IRQ_EN);
		}
	}

	__msm_geni_serial_console_write(uport, s, count);

	if (port->cur_tx_remaining)
		msm_geni_serial_setup_tx(uport, port->cur_tx_remaining);

	if (locked)
		spin_unlock_irqrestore(&uport->lock, flags);
}

static int handle_rx_console(struct uart_port *uport,
			unsigned int rx_fifo_wc,
			unsigned int rx_last_byte_valid,
			unsigned int rx_last,
			bool drop_rx)
{
	int i, c;
	unsigned char *rx_char;
	struct tty_port *tport;
	struct msm_geni_serial_port *msm_port = GET_DEV_PORT(uport);

	tport = &uport->state->port;
	for (i = 0; i < rx_fifo_wc; i++) {
		int bytes = 4;

		*(msm_port->rx_fifo) =
			geni_read_reg_nolog(uport->membase, SE_GENI_RX_FIFOn);
		if (drop_rx)
			continue;
		rx_char = (unsigned char *)msm_port->rx_fifo;

		if (i == (rx_fifo_wc - 1)) {
			if (rx_last && rx_last_byte_valid)
				bytes = rx_last_byte_valid;
		}
		for (c = 0; c < bytes; c++) {
			char flag = TTY_NORMAL;
			int sysrq;

			uport->icount.rx++;
			sysrq = uart_handle_sysrq_char(uport, rx_char[c]);
			if (!sysrq)
				tty_insert_flip_char(tport, rx_char[c], flag);
		}
	}
	return 0;
}
#else
static int handle_rx_console(struct uart_port *uport,
			unsigned int rx_fifo_wc,
			unsigned int rx_last_byte_valid,
			unsigned int rx_last,
			bool drop_rx)
{
	return -EPERM;
}

#endif /* (CONFIG_SERIAL_CORE_CONSOLE) || defined(CONFIG_CONSOLE_POLL)) */

static int msm_geni_serial_prep_dma_tx(struct uart_port *uport)
{
	struct msm_geni_serial_port *msm_port = GET_DEV_PORT(uport);
	struct circ_buf *xmit = &uport->state->xmit;
	unsigned int xmit_size;
	unsigned int dma_dbg;
	bool timeout, is_irq_masked;
	int ret = 0;

	xmit_size = uart_circ_chars_pending(xmit);
	if (xmit_size < WAKEUP_CHARS)
		uart_write_wakeup(uport);

	if (xmit_size > (UART_XMIT_SIZE - xmit->tail))
		xmit_size = UART_XMIT_SIZE - xmit->tail;

	if (!xmit_size)
		return ret;

	dump_ipc(msm_port->ipc_log_tx, "DMA Tx",
		 (char *)&xmit->buf[xmit->tail], 0, xmit_size);
	msm_geni_serial_setup_tx(uport, xmit_size);
	ret = geni_se_tx_dma_prep(msm_port->wrapper_dev, uport->membase,
			&xmit->buf[xmit->tail], xmit_size, &msm_port->tx_dma);

	if (!ret) {
		msm_port->xmit_size = xmit_size;
	} else {
		IPC_LOG_MSG(msm_port->ipc_log_misc,
		    "%s: TX DMA map Fail %d\n", __func__, ret);
		msm_geni_update_uart_error_code(msm_port,
		UART_ERROR_TX_DMA_MAP_FAIL);

		geni_write_reg_nolog(0, uport->membase, SE_UART_TX_TRANS_LEN);
		msm_port->m_cmd_done = false;
		msm_port->m_cmd = true;
		reinit_completion(&msm_port->m_cmd_timeout);

		/*
		 * Try disabling interrupts before giving the
		 * cancel command as this might be in an atomic context.
		 */
		is_irq_masked = msm_serial_try_disable_interrupts(uport);
		geni_cancel_m_cmd(uport->membase);

		timeout = geni_wait_for_cmd_done(uport, is_irq_masked);
		if (timeout) {
			IPC_LOG_MSG(msm_port->console_log,
			"%s: tx_cancel fail 0x%x\n", __func__,
			geni_read_reg_nolog(uport->membase, SE_GENI_STATUS));

			IPC_LOG_MSG(msm_port->ipc_log_misc,
			"%s: tx_cancel failed 0x%x\n", __func__,
			geni_read_reg_nolog(uport->membase, SE_GENI_STATUS));
			msm_geni_update_uart_error_code(msm_port,
			UART_ERROR_TX_CANCEL_FAIL);

			msm_port->m_cmd_done = false;
			reinit_completion(&msm_port->m_cmd_timeout);
			/* Give abort command as cancel command failed */
			geni_abort_m_cmd(uport->membase);

			timeout = geni_wait_for_cmd_done(uport,
							 is_irq_masked);
			if (timeout) {
				IPC_LOG_MSG(msm_port->console_log,
				"%s: tx abort failed 0x%x\n", __func__,
				geni_read_reg_nolog(uport->membase,
							SE_GENI_STATUS));
				IPC_LOG_MSG(msm_port->ipc_log_misc,
				"%s: tx abort failed 0x%x\n", __func__,
				geni_read_reg_nolog(uport->membase,
							SE_GENI_STATUS));
				msm_geni_update_uart_error_code(msm_port,
				UART_ERROR_TX_ABORT_FAIL);
			}
		}

		if (msm_port->xfer_mode == SE_DMA) {
			dma_dbg = geni_read_reg(uport->membase,
							SE_DMA_DEBUG_REG0);
			if (dma_dbg & DMA_TX_ACTIVE) {
				msm_port->m_cmd_done = false;
				reinit_completion(&msm_port->m_cmd_timeout);
				geni_write_reg_nolog(1, uport->membase,
						SE_DMA_TX_FSM_RST);

				timeout = geni_wait_for_cmd_done(uport,
							is_irq_masked);
				if (timeout) {
					IPC_LOG_MSG(msm_port->ipc_log_misc,
					"%s: tx fsm reset failed\n", __func__);
					msm_geni_update_uart_error_code(
					msm_port, UART_ERROR_TX_FSM_RESET_FAIL);
				}
			}

			if (msm_port->tx_dma) {
				geni_se_tx_dma_unprep(msm_port->wrapper_dev,
					msm_port->tx_dma, msm_port->xmit_size);
				msm_port->tx_dma = (dma_addr_t)NULL;
			}
		}
		msm_port->xmit_size = 0;
		/* Enable the interrupts once the cancel operation is done. */
		msm_geni_serial_enable_interrupts(uport);
		msm_port->m_cmd = false;
	}

	return ret;
}

static void msm_geni_serial_start_tx(struct uart_port *uport)
{
	unsigned int geni_m_irq_en;
	struct msm_geni_serial_port *msm_port = GET_DEV_PORT(uport);
	unsigned int geni_status;
	unsigned int geni_ios;
	static unsigned int ios_log_limit;

	if (!uart_console(uport) && !pm_runtime_active(uport->dev)) {
		IPC_LOG_MSG(msm_port->ipc_log_misc,
				"%s.Putting in async RPM vote\n", __func__);
		pm_runtime_get(uport->dev);
		goto exit_start_tx;
	}

	if (!uart_console(uport)) {
		IPC_LOG_MSG(msm_port->ipc_log_misc,
				"%s.Power on.\n", __func__);
		pm_runtime_get(uport->dev);
	}

	if (msm_port->xfer_mode == FIFO_MODE) {
		geni_status = geni_read_reg_nolog(uport->membase,
						  SE_GENI_STATUS);
		if (geni_status & M_GENI_CMD_ACTIVE)
			goto check_flow_ctrl;

		if (!msm_geni_serial_tx_empty(uport))
			goto check_flow_ctrl;

		geni_m_irq_en = geni_read_reg_nolog(uport->membase,
						    SE_GENI_M_IRQ_EN);
		geni_m_irq_en |= (M_TX_FIFO_WATERMARK_EN | M_CMD_DONE_EN);

		geni_write_reg_nolog(msm_port->tx_wm, uport->membase,
						SE_GENI_TX_WATERMARK_REG);
		geni_write_reg_nolog(geni_m_irq_en, uport->membase,
							SE_GENI_M_IRQ_EN);
		/* Geni command setup should complete before returning.*/
		mb();
	} else if (msm_port->xfer_mode == SE_DMA) {
		if (msm_port->tx_dma)
			goto check_flow_ctrl;

		msm_geni_serial_prep_dma_tx(uport);
	}
	return;
check_flow_ctrl:
	geni_ios = geni_read_reg_nolog(uport->membase, SE_GENI_IOS);
	if (++ios_log_limit % 5 == 0) {
		IPC_LOG_MSG(msm_port->ipc_log_misc, "%s: ios: 0x%08x\n",
						__func__, geni_ios);
		ios_log_limit = 0;
	}
exit_start_tx:
	if (!uart_console(uport))
		msm_geni_serial_power_off(uport);
}

static void stop_tx_sequencer(struct uart_port *uport)
{
	unsigned int geni_status;
	bool timeout, is_irq_masked;
	unsigned int dma_dbg;
	struct msm_geni_serial_port *port = GET_DEV_PORT(uport);

	geni_status = geni_read_reg_nolog(uport->membase, SE_GENI_STATUS);
	/* Possible stop tx is called multiple times. */
	if (!(geni_status & M_GENI_CMD_ACTIVE))
		return;

	IPC_LOG_MSG(port->ipc_log_misc,
		    "%s: Start GENI: 0x%x\n", __func__, geni_status);

	port->m_cmd_done = false;
	port->m_cmd = true;
	reinit_completion(&port->m_cmd_timeout);
	/*
	 * Try to mask the interrupts before giving the
	 * cancel command as this might be in an atomic context
	 * from framework driver.
	 */
	is_irq_masked = msm_serial_try_disable_interrupts(uport);
	geni_cancel_m_cmd(uport->membase);

	timeout = geni_wait_for_cmd_done(uport, is_irq_masked);
	if (timeout) {
		IPC_LOG_MSG(port->console_log, "%s: tx_cancel failed 0x%x\n",
		__func__, geni_read_reg_nolog(uport->membase, SE_GENI_STATUS));
		IPC_LOG_MSG(port->ipc_log_misc, "%s: tx_cancel failed 0x%x\n",
		__func__, geni_read_reg_nolog(uport->membase, SE_GENI_STATUS));
		msm_geni_update_uart_error_code(port,
			UART_ERROR_TX_CANCEL_FAIL);

		port->m_cmd_done = false;
		reinit_completion(&port->m_cmd_timeout);
		geni_abort_m_cmd(uport->membase);

		timeout = geni_wait_for_cmd_done(uport, is_irq_masked);
		if (timeout) {
			IPC_LOG_MSG(port->console_log,
				"%s: tx abort failed 0x%x\n", __func__,
			geni_read_reg_nolog(uport->membase, SE_GENI_STATUS));
			IPC_LOG_MSG(port->ipc_log_misc,
				"%s: tx abort failed 0x%x\n", __func__,
			geni_read_reg_nolog(uport->membase, SE_GENI_STATUS));
			msm_geni_update_uart_error_code(port,
				UART_ERROR_TX_ABORT_FAIL);
		}
	}

	if (port->xfer_mode == SE_DMA) {
		dma_dbg = geni_read_reg(uport->membase, SE_DMA_DEBUG_REG0);
		if (dma_dbg & DMA_TX_ACTIVE) {
			port->m_cmd_done = false;
			reinit_completion(&port->m_cmd_timeout);
			geni_write_reg_nolog(1, uport->membase,
						SE_DMA_TX_FSM_RST);

			timeout = geni_wait_for_cmd_done(uport,
							 is_irq_masked);
			if (timeout) {
				IPC_LOG_MSG(port->ipc_log_misc,
				"%s: tx fsm reset failed\n", __func__);
				msm_geni_update_uart_error_code(port,
					UART_ERROR_TX_FSM_RESET_FAIL);
			}
		}

		if (port->tx_dma) {
			geni_se_tx_dma_unprep(port->wrapper_dev,
					port->tx_dma, port->xmit_size);
			port->tx_dma = (dma_addr_t)NULL;
		}
	}
	/* Unmask the interrupts once the cancel operation is done. */
	msm_geni_serial_enable_interrupts(uport);
	port->m_cmd = false;
	port->xmit_size = 0;

	/*
	 * If we end up having to cancel an on-going Tx for non-console usecase
	 * then it means there was some unsent data in the Tx FIFO, consequently
	 * it means that there is a vote imbalance as we put in a vote during
	 * start_tx() that is removed only as part of a "done" ISR. To balance
	 * this out, remove the vote put in during start_tx().
	 */
	if (!uart_console(uport)) {
		IPC_LOG_MSG(port->ipc_log_misc, "%s:Removing vote\n", __func__);
		msm_geni_serial_power_off(uport);
	}

	geni_status = geni_read_reg_nolog(uport->membase, SE_GENI_STATUS);
	IPC_LOG_MSG(port->ipc_log_misc, "%s: End GENI:0x%x\n",
		    __func__, geni_status);
}

static void msm_geni_serial_stop_tx(struct uart_port *uport)
{
	struct msm_geni_serial_port *port = GET_DEV_PORT(uport);

	if (!uart_console(uport) && device_pending_suspend(uport)) {
		dev_err(uport->dev, "%s.Device is suspended.\n", __func__);
		IPC_LOG_MSG(port->ipc_log_misc,
				"%s.Device is suspended.\n", __func__);
		return;
	}
	stop_tx_sequencer(uport);
}

static void start_rx_sequencer(struct uart_port *uport)
{
	unsigned int geni_status;
	struct msm_geni_serial_port *port = GET_DEV_PORT(uport);
	u32 geni_se_param = UART_PARAM_RFR_OPEN;

	if (port->startup_in_progress)
		return;

	geni_status = geni_read_reg_nolog(uport->membase, SE_GENI_STATUS);
	IPC_LOG_MSG(port->ipc_log_misc, "%s: 0x%x\n",
		    __func__, geni_status);

	if (geni_status & S_GENI_CMD_ACTIVE) {
		if (port->xfer_mode == SE_DMA) {
			IPC_LOG_MSG(port->ipc_log_misc,
				"%s: mapping rx dma GENI: 0x%x\n",
				__func__, geni_status);
			geni_se_rx_dma_start(uport->membase, DMA_RX_BUF_SIZE,
								&port->rx_dma);
		}
		msm_geni_serial_stop_rx(uport);
	}

	if (port->xfer_mode == SE_DMA) {
		IPC_LOG_MSG(port->ipc_log_misc,
			"%s. mapping rx dma\n", __func__);
		geni_se_rx_dma_start(uport->membase, DMA_RX_BUF_SIZE,
							&port->rx_dma);
	}

	/* Start RX with the RFR_OPEN to keep RFR in always ready state */
	geni_setup_s_cmd(uport->membase, UART_START_READ, geni_se_param);
	msm_geni_serial_enable_interrupts(uport);

	/* Ensure that the above writes go through */
	mb();
	geni_status = geni_read_reg_nolog(uport->membase, SE_GENI_STATUS);
	IPC_LOG_MSG(port->ipc_log_misc, "%s: 0x%x, dma_dbg:0x%x\n", __func__,
		geni_status, geni_read_reg(uport->membase, SE_DMA_DEBUG_REG0));
}

static void msm_geni_serial_start_rx(struct uart_port *uport)
{
	struct msm_geni_serial_port *port = GET_DEV_PORT(uport);

	if (!uart_console(uport) && device_pending_suspend(uport)) {
		dev_err(uport->dev, "%s.Device is suspended.\n", __func__);
		IPC_LOG_MSG(port->ipc_log_misc,
				"%s.Device is suspended.\n", __func__);
		return;
	}
	start_rx_sequencer(&port->uport);
}

static void msm_geni_serial_set_manual_flow(bool enable,
					struct msm_geni_serial_port *port)
{
	u32 uart_manual_rfr = 0;

	if (!enable) {
		uart_manual_rfr |= (UART_MANUAL_RFR_EN);
		geni_write_reg_nolog(uart_manual_rfr, port->uport.membase,
						SE_UART_MANUAL_RFR);
		/* UART FW needs delay per HW experts recommendation */
		udelay(10);

		uart_manual_rfr |= (UART_RFR_NOT_READY);
		geni_write_reg_nolog(uart_manual_rfr, port->uport.membase,
						SE_UART_MANUAL_RFR);
		/*
		 * Ensure that the manual flow on writes go through before
		 * doing a stop_rx.
		 */
		mb();
		IPC_LOG_MSG(port->ipc_log_misc,
			"%s: Manual Flow Enabled, HW Flow OFF\n", __func__);
	} else {
		geni_write_reg_nolog(0, port->uport.membase,
						SE_UART_MANUAL_RFR);
		/* Ensure that the manual flow off writes go through */
		mb();
		uart_manual_rfr = geni_read_reg_nolog(port->uport.membase,
							SE_UART_MANUAL_RFR);
		IPC_LOG_MSG(port->ipc_log_misc,
			"%s: Manual Flow Disabled, HW Flow ON rfr = 0x%x\n",
						__func__, uart_manual_rfr);
	}
}

static int stop_rx_sequencer(struct uart_port *uport)
{
	unsigned int geni_status;
	bool timeout, is_irq_masked;
	struct msm_geni_serial_port *port = GET_DEV_PORT(uport);
	unsigned long flags = 0;
	bool is_rx_active;
	u32 dma_rx_status, s_irq_status;
	int usage_count;
	int iter = 0;

	IPC_LOG_MSG(port->ipc_log_misc, "%s\n", __func__);

	geni_status = geni_read_reg_nolog(uport->membase, SE_GENI_STATUS);
	/* Possible stop rx is called multiple times. */
	if (!(geni_status & S_GENI_CMD_ACTIVE)) {
		IPC_LOG_MSG(port->ipc_log_misc,
			"%s: RX is Inactive, geni_sts: 0x%x\n",
						__func__, geni_status);
		return 0;
	}

	if (!uart_console(uport)) {
		if (!port->bypass_flow_control)
			msm_geni_serial_set_manual_flow(false, port);
		/*
		 * Wait for the stale timeout around 10msec to happen
		 * if there is any data pending in the rx fifo.
		 * This will help to handle incoming rx data in
		 * stop_rx_sequencer for interrupt latency or
		 * system delay cases.
		 */
		while (iter < STALE_DELAY) {
			iter++;
			udelay(10);
		}

		dma_rx_status = geni_read_reg_nolog(uport->membase,
						SE_DMA_RX_IRQ_STAT);
		/* The transfer is completed at HW level and the completion
		 * interrupt is delayed. So process the transfer completion
		 * before issuing the cancel command to resolve the race
		 * btw cancel RX and completion interrupt.
		 */
		if (dma_rx_status) {
			s_irq_status = geni_read_reg_nolog(uport->membase,
							SE_GENI_S_IRQ_STATUS);
			geni_write_reg_nolog(s_irq_status, uport->membase,
							SE_GENI_S_IRQ_CLEAR);
			geni_se_dump_dbg_regs(&port->serial_rsc,
				uport->membase, port->ipc_log_misc);
			IPC_LOG_MSG(port->ipc_log_misc, "%s: Interrupt delay\n",
					 __func__);
			handle_rx_dma_xfer(s_irq_status, uport);
			if (!port->ioctl_count) {
				usage_count = atomic_read(
						&uport->dev->power.usage_count);
				IPC_LOG_MSG(port->ipc_log_misc,
					"%s: Abort Stop Rx, extend the PM timer, usage_count:%d\n",
					__func__, usage_count);
				pm_runtime_mark_last_busy(uport->dev);
				return -EBUSY;
			}
		}
	}

	IPC_LOG_MSG(port->ipc_log_misc, "%s: Start 0x%x\n",
		    __func__, geni_status);
	/*
	 * Try disabling interrupts before giving the
	 * cancel command as this might be in an atomic context.
	 */
	is_irq_masked = msm_serial_try_disable_interrupts(uport);

	port->s_cmd_done = false;
	port->s_cmd = true;
	reinit_completion(&port->s_cmd_timeout);

	geni_cancel_s_cmd(uport->membase);

	/*
	 * Ensure that the cancel goes through before polling for the
	 * cancel control bit.
	 */
	mb();
	timeout = geni_wait_for_cmd_done(uport, is_irq_masked);
	geni_status = geni_read_reg_nolog(uport->membase,
							SE_GENI_STATUS);
	is_rx_active = geni_status & S_GENI_CMD_ACTIVE;
	IPC_LOG_MSG(port->ipc_log_misc, "%s: 0x%x, dma_dbg:0x%x\n", __func__,
		geni_status, geni_read_reg(uport->membase, SE_DMA_DEBUG_REG0));
	if (timeout || is_rx_active) {
		IPC_LOG_MSG(port->ipc_log_misc,
			    "%s cancel failed timeout:%d is_rx_active:%d 0x%x\n",
			    __func__, timeout, is_rx_active, geni_status);
		IPC_LOG_MSG(port->console_log,
			    "%s cancel failed timeout:%d is_rx_active:%d 0x%x\n",
			    __func__, timeout, is_rx_active, geni_status);
		geni_se_dump_dbg_regs(&port->serial_rsc,
				uport->membase, port->ipc_log_misc);
		msm_geni_update_uart_error_code(port,
				UART_ERROR_RX_CANCEL_FAIL);

		/*
		 * Possible that stop_rx is called from system resume context
		 * for console usecase. In early resume, irq remains disabled
		 * in the system. call msm_geni_serial_handle_isr to clear
		 * the interrupts.
		 */
		if (uart_console(uport) && !is_rx_active) {
			msm_geni_serial_handle_isr(uport, &flags, true);
			goto exit_rx_seq;
		}
		port->s_cmd_done = false;
		reinit_completion(&port->s_cmd_timeout);
		geni_abort_s_cmd(uport->membase);
		/* Ensure this goes through before polling. */
		mb();

		timeout = geni_wait_for_cmd_done(uport, is_irq_masked);
		geni_status = geni_read_reg_nolog(uport->membase,
							SE_GENI_STATUS);
		is_rx_active = geni_status & S_GENI_CMD_ACTIVE;
		if (timeout || is_rx_active) {
			geni_status = geni_read_reg_nolog(uport->membase,
							SE_GENI_STATUS);
			IPC_LOG_MSG(port->ipc_log_misc,
				"%s abort fail timeout:%d is_rx_active:%d 0x%x\n",
				__func__, timeout, is_rx_active, geni_status);
			IPC_LOG_MSG(port->console_log,
				"%s abort fail timeout:%d is_rx_active:%d 0x%x\n",
				 __func__, timeout, is_rx_active, geni_status);
			msm_geni_update_uart_error_code(port,
				UART_ERROR_RX_ABORT_FAIL);
			geni_se_dump_dbg_regs(&port->serial_rsc,
				uport->membase, port->ipc_log_misc);
		}

		if (port->xfer_mode == SE_DMA) {
			port->s_cmd_done = false;
			reinit_completion(&port->s_cmd_timeout);
			geni_write_reg_nolog(1, uport->membase,
						SE_DMA_RX_FSM_RST);

			timeout = geni_wait_for_cmd_done(uport,
							 is_irq_masked);
			if (timeout) {
				IPC_LOG_MSG(port->ipc_log_misc,
				"%s: rx fsm reset failed\n", __func__);
				msm_geni_update_uart_error_code(port,
				UART_ERROR_RX_FSM_RESET_FAIL);
			}
		}
	}
	/* Enable the interrupts once the cancel operation is done. */
	msm_geni_serial_enable_interrupts(uport);
	port->s_cmd = false;

exit_rx_seq:
	if (!uart_console(uport) && !port->bypass_flow_control)
		msm_geni_serial_set_manual_flow(true, port);

	geni_status = geni_read_reg_nolog(uport->membase, SE_GENI_STATUS);
	IPC_LOG_MSG(port->ipc_log_misc, "%s: End 0x%x dma_dbg:0x%x\n",
		    __func__, geni_status,
		    geni_read_reg(uport->membase, SE_DMA_DEBUG_REG0));

	is_rx_active = geni_status & S_GENI_CMD_ACTIVE;
	if (is_rx_active)
		return -EBUSY;
	else
		return 0;
}

static void msm_geni_serial_stop_rx(struct uart_port *uport)
{
	struct msm_geni_serial_port *port = GET_DEV_PORT(uport);
	int ret;

	if (!uart_console(uport) && device_pending_suspend(uport)) {
		IPC_LOG_MSG(port->ipc_log_misc,
				"%s.Device is suspended.\n", __func__);
		return;
	}
	ret = stop_rx_sequencer(uport);
	if (ret)
		IPC_LOG_MSG(port->ipc_log_misc, "%s: stop rx failed %d\n",
							__func__, ret);
}

static int handle_rx_hs(struct uart_port *uport,
			unsigned int rx_fifo_wc,
			unsigned int rx_last_byte_valid,
			unsigned int rx_last,
			bool drop_rx)
{
	unsigned char *rx_char;
	struct tty_port *tport;
	struct msm_geni_serial_port *msm_port = GET_DEV_PORT(uport);
	int ret;
	int rx_bytes = 0;

	rx_bytes = (msm_port->tx_fifo_width * (rx_fifo_wc - 1)) >> 3;
	rx_bytes += ((rx_last && rx_last_byte_valid) ?
			rx_last_byte_valid : msm_port->tx_fifo_width >> 3);

	tport = &uport->state->port;
	ioread32_rep((uport->membase + SE_GENI_RX_FIFOn), msm_port->rx_fifo,
								rx_fifo_wc);
	if (drop_rx)
		return 0;

	rx_char = (unsigned char *)msm_port->rx_fifo;
	ret = tty_insert_flip_string(tport, rx_char, rx_bytes);
	if (ret != rx_bytes) {
		dev_err(uport->dev, "%s: ret %d rx_bytes %d\n", __func__,
								ret, rx_bytes);
		msm_geni_update_uart_error_code(msm_port,
			UART_ERROR_RX_TTY_INSERT_FAIL);
		WARN_ON(1);
	}
	uport->icount.rx += ret;
	tty_flip_buffer_push(tport);
	dump_ipc(msm_port->ipc_log_rx, "Rx", (char *)msm_port->rx_fifo, 0,
								rx_bytes);
	return ret;
}

static int msm_geni_serial_handle_rx(struct uart_port *uport, bool drop_rx)
{
	int ret = 0;
	unsigned int rx_fifo_status;
	unsigned int rx_fifo_wc = 0;
	unsigned int rx_last_byte_valid = 0;
	unsigned int rx_last = 0;
	struct tty_port *tport;
	struct msm_geni_serial_port *port = GET_DEV_PORT(uport);

	tport = &uport->state->port;
	rx_fifo_status = geni_read_reg_nolog(uport->membase,
				SE_GENI_RX_FIFO_STATUS);
	rx_fifo_wc = rx_fifo_status & RX_FIFO_WC_MSK;
	rx_last_byte_valid = ((rx_fifo_status & RX_LAST_BYTE_VALID_MSK) >>
						RX_LAST_BYTE_VALID_SHFT);
	rx_last = rx_fifo_status & RX_LAST;
	if (rx_fifo_wc)
		ret = port->handle_rx(uport, rx_fifo_wc, rx_last_byte_valid,
						rx_last, drop_rx);
	return ret;
}

static int msm_geni_serial_handle_tx(struct uart_port *uport, bool done,
		bool active)
{
	struct msm_geni_serial_port *msm_port = GET_DEV_PORT(uport);
	struct circ_buf *xmit = &uport->state->xmit;
	int avail_fifo_bytes = 0;
	unsigned int bytes_remaining = 0;
	unsigned int pending;
	int i = 0;
	unsigned int tx_fifo_status;
	unsigned int xmit_size;
	unsigned int fifo_width_bytes =
		(uart_console(uport) ? 1 : (msm_port->tx_fifo_width >> 3));
	int temp_tail = 0;
	int irq_en;

	tx_fifo_status = geni_read_reg_nolog(uport->membase,
					SE_GENI_TX_FIFO_STATUS);

	/* Complete the current tx command before taking newly added data */
	if (active)
		pending = msm_port->cur_tx_remaining;
	else
		pending = uart_circ_chars_pending(xmit);

	/* All data has been transmitted and acknowledged as received */
	if (!pending && !tx_fifo_status && done) {
		msm_geni_serial_stop_tx(uport);
		goto exit_handle_tx;
	}

	avail_fifo_bytes = msm_port->tx_fifo_depth - (tx_fifo_status &
								TX_FIFO_WC);
	avail_fifo_bytes *= fifo_width_bytes;
	if (avail_fifo_bytes < 0)
		avail_fifo_bytes = 0;

	temp_tail = xmit->tail;
	xmit_size = min_t(unsigned int, avail_fifo_bytes, pending);
	if (!xmit_size)
		goto exit_handle_tx;

	if (!msm_port->cur_tx_remaining) {
		msm_geni_serial_setup_tx(uport, pending);
		msm_port->cur_tx_remaining = pending;

		/* Re-enable WM interrupt when starting new transfer */
		irq_en = geni_read_reg_nolog(uport->membase, SE_GENI_M_IRQ_EN);
		if (!(irq_en & M_TX_FIFO_WATERMARK_EN))
			geni_write_reg_nolog(irq_en | M_TX_FIFO_WATERMARK_EN,
					uport->membase, SE_GENI_M_IRQ_EN);
	}

	bytes_remaining = xmit_size;

	while (i < xmit_size) {
		unsigned int tx_bytes;
		unsigned int buf = 0;
		int c;

		tx_bytes = ((bytes_remaining < fifo_width_bytes) ?
					bytes_remaining : fifo_width_bytes);

		for (c = 0; c < tx_bytes ; c++) {
			buf |= (xmit->buf[temp_tail++] << (c * 8));
			temp_tail &= UART_XMIT_SIZE - 1;
		}

		geni_write_reg_nolog(buf, uport->membase, SE_GENI_TX_FIFOn);

		i += tx_bytes;
		bytes_remaining -= tx_bytes;
		uport->icount.tx += tx_bytes;
		msm_port->cur_tx_remaining -= tx_bytes;
		/* Ensure FIFO write goes through */
		wmb();
	}
	xmit->tail = temp_tail;

	/*
	 * The tx fifo watermark is level triggered and latched. Though we had
	 * cleared it in qcom_geni_serial_isr it will have already reasserted
	 * so we must clear it again here after our writes.
	 */
	geni_write_reg_nolog(M_TX_FIFO_WATERMARK_EN, uport->membase,
						SE_GENI_M_IRQ_CLEAR);

exit_handle_tx:
	if (!msm_port->cur_tx_remaining) {
		irq_en = geni_read_reg_nolog(uport->membase, SE_GENI_M_IRQ_EN);
		/* Clear WM interrupt post each transfer completion */
		if (irq_en & M_TX_FIFO_WATERMARK_EN)
			geni_write_reg_nolog(irq_en & ~M_TX_FIFO_WATERMARK_EN,
					uport->membase, SE_GENI_M_IRQ_EN);
	}

	if (uart_circ_chars_pending(xmit) < WAKEUP_CHARS)
		uart_write_wakeup(uport);
	return 0;
}

static void check_rx_buf(char *buf, struct uart_port *uport, int size)
{
	struct msm_geni_serial_port *msm_port = GET_DEV_PORT(uport);
	unsigned int rx_data;
	bool fault = false;

	rx_data = *(u32 *)buf;
	/* check for first 4 bytes of RX data for faulty zero pattern */
	if (rx_data == 0x0) {
		if (size <= 4) {
			fault = true;
		} else {
			/*
			 * check for last 4 bytes of data in RX buffer for
			 * faulty pattern
			 */
			if (memcmp(buf+(size-4), "\x0\x0\x0\x0", 4) == 0)
				fault = true;
		}

		if (fault) {
			IPC_LOG_MSG(msm_port->ipc_log_rx,
				"RX Invalid packet %s\n", __func__);
			geni_se_dump_dbg_regs(&msm_port->serial_rsc,
				uport->membase, msm_port->ipc_log_misc);
			/*
			 * Add 2 msecs delay in order for dma rx transfer
			 * to be actually completed.
			 */
			udelay(2000);
		}
	}
}

static int msm_geni_serial_handle_dma_rx(struct uart_port *uport, bool drop_rx)
{
	struct msm_geni_serial_port *msm_port = GET_DEV_PORT(uport);
	unsigned int rx_bytes = 0;
	struct tty_port *tport;
	int ret = 0;
	unsigned int geni_status;

	geni_status = geni_read_reg_nolog(uport->membase, SE_GENI_STATUS);
	/* Possible stop rx is called */
	if (!(geni_status & S_GENI_CMD_ACTIVE)) {
		IPC_LOG_MSG(msm_port->ipc_log_misc,
			    "%s: GENI: 0x%x\n", __func__, geni_status);
		return 0;
	}

	if (unlikely(!msm_port->rx_buf)) {
		IPC_LOG_MSG(msm_port->ipc_log_rx, "%s: NULL Rx_buf\n",
								__func__);
		return 0;
	}

	rx_bytes = geni_read_reg_nolog(uport->membase, SE_DMA_RX_LEN_IN);
	if (unlikely(!rx_bytes)) {
		IPC_LOG_MSG(msm_port->ipc_log_rx, "%s: Size %d\n",
					__func__, rx_bytes);
		goto exit_handle_dma_rx;
	}

	/* Check RX buffer data for faulty pattern*/
	check_rx_buf((char *)msm_port->rx_buf, uport, rx_bytes);

	if (drop_rx)
		goto exit_handle_dma_rx;

	tport = &uport->state->port;
	ret = tty_insert_flip_string(tport, (unsigned char *)(msm_port->rx_buf),
				     rx_bytes);
	if (ret != rx_bytes) {
		dev_err(uport->dev, "%s: ret %d rx_bytes %d\n", __func__,
								ret, rx_bytes);
		WARN_ON(1);
	}
	uport->icount.rx += ret;
	tty_flip_buffer_push(tport);
	dump_ipc(msm_port->ipc_log_rx, "DMA Rx", (char *)msm_port->rx_buf, 0,
								rx_bytes);

	/*
	 * DMA_DONE interrupt doesn't confirm that the DATA is copied to
	 * DDR memory, sometimes we are queuing the stale data from previous
	 * transfer to tty flip_buffer, adding memset to zero
	 * change to idenetify such scenario.
	 */
	memset(msm_port->rx_buf, 0, rx_bytes);
exit_handle_dma_rx:

	return ret;
}

static int msm_geni_serial_handle_dma_tx(struct uart_port *uport)
{
	struct msm_geni_serial_port *msm_port = GET_DEV_PORT(uport);
	struct circ_buf *xmit = &uport->state->xmit;

	xmit->tail = (xmit->tail + msm_port->xmit_size) & (UART_XMIT_SIZE - 1);
	geni_se_tx_dma_unprep(msm_port->wrapper_dev, msm_port->tx_dma,
				msm_port->xmit_size);
	uport->icount.tx += msm_port->xmit_size;
	msm_port->tx_dma = (dma_addr_t)NULL;
	msm_port->xmit_size = 0;

	if (!uart_circ_empty(xmit))
		msm_geni_serial_prep_dma_tx(uport);
	else {
		/*
		 * This will balance out the power vote put in during start_tx
		 * allowing the device to suspend.
		 */
		if (!uart_console(uport)) {
			IPC_LOG_MSG(msm_port->ipc_log_misc,
				"%s.Tx sent out, Power off\n", __func__);
			msm_geni_serial_power_off(uport);
		}
		uart_write_wakeup(uport);
	}
	return 0;
}

static bool handle_rx_dma_xfer(u32 s_irq_status, struct uart_port *uport)
{
	bool ret = false;
	bool drop_rx = false;
	struct msm_geni_serial_port *msm_port = GET_DEV_PORT(uport);
	u32 dma_rx_status;

	spin_lock(&msm_port->rx_lock);
	dma_rx_status = geni_read_reg_nolog(uport->membase,
						SE_DMA_RX_IRQ_STAT);

	if (dma_rx_status) {
		geni_write_reg_nolog(dma_rx_status, uport->membase,
					SE_DMA_RX_IRQ_CLR);

		if (dma_rx_status & RX_RESET_DONE) {
			IPC_LOG_MSG(msm_port->ipc_log_misc,
			"%s.Reset done.  0x%x.\n", __func__, dma_rx_status);
			ret = true;
			goto exit;
		}

		if (dma_rx_status & UART_DMA_RX_ERRS) {
			if (dma_rx_status & UART_DMA_RX_PARITY_ERR)
				uport->icount.parity++;
			IPC_LOG_MSG(msm_port->ipc_log_misc,
				"%s.Rx Errors.  0x%x parity:%d\n",
					__func__, dma_rx_status,
					uport->icount.parity);
			msm_geni_update_uart_error_code(msm_port,
			UART_ERROR_RX_PARITY_ERROR);
			drop_rx = true;
		} else if (dma_rx_status & UART_DMA_RX_BREAK) {
			uport->icount.brk++;
			IPC_LOG_MSG(msm_port->ipc_log_misc,
				"%s.Rx Errors.  0x%x break:%d\n",
				__func__, dma_rx_status,
				uport->icount.brk);
			msm_geni_update_uart_error_code(msm_port,
			UART_ERROR_RX_BREAK_ERROR);
		}

		if (dma_rx_status & RX_EOT ||
				dma_rx_status & RX_DMA_DONE) {
			msm_geni_serial_handle_dma_rx(uport,
						drop_rx);
			if (!(dma_rx_status & RX_GENI_CANCEL_IRQ)) {
				IPC_LOG_MSG(msm_port->ipc_log_misc,
				"%s. mapping rx dma\n", __func__);
				geni_se_rx_dma_start(uport->membase,
				DMA_RX_BUF_SIZE, &msm_port->rx_dma);
			} else {
				IPC_LOG_MSG(msm_port->ipc_log_misc,
				"%s. not mapping rx dma\n",
				__func__);
			}
		}
		if (dma_rx_status & RX_SBE) {
			IPC_LOG_MSG(msm_port->ipc_log_misc,
				"%s.Rx Errors.  0x%x\n",
				__func__, dma_rx_status);
			msm_geni_update_uart_error_code(msm_port,
			UART_ERROR_RX_SBE_ERROR);
			WARN_ON(1);
		}

		if (dma_rx_status & (RX_EOT | RX_GENI_CANCEL_IRQ | RX_DMA_DONE))
			ret = true;

	}

	if (s_irq_status & (S_CMD_CANCEL_EN | S_CMD_ABORT_EN))
		ret = true;

exit:
	spin_unlock(&msm_port->rx_lock);
	return ret;
}

static void msm_geni_serial_handle_isr(struct uart_port *uport,
				       unsigned long *flags,
				       bool is_irq_masked)
{
	unsigned int m_irq_status;
	unsigned int s_irq_status;
	unsigned int dma;
	unsigned int dma_tx_status;
	unsigned int dma_rx_status;
	unsigned int m_irq_en;
	unsigned int geni_status;
	struct msm_geni_serial_port *msm_port = GET_DEV_PORT(uport);
	struct tty_port *tport = &uport->state->port;
	bool drop_rx = false;
	bool s_cmd_done = false;
	bool m_cmd_done = false;

	if (uart_console(uport) && uport->suspended) {
		IPC_LOG_MSG(msm_port->console_log,
			"%s. Console in suspend state\n", __func__);
		goto exit_geni_serial_isr;
	}

	m_irq_status = geni_read_reg_nolog(uport->membase,
						SE_GENI_M_IRQ_STATUS);
	s_irq_status = geni_read_reg_nolog(uport->membase,
						SE_GENI_S_IRQ_STATUS);
	if (uart_console(uport))
		IPC_LOG_MSG(msm_port->console_log,
			"%s. sirq 0x%x mirq:0x%x\n", __func__, s_irq_status,
							m_irq_status);

	geni_write_reg_nolog(m_irq_status, uport->membase,
						SE_GENI_M_IRQ_CLEAR);
	geni_write_reg_nolog(s_irq_status, uport->membase,
						SE_GENI_S_IRQ_CLEAR);
	m_irq_en = geni_read_reg_nolog(uport->membase, SE_GENI_M_IRQ_EN);
	if ((m_irq_status & M_ILLEGAL_CMD_EN)) {
		if (uart_console(uport))
			IPC_LOG_MSG(msm_port->console_log,
				"%s.Illegal interrupt. sirq 0x%x mirq:0x%x\n",
				 __func__, s_irq_status, m_irq_status);
		else {
			msm_geni_update_uart_error_code(msm_port,
				UART_ERROR_ILLEGAL_INTERRUPT);
			WARN_ON(1);
		}
		goto exit_geni_serial_isr;
	}

	if (m_irq_status & (M_IO_DATA_ASSERT_EN | M_IO_DATA_DEASSERT_EN))
		uport->icount.cts++;

	if (s_irq_status & S_RX_FIFO_WR_ERR_EN) {
		uport->icount.overrun++;
		tty_insert_flip_char(tport, 0, TTY_OVERRUN);
		IPC_LOG_MSG(msm_port->ipc_log_misc,
			"%s.sirq 0x%x buf_overrun:%d\n",
			__func__, s_irq_status, uport->icount.buf_overrun);
		msm_geni_update_uart_error_code(msm_port,
			UART_ERROR_BUFFER_OVERRUN);
	}

	dma = geni_read_reg_nolog(uport->membase, SE_GENI_DMA_MODE_EN);
	if (!dma) {
		geni_status = readl_relaxed(uport->membase + SE_GENI_STATUS);

		if ((m_irq_status & m_irq_en) &
		    (M_TX_FIFO_WATERMARK_EN | M_CMD_DONE_EN))
			msm_geni_serial_handle_tx(uport,
					m_irq_status & M_CMD_DONE_EN,
					geni_status & M_GENI_CMD_ACTIVE);

		if (m_irq_status & (M_CMD_CANCEL_EN | M_CMD_ABORT_EN))
			m_cmd_done = true;

		if (s_irq_status & (S_GP_IRQ_0_EN | S_GP_IRQ_1_EN)) {
			if (s_irq_status & S_GP_IRQ_0_EN)
				uport->icount.parity++;
			IPC_LOG_MSG(msm_port->ipc_log_misc,
				"%s.sirq 0x%x parity:%d\n",
				__func__, s_irq_status, uport->icount.parity);
			drop_rx = true;
		} else if (s_irq_status & (S_GP_IRQ_2_EN | S_GP_IRQ_3_EN)) {
			uport->icount.brk++;
			IPC_LOG_MSG(msm_port->ipc_log_misc,
				"%s.sirq 0x%x break:%d\n",
				__func__, s_irq_status, uport->icount.brk);
		}
		/*
		 * In case of stop_rx handling there is a chance
		 * for RX data can come in parallel. set drop_rx to
		 * avoid data push to framework from handle_rx_console()
		 * API for stop_rx case.
		 */
		if (s_irq_status & (S_CMD_CANCEL_EN | S_CMD_ABORT_EN)) {
			s_cmd_done = true;
			drop_rx = true;
		}

		if (s_irq_status & (S_RX_FIFO_WATERMARK_EN |
							S_RX_FIFO_LAST_EN)) {
			msm_geni_serial_handle_rx(uport, drop_rx);
			if (!drop_rx && !is_irq_masked) {
				spin_unlock_irqrestore(&uport->lock, *flags);
				tty_flip_buffer_push(tport);
				spin_lock_irqsave(&uport->lock, *flags);
			} else if (!drop_rx) {
				tty_flip_buffer_push(tport);
			}
		}
	} else {
		dma_tx_status = geni_read_reg_nolog(uport->membase,
							SE_DMA_TX_IRQ_STAT);
		dma_rx_status = geni_read_reg_nolog(uport->membase,
							SE_DMA_RX_IRQ_STAT);

		if (m_irq_status || s_irq_status ||
				dma_tx_status || dma_rx_status)
			IPC_LOG_MSG(msm_port->ipc_log_irqstatus,
					"%s: sirq:0x%x mirq:0x%x dma_txirq:0x%x dma_rxirq:0x%x\n",
				    __func__, s_irq_status, m_irq_status,
				    dma_tx_status, dma_rx_status);
		if (dma_tx_status) {

			geni_write_reg_nolog(dma_tx_status, uport->membase,
						SE_DMA_TX_IRQ_CLR);

			if (dma_tx_status & (TX_RESET_DONE |
						TX_GENI_CANCEL_IRQ))
				m_cmd_done = true;

			if ((dma_tx_status & TX_DMA_DONE) && !m_cmd_done)
				msm_geni_serial_handle_dma_tx(uport);
		}

		if (m_irq_status & (M_CMD_CANCEL_EN | M_CMD_ABORT_EN))
			m_cmd_done = true;

		if (dma_rx_status)
			s_cmd_done = handle_rx_dma_xfer(s_irq_status, uport);

		if (s_irq_status & (S_CMD_CANCEL_EN | S_CMD_ABORT_EN))
			s_cmd_done = true;
	}

exit_geni_serial_isr:
	if (m_cmd_done) {
		msm_port->m_cmd_done = true;
		complete(&msm_port->m_cmd_timeout);
	}

	if (s_cmd_done) {
		msm_port->s_cmd_done = true;
		complete(&msm_port->s_cmd_timeout);
	}
}

static irqreturn_t msm_geni_serial_isr(int isr, void *dev)
{
	struct uart_port *uport = dev;
	unsigned long flags;

	spin_lock_irqsave(&uport->lock, flags);
	msm_geni_serial_handle_isr(uport, &flags, false);
	spin_unlock_irqrestore(&uport->lock, flags);
	return IRQ_HANDLED;
}

static irqreturn_t msm_geni_wakeup_isr(int isr, void *dev)
{
	struct uart_port *uport = dev;
	struct msm_geni_serial_port *port = GET_DEV_PORT(uport);
	struct tty_struct *tty;
	unsigned long flags;

	spin_lock_irqsave(&uport->lock, flags);
	IPC_LOG_MSG(port->ipc_log_rx, "%s: Edge-Count %d\n", __func__,
							port->edge_count);
	if (port->wakeup_byte && (port->edge_count == 2)) {
		tty = uport->state->port.tty;
		tty_insert_flip_char(tty->port, port->wakeup_byte, TTY_NORMAL);
		IPC_LOG_MSG(port->ipc_log_rx, "%s: Inject 0x%x\n",
					__func__, port->wakeup_byte);
		port->edge_count = 0;
		tty_flip_buffer_push(tty->port);
		__pm_wakeup_event(port->geni_wake, WAKEBYTE_TIMEOUT_MSEC);
	} else if (port->edge_count < 2) {
		port->edge_count++;
	}
	spin_unlock_irqrestore(&uport->lock, flags);
	return IRQ_HANDLED;
}

static int get_tx_fifo_size(struct msm_geni_serial_port *port)
{
	struct uart_port *uport;

	if (!port)
		return -ENODEV;

	uport = &port->uport;
	port->tx_fifo_depth = get_tx_fifo_depth(uport->membase);
	if (!port->tx_fifo_depth) {
		dev_err(uport->dev, "%s:Invalid TX FIFO depth read\n",
								__func__);
		return -ENXIO;
	}

	port->tx_fifo_width = get_tx_fifo_width(uport->membase);
	if (!port->tx_fifo_width) {
		dev_err(uport->dev, "%s:Invalid TX FIFO width read\n",
								__func__);
		return -ENXIO;
	}

	port->rx_fifo_depth = get_rx_fifo_depth(uport->membase);
	if (!port->rx_fifo_depth) {
		dev_err(uport->dev, "%s:Invalid RX FIFO depth read\n",
								__func__);
		return -ENXIO;
	}

	uport->fifosize =
		((port->tx_fifo_depth * port->tx_fifo_width) >> 3);
	return 0;
}

static void set_rfr_wm(struct msm_geni_serial_port *port)
{
	/*
	 * Set RFR (Flow off) to FIFO_DEPTH - 2.
	 * RX WM level at 50% RX_FIFO_DEPTH.
	 * TX WM level at 10% TX_FIFO_DEPTH.
	 */
	port->rx_rfr = port->rx_fifo_depth - 2;
	if (!uart_console(&port->uport))
		port->rx_wm = port->rx_fifo_depth >>  1;
	else
		port->rx_wm = UART_CONSOLE_RX_WM;
	port->tx_wm = 2;
}

static void msm_geni_serial_shutdown(struct uart_port *uport)
{
	struct msm_geni_serial_port *msm_port = GET_DEV_PORT(uport);
	int ret;

	IPC_LOG_MSG(msm_port->ipc_log_misc, "%s:\n", __func__);
	/* Stop the console before stopping the current tx */
	if (uart_console(uport)) {
		console_stop(uport->cons);
		disable_irq(uport->irq);
	} else {
		msm_geni_serial_power_on(uport);
		wait_for_transfers_inflight(uport);
		msm_geni_serial_stop_tx(uport);
	}

	if (likely(!uart_console(uport)))
		disable_irq(uport->irq);

	if (!uart_console(uport)) {
		if (msm_port->ioctl_count) {
			int i;

			for (i = 0; i < msm_port->ioctl_count; i++) {
				IPC_LOG_MSG(msm_port->ipc_log_pwr,
				"%s IOCTL vote present. Forcing off\n",
								__func__);
				msm_geni_serial_power_off(uport);
			}
			msm_port->ioctl_count = 0;
		}

		flush_workqueue(msm_port->qwork);
		ret = pm_runtime_put_sync_suspend(uport->dev);
		if (ret) {
			IPC_LOG_MSG(msm_port->ipc_log_pwr,
			"%s: Failed to suspend:%d\n", __func__, ret);
		}

		if (msm_port->wakeup_irq > 0) {
			irq_set_irq_wake(msm_port->wakeup_irq, 0);
			disable_irq(msm_port->wakeup_irq);
			free_irq(msm_port->wakeup_irq, uport);
		}

		/* Reset UART error to default during port_close() */
		msm_port->uart_error = UART_ERROR_DEFAULT;
	}
	IPC_LOG_MSG(msm_port->ipc_log_misc, "%s: End\n", __func__);
}

static int msm_geni_serial_port_setup(struct uart_port *uport)
{
	int ret = 0;
	struct msm_geni_serial_port *msm_port = GET_DEV_PORT(uport);
	unsigned long cfg0, cfg1;
	dma_addr_t dma_address;
	unsigned int rxstale = STALE_COUNT;

	set_rfr_wm(msm_port);
	geni_write_reg_nolog(rxstale, uport->membase, SE_UART_RX_STALE_CNT);
	if (!uart_console(uport)) {
		/* For now only assume FIFO mode. */
		msm_port->xfer_mode = SE_DMA;
		se_config_packing(uport->membase, 8, 4, false);
		if (!msm_port->rx_fifo) {
			ret = -ENOMEM;
			goto exit_portsetup;
		}

		msm_port->rx_buf =
			geni_se_iommu_alloc_buf(msm_port->wrapper_dev,
				&dma_address, DMA_RX_BUF_SIZE);
		if (!msm_port->rx_buf) {
			devm_kfree(uport->dev, msm_port->rx_fifo);
			msm_port->rx_fifo = NULL;
			ret = -ENOMEM;
			goto exit_portsetup;
		}
		msm_port->rx_dma = dma_address;
	} else {
		/*
		 * Make an unconditional cancel on the main sequencer to reset
		 * it else we could end up in data loss scenarios.
		 */
		msm_port->xfer_mode = FIFO_MODE;
		msm_serial_try_disable_interrupts(uport);
		msm_geni_serial_poll_tx_done(uport);
		msm_geni_serial_enable_interrupts(uport);
		se_get_packing_config(8, 1, false, &cfg0, &cfg1);
		geni_write_reg_nolog(cfg0, uport->membase,
						SE_GENI_TX_PACKING_CFG0);
		geni_write_reg_nolog(cfg1, uport->membase,
						SE_GENI_TX_PACKING_CFG1);
		se_get_packing_config(8, 4, false, &cfg0, &cfg1);
		geni_write_reg_nolog(cfg0, uport->membase,
						SE_GENI_RX_PACKING_CFG0);
		geni_write_reg_nolog(cfg1, uport->membase,
						SE_GENI_RX_PACKING_CFG1);
	}

	ret = geni_se_init(uport->membase, msm_port->rx_wm, msm_port->rx_rfr);
	if (ret) {
		dev_err(uport->dev, "%s: Fail\n", __func__);
		goto free_dma;
	}

	ret = geni_se_select_mode(uport->membase, msm_port->xfer_mode);
	if (ret)
		goto free_dma;

	msm_port->port_setup = true;
	/*
	 * Ensure Port setup related IO completes before returning to
	 * framework.
	 */
	mb();

	return 0;
free_dma:
	if (msm_port->rx_dma) {
		geni_se_iommu_free_buf(msm_port->wrapper_dev,
			&msm_port->rx_dma, msm_port->rx_buf, DMA_RX_BUF_SIZE);
		msm_port->rx_dma = (dma_addr_t)NULL;
	}
exit_portsetup:
	return ret;
}

static int msm_geni_serial_startup(struct uart_port *uport)
{
	int ret = 0;
	struct msm_geni_serial_port *msm_port = GET_DEV_PORT(uport);

	IPC_LOG_MSG(msm_port->ipc_log_misc, "%s:\n", __func__);

	msm_port->startup_in_progress = true;

	if (likely(!uart_console(uport))) {
		ret = msm_geni_serial_power_on(&msm_port->uport);
		if (ret) {
			dev_err(uport->dev, "%s:Failed to power on %d\n",
							__func__, ret);
			return ret;
		}
	}

	get_tx_fifo_size(msm_port);
	if (!msm_port->port_setup) {
		ret = msm_geni_serial_port_setup(uport);
		if (ret) {
			IPC_LOG_MSG(msm_port->ipc_log_misc,
				    "%s: port_setup Fail ret:%d\n",
				    __func__, ret);
			goto exit_startup;
		}
	}

	if (likely(!uart_console(uport)))
		enable_irq(uport->irq);
	/*
	 * Ensure that all the port configuration writes complete
	 * before returning to the framework.
	 */
	mb();

	/* Console usecase requires irq to be in enable state after early
	 * console switch from probe to handle RX data. Hence enable IRQ
	 * from starup and disable it form shutdown APIs for cosnole case.
	 * BT HSUART usecase, IRQ will be enabled from runtime_resume()
	 * and disabled in runtime_suspend to avoid spurious interrupts
	 * after suspend.
	 */
	if (uart_console(uport))
		enable_irq(uport->irq);

	if (msm_port->wakeup_irq > 0) {
		ret = request_irq(msm_port->wakeup_irq, msm_geni_wakeup_isr,
				IRQF_TRIGGER_FALLING | IRQF_ONESHOT,
				"hs_uart_wakeup", uport);
		if (unlikely(ret)) {
			dev_err(uport->dev, "%s:Failed to get WakeIRQ ret%d\n",
								__func__, ret);
			goto exit_startup;
		}
		disable_irq(msm_port->wakeup_irq);
		ret = irq_set_irq_wake(msm_port->wakeup_irq, 1);
		if (unlikely(ret)) {
			dev_err(uport->dev, "%s:Failed to set IRQ wake:%d\n",
					__func__, ret);
			goto exit_startup;
		}
	}
exit_startup:
	if (likely(!uart_console(uport)))
		msm_geni_serial_power_off(&msm_port->uport);
	msm_port->startup_in_progress = false;
	IPC_LOG_MSG(msm_port->ipc_log_misc, "%s: ret:%d\n", __func__, ret);

	return ret;
}

static void geni_serial_write_term_regs(struct uart_port *uport, u32 loopback,
		u32 tx_trans_cfg, u32 tx_parity_cfg, u32 rx_trans_cfg,
		u32 rx_parity_cfg, u32 bits_per_char, u32 stop_bit_len,
		u32 s_clk_cfg)
{
	geni_write_reg_nolog(loopback, uport->membase, SE_UART_LOOPBACK_CFG);
	geni_write_reg_nolog(tx_trans_cfg, uport->membase,
							SE_UART_TX_TRANS_CFG);
	geni_write_reg_nolog(tx_parity_cfg, uport->membase,
							SE_UART_TX_PARITY_CFG);
	geni_write_reg_nolog(rx_trans_cfg, uport->membase,
							SE_UART_RX_TRANS_CFG);
	geni_write_reg_nolog(rx_parity_cfg, uport->membase,
							SE_UART_RX_PARITY_CFG);
	geni_write_reg_nolog(bits_per_char, uport->membase,
							SE_UART_TX_WORD_LEN);
	geni_write_reg_nolog(bits_per_char, uport->membase,
							SE_UART_RX_WORD_LEN);
	geni_write_reg_nolog(stop_bit_len, uport->membase,
						SE_UART_TX_STOP_BIT_LEN);
	if (!uart_console(uport))
		se_config_packing(uport->membase, bits_per_char, 4, false);
	geni_write_reg_nolog(s_clk_cfg, uport->membase, GENI_SER_M_CLK_CFG);
	geni_write_reg_nolog(s_clk_cfg, uport->membase, GENI_SER_S_CLK_CFG);
	geni_read_reg_nolog(uport->membase, GENI_SER_M_CLK_CFG);
}

#if defined(CONFIG_SERIAL_CORE_CONSOLE) || defined(CONFIG_CONSOLE_POLL)
static int get_clk_cfg(unsigned long clk_freq, unsigned long *ser_clk)
{
	unsigned long root_freq[] = {7372800, 14745600, 19200000, 29491200,
		32000000, 48000000, 64000000, 80000000, 96000000, 100000000,
		102400000, 112000000, 120000000, 128000000};
	int i;
	int match = -1;

	for (i = 0; i < ARRAY_SIZE(root_freq); i++) {
		if (clk_freq > root_freq[i])
			continue;

		if (!(root_freq[i] % clk_freq)) {
			match = i;
			break;
		}
	}
	if (match != -1)
		*ser_clk = root_freq[match];
	else
		pr_err("clk_freq %ld\n", clk_freq);
	return match;
}

static int get_clk_div_rate(unsigned int baud, unsigned long *desired_clk_rate)
{
	unsigned long ser_clk;
	int dfs_index;
	int clk_div = 0;

	*desired_clk_rate = baud * UART_OVERSAMPLING;
	dfs_index = get_clk_cfg(*desired_clk_rate, &ser_clk);
	if (dfs_index < 0) {
		pr_err("%s: Can't find matching DFS entry for baud %d\n",
								__func__, baud);
		clk_div = -EINVAL;
		goto exit_get_clk_div_rate;
	}

	clk_div = ser_clk / *desired_clk_rate;
	*desired_clk_rate = ser_clk;
exit_get_clk_div_rate:
	return clk_div;
}
#endif

static void msm_geni_serial_set_termios(struct uart_port *uport,
				struct ktermios *termios, struct ktermios *old)
{
	unsigned int baud;
	unsigned int bits_per_char = 0;
	unsigned int tx_trans_cfg;
	unsigned int tx_parity_cfg;
	unsigned int rx_trans_cfg;
	unsigned int rx_parity_cfg;
	unsigned int stop_bit_len;
	int clk_div, ret;
	unsigned long ser_clk_cfg = 0;
	struct msm_geni_serial_port *port = GET_DEV_PORT(uport);
	unsigned long clk_rate;
	unsigned long desired_rate;
	unsigned int clk_idx;
	int uart_sampling;
	int clk_freq_diff;

	/* QUP_2.5.0 and older RUMI has sampling rate as 32 */
	if (port->rumi_platform && port->is_console) {
		geni_write_reg_nolog(0x21, uport->membase, GENI_SER_M_CLK_CFG);
		geni_write_reg_nolog(0x21, uport->membase, GENI_SER_S_CLK_CFG);
		geni_read_reg_nolog(uport->membase, GENI_SER_M_CLK_CFG);
	}

	if (!uart_console(uport)) {
		int ret = msm_geni_serial_power_on(uport);

		if (ret) {
			IPC_LOG_MSG(port->ipc_log_misc,
				"%s: Failed to vote clock on:%d\n",
							__func__, ret);
			return;
		}
	}

	//Client must control Flow, don't touch RFR during baud change.
	port->bypass_flow_control = true;
	msm_geni_serial_stop_rx(uport);
	port->bypass_flow_control = false;

	/* baud rate */
	baud = uart_get_baud_rate(uport, termios, old, 300, 4000000);
	port->cur_baud = baud;
	uart_sampling = IS_ENABLED(CONFIG_SERIAL_MSM_GENI_HALF_SAMPLING) ?
				UART_OVERSAMPLING / 2 : UART_OVERSAMPLING;
	desired_rate = baud * uart_sampling;

	/*
	 * Request for nearest possible required frequency instead of the exact
	 * required frequency.
	 */
	ret = geni_se_clk_freq_match(&port->serial_rsc, desired_rate,
			&clk_idx, &clk_rate, false);
	if (ret) {
		dev_err(uport->dev, "%s: Failed(%d) to find src clk for 0x%x\n",
				__func__, ret, baud);
		msm_geni_update_uart_error_code(port,
				UART_ERROR_SE_CLK_RATE_FIND_FAIL);
		goto exit_set_termios;
	}

	clk_div = DIV_ROUND_UP(clk_rate, desired_rate);
	if (clk_div <= 0)
		goto exit_set_termios;

	clk_freq_diff =  (desired_rate - (clk_rate / clk_div));
	if (clk_freq_diff)
		IPC_LOG_MSG(port->ipc_log_misc,
			"src_clk freq_diff:%d baud:%d clk_rate:%d clk_div:%d\n",
			clk_freq_diff, baud, clk_rate, clk_div);

	uport->uartclk = clk_rate;
	clk_set_rate(port->serial_rsc.se_clk, clk_rate);
	ser_clk_cfg |= SER_CLK_EN;
	ser_clk_cfg |= (clk_div << CLK_DIV_SHFT);

	/* parity */
	tx_trans_cfg = geni_read_reg_nolog(uport->membase,
							SE_UART_TX_TRANS_CFG);
	tx_parity_cfg = geni_read_reg_nolog(uport->membase,
							SE_UART_TX_PARITY_CFG);
	rx_trans_cfg = geni_read_reg_nolog(uport->membase,
							SE_UART_RX_TRANS_CFG);
	rx_parity_cfg = geni_read_reg_nolog(uport->membase,
							SE_UART_RX_PARITY_CFG);
	if (termios->c_cflag & PARENB) {
		tx_trans_cfg |= UART_TX_PAR_EN;
		rx_trans_cfg |= UART_RX_PAR_EN;
		tx_parity_cfg |= PAR_CALC_EN;
		rx_parity_cfg |= PAR_CALC_EN;
		if (termios->c_cflag & PARODD) {
			tx_parity_cfg |= PAR_ODD;
			rx_parity_cfg |= PAR_ODD;
		} else if (termios->c_cflag & CMSPAR) {
			tx_parity_cfg |= PAR_SPACE;
			rx_parity_cfg |= PAR_SPACE;
		} else {
			tx_parity_cfg |= PAR_EVEN;
			rx_parity_cfg |= PAR_EVEN;
		}
	} else {
		tx_trans_cfg &= ~UART_TX_PAR_EN;
		rx_trans_cfg &= ~UART_RX_PAR_EN;
		tx_parity_cfg &= ~PAR_CALC_EN;
		rx_parity_cfg &= ~PAR_CALC_EN;
	}

	/* bits per char */
	switch (termios->c_cflag & CSIZE) {
	case CS5:
		bits_per_char = 5;
		break;
	case CS6:
		bits_per_char = 6;
		break;
	case CS7:
		bits_per_char = 7;
		break;
	case CS8:
	default:
		bits_per_char = 8;
		break;
	}

	uport->status  &= ~(UPSTAT_AUTOCTS);
	/* stop bits */
	if (termios->c_cflag & CSTOPB)
		stop_bit_len = TX_STOP_BIT_LEN_2;
	else
		stop_bit_len = TX_STOP_BIT_LEN_1;

	/* flow control, clear the CTS_MASK bit if using flow control. */
	if (termios->c_cflag & CRTSCTS) {
		tx_trans_cfg &= ~UART_CTS_MASK;
		uport->status |= UPSTAT_AUTOCTS;
	}
	else
		tx_trans_cfg |= UART_CTS_MASK;
	/* status bits to ignore */

	if (likely(baud))
		uart_update_timeout(uport, termios->c_cflag, baud);

	geni_serial_write_term_regs(uport, port->loopback, tx_trans_cfg,
		tx_parity_cfg, rx_trans_cfg, rx_parity_cfg, bits_per_char,
		stop_bit_len, ser_clk_cfg);

	if (termios->c_cflag & CRTSCTS) {
		geni_write_reg_nolog(0x0, uport->membase, SE_UART_MANUAL_RFR);
		IPC_LOG_MSG(port->ipc_log_misc,
			"%s: Manual flow Disabled, HW Flow ON\n", __func__);
	}

	IPC_LOG_MSG(port->ipc_log_misc, "%s: baud %d\n", __func__, baud);
	IPC_LOG_MSG(port->ipc_log_misc, "Tx: trans_cfg%d parity %d\n",
						tx_trans_cfg, tx_parity_cfg);
	IPC_LOG_MSG(port->ipc_log_misc, "Rx: trans_cfg%d parity %d",
						rx_trans_cfg, rx_parity_cfg);
	IPC_LOG_MSG(port->ipc_log_misc, "BitsChar%d stop bit%d\n",
				bits_per_char, stop_bit_len);
exit_set_termios:
	msm_geni_serial_start_rx(uport);
	if (!uart_console(uport))
		msm_geni_serial_power_off(uport);
	return;

}

static unsigned int msm_geni_serial_tx_empty(struct uart_port *uport)
{
	unsigned int tx_fifo_status;
	unsigned int is_tx_empty = 1;
	struct msm_geni_serial_port *port = GET_DEV_PORT(uport);

	if (!uart_console(uport) && device_pending_suspend(uport))
		return 1;

	if (port->xfer_mode == SE_DMA)
		tx_fifo_status = port->tx_dma ? 1 : 0;
	else
		tx_fifo_status = geni_read_reg_nolog(uport->membase,
						SE_GENI_TX_FIFO_STATUS);
	if (tx_fifo_status)
		is_tx_empty = 0;

	return is_tx_empty;
}

static ssize_t xfer_mode_show(struct device *dev,
		struct device_attribute *attr, char *buf)
{
	struct platform_device *pdev = to_platform_device(dev);
	struct msm_geni_serial_port *port = platform_get_drvdata(pdev);
	ssize_t ret = 0;

	if (port->xfer_mode == FIFO_MODE)
		ret = snprintf(buf, sizeof("FIFO\n"), "FIFO\n");
	else if (port->xfer_mode == SE_DMA)
		ret = snprintf(buf, sizeof("SE_DMA\n"), "SE_DMA\n");

	return ret;
}

static ssize_t xfer_mode_store(struct device *dev,
	struct device_attribute *attr, const char *buf, size_t size)
{
	struct platform_device *pdev = to_platform_device(dev);
	struct msm_geni_serial_port *port = platform_get_drvdata(pdev);
	struct uart_port *uport = &port->uport;
	int xfer_mode = port->xfer_mode;
	unsigned long flags;

	if (uart_console(uport))
		return -EOPNOTSUPP;

	if (strnstr(buf, "FIFO", strlen("FIFO"))) {
		xfer_mode = FIFO_MODE;
	} else if (strnstr(buf, "SE_DMA", strlen("SE_DMA"))) {
		xfer_mode = SE_DMA;
	} else {
		dev_err(dev, "%s: Invalid input %s\n", __func__, buf);
		return -EINVAL;
	}

	if (xfer_mode == port->xfer_mode)
		return size;

	msm_geni_serial_power_on(uport);
	msm_geni_serial_stop_tx(uport);
	msm_geni_serial_stop_rx(uport);
	spin_lock_irqsave(&uport->lock, flags);
	port->xfer_mode = xfer_mode;
	geni_se_select_mode(uport->membase, port->xfer_mode);
	spin_unlock_irqrestore(&uport->lock, flags);
	msm_geni_serial_start_rx(uport);
	msm_geni_serial_power_off(uport);

	return size;
}

static DEVICE_ATTR_RW(xfer_mode);

static ssize_t ver_info_show(struct device *dev,
			struct device_attribute *attr, char *buf)
{
	struct platform_device *pdev = to_platform_device(dev);
	struct msm_geni_serial_port *port = platform_get_drvdata(pdev);
	ssize_t ret = 0;
	int len = (sizeof(struct msm_geni_serial_ver_info) * 2);

	ret = snprintf(buf, len, "FW ver=0x%x%x, HW ver=%d.%d.%d\n",
		port->ver_info.m_fw_ver, port->ver_info.m_fw_ver,
		port->ver_info.hw_major_ver, port->ver_info.hw_minor_ver,
		port->ver_info.hw_step_ver);

	return ret;
}
static DEVICE_ATTR_RO(ver_info);

#if defined(CONFIG_SERIAL_CORE_CONSOLE) || defined(CONFIG_CONSOLE_POLL)
static int __init msm_geni_console_setup(struct console *co, char *options)
{
	struct uart_port *uport;
	struct msm_geni_serial_port *dev_port;
	int baud = 115200;
	int bits = 8;
	int parity = 'n';
	int flow = 'n';
	int ret = 0;

	/* Max 1 port supported as of now */
	if (unlikely(co->index >= GENI_UART_CONS_PORTS  || co->index < 0))
		return -ENXIO;

	dev_port = get_port_from_line(co->index, true);
	if (IS_ERR_OR_NULL(dev_port)) {
		ret = PTR_ERR(dev_port);
		pr_err("Invalid line %d(%d)\n", co->index, ret);
		return ret;
	}

	uport = &dev_port->uport;

	if (unlikely(!uport->membase))
		return -ENXIO;

	if (se_geni_resources_on(&dev_port->serial_rsc))
		WARN_ON(1);

	if (unlikely(get_se_proto(uport->membase) != UART)) {
		se_geni_resources_off(&dev_port->serial_rsc);
		return -ENXIO;
	}

	if (!dev_port->port_setup) {
		msm_geni_serial_stop_rx(uport);
		msm_geni_serial_port_setup(uport);
	}

	if (options)
		uart_parse_options(options, &baud, &parity, &bits, &flow);

	return uart_set_options(uport, co, baud, parity, bits, flow);
}

static void
msm_geni_serial_early_console_write(struct console *con, const char *s,
			unsigned int n)
{
	struct earlycon_device *dev = con->data;

	__msm_geni_serial_console_write(&dev->port, s, n);
}

static void msm_geni_serial_cancel_rx(struct uart_port *uport)
{
	int done = 0;
	int i = 0;
	unsigned int irq_status;
	u32 rx_fifo_status;
	u32 rx_fifo_wc;
	u32 geni_status;

	geni_status = geni_read_reg_nolog(uport->membase, SE_GENI_STATUS);
	/* Possible thats stop rx is already done from UEFI end */
	if (!(geni_status & S_GENI_CMD_ACTIVE))
		return;

	geni_cancel_s_cmd(uport->membase);
	/* Ensure this goes through before polling. */
	mb();

	done = msm_geni_serial_poll_bit(uport, SE_GENI_S_IRQ_STATUS,
						S_CMD_CANCEL_EN, true);
	if (!done) {
		geni_abort_s_cmd(uport->membase);
		/* Ensure this goes through before polling. */
		mb();
		msm_geni_serial_poll_bit(uport, SE_GENI_S_IRQ_STATUS,
					S_CMD_ABORT_EN, false);
	} else if (msm_geni_serial_poll_bit(uport,
			SE_GENI_S_IRQ_STATUS, S_RX_FIFO_LAST_EN, true)) {
		rx_fifo_status = geni_read_reg_nolog(uport->membase,
						SE_GENI_RX_FIFO_STATUS);
		rx_fifo_wc = rx_fifo_status & RX_FIFO_WC_MSK;
		for (i = 0; i < rx_fifo_wc; i++)
			geni_read_reg_nolog(uport->membase,
							SE_GENI_RX_FIFOn);
	}

	irq_status = geni_read_reg_nolog(uport->membase,
						SE_GENI_S_IRQ_STATUS);
	geni_write_reg_nolog(irq_status, uport->membase, SE_GENI_S_IRQ_CLEAR);

	if (!done)
		geni_write_reg(FORCE_DEFAULT, uport->membase,
						GENI_FORCE_DEFAULT_REG);
}

static int __init
msm_geni_serial_earlycon_setup(struct earlycon_device *dev,
		const char *opt)
{
	struct uart_port *uport = &dev->port;
	int ret = 0;
	u32 tx_trans_cfg = 0;
	u32 tx_parity_cfg = 0;
	u32 rx_trans_cfg = 0;
	u32 rx_parity_cfg = 0;
	u32 stop_bit = 0;
	u32 rx_stale = 0;
	u32 bits_per_char = 0;
	u32 s_clk_cfg = 0;
	u32 baud = 115200;
	int clk_div;
	unsigned long clk_rate;
	unsigned long cfg0, cfg1;

	is_earlycon = true;
	if (!uport->membase) {
		ret = -ENOMEM;
		goto exit_geni_serial_earlyconsetup;
	}

	if (get_se_proto(uport->membase) != UART) {
		ret = -ENXIO;
		goto exit_geni_serial_earlyconsetup;
	}

	/*
	 * Ignore Flow control.
	 * Disable Tx Parity.
	 * Don't check Parity during Rx.
	 * Disable Rx Parity.
	 * n = 8.
	 * Stop bit = 0.
	 * Stale timeout in bit-time (3 chars worth).
	 */
	tx_trans_cfg |= UART_CTS_MASK;
	tx_parity_cfg = 0;
	rx_trans_cfg = 0;
	rx_parity_cfg = 0;
	bits_per_char = 0x8;
	stop_bit = 0;
	rx_stale = 0x18;
	clk_div = get_clk_div_rate(baud, &clk_rate);

	if (clk_div <= 0) {
		ret = -EINVAL;
		goto exit_geni_serial_earlyconsetup;
	}

	if (IS_ENABLED(CONFIG_SERIAL_MSM_GENI_HALF_SAMPLING))
		clk_div *= 2;

	s_clk_cfg |= SER_CLK_EN;
	s_clk_cfg |= (clk_div << CLK_DIV_SHFT);

	/*
	 * Here we need to poll for command done which indicates that
	 * the previous tx transfer is done. And if the command done interrupt
	 * is not getting set, then we need to cancel the command.
	 */
	msm_geni_serial_poll_tx_done(uport);

	/*
	 * Here cancel rx is done in polling mode as there is
	 * no isr support during early console time.
	 */
	msm_geni_serial_cancel_rx(uport);

	/* Only for earlyconsole */
	if (IS_ENABLED(CONFIG_SERIAL_MSM_GENI_HALF_SAMPLING)) {
		geni_write_reg_nolog(0x21, uport->membase, GENI_SER_M_CLK_CFG);
		geni_write_reg_nolog(0x21, uport->membase, GENI_SER_S_CLK_CFG);
		geni_read_reg_nolog(uport->membase, GENI_SER_M_CLK_CFG);
	}

	se_get_packing_config(8, 1, false, &cfg0, &cfg1);
	geni_se_init(uport->membase, (DEF_FIFO_DEPTH_WORDS >> 1),
					(DEF_FIFO_DEPTH_WORDS - 2));
	geni_se_select_mode(uport->membase, FIFO_MODE);
	geni_write_reg_nolog(cfg0, uport->membase, SE_GENI_TX_PACKING_CFG0);
	geni_write_reg_nolog(cfg1, uport->membase, SE_GENI_TX_PACKING_CFG1);
	geni_write_reg_nolog(tx_trans_cfg, uport->membase,
							SE_UART_TX_TRANS_CFG);
	geni_write_reg_nolog(tx_parity_cfg, uport->membase,
							SE_UART_TX_PARITY_CFG);
	geni_write_reg_nolog(rx_trans_cfg, uport->membase,
							SE_UART_RX_TRANS_CFG);
	geni_write_reg_nolog(rx_parity_cfg, uport->membase,
							SE_UART_RX_PARITY_CFG);
	geni_write_reg_nolog(bits_per_char, uport->membase,
							SE_UART_TX_WORD_LEN);
	geni_write_reg_nolog(bits_per_char, uport->membase,
							SE_UART_RX_WORD_LEN);
	geni_write_reg_nolog(stop_bit, uport->membase, SE_UART_TX_STOP_BIT_LEN);
	geni_write_reg_nolog(s_clk_cfg, uport->membase, GENI_SER_M_CLK_CFG);
	geni_write_reg_nolog(s_clk_cfg, uport->membase, GENI_SER_S_CLK_CFG);
	geni_read_reg_nolog(uport->membase, GENI_SER_M_CLK_CFG);

	dev->con->write = msm_geni_serial_early_console_write;
	dev->con->setup = NULL;
	/*
	 * Ensure that the early console setup completes before
	 * returning.
	 */
	mb();
exit_geni_serial_earlyconsetup:
	return ret;
}
OF_EARLYCON_DECLARE(msm_geni_serial, "qcom,msm-geni-console",
		msm_geni_serial_earlycon_setup);

static int console_register(struct uart_driver *drv)
{
#ifdef CONFIG_FASTBOOT_CMD_CTRL_UART
	if (!is_early_cons_enabled) {
		pr_info("ignore console register\n");
		return 0;
	}
#endif

	return uart_register_driver(drv);
}
static void console_unregister(struct uart_driver *drv)
{
#ifdef CONFIG_FASTBOOT_CMD_CTRL_UART
	if (!is_early_cons_enabled) {
		pr_info("ignore console unregister\n");
		return;
	}
#endif
	uart_unregister_driver(drv);
}

static struct console cons_ops = {
	.name = "ttyMSM",
	.write = msm_geni_serial_console_write,
	.device = uart_console_device,
	.setup = msm_geni_console_setup,
	.flags = CON_PRINTBUFFER,
	.index = -1,
	.data = &msm_geni_console_driver,
};

static struct uart_driver msm_geni_console_driver = {
	.owner = THIS_MODULE,
	.driver_name = "msm_geni_console",
	.dev_name = "ttyMSM",
	.nr =  GENI_UART_CONS_PORTS,
	.cons = &cons_ops,
};
#else
static int console_register(struct uart_driver *drv)
{
	return 0;
}

static void console_unregister(struct uart_driver *drv)
{
}
#endif /* defined(CONFIG_SERIAL_CORE_CONSOLE) || defined(CONFIG_CONSOLE_POLL) */

static void msm_geni_serial_debug_init(struct uart_port *uport, bool console)
{
	struct msm_geni_serial_port *msm_port = GET_DEV_PORT(uport);
	char name[35];

	msm_port->dbg = debugfs_create_dir(dev_name(uport->dev), NULL);
	if (IS_ERR_OR_NULL(msm_port->dbg))
		dev_err(uport->dev, "Failed to create dbg dir\n");

	if (!console) {
		memset(name, 0, sizeof(name));
		if (!msm_port->ipc_log_rx) {
			scnprintf(name, sizeof(name), "%s%s",
					dev_name(uport->dev), "_rx");
			msm_port->ipc_log_rx = ipc_log_context_create(
					IPC_LOG_TX_RX_PAGES, name, 0);
			if (!msm_port->ipc_log_rx)
				dev_info(uport->dev, "Err in Rx IPC Log\n");
		}
		memset(name, 0, sizeof(name));
		if (!msm_port->ipc_log_tx) {
			scnprintf(name, sizeof(name), "%s%s",
					dev_name(uport->dev), "_tx");
			msm_port->ipc_log_tx = ipc_log_context_create(
					IPC_LOG_TX_RX_PAGES, name, 0);
			if (!msm_port->ipc_log_tx)
				dev_info(uport->dev, "Err in Tx IPC Log\n");
		}
		memset(name, 0, sizeof(name));
		if (!msm_port->ipc_log_pwr) {
			scnprintf(name, sizeof(name), "%s%s",
					dev_name(uport->dev), "_pwr");
			msm_port->ipc_log_pwr = ipc_log_context_create(
					IPC_LOG_PWR_PAGES, name, 0);
			if (!msm_port->ipc_log_pwr)
				dev_info(uport->dev, "Err in Pwr IPC Log\n");
		}
		memset(name, 0, sizeof(name));
		if (!msm_port->ipc_log_misc) {
			scnprintf(name, sizeof(name), "%s%s",
					dev_name(uport->dev), "_misc");
			msm_port->ipc_log_misc = ipc_log_context_create(
					IPC_LOG_MISC_PAGES, name, 0);
			if (!msm_port->ipc_log_misc)
				dev_info(uport->dev, "Err in Misc IPC Log\n");
		}
		/* New set of UART IPC log for RX Invalid case */
		memset(name, 0, sizeof(name));
		if (!msm_port->ipc_log_single) {
			scnprintf(name, sizeof(name), "%s%s",
					dev_name(uport->dev), "_single");
			msm_port->ipc_log_single = ipc_log_context_create(
					IPC_LOG_MISC_PAGES, name, 0);
			if (!msm_port->ipc_log_single)
				dev_info(uport->dev, "Err in single IPC Log\n");
		}
		memset(name, 0, sizeof(name));
		if (!msm_port->ipc_log_irqstatus) {
			scnprintf(name, sizeof(name), "%s%s",
					dev_name(uport->dev), "_irqstatus");
			msm_port->ipc_log_irqstatus = ipc_log_context_create(
					IPC_LOG_MISC_PAGES, name, 0);
			if (!msm_port->ipc_log_irqstatus)
				dev_info(uport->dev, "Err in irqstatus IPC Log\n");
		}
	} else {
		memset(name, 0, sizeof(name));
		if (!msm_port->console_log) {
			scnprintf(name, sizeof(name), "%s%s",
					dev_name(uport->dev), "_console");
			msm_port->console_log = ipc_log_context_create(
					IPC_LOG_MISC_PAGES, name, 0);
			if (!msm_port->console_log)
				dev_info(uport->dev, "Err in Misc IPC Log\n");
		}
	}
}

static void msm_geni_serial_cons_pm(struct uart_port *uport,
		unsigned int new_state, unsigned int old_state)
{
	struct msm_geni_serial_port *msm_port = GET_DEV_PORT(uport);

	if (unlikely(!uart_console(uport)))
		return;

	if (new_state == UART_PM_STATE_ON && old_state == UART_PM_STATE_OFF)
		se_geni_resources_on(&msm_port->serial_rsc);
	else if (new_state == UART_PM_STATE_OFF &&
			old_state == UART_PM_STATE_ON)
		se_geni_resources_off(&msm_port->serial_rsc);
}

static const struct uart_ops msm_geni_console_pops = {
	.tx_empty = msm_geni_serial_tx_empty,
	.stop_tx = msm_geni_serial_stop_tx,
	.start_tx = msm_geni_serial_start_tx,
	.stop_rx = msm_geni_serial_stop_rx,
	.set_termios = msm_geni_serial_set_termios,
	.startup = msm_geni_serial_startup,
	.config_port = msm_geni_serial_config_port,
	.shutdown = msm_geni_serial_shutdown,
	.type = msm_geni_serial_get_type,
	.set_mctrl = msm_geni_cons_set_mctrl,
	.get_mctrl = msm_geni_cons_get_mctrl,
#ifdef CONFIG_CONSOLE_POLL
	.poll_get_char	= msm_geni_serial_get_char,
	.poll_put_char	= msm_geni_serial_poll_put_char,
#endif
	.pm = msm_geni_serial_cons_pm,
};

static const struct uart_ops msm_geni_serial_pops = {
	.tx_empty = msm_geni_serial_tx_empty,
	.stop_tx = msm_geni_serial_stop_tx,
	.start_tx = msm_geni_serial_start_tx,
	.stop_rx = msm_geni_serial_stop_rx,
	.set_termios = msm_geni_serial_set_termios,
	.startup = msm_geni_serial_startup,
	.config_port = msm_geni_serial_config_port,
	.shutdown = msm_geni_serial_shutdown,
	.type = msm_geni_serial_get_type,
	.set_mctrl = msm_geni_serial_set_mctrl,
	.get_mctrl = msm_geni_serial_get_mctrl,
	.break_ctl = msm_geni_serial_break_ctl,
	.flush_buffer = NULL,
	.ioctl = msm_geni_serial_ioctl,
};

static const struct of_device_id msm_geni_device_tbl[] = {
#if defined(CONFIG_SERIAL_CORE_CONSOLE) || defined(CONFIG_CONSOLE_POLL)
	{ .compatible = "qcom,msm-geni-console",
			.data = (void *)&msm_geni_console_driver},
#endif
	{ .compatible = "qcom,msm-geni-serial-hs",
			.data = (void *)&msm_geni_serial_hs_driver},
	{},
};

static int msm_geni_serial_get_ver_info(struct uart_port *uport)
{
	int hw_ver, ret = 0;
	struct msm_geni_serial_port *msm_port = GET_DEV_PORT(uport);

	/*
	 * At this time early console is still active and transfers are
	 * in-coming. Make sure UART doesn't turn on/off clocks for
	 * console usecase.
	 */
	if (!msm_port->is_console)
		se_geni_clks_on(&msm_port->serial_rsc);
	/* Basic HW and FW info */
	if (unlikely(get_se_proto(uport->membase) != UART)) {
		dev_err(uport->dev, "%s: Invalid FW %d loaded.\n",
			 __func__, get_se_proto(uport->membase));
		ret = -ENXIO;
		goto exit_ver_info;
	}

	msm_port->ver_info.m_fw_ver = get_se_m_fw(uport->membase);
	msm_port->ver_info.s_fw_ver = get_se_s_fw(uport->membase);
	IPC_LOG_MSG(msm_port->ipc_log_misc, "%s: FW Ver:0x%x%x\n",
		__func__,
		msm_port->ver_info.m_fw_ver, msm_port->ver_info.s_fw_ver);

	hw_ver = geni_se_qupv3_hw_version(msm_port->wrapper_dev,
		&msm_port->ver_info.hw_major_ver,
		&msm_port->ver_info.hw_minor_ver,
		&msm_port->ver_info.hw_step_ver);
	if (hw_ver)
		dev_err(uport->dev, "%s:Err getting HW version %d\n",
						__func__, hw_ver);
	else
		IPC_LOG_MSG(msm_port->ipc_log_misc, "%s: HW Ver:%x.%x.%x\n",
			__func__, msm_port->ver_info.hw_major_ver,
			msm_port->ver_info.hw_minor_ver,
			msm_port->ver_info.hw_step_ver);

	msm_geni_serial_enable_interrupts(uport);
exit_ver_info:
	if (!msm_port->is_console)
		se_geni_clks_off(&msm_port->serial_rsc);
	return ret;
}

static int msm_geni_serial_probe(struct platform_device *pdev)
{
	int ret = 0;
	int line;
	struct msm_geni_serial_port *dev_port;
	struct uart_port *uport;
	struct resource *res;
	struct uart_driver *drv;
	const struct of_device_id *id;
	bool is_console = false;
	struct platform_device *wrapper_pdev;
	struct device_node *wrapper_ph_node;
	u32 wake_char = 0;

	id = of_match_device(msm_geni_device_tbl, &pdev->dev);
	if (id) {
		dev_dbg(&pdev->dev, "%s: %s\n", __func__, id->compatible);
		drv = (struct uart_driver *)id->data;
	} else {
		dev_err(&pdev->dev, "%s: No matching device found\n",
								__func__);
		return -ENODEV;
	}

#ifdef CONFIG_FASTBOOT_CMD_CTRL_UART
		/*if earlycon is not enabled, we should ignore console
		  driver prob*/
	if (!is_early_cons_enabled &&
		(!strcmp(id->compatible, "qcom,msm-geni-console"))) {
			pr_info("ignore cons prob\n");
		return -ENODEV;
	}
#endif

	if (pdev->dev.of_node) {
		if (drv->cons) {
			line = of_alias_get_id(pdev->dev.of_node, "serial");
			if (line < 0)
				line = 0;
		} else {
			line = of_alias_get_id(pdev->dev.of_node, "hsuart");
			if (line < 0)
				line = uart_line_id++;
			else
				uart_line_id++;
		}
	} else {
		line = pdev->id;
	}

	is_console = (drv->cons ? true : false);
	dev_port = get_port_from_line(line, is_console);
	if (IS_ERR_OR_NULL(dev_port)) {
		ret = PTR_ERR(dev_port);
		dev_err(&pdev->dev, "Invalid line %d(%d)\n",
					line, ret);
		goto exit_geni_serial_probe;
	}
	dev_port->is_console = is_console;

	uport = &dev_port->uport;

	/* Don't allow 2 drivers to access the same port */
	if (uport->private_data) {
		ret = -ENODEV;
		goto exit_geni_serial_probe;
	}

	uport->dev = &pdev->dev;

	wrapper_ph_node = of_parse_phandle(pdev->dev.of_node,
					"qcom,wrapper-core", 0);
	if (IS_ERR_OR_NULL(wrapper_ph_node)) {
		ret = PTR_ERR(wrapper_ph_node);
		goto exit_geni_serial_probe;
	}
	wrapper_pdev = of_find_device_by_node(wrapper_ph_node);
	of_node_put(wrapper_ph_node);
	if (IS_ERR_OR_NULL(wrapper_pdev)) {
		ret = PTR_ERR(wrapper_pdev);
		goto exit_geni_serial_probe;
	}
	dev_port->wrapper_dev = &wrapper_pdev->dev;
	dev_port->serial_rsc.wrapper_dev = &wrapper_pdev->dev;

	if (is_console)
		ret = geni_se_resources_init(&dev_port->serial_rsc,
			UART_CONSOLE_CORE2X_VOTE,
			(DEFAULT_SE_CLK * DEFAULT_BUS_WIDTH));
	else
		ret = geni_se_resources_init(&dev_port->serial_rsc,
			UART_CORE2X_VOTE,
			(DEFAULT_SE_CLK * DEFAULT_BUS_WIDTH));

	if (ret) {
		msm_geni_update_uart_error_code(dev_port,
			UART_ERROR_SE_RESOURCES_INIT_FAIL);
		goto exit_geni_serial_probe;
	}

	dev_port->serial_rsc.ctrl_dev = &pdev->dev;

	/* RUMI specific */
	dev_port->rumi_platform = of_property_read_bool(pdev->dev.of_node,
					"qcom,rumi_platform");

	if (of_property_read_u32(pdev->dev.of_node, "qcom,wakeup-byte",
					&wake_char)) {
		dev_dbg(&pdev->dev, "No Wakeup byte specified\n");
	} else {
		dev_port->wakeup_byte = (u8)wake_char;
		dev_info(&pdev->dev, "Wakeup byte 0x%x\n",
					dev_port->wakeup_byte);
	}

	dev_port->serial_rsc.se_clk = devm_clk_get(&pdev->dev, "se-clk");
	if (IS_ERR(dev_port->serial_rsc.se_clk)) {
		ret = PTR_ERR(dev_port->serial_rsc.se_clk);
		dev_err(&pdev->dev, "Err getting SE Core clk %d\n", ret);
		msm_geni_update_uart_error_code(dev_port,
			UART_ERROR_CLK_GET_FAIL);
		goto exit_geni_serial_probe;
	}

	dev_port->serial_rsc.m_ahb_clk = devm_clk_get(&pdev->dev, "m-ahb");
	if (IS_ERR(dev_port->serial_rsc.m_ahb_clk)) {
		ret = PTR_ERR(dev_port->serial_rsc.m_ahb_clk);
		dev_err(&pdev->dev, "Err getting M AHB clk %d\n", ret);
		msm_geni_update_uart_error_code(dev_port,
			UART_ERROR_CLK_GET_FAIL);
		goto exit_geni_serial_probe;
	}

	dev_port->serial_rsc.s_ahb_clk = devm_clk_get(&pdev->dev, "s-ahb");
	if (IS_ERR(dev_port->serial_rsc.s_ahb_clk)) {
		ret = PTR_ERR(dev_port->serial_rsc.s_ahb_clk);
		dev_err(&pdev->dev, "Err getting S AHB clk %d\n", ret);
		msm_geni_update_uart_error_code(dev_port,
			UART_ERROR_CLK_GET_FAIL);
		goto exit_geni_serial_probe;
	}

	res = platform_get_resource_byname(pdev, IORESOURCE_MEM, "se_phys");
	if (!res) {
		ret = -ENXIO;
		dev_err(&pdev->dev, "Err getting IO region\n");
		goto exit_geni_serial_probe;
	}

	uport->mapbase = res->start;
	uport->membase = devm_ioremap(&pdev->dev, res->start,
						resource_size(res));
	if (!uport->membase) {
		ret = -ENOMEM;
		dev_err(&pdev->dev, "Err IO mapping serial iomem\n");

		goto exit_geni_serial_probe;
	}

	/* Optional to use the Rx pin as wakeup irq */
	dev_port->wakeup_irq = platform_get_irq(pdev, 1);
	if ((dev_port->wakeup_irq < 0 && !is_console))
		dev_info(&pdev->dev, "No wakeup IRQ configured\n");

	dev_port->serial_rsc.geni_pinctrl = devm_pinctrl_get(&pdev->dev);
	if (IS_ERR_OR_NULL(dev_port->serial_rsc.geni_pinctrl)) {
		dev_err(&pdev->dev, "No pinctrl config specified!\n");
		ret = PTR_ERR(dev_port->serial_rsc.geni_pinctrl);
		goto exit_geni_serial_probe;
	}
	dev_port->serial_rsc.geni_gpio_active =
		pinctrl_lookup_state(dev_port->serial_rsc.geni_pinctrl,
							PINCTRL_ACTIVE);

	if (IS_ERR_OR_NULL(dev_port->serial_rsc.geni_gpio_active)) {
		/*
		 * Backward compatible : In case few chips doesn't have ACTIVE
		 * state defined.
		 */
		dev_port->serial_rsc.geni_gpio_active =
		pinctrl_lookup_state(dev_port->serial_rsc.geni_pinctrl,
							PINCTRL_DEFAULT);
		if (IS_ERR_OR_NULL(dev_port->serial_rsc.geni_gpio_active)) {
			dev_err(&pdev->dev, "No default config specified!\n");
			ret = PTR_ERR(dev_port->serial_rsc.geni_gpio_active);
			goto exit_geni_serial_probe;
		}
	}
	/*
	 * For clients who setup an Inband wakeup, leave the GPIO pins
	 * always connected to the core, else move the pins to their
	 * defined "sleep" state.
	 */
	if (dev_port->wakeup_irq > 0) {
		dev_port->serial_rsc.geni_gpio_sleep =
			dev_port->serial_rsc.geni_gpio_active;
	} else {
		dev_port->serial_rsc.geni_gpio_sleep =
			pinctrl_lookup_state(dev_port->serial_rsc.geni_pinctrl,
							PINCTRL_SLEEP);
		if (IS_ERR_OR_NULL(dev_port->serial_rsc.geni_gpio_sleep)) {
			dev_err(&pdev->dev, "No sleep config specified!\n");
			ret = PTR_ERR(dev_port->serial_rsc.geni_gpio_sleep);
			goto exit_geni_serial_probe;
		}
	}

	if (!is_console) {
		dev_port->geni_wake = wakeup_source_register(uport->dev,
						dev_name(&pdev->dev));
		if (!dev_port->geni_wake) {
			dev_err(&pdev->dev,
				"Failed to register wakeup_source\n");
			ret = -ENOMEM;
			goto exit_geni_serial_probe;
		}
	}

	dev_port->tx_fifo_depth = DEF_FIFO_DEPTH_WORDS;
	dev_port->rx_fifo_depth = DEF_FIFO_DEPTH_WORDS;
	dev_port->tx_fifo_width = DEF_FIFO_WIDTH_BITS;
	uport->fifosize =
		((dev_port->tx_fifo_depth * dev_port->tx_fifo_width) >> 3);
	/* Complete signals to handle cancel cmd completion */
	init_completion(&dev_port->m_cmd_timeout);
	init_completion(&dev_port->s_cmd_timeout);

	uport->irq = platform_get_irq(pdev, 0);
	if (uport->irq < 0) {
		ret = uport->irq;
		dev_err(&pdev->dev, "Failed to get IRQ %d\n", ret);
		goto exit_wakeup_unregister;
	}

	dev_port->name = devm_kasprintf(uport->dev, GFP_KERNEL,
					"msm_serial_geni%d", uport->line);
	irq_set_status_flags(uport->irq, IRQ_NOAUTOEN);
	ret = devm_request_irq(uport->dev, uport->irq, msm_geni_serial_isr,
				IRQF_TRIGGER_HIGH, dev_port->name, uport);
	if(likely(!uart_console(uport))) {
		/*
		 * irq should disable untill msm_geni_serial_port_setup
		 * called in msm_geni_serial_startup.
		 */
		disable_irq(uport->irq);
	}
	if (ret) {
		dev_err(uport->dev, "%s: Failed to get IRQ ret %d\n",
							__func__, ret);
		goto exit_wakeup_unregister;
	}

	uport->private_data = (void *)drv;
	platform_set_drvdata(pdev, dev_port);
	if (is_console) {
		dev_port->handle_rx = handle_rx_console;
		dev_port->rx_fifo = devm_kzalloc(uport->dev, sizeof(u32),
								GFP_KERNEL);
	} else {
		dev_port->handle_rx = handle_rx_hs;
		dev_port->rx_fifo = devm_kzalloc(uport->dev,
				sizeof(dev_port->rx_fifo_depth * sizeof(u32)),
								GFP_KERNEL);

		pm_runtime_set_suspended(&pdev->dev);
		pm_runtime_set_autosuspend_delay(&pdev->dev, 150);
		pm_runtime_use_autosuspend(&pdev->dev);
		pm_runtime_enable(&pdev->dev);
	}

	if (IS_ENABLED(CONFIG_SERIAL_MSM_GENI_HALF_SAMPLING) &&
		dev_port->rumi_platform && dev_port->is_console) {
		geni_write_reg_nolog(0x21, uport->membase, GENI_SER_M_CLK_CFG);
		geni_write_reg_nolog(0x21, uport->membase, GENI_SER_S_CLK_CFG);
		geni_read_reg_nolog(uport->membase, GENI_SER_M_CLK_CFG);
	}

	dev_info(&pdev->dev, "Serial port%d added.FifoSize %d is_console%d\n",
				line, uport->fifosize, is_console);

	device_create_file(uport->dev, &dev_attr_loopback);
	device_create_file(uport->dev, &dev_attr_xfer_mode);
	device_create_file(uport->dev, &dev_attr_ver_info);
	msm_geni_serial_debug_init(uport, is_console);
	dev_port->port_setup = false;
	dev_port->uart_error = UART_ERROR_DEFAULT;
	ret = msm_geni_serial_get_ver_info(uport);
	if (ret)
		goto exit_wakeup_unregister;

	if (!dev_port->is_console) {
		dev_port->qwork = create_singlethread_workqueue(
						"geni_serial_dump_wq");
		if (!dev_port->qwork) {
			dev_err(&pdev->dev, "cannot create workqueue\n");
			goto exit_wakeup_unregister;
		}
		INIT_WORK(&dev_port->work, msm_geni_serial_worker);
	}

	ret = uart_add_one_port(drv, uport);
	if (ret)
		goto exit_workqueue_destroy;

	if (!uart_console(uport))
		spin_lock_init(&dev_port->rx_lock);

	/*
	 * Earlyconsole to kernel console will switch happen after
	 * uart_add_one_port. Hence marking is_earlycon to false here.
	 */
	if (is_console)
		is_earlycon = false;

	IPC_LOG_MSG(dev_port->ipc_log_misc, "%s: port:%s irq:%d\n", __func__,
		    uport->name, uport->irq);

	return 0;

exit_workqueue_destroy:
	if (dev_port->qwork)
		destroy_workqueue(dev_port->qwork);
exit_wakeup_unregister:
	if (!is_console)
		wakeup_source_unregister(dev_port->geni_wake);
exit_geni_serial_probe:
	IPC_LOG_MSG(dev_port->ipc_log_misc, "%s: ret:%d\n", __func__, ret);
	return ret;
}

static int msm_geni_serial_remove(struct platform_device *pdev)
{
	struct msm_geni_serial_port *port = platform_get_drvdata(pdev);
	struct uart_driver *drv =
			(struct uart_driver *)port->uport.private_data;

	if (!uart_console(&port->uport)) {
		wakeup_source_unregister(port->geni_wake);
		flush_workqueue(port->qwork);
		destroy_workqueue(port->qwork);
	}
	uart_remove_one_port(drv, &port->uport);
	if (port->rx_dma) {
		geni_se_iommu_free_buf(port->wrapper_dev, &port->rx_dma,
					port->rx_buf, DMA_RX_BUF_SIZE);
		port->rx_dma = (dma_addr_t)NULL;
	}
	return 0;
}

static void msm_geni_serial_allow_rx(struct msm_geni_serial_port *port)
{
	u32 uart_manual_rfr;

	uart_manual_rfr = (UART_MANUAL_RFR_EN | UART_RFR_READY);
	geni_write_reg_nolog(uart_manual_rfr, port->uport.membase,
						SE_UART_MANUAL_RFR);
	/* Ensure that the manual flow off writes go through */
	mb();
	uart_manual_rfr = geni_read_reg_nolog(port->uport.membase,
						SE_UART_MANUAL_RFR);
	IPC_LOG_MSG(port->ipc_log_misc, "%s(): rfr = 0x%x\n",
					__func__, uart_manual_rfr);

	/* To give control of RFR back to HW */
	msm_geni_serial_set_manual_flow(true, port);
}

#ifdef CONFIG_PM
static int msm_geni_serial_runtime_suspend(struct device *dev)
{
	struct platform_device *pdev = to_platform_device(dev);
	struct msm_geni_serial_port *port = platform_get_drvdata(pdev);
	int ret = 0;
	u32 geni_status = geni_read_reg_nolog(port->uport.membase,
							SE_GENI_STATUS);

	IPC_LOG_MSG(port->ipc_log_pwr, "%s: Start\n", __func__);
	wait_for_transfers_inflight(&port->uport);
	/*
	 * Manual RFR On.
	 * Stop Rx.
	 * Disable Interrupt
	 * Resources off
	 */
	ret = stop_rx_sequencer(&port->uport);
	if (ret) {
		IPC_LOG_MSG(port->ipc_log_pwr, "%s: stop rx failed %d\n",
							__func__, ret);
		/* Flow on from UART */
		msm_geni_serial_allow_rx(port);
		return -EBUSY;
	}

	geni_status = geni_read_reg_nolog(port->uport.membase, SE_GENI_STATUS);
	if ((geni_status & M_GENI_CMD_ACTIVE))
		stop_tx_sequencer(&port->uport);

	disable_irq(port->uport.irq);

	/*
	 * Above stop_rx disabled the flow so we need to enable it here
	 * Make sure wake up interrupt is enabled before RFR is made low
	 */
	msm_geni_serial_allow_rx(port);

	ret = se_geni_resources_off(&port->serial_rsc);
	if (ret) {
		dev_err(dev, "%s: Error ret %d\n", __func__, ret);
		msm_geni_update_uart_error_code(port,
			UART_ERROR_SE_RESOURCES_OFF_FAIL);
		goto exit_runtime_suspend;
	}

	if (port->wakeup_irq > 0) {
		port->edge_count = 0;
		enable_irq(port->wakeup_irq);
	}
	IPC_LOG_MSG(port->ipc_log_pwr, "%s: End\n", __func__);
	__pm_relax(port->geni_wake);
exit_runtime_suspend:
	return ret;
}

static int msm_geni_serial_runtime_resume(struct device *dev)
{
	struct platform_device *pdev = to_platform_device(dev);
	struct msm_geni_serial_port *port = platform_get_drvdata(pdev);
	int ret = 0;

	/*
	 * Do an unconditional relax followed by a stay awake in case the
	 * wake source is activated by the wakeup isr.
	 */
	__pm_relax(port->geni_wake);
	__pm_stay_awake(port->geni_wake);
	if (port->wakeup_irq > 0)
		disable_irq(port->wakeup_irq);
	/*
	 * Resources On.
	 * Start Rx.
	 * Auto RFR.
	 * Enable IRQ.
	 */
	ret = se_geni_resources_on(&port->serial_rsc);
	if (ret) {
		dev_err(dev, "%s: Error ret %d\n", __func__, ret);
		msm_geni_update_uart_error_code(port,
			UART_ERROR_SE_RESOURCES_ON_FAIL);
		__pm_relax(port->geni_wake);
		goto exit_runtime_resume;
	}
	start_rx_sequencer(&port->uport);
	/* Ensure that the Rx is running before enabling interrupts */
	mb();
	/* Enable interrupt */
	enable_irq(port->uport.irq);

	IPC_LOG_MSG(port->ipc_log_pwr, "%s:\n", __func__);
exit_runtime_resume:
	return ret;
}

static int msm_geni_serial_sys_suspend_noirq(struct device *dev)
{
	struct platform_device *pdev = to_platform_device(dev);
	struct msm_geni_serial_port *port = platform_get_drvdata(pdev);
	struct uart_port *uport = &port->uport;

	if (uart_console(uport)) {
		uart_suspend_port((struct uart_driver *)uport->private_data,
					uport);
	} else {
		struct uart_state *state = uport->state;
		struct tty_port *tty_port = &state->port;

		mutex_lock(&tty_port->mutex);
		if (!pm_runtime_status_suspended(dev)) {
			dev_err(dev, "%s:Active userspace vote; ioctl_cnt %d\n",
					__func__, port->ioctl_count);
			IPC_LOG_MSG(port->ipc_log_pwr,
				"%s:Active userspace vote; ioctl_cnt %d\n",
					__func__, port->ioctl_count);
			mutex_unlock(&tty_port->mutex);
			return -EBUSY;
		}
		IPC_LOG_MSG(port->ipc_log_pwr, "%s\n", __func__);
		mutex_unlock(&tty_port->mutex);
	}
	return 0;
}

static int msm_geni_serial_sys_resume_noirq(struct device *dev)
{
	struct platform_device *pdev = to_platform_device(dev);
	struct msm_geni_serial_port *port = platform_get_drvdata(pdev);
	struct uart_port *uport = &port->uport;

	if (uart_console(uport) &&
	    console_suspend_enabled && uport->suspended) {
		uart_resume_port((struct uart_driver *)uport->private_data,
									uport);
	}
	return 0;
}
#else
static int msm_geni_serial_runtime_suspend(struct device *dev)
{
	return 0;
}

static int msm_geni_serial_runtime_resume(struct device *dev)
{
	return 0;
}

static int msm_geni_serial_sys_suspend_noirq(struct device *dev)
{
	return 0;
}

static int msm_geni_serial_sys_resume_noirq(struct device *dev)
{
	return 0;
}
#endif

static const struct dev_pm_ops msm_geni_serial_pm_ops = {
	.runtime_suspend = msm_geni_serial_runtime_suspend,
	.runtime_resume = msm_geni_serial_runtime_resume,
	.suspend_noirq = msm_geni_serial_sys_suspend_noirq,
	.resume_noirq = msm_geni_serial_sys_resume_noirq,
};

static struct platform_driver msm_geni_serial_platform_driver = {
	.remove = msm_geni_serial_remove,
	.probe = msm_geni_serial_probe,
	.driver = {
		.name = "msm_geni_serial",
		.of_match_table = msm_geni_device_tbl,
		.pm = &msm_geni_serial_pm_ops,
	},
};


static struct uart_driver msm_geni_serial_hs_driver = {
	.owner = THIS_MODULE,
	.driver_name = "msm_geni_serial_hs",
	.dev_name = "ttyHS",
	.nr =  GENI_UART_NR_PORTS,
};

static int __init msm_geni_serial_init(void)
{
	int ret = 0;
	int i;

	for (i = 0; i < GENI_UART_NR_PORTS; i++) {
		msm_geni_serial_ports[i].uport.iotype = UPIO_MEM;
		msm_geni_serial_ports[i].uport.ops = &msm_geni_serial_pops;
		msm_geni_serial_ports[i].uport.flags = UPF_BOOT_AUTOCONF;
		msm_geni_serial_ports[i].uport.line = i;
	}

	for (i = 0; i < GENI_UART_CONS_PORTS; i++) {
		msm_geni_console_port.uport.iotype = UPIO_MEM;
		msm_geni_console_port.uport.ops = &msm_geni_console_pops;
		msm_geni_console_port.uport.flags = UPF_BOOT_AUTOCONF;
		msm_geni_console_port.uport.line = i;
	}

	ret = console_register(&msm_geni_console_driver);
	if (ret)
		return ret;

	ret = uart_register_driver(&msm_geni_serial_hs_driver);
	if (ret) {
		uart_unregister_driver(&msm_geni_console_driver);
		return ret;
	}

	ret = platform_driver_register(&msm_geni_serial_platform_driver);
	if (ret) {
		console_unregister(&msm_geni_console_driver);
		uart_unregister_driver(&msm_geni_serial_hs_driver);
		return ret;
	}

	pr_info("%s: Driver initialized\n", __func__);

	return ret;
}
module_init(msm_geni_serial_init);

static void __exit msm_geni_serial_exit(void)
{
	platform_driver_unregister(&msm_geni_serial_platform_driver);
	uart_unregister_driver(&msm_geni_serial_hs_driver);
	console_unregister(&msm_geni_console_driver);
}
module_exit(msm_geni_serial_exit);

MODULE_DESCRIPTION("Serial driver for GENI based QTI serial cores");
MODULE_LICENSE("GPL v2");
MODULE_ALIAS("tty:msm_geni_geni_serial");<|MERGE_RESOLUTION|>--- conflicted
+++ resolved
@@ -1,11 +1,8 @@
 // SPDX-License-Identifier: GPL-2.0-only
 /*
  * Copyright (c) 2016-2021, The Linux Foundation. All rights reserved.
-<<<<<<< HEAD
  * Copyright (C) 2021 XiaoMi, Inc.
-=======
  * Copyright (c) 2022 Qualcomm Innovation Center, Inc. All rights reserved.
->>>>>>> d181e60e
  */
 
 #include <linux/bitmap.h>
