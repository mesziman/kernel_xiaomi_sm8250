--- conflicted
+++ resolved
@@ -885,30 +885,12 @@
 			queue_physical_block_size(backingq);
 
 	/*
-	 * If the backing device is a block device, mirror its zeroing
-	 * capability. Set the discard sectors to the block device's zeroing
-	 * capabilities because loop discards result in blkdev_issue_zeroout(),
-	 * not blkdev_issue_discard(). This maintains consistent behavior with
-	 * file-backed loop devices: discarded regions read back as zero.
-	 */
-	if (S_ISBLK(inode->i_mode) && !lo->lo_encrypt_key_size) {
-		struct request_queue *backingq;
-
-		backingq = bdev_get_queue(inode->i_bdev);
-		blk_queue_max_discard_sectors(q,
-			backingq->limits.max_write_zeroes_sectors);
-
-		blk_queue_max_write_zeroes_sectors(q,
-			backingq->limits.max_write_zeroes_sectors);
-
-	/*
 	 * We use punch hole to reclaim the free space used by the
 	 * image a.k.a. discard. However we do not support discard if
 	 * encryption is enabled, because it may give an attacker
 	 * useful information.
 	 */
 	} else if (!file->f_op->fallocate || lo->lo_encrypt_key_size) {
-<<<<<<< HEAD
 		max_discard_sectors = 0;
 		granularity = 0;
 
@@ -923,30 +905,12 @@
 		blk_queue_max_write_zeroes_sectors(q, max_discard_sectors);
 		blk_queue_flag_set(QUEUE_FLAG_DISCARD, q);
 	} else {
-=======
->>>>>>> 43316734
 		q->limits.discard_granularity = 0;
 		blk_queue_max_discard_sectors(q, 0);
 		blk_queue_max_write_zeroes_sectors(q, 0);
-<<<<<<< HEAD
 		blk_queue_flag_clear(QUEUE_FLAG_DISCARD, q);
 	}
 	q->limits.discard_alignment = 0;
-=======
-
-	} else {
-		q->limits.discard_granularity = inode->i_sb->s_blocksize;
-		q->limits.discard_alignment = 0;
-
-		blk_queue_max_discard_sectors(q, UINT_MAX >> 9);
-		blk_queue_max_write_zeroes_sectors(q, UINT_MAX >> 9);
-	}
-
-	if (q->limits.max_write_zeroes_sectors)
-		blk_queue_flag_set(QUEUE_FLAG_DISCARD, q);
-	else
-		blk_queue_flag_clear(QUEUE_FLAG_DISCARD, q);
->>>>>>> 43316734
 }
 
 static void loop_unprepare_queue(struct loop_device *lo)
@@ -1561,29 +1525,16 @@
 	if (arg < 512 || arg > PAGE_SIZE || !is_power_of_2(arg))
 		return -EINVAL;
 
-<<<<<<< HEAD
-	if (lo->lo_queue->limits.logical_block_size != arg) {
-		sync_blockdev(lo->lo_device);
-		invalidate_bdev(lo->lo_device);
-	}
-
-	blk_mq_freeze_queue(lo->lo_queue);
-
-	/* invalidate_bdev should have truncated all the pages */
-	if (lo->lo_queue->limits.logical_block_size != arg &&
-			lo->lo_device->bd_inode->i_mapping->nrpages) {
-=======
 	if (lo->lo_queue->limits.logical_block_size == arg)
 		return 0;
 
 	sync_blockdev(lo->lo_device);
-	kill_bdev(lo->lo_device);
+	invalidate_bdev(lo->lo_device);
 
 	blk_mq_freeze_queue(lo->lo_queue);
 
 	/* kill_bdev should have truncated all the pages */
 	if (lo->lo_device->bd_inode->i_mapping->nrpages) {
->>>>>>> 43316734
 		err = -EAGAIN;
 		pr_warn("%s: loop%d (%s) has still dirty pages (nrpages=%lu)\n",
 			__func__, lo->lo_number, lo->lo_file_name,
