#
# ARM CPU Idle drivers
#
config ARM_BIG_LITTLE_CPUIDLE
	bool "Support for ARM big.LITTLE processors"
<<<<<<< HEAD
	depends on ARCH_VEXPRESS_TC2_PM
	depends on MCPM
=======
	depends on ARCH_VEXPRESS_TC2_PM || ARCH_EXYNOS
>>>>>>> c2fff85e
	select ARM_CPU_SUSPEND
	select CPU_IDLE_MULTIPLE_DRIVERS
	help
	  Select this option to enable CPU idle driver for big.LITTLE based
	  ARM systems. Driver manages CPUs coordination through MCPM and
	  define different C-states for little and big cores through the
	  multiple CPU idle drivers infrastructure.

config ARM_CLPS711X_CPUIDLE
	bool "CPU Idle Driver for CLPS711X processors"
	depends on ARCH_CLPS711X || COMPILE_TEST
	help
	  Select this to enable cpuidle on Cirrus Logic CLPS711X SOCs.

config ARM_HIGHBANK_CPUIDLE
	bool "CPU Idle Driver for Calxeda processors"
	depends on ARM_PSCI
	select ARM_CPU_SUSPEND
	help
	  Select this to enable cpuidle on Calxeda processors.

config ARM_KIRKWOOD_CPUIDLE
	bool "CPU Idle Driver for Marvell Kirkwood SoCs"
	depends on ARCH_KIRKWOOD || MACH_KIRKWOOD
	help
	  This adds the CPU Idle driver for Marvell Kirkwood SoCs.

config ARM_ZYNQ_CPUIDLE
	bool "CPU Idle Driver for Xilinx Zynq processors"
	depends on ARCH_ZYNQ
	help
	  Select this to enable cpuidle on Xilinx Zynq processors.

config ARM_U8500_CPUIDLE
	bool "Cpu Idle Driver for the ST-E u8500 processors"
	depends on ARCH_U8500
	help
	  Select this to enable cpuidle for ST-E u8500 processors

config ARM_AT91_CPUIDLE
	bool "Cpu Idle Driver for the AT91 processors"
	default y
	depends on ARCH_AT91
	help
	  Select this to enable cpuidle for AT91 processors

config ARM_EXYNOS_CPUIDLE
	bool "Cpu Idle Driver for the Exynos processors"
	depends on ARCH_EXYNOS
	help
	  Select this to enable cpuidle for Exynos processors

config ARM_MVEBU_V7_CPUIDLE
	bool "CPU Idle Driver for mvebu v7 family processors"
	depends on ARCH_MVEBU
	help
	  Select this to enable cpuidle on Armada 370, 38x and XP processors.<|MERGE_RESOLUTION|>--- conflicted
+++ resolved
@@ -3,12 +3,8 @@
 #
 config ARM_BIG_LITTLE_CPUIDLE
 	bool "Support for ARM big.LITTLE processors"
-<<<<<<< HEAD
-	depends on ARCH_VEXPRESS_TC2_PM
+	depends on ARCH_VEXPRESS_TC2_PM || ARCH_EXYNOS
 	depends on MCPM
-=======
-	depends on ARCH_VEXPRESS_TC2_PM || ARCH_EXYNOS
->>>>>>> c2fff85e
 	select ARM_CPU_SUSPEND
 	select CPU_IDLE_MULTIPLE_DRIVERS
 	help
