--- conflicted
+++ resolved
@@ -3554,12 +3554,6 @@
 		 * sequence.
 		 */
 		status = hub_port_status(hub, port1, &portstatus, &portchange);
-<<<<<<< HEAD
-
-		/* TRSMRCY = 10 msec */
-		usleep_range(10000, 10500);
-=======
->>>>>>> 6fcf8774
 	}
 
  SuspendCleared:
