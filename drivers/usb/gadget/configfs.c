--- conflicted
+++ resolved
@@ -15,31 +15,22 @@
 #include <linux/kdev_t.h>
 #include <linux/usb/ch9.h>
 
-<<<<<<< HEAD
 #ifdef CONFIG_USB_F_NCM
 #include "function/u_ncm.h"
 #endif
 
 #include <linux/power_supply.h>
 
-=======
->>>>>>> bbc4834e
 #ifdef CONFIG_USB_CONFIGFS_F_ACC
 extern int acc_ctrlrequest_composite(struct usb_composite_dev *cdev,
 				const struct usb_ctrlrequest *ctrl);
 void acc_disconnect(void);
 #endif
-<<<<<<< HEAD
 
 static struct class *android_class;
 static struct device *android_device;
 static int index;
 static int gadget_index;
-=======
-static struct class *android_class;
-static struct device *android_device;
-static int index;
->>>>>>> bbc4834e
 
 struct device *create_function_device(char *name)
 {
@@ -1451,7 +1442,6 @@
 	return ret;
 }
 
-<<<<<<< HEAD
 static int smblib_canncel_recheck(void)
 {
 	union power_supply_propval pval = {0};
@@ -1473,8 +1463,6 @@
 	return rc;
 }
 
-=======
->>>>>>> bbc4834e
 #ifdef CONFIG_USB_CONFIGFS_UEVENT
 static void android_work(struct work_struct *data)
 {
@@ -1502,18 +1490,13 @@
 	spin_unlock_irqrestore(&cdev->lock, flags);
 
 	if (status[0]) {
-<<<<<<< HEAD
 		kobject_uevent_env(&gi->dev->kobj,
-=======
-		kobject_uevent_env(&android_device->kobj,
->>>>>>> bbc4834e
 					KOBJ_CHANGE, connected);
 		pr_info("%s: sent uevent %s\n", __func__, connected[0]);
 		uevent_sent = true;
 	}
 
 	if (status[1]) {
-<<<<<<< HEAD
 		kobject_uevent_env(&gi->dev->kobj,
 					KOBJ_CHANGE, configured);
 		pr_info("%s: sent uevent %s\n", __func__, configured[0]);
@@ -1532,23 +1515,6 @@
 
 	if (!uevent_sent) {
 		pr_info("%s: did not send uevent (%d %d %pK)\n", __func__,
-=======
-		kobject_uevent_env(&android_device->kobj,
-					KOBJ_CHANGE, configured);
-		pr_info("%s: sent uevent %s\n", __func__, configured[0]);
-		uevent_sent = true;
-	}
-
-	if (status[2]) {
-		kobject_uevent_env(&android_device->kobj,
-					KOBJ_CHANGE, disconnected);
-		pr_info("%s: sent uevent %s\n", __func__, disconnected[0]);
-		uevent_sent = true;
-	}
-
-	if (!uevent_sent) {
-		pr_info("%s: did not send uevent (%d %d %p)\n", __func__,
->>>>>>> bbc4834e
 			gi->connected, gi->sw_connected, cdev->config);
 	}
 }
@@ -1684,7 +1650,6 @@
 	int value = -EOPNOTSUPP;
 	struct usb_function_instance *fi;
 
-<<<<<<< HEAD
 	if ((c->bRequestType & USB_TYPE_MASK) == USB_TYPE_VENDOR) {
 		if ((c->bRequest == MSOS_VENDOR_TYPE) &&
 			(c->bRequestType & USB_DIR_IN) && le16_to_cpu(c->wIndex == 4)) {
@@ -1692,8 +1657,6 @@
 			cdev->isMSOS = true;
 		}
 	}
-=======
->>>>>>> bbc4834e
 	spin_lock_irqsave(&cdev->lock, flags);
 	if (!gi->connected) {
 		gi->connected = 1;
@@ -1701,19 +1664,14 @@
 	}
 	spin_unlock_irqrestore(&cdev->lock, flags);
 	list_for_each_entry(fi, &gi->available_func, cfs_list) {
-<<<<<<< HEAD
 		if (fi != NULL && fi->f != NULL && fi->f->setup != NULL
 		    && fi->f->config != NULL) {
-=======
-		if (fi != NULL && fi->f != NULL && fi->f->setup != NULL) {
->>>>>>> bbc4834e
 			value = fi->f->setup(fi->f, c);
 			if (value >= 0)
 				break;
 		}
 	}
 
-<<<<<<< HEAD
 #ifdef CONFIG_USB_F_NCM
 	if (value < 0)
 		value = ncm_ctrlrequest(cdev, c);
@@ -1726,8 +1684,6 @@
 		return value;
 #endif
 
-=======
->>>>>>> bbc4834e
 #ifdef CONFIG_USB_CONFIGFS_F_ACC
 	if (value < 0)
 		value = acc_ctrlrequest_composite(cdev, c);
@@ -1749,7 +1705,6 @@
 static void android_disconnect(struct usb_gadget *gadget)
 {
 	struct usb_composite_dev        *cdev = get_gadget_data(gadget);
-<<<<<<< HEAD
 	struct gadget_info *gi;
 
 	if (!cdev) {
@@ -1758,9 +1713,6 @@
 	}
 
 	gi = container_of(cdev, struct gadget_info, cdev);
-=======
-	struct gadget_info *gi = container_of(cdev, struct gadget_info, cdev);
->>>>>>> bbc4834e
 
 	/* FIXME: There's a race between usb_gadget_udc_stop() which is likely
 	 * to set the gadget driver to NULL in the udc driver and this drivers
@@ -1783,12 +1735,8 @@
 	acc_disconnect();
 #endif
 	gi->connected = 0;
-<<<<<<< HEAD
 	if (!gi->unbinding)
 		schedule_work(&gi->work);
-=======
-	schedule_work(&gi->work);
->>>>>>> bbc4834e
 	composite_disconnect(gadget);
 }
 #endif
@@ -1843,7 +1791,6 @@
 	return sprintf(buf, "%s\n", state);
 }
 
-<<<<<<< HEAD
 static ssize_t isMSOS_show(struct device *pdev, struct device_attribute *attr,
 		char *buf)
 {
@@ -1865,12 +1812,6 @@
 static struct device_attribute *android_usb_attributes[] = {
 	&dev_attr_state,
 	&dev_attr_isMSOS,
-=======
-static DEVICE_ATTR(state, S_IRUGO, state_show, NULL);
-
-static struct device_attribute *android_usb_attributes[] = {
-	&dev_attr_state,
->>>>>>> bbc4834e
 	NULL
 };
 
@@ -1880,7 +1821,6 @@
 	struct device_attribute *attr;
 
 	INIT_WORK(&gi->work, android_work);
-<<<<<<< HEAD
 	gi->dev = device_create(android_class, NULL,
 			MKDEV(0, 0), NULL, "android%d", gadget_index++);
 	if (IS_ERR(gi->dev))
@@ -1891,30 +1831,15 @@
 	dev_set_drvdata(gi->dev, gi);
 	if (!android_device)
 		android_device = gi->dev;
-=======
-	android_device = device_create(android_class, NULL,
-				MKDEV(0, 0), NULL, "android0");
-	if (IS_ERR(android_device))
-		return PTR_ERR(android_device);
-
-	dev_set_drvdata(android_device, gi);
->>>>>>> bbc4834e
 
 	attrs = android_usb_attributes;
 	while ((attr = *attrs++)) {
 		int err;
 
-<<<<<<< HEAD
 		err = device_create_file(gi->dev, attr);
 		if (err) {
 			device_destroy(gi->dev->class,
 				       gi->dev->devt);
-=======
-		err = device_create_file(android_device, attr);
-		if (err) {
-			device_destroy(android_device->class,
-				       android_device->devt);
->>>>>>> bbc4834e
 			return err;
 		}
 	}
@@ -1922,16 +1847,11 @@
 	return 0;
 }
 
-<<<<<<< HEAD
 static void android_device_destroy(struct gadget_info *gi)
-=======
-static void android_device_destroy(void)
->>>>>>> bbc4834e
 {
 	struct device_attribute **attrs;
 	struct device_attribute *attr;
 
-<<<<<<< HEAD
 	if (!gi->dev)
 		return;
 
@@ -1940,12 +1860,6 @@
 		device_remove_file(gi->dev, attr);
 	device_destroy(gi->dev->class, gi->dev->devt);
 	gi->dev = NULL;
-=======
-	attrs = android_usb_attributes;
-	while ((attr = *attrs++))
-		device_remove_file(android_device, attr);
-	device_destroy(android_device->class, android_device->devt);
->>>>>>> bbc4834e
 }
 #else
 static inline int android_device_create(struct gadget_info *gi)
@@ -1953,11 +1867,7 @@
 	return 0;
 }
 
-<<<<<<< HEAD
 static inline void android_device_destroy(struct gadget_info *gi)
-=======
-static inline void android_device_destroy(void)
->>>>>>> bbc4834e
 {
 }
 #endif
@@ -2030,11 +1940,7 @@
 
 	gi = container_of(to_config_group(item), struct gadget_info, group);
 	config_item_put(item);
-<<<<<<< HEAD
 	android_device_destroy(gi);
-=======
-	android_device_destroy();
->>>>>>> bbc4834e
 }
 
 static struct configfs_group_operations gadgets_ops = {
