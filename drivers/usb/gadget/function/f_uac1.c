--- conflicted
+++ resolved
@@ -19,13 +19,11 @@
 #include "u_audio.h"
 #include "u_uac1.h"
 
-<<<<<<< HEAD
 /* UAC1 spec: 3.7.2.3 Audio Channel Cluster Format */
 #define UAC1_CHANNEL_MASK 0x0FFF
-=======
+
 static int generic_set_cmd(struct usb_audio_control *con, u8 cmd, int value);
 static int generic_get_cmd(struct usb_audio_control *con, u8 cmd);
->>>>>>> 86129282
 
 struct f_uac1 {
 	struct g_audio g_audio;
