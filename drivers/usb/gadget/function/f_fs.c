--- conflicted
+++ resolved
@@ -3354,14 +3354,9 @@
 	}
 
 	if (likely(super)) {
-<<<<<<< HEAD
-		func->function.ss_descriptors = vla_ptr(vlabuf, d, ss_descs);
-		ss_len = ffs_do_descs(ffs, ffs->ss_descs_count,
-=======
 		func->function.ss_descriptors = func->function.ssp_descriptors =
 			vla_ptr(vlabuf, d, ss_descs);
-		ss_len = ffs_do_descs(ffs->ss_descs_count,
->>>>>>> d7151442
+		ss_len = ffs_do_descs(ffs, ffs->ss_descs_count,
 				vla_ptr(vlabuf, d, raw_descs) + fs_len + hs_len,
 				d_raw_descs__sz - fs_len - hs_len,
 				__ffs_func_bind_do_descs, func);
