--- conflicted
+++ resolved
@@ -1703,11 +1703,6 @@
 	rv = mount_nodev(t, flags, &data, ffs_sb_fill);
 	if (IS_ERR(rv) && data.ffs_data)
 		ffs_data_put(data.ffs_data);
-<<<<<<< HEAD
-	}
-
-=======
->>>>>>> f24479d8
 	return rv;
 }
 
@@ -3196,11 +3191,8 @@
 	struct ffs_function *func = ffs_func_from_usb(f);
 	struct f_fs_opts *ffs_opts =
 		container_of(f->fi, struct f_fs_opts, func_inst);
-<<<<<<< HEAD
 	struct ffs_data *ffs = ffs_opts->dev->ffs_data;
-=======
 	struct ffs_data *ffs_data;
->>>>>>> f24479d8
 	int ret;
 
 	ENTER();
@@ -3941,12 +3933,8 @@
 	}
 
 	ffs_dev_unlock();
-<<<<<<< HEAD
-
-	return ffs_dev;
-=======
+
 	return ret;
->>>>>>> f24479d8
 }
 
 static void ffs_release_dev(struct ffs_dev *ffs_dev)
