// SPDX-License-Identifier: GPL-2.0+
/*
 * f_fs.c -- user mode file system API for USB composite function controllers
 *
 * Copyright (C) 2010 Samsung Electronics
 * Author: Michal Nazarewicz <mina86@mina86.com>
 *
 * Based on inode.c (GadgetFS) which was:
 * Copyright (C) 2003-2004 David Brownell
 * Copyright (C) 2003 Agilent Technologies
 */


/* #define DEBUG */
/* #define VERBOSE_DEBUG */

#include <linux/blkdev.h>
#include <linux/pagemap.h>
#include <linux/export.h>
#include <linux/hid.h>
#include <linux/module.h>
#include <linux/sched/signal.h>
#include <linux/uio.h>
#include <asm/unaligned.h>

#include <linux/usb/composite.h>
#include <linux/usb/functionfs.h>

#include <linux/aio.h>
#include <linux/mmu_context.h>
#include <linux/poll.h>
#include <linux/eventfd.h>

#include "u_fs.h"
#include "u_f.h"
#include "u_os_desc.h"
#include "configfs.h"

#define FUNCTIONFS_MAGIC	0xa647361 /* Chosen by a honest dice roll ;) */

#define NUM_PAGES	10 /* # of pages for ipc logging */

#ifdef CONFIG_DYNAMIC_DEBUG
#define ffs_log(fmt, ...) do { \
	ipc_log_string(ffs->ipc_log, "%s: " fmt,  __func__, ##__VA_ARGS__); \
	dynamic_pr_debug("%s: " fmt, __func__, ##__VA_ARGS__); \
} while (0)
#else
#define ffs_log(fmt, ...) \
	ipc_log_string(ffs->ipc_log, "%s: " fmt,  __func__, ##__VA_ARGS__)
#endif

/* Reference counter handling */
static void ffs_data_get(struct ffs_data *ffs);
static void ffs_data_put(struct ffs_data *ffs);
/* Creates new ffs_data object. */
static struct ffs_data *__must_check ffs_data_new(const char *dev_name)
	__attribute__((malloc));

/* Opened counter handling. */
static void ffs_data_opened(struct ffs_data *ffs);
static void ffs_data_closed(struct ffs_data *ffs);

/* Called with ffs->mutex held; take over ownership of data. */
static int __must_check
__ffs_data_got_descs(struct ffs_data *ffs, char *data, size_t len);
static int __must_check
__ffs_data_got_strings(struct ffs_data *ffs, char *data, size_t len);


/* The function structure ***************************************************/

struct ffs_ep;

struct ffs_function {
	struct usb_configuration	*conf;
	struct usb_gadget		*gadget;
	struct ffs_data			*ffs;

	struct ffs_ep			*eps;
	u8				eps_revmap[16];
	short				*interfaces_nums;

	struct usb_function		function;
};


static struct ffs_function *ffs_func_from_usb(struct usb_function *f)
{
	return container_of(f, struct ffs_function, function);
}


static inline enum ffs_setup_state
ffs_setup_state_clear_cancelled(struct ffs_data *ffs)
{
	return (enum ffs_setup_state)
		cmpxchg(&ffs->setup_state, FFS_SETUP_CANCELLED, FFS_NO_SETUP);
}


static void ffs_func_eps_disable(struct ffs_function *func);
static int __must_check ffs_func_eps_enable(struct ffs_function *func);

static int ffs_func_bind(struct usb_configuration *,
			 struct usb_function *);
static int ffs_func_set_alt(struct usb_function *, unsigned, unsigned);
static void ffs_func_disable(struct usb_function *);
static int ffs_func_setup(struct usb_function *,
			  const struct usb_ctrlrequest *);
static bool ffs_func_req_match(struct usb_function *,
			       const struct usb_ctrlrequest *,
			       bool config0);
static void ffs_func_suspend(struct usb_function *);
static void ffs_func_resume(struct usb_function *);


static int ffs_func_revmap_ep(struct ffs_function *func, u8 num);
static int ffs_func_revmap_intf(struct ffs_function *func, u8 intf);


/* The endpoints structures *************************************************/

struct ffs_ep {
	struct usb_ep			*ep;	/* P: ffs->eps_lock */
	struct usb_request		*req;	/* P: epfile->mutex */

	/* [0]: full speed, [1]: high speed, [2]: super speed */
	struct usb_endpoint_descriptor	*descs[3];

	u8				num;

	int				status;	/* P: epfile->mutex */
};

struct ffs_epfile {
	/* Protects ep->ep and ep->req. */
	struct mutex			mutex;

	struct ffs_data			*ffs;
	struct ffs_ep			*ep;	/* P: ffs->eps_lock */
	atomic_t			opened;

	struct dentry			*dentry;

	/*
	 * Buffer for holding data from partial reads which may happen since
	 * we’re rounding user read requests to a multiple of a max packet size.
	 *
	 * The pointer is initialised with NULL value and may be set by
	 * __ffs_epfile_read_data function to point to a temporary buffer.
	 *
	 * In normal operation, calls to __ffs_epfile_read_buffered will consume
	 * data from said buffer and eventually free it.  Importantly, while the
	 * function is using the buffer, it sets the pointer to NULL.  This is
	 * all right since __ffs_epfile_read_data and __ffs_epfile_read_buffered
	 * can never run concurrently (they are synchronised by epfile->mutex)
	 * so the latter will not assign a new value to the pointer.
	 *
	 * Meanwhile ffs_func_eps_disable frees the buffer (if the pointer is
	 * valid) and sets the pointer to READ_BUFFER_DROP value.  This special
	 * value is crux of the synchronisation between ffs_func_eps_disable and
	 * __ffs_epfile_read_data.
	 *
	 * Once __ffs_epfile_read_data is about to finish it will try to set the
	 * pointer back to its old value (as described above), but seeing as the
	 * pointer is not-NULL (namely READ_BUFFER_DROP) it will instead free
	 * the buffer.
	 *
	 * == State transitions ==
	 *
	 * • ptr == NULL:  (initial state)
	 *   ◦ __ffs_epfile_read_buffer_free: go to ptr == DROP
	 *   ◦ __ffs_epfile_read_buffered:    nop
	 *   ◦ __ffs_epfile_read_data allocates temp buffer: go to ptr == buf
	 *   ◦ reading finishes:              n/a, not in ‘and reading’ state
	 * • ptr == DROP:
	 *   ◦ __ffs_epfile_read_buffer_free: nop
	 *   ◦ __ffs_epfile_read_buffered:    go to ptr == NULL
	 *   ◦ __ffs_epfile_read_data allocates temp buffer: free buf, nop
	 *   ◦ reading finishes:              n/a, not in ‘and reading’ state
	 * • ptr == buf:
	 *   ◦ __ffs_epfile_read_buffer_free: free buf, go to ptr == DROP
	 *   ◦ __ffs_epfile_read_buffered:    go to ptr == NULL and reading
	 *   ◦ __ffs_epfile_read_data:        n/a, __ffs_epfile_read_buffered
	 *                                    is always called first
	 *   ◦ reading finishes:              n/a, not in ‘and reading’ state
	 * • ptr == NULL and reading:
	 *   ◦ __ffs_epfile_read_buffer_free: go to ptr == DROP and reading
	 *   ◦ __ffs_epfile_read_buffered:    n/a, mutex is held
	 *   ◦ __ffs_epfile_read_data:        n/a, mutex is held
	 *   ◦ reading finishes and …
	 *     … all data read:               free buf, go to ptr == NULL
	 *     … otherwise:                   go to ptr == buf and reading
	 * • ptr == DROP and reading:
	 *   ◦ __ffs_epfile_read_buffer_free: nop
	 *   ◦ __ffs_epfile_read_buffered:    n/a, mutex is held
	 *   ◦ __ffs_epfile_read_data:        n/a, mutex is held
	 *   ◦ reading finishes:              free buf, go to ptr == DROP
	 */
	struct ffs_buffer		*read_buffer;
#define READ_BUFFER_DROP ((struct ffs_buffer *)ERR_PTR(-ESHUTDOWN))

	char				name[5];

	unsigned char			in;	/* P: ffs->eps_lock */
	unsigned char			isoc;	/* P: ffs->eps_lock */

	bool				invalid;
};

struct ffs_buffer {
	size_t length;
	char *data;
	char storage[];
};

/*  ffs_io_data structure ***************************************************/

struct ffs_io_data {
	bool aio;
	bool read;

	struct kiocb *kiocb;
	struct iov_iter data;
	const void *to_free;
	char *buf;

	struct mm_struct *mm;
	struct work_struct work;

	struct usb_ep *ep;
	struct usb_request *req;

	struct ffs_data *ffs;
};

struct ffs_desc_helper {
	struct ffs_data *ffs;
	unsigned interfaces_count;
	unsigned eps_count;
};

static int  __must_check ffs_epfiles_create(struct ffs_data *ffs);
static void ffs_epfiles_destroy(struct ffs_epfile *epfiles, unsigned count);

static struct dentry *
ffs_sb_create_file(struct super_block *sb, const char *name, void *data,
		   const struct file_operations *fops);

/* Devices management *******************************************************/

DEFINE_MUTEX(ffs_lock);
EXPORT_SYMBOL_GPL(ffs_lock);

static struct ffs_dev *_ffs_find_dev(const char *name);
static struct ffs_dev *_ffs_alloc_dev(void);
static void _ffs_free_dev(struct ffs_dev *dev);
static int ffs_acquire_dev(const char *dev_name, struct ffs_data *ffs_data);
static void ffs_release_dev(struct ffs_dev *ffs_dev);
static int ffs_ready(struct ffs_data *ffs);
static void ffs_closed(struct ffs_data *ffs);

/* Misc helper functions ****************************************************/

static int ffs_mutex_lock(struct mutex *mutex, unsigned nonblock)
	__attribute__((warn_unused_result, nonnull));
static char *ffs_prepare_buffer(const char __user *buf, size_t len,
	size_t extra_buf_alloc)
	__attribute__((warn_unused_result, nonnull));


/* Control file aka ep0 *****************************************************/

static void ffs_ep0_complete(struct usb_ep *ep, struct usb_request *req)
{
	struct ffs_data *ffs = req->context;

	complete(&ffs->ep0req_completion);
}

static int __ffs_ep0_queue_wait(struct ffs_data *ffs, char *data, size_t len)
	__releases(&ffs->ev.waitq.lock)
{
	struct usb_request *req = ffs->ep0req;
	int ret;

	req->zero     = len < le16_to_cpu(ffs->ev.setup.wLength);

	spin_unlock_irq(&ffs->ev.waitq.lock);

	ffs_log("enter: state %d setup_state %d flags %lu", ffs->state,
		ffs->setup_state, ffs->flags);

	req->buf      = data;
	req->length   = len;

	/*
	 * UDC layer requires to provide a buffer even for ZLP, but should
	 * not use it at all. Let's provide some poisoned pointer to catch
	 * possible bug in the driver.
	 */
	if (req->buf == NULL)
		req->buf = (void *)0xDEADBABE;

	reinit_completion(&ffs->ep0req_completion);

	ret = usb_ep_queue(ffs->gadget->ep0, req, GFP_ATOMIC);
	if (unlikely(ret < 0))
		return ret;

	ret = wait_for_completion_interruptible(&ffs->ep0req_completion);
	if (unlikely(ret)) {
		usb_ep_dequeue(ffs->gadget->ep0, req);
		return -EINTR;
	}

	ffs->setup_state = FFS_NO_SETUP;

	ffs_log("exit: state %d setup_state %d flags %lu", ffs->state,
		ffs->setup_state, ffs->flags);

	return req->status ? req->status : req->actual;
}

static int __ffs_ep0_stall(struct ffs_data *ffs)
{
	ffs_log("state %d setup_state %d flags %lu can_stall %d", ffs->state,
		ffs->setup_state, ffs->flags, ffs->ev.can_stall);

	if (ffs->ev.can_stall) {
		pr_vdebug("ep0 stall\n");
		usb_ep_set_halt(ffs->gadget->ep0);
		ffs->setup_state = FFS_NO_SETUP;
		return -EL2HLT;
	} else {
		pr_debug("bogus ep0 stall!\n");
		return -ESRCH;
	}
}

static ssize_t ffs_ep0_write(struct file *file, const char __user *buf,
			     size_t len, loff_t *ptr)
{
	struct ffs_data *ffs = file->private_data;
	struct usb_gadget *gadget = ffs->gadget;
	ssize_t ret;
	char *data;

	ENTER();

	ffs_log("enter:len %zu state %d setup_state %d flags %lu", len,
		ffs->state, ffs->setup_state, ffs->flags);

	/* Fast check if setup was canceled */
	if (ffs_setup_state_clear_cancelled(ffs) == FFS_SETUP_CANCELLED)
		return -EIDRM;

	/* Acquire mutex */
	ret = ffs_mutex_lock(&ffs->mutex, file->f_flags & O_NONBLOCK);
	if (unlikely(ret < 0))
		return ret;

	/* Check state */
	switch (ffs->state) {
	case FFS_READ_DESCRIPTORS:
	case FFS_READ_STRINGS:
		/* Copy data */
		if (unlikely(len < 16)) {
			ret = -EINVAL;
			break;
		}

		data = ffs_prepare_buffer(buf, len, 0);
		if (IS_ERR(data)) {
			ret = PTR_ERR(data);
			break;
		}

		/* Handle data */
		if (ffs->state == FFS_READ_DESCRIPTORS) {
			pr_info("read descriptors\n");
			ret = __ffs_data_got_descs(ffs, data, len);
			if (unlikely(ret < 0))
				break;

			ffs->state = FFS_READ_STRINGS;
			ret = len;
		} else {
			pr_info("read strings\n");
			ret = __ffs_data_got_strings(ffs, data, len);
			if (unlikely(ret < 0))
				break;

			ret = ffs_epfiles_create(ffs);
			if (unlikely(ret)) {
				ffs->state = FFS_CLOSING;
				break;
			}

			ffs->state = FFS_ACTIVE;
			mutex_unlock(&ffs->mutex);

			ret = ffs_ready(ffs);
			if (unlikely(ret < 0)) {
				ffs->state = FFS_CLOSING;
				return ret;
			}

			return len;
		}
		break;

	case FFS_ACTIVE:
		data = NULL;
		/*
		 * We're called from user space, we can use _irq
		 * rather then _irqsave
		 */
		spin_lock_irq(&ffs->ev.waitq.lock);
		switch (ffs_setup_state_clear_cancelled(ffs)) {
		case FFS_SETUP_CANCELLED:
			ret = -EIDRM;
			goto done_spin;

		case FFS_NO_SETUP:
			ret = -ESRCH;
			goto done_spin;

		case FFS_SETUP_PENDING:
			break;
		}

		/* FFS_SETUP_PENDING */
		if (!(ffs->ev.setup.bRequestType & USB_DIR_IN)) {
			spin_unlock_irq(&ffs->ev.waitq.lock);
			ret = __ffs_ep0_stall(ffs);
			break;
		}

		/* FFS_SETUP_PENDING and not stall */
		len = min(len, (size_t)le16_to_cpu(ffs->ev.setup.wLength));

		spin_unlock_irq(&ffs->ev.waitq.lock);

		data = ffs_prepare_buffer(buf, len, gadget->extra_buf_alloc);
		if (IS_ERR(data)) {
			ret = PTR_ERR(data);
			break;
		}

		spin_lock_irq(&ffs->ev.waitq.lock);

		/*
		 * We are guaranteed to be still in FFS_ACTIVE state
		 * but the state of setup could have changed from
		 * FFS_SETUP_PENDING to FFS_SETUP_CANCELLED so we need
		 * to check for that.  If that happened we copied data
		 * from user space in vain but it's unlikely.
		 *
		 * For sure we are not in FFS_NO_SETUP since this is
		 * the only place FFS_SETUP_PENDING -> FFS_NO_SETUP
		 * transition can be performed and it's protected by
		 * mutex.
		 */
		if (ffs_setup_state_clear_cancelled(ffs) ==
		    FFS_SETUP_CANCELLED) {
			ret = -EIDRM;
done_spin:
			spin_unlock_irq(&ffs->ev.waitq.lock);
		} else {
			/* unlocks spinlock */
			ret = __ffs_ep0_queue_wait(ffs, data, len);
		}
		kfree(data);
		break;

	default:
		ret = -EBADFD;
		break;
	}

	ffs_log("exit:ret %zd state %d setup_state %d flags %lu", ret,
		ffs->state, ffs->setup_state, ffs->flags);

	mutex_unlock(&ffs->mutex);
	return ret;
}

/* Called with ffs->ev.waitq.lock and ffs->mutex held, both released on exit. */
static ssize_t __ffs_ep0_read_events(struct ffs_data *ffs, char __user *buf,
				     size_t n)
	__releases(&ffs->ev.waitq.lock)
{
	/*
	 * n cannot be bigger than ffs->ev.count, which cannot be bigger than
	 * size of ffs->ev.types array (which is four) so that's how much space
	 * we reserve.
	 */
	struct usb_functionfs_event events[ARRAY_SIZE(ffs->ev.types)];
	const size_t size = n * sizeof *events;
	unsigned i = 0;

	memset(events, 0, size);

	do {
		events[i].type = ffs->ev.types[i];
		if (events[i].type == FUNCTIONFS_SETUP) {
			events[i].u.setup = ffs->ev.setup;
			ffs->setup_state = FFS_SETUP_PENDING;
		}
	} while (++i < n);

	ffs->ev.count -= n;
	if (ffs->ev.count)
		memmove(ffs->ev.types, ffs->ev.types + n,
			ffs->ev.count * sizeof *ffs->ev.types);

	spin_unlock_irq(&ffs->ev.waitq.lock);

	ffs_log("state %d setup_state %d flags %lu #evt %zu", ffs->state,
		ffs->setup_state, ffs->flags, n);

	mutex_unlock(&ffs->mutex);

	return unlikely(copy_to_user(buf, events, size)) ? -EFAULT : size;
}

static ssize_t ffs_ep0_read(struct file *file, char __user *buf,
			    size_t len, loff_t *ptr)
{
	struct ffs_data *ffs = file->private_data;
	char *data = NULL;
	size_t n;
	int ret;

	ENTER();

	ffs_log("enter:len %zu state %d setup_state %d flags %lu", len,
		ffs->state, ffs->setup_state, ffs->flags);

	/* Fast check if setup was canceled */
	if (ffs_setup_state_clear_cancelled(ffs) == FFS_SETUP_CANCELLED)
		return -EIDRM;

	/* Acquire mutex */
	ret = ffs_mutex_lock(&ffs->mutex, file->f_flags & O_NONBLOCK);
	if (unlikely(ret < 0))
		return ret;

	/* Check state */
	if (ffs->state != FFS_ACTIVE) {
		ret = -EBADFD;
		goto done_mutex;
	}

	/*
	 * We're called from user space, we can use _irq rather then
	 * _irqsave
	 */
	spin_lock_irq(&ffs->ev.waitq.lock);

	switch (ffs_setup_state_clear_cancelled(ffs)) {
	case FFS_SETUP_CANCELLED:
		ret = -EIDRM;
		break;

	case FFS_NO_SETUP:
		n = len / sizeof(struct usb_functionfs_event);
		if (unlikely(!n)) {
			ret = -EINVAL;
			break;
		}

		if ((file->f_flags & O_NONBLOCK) && !ffs->ev.count) {
			ret = -EAGAIN;
			break;
		}

		if (wait_event_interruptible_exclusive_locked_irq(ffs->ev.waitq,
							ffs->ev.count)) {
			ret = -EINTR;
			break;
		}

		/* unlocks spinlock */
		return __ffs_ep0_read_events(ffs, buf,
					     min(n, (size_t)ffs->ev.count));

	case FFS_SETUP_PENDING:
		if (ffs->ev.setup.bRequestType & USB_DIR_IN) {
			spin_unlock_irq(&ffs->ev.waitq.lock);
			ret = __ffs_ep0_stall(ffs);
			goto done_mutex;
		}

		len = min(len, (size_t)le16_to_cpu(ffs->ev.setup.wLength));

		spin_unlock_irq(&ffs->ev.waitq.lock);

		if (likely(len)) {
			data = kmalloc(len, GFP_KERNEL);
			if (unlikely(!data)) {
				ret = -ENOMEM;
				goto done_mutex;
			}
		}

		spin_lock_irq(&ffs->ev.waitq.lock);

		/* See ffs_ep0_write() */
		if (ffs_setup_state_clear_cancelled(ffs) ==
		    FFS_SETUP_CANCELLED) {
			ret = -EIDRM;
			break;
		}

		/* unlocks spinlock */
		ret = __ffs_ep0_queue_wait(ffs, data, len);
		if (likely(ret > 0) && unlikely(copy_to_user(buf, data, len)))
			ret = -EFAULT;
		goto done_mutex;

	default:
		ret = -EBADFD;
		break;
	}

	spin_unlock_irq(&ffs->ev.waitq.lock);
done_mutex:
	ffs_log("exit:ret %d state %d setup_state %d flags %lu", ret,
		ffs->state, ffs->setup_state, ffs->flags);

	mutex_unlock(&ffs->mutex);
	kfree(data);

	return ret;
}

static int ffs_ep0_open(struct inode *inode, struct file *file)
{
	struct ffs_data *ffs = inode->i_private;

	ENTER();

	ffs_log("state %d setup_state %d flags %lu opened %d", ffs->state,
		ffs->setup_state, ffs->flags, atomic_read(&ffs->opened));

	if (unlikely(ffs->state == FFS_CLOSING))
		return -EBUSY;

	file->private_data = ffs;
	ffs_data_opened(ffs);

	return 0;
}

static int ffs_ep0_release(struct inode *inode, struct file *file)
{
	struct ffs_data *ffs = file->private_data;

	ENTER();

	ffs_log("state %d setup_state %d flags %lu opened %d", ffs->state,
		ffs->setup_state, ffs->flags, atomic_read(&ffs->opened));

	ffs_data_closed(ffs);

	return 0;
}

static long ffs_ep0_ioctl(struct file *file, unsigned code, unsigned long value)
{
	struct ffs_data *ffs = file->private_data;
	struct usb_gadget *gadget = ffs->gadget;
	long ret;

	ENTER();

	ffs_log("state %d setup_state %d flags %lu opened %d", ffs->state,
		ffs->setup_state, ffs->flags, atomic_read(&ffs->opened));

	if (code == FUNCTIONFS_INTERFACE_REVMAP) {
		struct ffs_function *func = ffs->func;
		ret = func ? ffs_func_revmap_intf(func, value) : -ENODEV;
	} else if (gadget && gadget->ops->ioctl) {
		ret = gadget->ops->ioctl(gadget, code, value);
	} else {
		ret = -ENOTTY;
	}

	return ret;
}

static __poll_t ffs_ep0_poll(struct file *file, poll_table *wait)
{
	struct ffs_data *ffs = file->private_data;
	__poll_t mask = EPOLLWRNORM;
	int ret;

	ffs_log("enter:state %d setup_state %d flags %lu opened %d", ffs->state,
		ffs->setup_state, ffs->flags, atomic_read(&ffs->opened));

	poll_wait(file, &ffs->ev.waitq, wait);

	ret = ffs_mutex_lock(&ffs->mutex, file->f_flags & O_NONBLOCK);
	if (unlikely(ret < 0))
		return mask;

	switch (ffs->state) {
	case FFS_READ_DESCRIPTORS:
	case FFS_READ_STRINGS:
		mask |= EPOLLOUT;
		break;

	case FFS_ACTIVE:
		switch (ffs->setup_state) {
		case FFS_NO_SETUP:
			if (ffs->ev.count)
				mask |= EPOLLIN;
			break;

		case FFS_SETUP_PENDING:
		case FFS_SETUP_CANCELLED:
			mask |= (EPOLLIN | EPOLLOUT);
			break;
		}
	case FFS_CLOSING:
		break;
	case FFS_DEACTIVATED:
		break;
	}

	ffs_log("exit: mask %u", mask);

	mutex_unlock(&ffs->mutex);

	return mask;
}

static const struct file_operations ffs_ep0_operations = {
	.llseek =	no_llseek,

	.open =		ffs_ep0_open,
	.write =	ffs_ep0_write,
	.read =		ffs_ep0_read,
	.release =	ffs_ep0_release,
	.unlocked_ioctl =	ffs_ep0_ioctl,
	.poll =		ffs_ep0_poll,
};


/* "Normal" endpoints operations ********************************************/

static void ffs_epfile_io_complete(struct usb_ep *_ep, struct usb_request *req)
{
	ENTER();
	if (likely(req->context)) {
		struct ffs_ep *ep = _ep->driver_data;
		ep->status = req->status ? req->status : req->actual;
		complete(req->context);
	}
}

static ssize_t ffs_copy_to_iter(void *data, int data_len, struct iov_iter *iter)
{
	ssize_t ret = copy_to_iter(data, data_len, iter);
	if (likely(ret == data_len))
		return ret;

	if (unlikely(iov_iter_count(iter)))
		return -EFAULT;

	/*
	 * Dear user space developer!
	 *
	 * TL;DR: To stop getting below error message in your kernel log, change
	 * user space code using functionfs to align read buffers to a max
	 * packet size.
	 *
	 * Some UDCs (e.g. dwc3) require request sizes to be a multiple of a max
	 * packet size.  When unaligned buffer is passed to functionfs, it
	 * internally uses a larger, aligned buffer so that such UDCs are happy.
	 *
	 * Unfortunately, this means that host may send more data than was
	 * requested in read(2) system call.  f_fs doesn’t know what to do with
	 * that excess data so it simply drops it.
	 *
	 * Was the buffer aligned in the first place, no such problem would
	 * happen.
	 *
	 * Data may be dropped only in AIO reads.  Synchronous reads are handled
	 * by splitting a request into multiple parts.  This splitting may still
	 * be a problem though so it’s likely best to align the buffer
	 * regardless of it being AIO or not..
	 *
	 * This only affects OUT endpoints, i.e. reading data with a read(2),
	 * aio_read(2) etc. system calls.  Writing data to an IN endpoint is not
	 * affected.
	 */
	pr_err("functionfs read size %d > requested size %zd, dropping excess data. "
	       "Align read buffer size to max packet size to avoid the problem.\n",
	       data_len, ret);

	return ret;
}

static void ffs_user_copy_worker(struct work_struct *work)
{
	struct ffs_io_data *io_data = container_of(work, struct ffs_io_data,
						   work);
	struct ffs_data *ffs = io_data->ffs;
	int ret = io_data->req->status ? io_data->req->status :
					 io_data->req->actual;
	bool kiocb_has_eventfd = io_data->kiocb->ki_flags & IOCB_EVENTFD;

	ffs_log("enter: ret %d for %s", ret, io_data->read ? "read" : "write");

	if (io_data->read && ret > 0) {
		mm_segment_t oldfs = get_fs();

		set_fs(USER_DS);
		use_mm(io_data->mm);
		ret = ffs_copy_to_iter(io_data->buf, ret, &io_data->data);
		unuse_mm(io_data->mm);
		set_fs(oldfs);
	}

	io_data->kiocb->ki_complete(io_data->kiocb, ret, ret);

	if (io_data->ffs->ffs_eventfd && !kiocb_has_eventfd)
		eventfd_signal(io_data->ffs->ffs_eventfd, 1);

	usb_ep_free_request(io_data->ep, io_data->req);

	if (io_data->read)
		kfree(io_data->to_free);
	kfree(io_data->buf);
	kfree(io_data);

	ffs_log("exit");
}

static void ffs_epfile_async_io_complete(struct usb_ep *_ep,
					 struct usb_request *req)
{
	struct ffs_io_data *io_data = req->context;
	struct ffs_data *ffs = io_data->ffs;

	ENTER();

	ffs_log("enter");

	INIT_WORK(&io_data->work, ffs_user_copy_worker);
	queue_work(ffs->io_completion_wq, &io_data->work);
}

static void __ffs_epfile_read_buffer_free(struct ffs_epfile *epfile)
{
	/*
	 * See comment in struct ffs_epfile for full read_buffer pointer
	 * synchronisation story.
	 */
	struct ffs_buffer *buf = xchg(&epfile->read_buffer, READ_BUFFER_DROP);
	if (buf && buf != READ_BUFFER_DROP)
		kfree(buf);
}

/* Assumes epfile->mutex is held. */
static ssize_t __ffs_epfile_read_buffered(struct ffs_epfile *epfile,
					  struct iov_iter *iter)
{
	/*
	 * Null out epfile->read_buffer so ffs_func_eps_disable does not free
	 * the buffer while we are using it.  See comment in struct ffs_epfile
	 * for full read_buffer pointer synchronisation story.
	 */
	struct ffs_buffer *buf = xchg(&epfile->read_buffer, NULL);
	ssize_t ret;
	if (!buf || buf == READ_BUFFER_DROP)
		return 0;

	ret = copy_to_iter(buf->data, buf->length, iter);
	if (buf->length == ret) {
		kfree(buf);
		return ret;
	}

	if (unlikely(iov_iter_count(iter))) {
		ret = -EFAULT;
	} else {
		buf->length -= ret;
		buf->data += ret;
	}

	if (cmpxchg(&epfile->read_buffer, NULL, buf))
		kfree(buf);

	return ret;
}

/* Assumes epfile->mutex is held. */
static ssize_t __ffs_epfile_read_data(struct ffs_epfile *epfile,
				      void *data, int data_len,
				      struct iov_iter *iter)
{
	struct ffs_buffer *buf;

	ssize_t ret = copy_to_iter(data, data_len, iter);
	if (likely(data_len == ret))
		return ret;

	if (unlikely(iov_iter_count(iter)))
		return -EFAULT;

	/* See ffs_copy_to_iter for more context. */
	pr_warn("functionfs read size %d > requested size %zd, splitting request into multiple reads.",
		data_len, ret);

	data_len -= ret;
	buf = kmalloc(sizeof(*buf) + data_len, GFP_KERNEL);
	if (!buf)
		return -ENOMEM;
	buf->length = data_len;
	buf->data = buf->storage;
	memcpy(buf->storage, data + ret, data_len);

	/*
	 * At this point read_buffer is NULL or READ_BUFFER_DROP (if
	 * ffs_func_eps_disable has been called in the meanwhile).  See comment
	 * in struct ffs_epfile for full read_buffer pointer synchronisation
	 * story.
	 */
	if (unlikely(cmpxchg(&epfile->read_buffer, NULL, buf)))
		kfree(buf);

	return ret;
}

static ssize_t ffs_epfile_io(struct file *file, struct ffs_io_data *io_data)
{
	struct ffs_epfile *epfile = file->private_data;
	struct ffs_data *ffs;
	struct usb_request *req;
	struct ffs_ep *ep;
	char *data = NULL;
	ssize_t ret, data_len = -EINVAL;
	int halt;
	size_t extra_buf_alloc = 0;

	/* Are we still active? */
	if (WARN_ON(epfile->ffs->state != FFS_ACTIVE))
		return -ENODEV;

	ffs = epfile->ffs;
	ffs_log("enter: %s", epfile->name);

	/* Wait for endpoint to be enabled */
	ep = epfile->ep;
	if (!ep) {
		if (file->f_flags & O_NONBLOCK)
			return -EAGAIN;

		/*
		 * epfile->invalid is set when EPs are disabled. Userspace
		 * might have stale threads continuing to do I/O and may be
		 * unaware of that especially if we block here. Instead return
		 * an error immediately here and don't allow any more I/O
		 * until the epfile is reopened.
		 */
		if (epfile->invalid)
			return -ENODEV;

		ret = wait_event_interruptible(
				epfile->ffs->wait, (ep = epfile->ep));
		if (ret)
			return -EINTR;
	}

	/* Do we halt? */
	halt = (!io_data->read == !epfile->in);
	if (halt && epfile->isoc)
		return -EINVAL;

	/* We will be using request and read_buffer */
	ret = ffs_mutex_lock(&epfile->mutex, file->f_flags & O_NONBLOCK);
	if (unlikely(ret))
		goto error;

	/* Allocate & copy */
	if (!halt) {
		struct usb_gadget *gadget;

		/*
		 * Do we have buffered data from previous partial read?  Check
		 * that for synchronous case only because we do not have
		 * facility to ‘wake up’ a pending asynchronous read and push
		 * buffered data to it which we would need to make things behave
		 * consistently.
		 */
		if (!io_data->aio && io_data->read) {
			ret = __ffs_epfile_read_buffered(epfile, &io_data->data);
			if (ret)
				goto error_mutex;
		}

		/*
		 * if we _do_ wait above, the epfile->ffs->gadget might be NULL
		 * before the waiting completes, so do not assign to 'gadget'
		 * earlier
		 */
		gadget = epfile->ffs->gadget;

		spin_lock_irq(&epfile->ffs->eps_lock);
		/* In the meantime, endpoint got disabled or changed. */
		if (epfile->ep != ep) {
			ret = -ESHUTDOWN;
			goto error_lock;
		}
		data_len = iov_iter_count(&io_data->data);
		/*
		 * Controller may require buffer size to be aligned to
		 * maxpacketsize of an out endpoint.
		 */
		if (io_data->read)
			data_len = usb_ep_align_maybe(gadget, ep->ep, data_len);
		spin_unlock_irq(&epfile->ffs->eps_lock);

		extra_buf_alloc = gadget->extra_buf_alloc;
		if (!io_data->read)
			data = kmalloc(data_len + extra_buf_alloc,
					GFP_KERNEL);
		else
			data = kmalloc(data_len, GFP_KERNEL);
		if (unlikely(!data)) {
			ret = -ENOMEM;
			goto error_mutex;
		}
		if (!io_data->read &&
		    !copy_from_iter_full(data, data_len, &io_data->data)) {
			ret = -EFAULT;
			goto error_mutex;
		}
	}

	spin_lock_irq(&epfile->ffs->eps_lock);

	if (epfile->ep != ep) {
		/* In the meantime, endpoint got disabled or changed. */
		ret = -ESHUTDOWN;
	} else if (halt) {
		ret = usb_ep_set_halt(ep->ep);
		if (!ret)
			ret = -EBADMSG;
	} else if (unlikely(data_len == -EINVAL)) {
		/*
		 * Sanity Check: even though data_len can't be used
		 * uninitialized at the time I write this comment, some
		 * compilers complain about this situation.
		 * In order to keep the code clean from warnings, data_len is
		 * being initialized to -EINVAL during its declaration, which
		 * means we can't rely on compiler anymore to warn no future
		 * changes won't result in data_len being used uninitialized.
		 * For such reason, we're adding this redundant sanity check
		 * here.
		 */
		WARN(1, "%s: data_len == -EINVAL\n", __func__);
		ret = -EINVAL;
	} else if (!io_data->aio) {
		DECLARE_COMPLETION_ONSTACK(done);
		bool interrupted = false;

		req = ep->req;
		req->buf      = data;
		req->length   = data_len;

		req->context  = &done;
		req->complete = ffs_epfile_io_complete;

		ret = usb_ep_queue(ep->ep, req, GFP_ATOMIC);
		if (unlikely(ret < 0))
			goto error_lock;

		spin_unlock_irq(&epfile->ffs->eps_lock);

		ffs_log("queued %zd bytes on %s", data_len, epfile->name);

		if (unlikely(wait_for_completion_interruptible(&done))) {
			/*
			 * To avoid race condition with ffs_epfile_io_complete,
			 * dequeue the request first then check
			 * status. usb_ep_dequeue API should guarantee no race
			 * condition with req->complete callback.
			 */
			spin_lock_irq(&epfile->ffs->eps_lock);
			interrupted = true;
			if (ep->ep) {
				usb_ep_dequeue(ep->ep, req);
				spin_unlock_irq(&epfile->ffs->eps_lock);
				wait_for_completion(&done);
				interrupted = ep->status < 0;
			} else {
				spin_unlock_irq(&epfile->ffs->eps_lock);
			}
		}

		ffs_log("%s:ep status %d for req %pK", epfile->name, ep->status,
				req);

		if (interrupted) {
			ret = -EINTR;
			goto error_mutex;
		}

		ret = -ENODEV;
		spin_lock_irq(&epfile->ffs->eps_lock);
		if (ep->ep)
			ret = ep->status;
		spin_unlock_irq(&epfile->ffs->eps_lock);
		if (io_data->read && ret > 0)
			ret = __ffs_epfile_read_data(epfile, data, ep->status,
						     &io_data->data);
		goto error_mutex;
	} else if (!(req = usb_ep_alloc_request(ep->ep, GFP_ATOMIC))) {
		ret = -ENOMEM;
	} else {
		req->buf      = data;
		req->length   = data_len;

		io_data->buf = data;
		io_data->ep = ep->ep;
		io_data->req = req;
		io_data->ffs = epfile->ffs;

		req->context  = io_data;
		req->complete = ffs_epfile_async_io_complete;

		ret = usb_ep_queue(ep->ep, req, GFP_ATOMIC);
		if (unlikely(ret)) {
			io_data->req = NULL;
			usb_ep_free_request(ep->ep, req);
			goto error_lock;
		}

		ffs_log("queued %zd bytes on %s", data_len, epfile->name);

		ret = -EIOCBQUEUED;
		/*
		 * Do not kfree the buffer in this function.  It will be freed
		 * by ffs_user_copy_worker.
		 */
		data = NULL;
	}

error_lock:
	spin_unlock_irq(&epfile->ffs->eps_lock);
error_mutex:
	mutex_unlock(&epfile->mutex);
error:
	kfree(data);

	ffs_log("exit: %s ret %zd", epfile->name, ret);

	return ret;
}

static int
ffs_epfile_open(struct inode *inode, struct file *file)
{
	struct ffs_epfile *epfile = inode->i_private;
	struct ffs_data *ffs = epfile->ffs;

	ENTER();

	ffs_log("%s: state %d setup_state %d flag %lu opened %u",
		epfile->name, epfile->ffs->state, epfile->ffs->setup_state,
		epfile->ffs->flags, atomic_read(&epfile->opened));

	if (WARN_ON(epfile->ffs->state != FFS_ACTIVE))
		return -ENODEV;

	file->private_data = epfile;
	ffs_data_opened(epfile->ffs);
	atomic_inc(&epfile->opened);

	return 0;
}

static int ffs_aio_cancel(struct kiocb *kiocb)
{
	struct ffs_io_data *io_data = kiocb->private;
	struct ffs_epfile *epfile = kiocb->ki_filp->private_data;
	struct ffs_data *ffs = epfile->ffs;
	unsigned long flags;
	int value;

	ENTER();

	ffs_log("enter:state %d setup_state %d flag %lu", epfile->ffs->state,
		epfile->ffs->setup_state, epfile->ffs->flags);

	spin_lock_irqsave(&epfile->ffs->eps_lock, flags);

	if (likely(io_data && io_data->ep && io_data->req))
		value = usb_ep_dequeue(io_data->ep, io_data->req);
	else
		value = -EINVAL;

	spin_unlock_irqrestore(&epfile->ffs->eps_lock, flags);

	ffs_log("exit: value %d", value);

	return value;
}

static ssize_t ffs_epfile_write_iter(struct kiocb *kiocb, struct iov_iter *from)
{
	struct ffs_epfile *epfile = kiocb->ki_filp->private_data;
	struct ffs_data *ffs = epfile->ffs;
	struct ffs_io_data io_data, *p = &io_data;
	ssize_t res;

	ENTER();

	ffs_log("enter");

	if (!is_sync_kiocb(kiocb)) {
		p = kzalloc(sizeof(io_data), GFP_KERNEL);
		if (unlikely(!p))
			return -ENOMEM;
		p->aio = true;
	} else {
		memset(p, 0, sizeof(*p));
		p->aio = false;
	}

	p->read = false;
	p->kiocb = kiocb;
	p->data = *from;
	p->mm = current->mm;

	kiocb->private = p;

	if (p->aio)
		kiocb_set_cancel_fn(kiocb, ffs_aio_cancel);

	res = ffs_epfile_io(kiocb->ki_filp, p);
	if (res == -EIOCBQUEUED)
		return res;
	if (p->aio)
		kfree(p);
	else
		*from = p->data;

	ffs_log("exit: ret %zd", res);

	return res;
}

static ssize_t ffs_epfile_read_iter(struct kiocb *kiocb, struct iov_iter *to)
{
	struct ffs_epfile *epfile = kiocb->ki_filp->private_data;
	struct ffs_data *ffs = epfile->ffs;
	struct ffs_io_data io_data, *p = &io_data;
	ssize_t res;

	ENTER();

	ffs_log("enter");

	if (!is_sync_kiocb(kiocb)) {
		p = kzalloc(sizeof(io_data), GFP_KERNEL);
		if (unlikely(!p))
			return -ENOMEM;
		p->aio = true;
	} else {
		memset(p, 0, sizeof(*p));
		p->aio = false;
	}

	p->read = true;
	p->kiocb = kiocb;
	if (p->aio) {
		p->to_free = dup_iter(&p->data, to, GFP_KERNEL);
		if (!p->to_free) {
			kfree(p);
			return -ENOMEM;
		}
	} else {
		p->data = *to;
		p->to_free = NULL;
	}
	p->mm = current->mm;

	kiocb->private = p;

	if (p->aio)
		kiocb_set_cancel_fn(kiocb, ffs_aio_cancel);

	res = ffs_epfile_io(kiocb->ki_filp, p);
	if (res == -EIOCBQUEUED)
		return res;

	if (p->aio) {
		kfree(p->to_free);
		kfree(p);
	} else {
		*to = p->data;
	}

	ffs_log("exit: ret %zd", res);

	return res;
}

static int
ffs_epfile_release(struct inode *inode, struct file *file)
{
	struct ffs_epfile *epfile = inode->i_private;
	struct ffs_data *ffs = epfile->ffs;

	ENTER();

	__ffs_epfile_read_buffer_free(epfile);
	ffs_log("%s: state %d setup_state %d flag %lu opened %u",
		epfile->name, epfile->ffs->state, epfile->ffs->setup_state,
		epfile->ffs->flags, atomic_read(&epfile->opened));

	if (atomic_dec_and_test(&epfile->opened))
		epfile->invalid = false;

	ffs_data_closed(epfile->ffs);

	return 0;
}

static long ffs_epfile_ioctl(struct file *file, unsigned code,
			     unsigned long value)
{
	struct ffs_epfile *epfile = file->private_data;
	struct ffs_data *ffs = epfile->ffs;
	struct ffs_ep *ep;
	int ret;

	ENTER();

	ffs_log("%s: code 0x%08x value %#lx state %d setup_state %d flag %lu",
		epfile->name, code, value, epfile->ffs->state,
		epfile->ffs->setup_state, epfile->ffs->flags);

	if (WARN_ON(epfile->ffs->state != FFS_ACTIVE))
		return -ENODEV;

	/* Wait for endpoint to be enabled */
	ep = epfile->ep;
	if (!ep) {
		if (file->f_flags & O_NONBLOCK)
			return -EAGAIN;

		/* don't allow any I/O until file is reopened */
		if (epfile->invalid)
			return -ENODEV;

		ret = wait_event_interruptible(
				epfile->ffs->wait, (ep = epfile->ep));
		if (ret)
			return -EINTR;
	}

	spin_lock_irq(&epfile->ffs->eps_lock);

	/* In the meantime, endpoint got disabled or changed. */
	if (epfile->ep != ep) {
		spin_unlock_irq(&epfile->ffs->eps_lock);
		return -ESHUTDOWN;
	}

	switch (code) {
	case FUNCTIONFS_FIFO_STATUS:
		ret = usb_ep_fifo_status(epfile->ep->ep);
		break;
	case FUNCTIONFS_FIFO_FLUSH:
		usb_ep_fifo_flush(epfile->ep->ep);
		ret = 0;
		break;
	case FUNCTIONFS_CLEAR_HALT:
		ret = usb_ep_clear_halt(epfile->ep->ep);
		break;
	case FUNCTIONFS_ENDPOINT_REVMAP:
		ret = epfile->ep->num;
		break;
	case FUNCTIONFS_ENDPOINT_DESC:
	{
		int desc_idx;
		struct usb_endpoint_descriptor desc1, *desc;

		switch (epfile->ffs->gadget->speed) {
		case USB_SPEED_SUPER_PLUS:
		case USB_SPEED_SUPER:
		case USB_SPEED_SUPER_PLUS:
			desc_idx = 2;
			break;
		case USB_SPEED_HIGH:
			desc_idx = 1;
			break;
		default:
			desc_idx = 0;
		}

		desc = epfile->ep->descs[desc_idx];
		memcpy(&desc1, desc, desc->bLength);

		spin_unlock_irq(&epfile->ffs->eps_lock);
		ret = copy_to_user((void __user *)value, &desc1, desc1.bLength);
		if (ret)
			ret = -EFAULT;
		return ret;
	}
	default:
		ret = -ENOTTY;
	}
	spin_unlock_irq(&epfile->ffs->eps_lock);

	ffs_log("exit: %s: ret %d\n", epfile->name, ret);

	return ret;
}

#ifdef CONFIG_COMPAT
static long ffs_epfile_compat_ioctl(struct file *file, unsigned code,
		unsigned long value)
{
	return ffs_epfile_ioctl(file, code, value);
}
#endif

static const struct file_operations ffs_epfile_operations = {
	.llseek =	no_llseek,

	.open =		ffs_epfile_open,
	.write_iter =	ffs_epfile_write_iter,
	.read_iter =	ffs_epfile_read_iter,
	.release =	ffs_epfile_release,
	.unlocked_ioctl =	ffs_epfile_ioctl,
#ifdef CONFIG_COMPAT
	.compat_ioctl = ffs_epfile_compat_ioctl,
#endif
};


/* File system and super block operations ***********************************/

/*
 * Mounting the file system creates a controller file, used first for
 * function configuration then later for event monitoring.
 */

static struct inode *__must_check
ffs_sb_make_inode(struct super_block *sb, void *data,
		  const struct file_operations *fops,
		  const struct inode_operations *iops,
		  struct ffs_file_perms *perms)
{
	struct ffs_data	*ffs = sb->s_fs_info;
	struct inode *inode;

	ENTER();

	ffs_log("enter");

	inode = new_inode(sb);

	if (likely(inode)) {
		struct timespec64 ts = current_time(inode);

		inode->i_ino	 = get_next_ino();
		inode->i_mode    = perms->mode;
		inode->i_uid     = perms->uid;
		inode->i_gid     = perms->gid;
		inode->i_atime   = ts;
		inode->i_mtime   = ts;
		inode->i_ctime   = ts;
		inode->i_private = data;
		if (fops)
			inode->i_fop = fops;
		if (iops)
			inode->i_op  = iops;
	}

	return inode;
}

/* Create "regular" file */
static struct dentry *ffs_sb_create_file(struct super_block *sb,
					const char *name, void *data,
					const struct file_operations *fops)
{
	struct ffs_data	*ffs = sb->s_fs_info;
	struct dentry	*dentry;
	struct inode	*inode;

	ENTER();

	ffs_log("enter");

	dentry = d_alloc_name(sb->s_root, name);
	if (unlikely(!dentry))
		return NULL;

	inode = ffs_sb_make_inode(sb, data, fops, NULL, &ffs->file_perms);
	if (unlikely(!inode)) {
		dput(dentry);
		return NULL;
	}

	d_add(dentry, inode);

	return dentry;
}

/* Super block */
static const struct super_operations ffs_sb_operations = {
	.statfs =	simple_statfs,
	.drop_inode =	generic_delete_inode,
};

struct ffs_sb_fill_data {
	struct ffs_file_perms perms;
	umode_t root_mode;
	const char *dev_name;
	bool no_disconnect;
	struct ffs_data *ffs_data;
};

static int ffs_sb_fill(struct super_block *sb, void *_data, int silent)
{
	struct ffs_sb_fill_data *data = _data;
	struct inode	*inode;
	struct ffs_data	*ffs = data->ffs_data;

	ENTER();

	ffs_log("enter");

	ffs->sb              = sb;
	data->ffs_data       = NULL;
	sb->s_fs_info        = ffs;
	sb->s_blocksize      = PAGE_SIZE;
	sb->s_blocksize_bits = PAGE_SHIFT;
	sb->s_magic          = FUNCTIONFS_MAGIC;
	sb->s_op             = &ffs_sb_operations;
	sb->s_time_gran      = 1;

	/* Root inode */
	data->perms.mode = data->root_mode;
	inode = ffs_sb_make_inode(sb, NULL,
				  &simple_dir_operations,
				  &simple_dir_inode_operations,
				  &data->perms);
	sb->s_root = d_make_root(inode);
	if (unlikely(!sb->s_root))
		return -ENOMEM;

	/* EP0 file */
	if (unlikely(!ffs_sb_create_file(sb, "ep0", ffs,
					 &ffs_ep0_operations)))
		return -ENOMEM;

	return 0;
}

static int ffs_fs_parse_opts(struct ffs_sb_fill_data *data, char *opts)
{
	ENTER();

	if (!opts || !*opts)
		return 0;

	for (;;) {
		unsigned long value;
		char *eq, *comma;

		/* Option limit */
		comma = strchr(opts, ',');
		if (comma)
			*comma = 0;

		/* Value limit */
		eq = strchr(opts, '=');
		if (unlikely(!eq)) {
			pr_err("'=' missing in %s\n", opts);
			return -EINVAL;
		}
		*eq = 0;

		/* Parse value */
		if (kstrtoul(eq + 1, 0, &value)) {
			pr_err("%s: invalid value: %s\n", opts, eq + 1);
			return -EINVAL;
		}

		/* Interpret option */
		switch (eq - opts) {
		case 13:
			if (!memcmp(opts, "no_disconnect", 13))
				data->no_disconnect = !!value;
			else
				goto invalid;
			break;
		case 5:
			if (!memcmp(opts, "rmode", 5))
				data->root_mode  = (value & 0555) | S_IFDIR;
			else if (!memcmp(opts, "fmode", 5))
				data->perms.mode = (value & 0666) | S_IFREG;
			else
				goto invalid;
			break;

		case 4:
			if (!memcmp(opts, "mode", 4)) {
				data->root_mode  = (value & 0555) | S_IFDIR;
				data->perms.mode = (value & 0666) | S_IFREG;
			} else {
				goto invalid;
			}
			break;

		case 3:
			if (!memcmp(opts, "uid", 3)) {
				data->perms.uid = make_kuid(current_user_ns(), value);
				if (!uid_valid(data->perms.uid)) {
					pr_err("%s: unmapped value: %lu\n", opts, value);
					return -EINVAL;
				}
			} else if (!memcmp(opts, "gid", 3)) {
				data->perms.gid = make_kgid(current_user_ns(), value);
				if (!gid_valid(data->perms.gid)) {
					pr_err("%s: unmapped value: %lu\n", opts, value);
					return -EINVAL;
				}
			} else {
				goto invalid;
			}
			break;

		default:
invalid:
			pr_err("%s: invalid option\n", opts);
			return -EINVAL;
		}

		/* Next iteration */
		if (!comma)
			break;
		opts = comma + 1;
	}

	return 0;
}

/* "mount -t functionfs dev_name /dev/function" ends up here */

static struct dentry *
ffs_fs_mount(struct file_system_type *t, int flags,
	      const char *dev_name, void *opts)
{
	struct ffs_sb_fill_data data = {
		.perms = {
			.mode = S_IFREG | 0600,
			.uid = GLOBAL_ROOT_UID,
			.gid = GLOBAL_ROOT_GID,
		},
		.root_mode = S_IFDIR | 0500,
		.no_disconnect = false,
	};
	struct dentry *rv;
	int ret;
	struct ffs_data	*ffs;

	ENTER();

	ret = ffs_fs_parse_opts(&data, opts);
	if (unlikely(ret < 0))
		return ERR_PTR(ret);

	ffs = ffs_data_new(dev_name);
	if (IS_ERR_OR_NULL(ffs)) {
		if (!ffs)
			return ERR_PTR(-ENOMEM);
		else
			return ERR_PTR((long) ffs);
	}

	ffs->file_perms = data.perms;
	ffs->no_disconnect = data.no_disconnect;

	ffs->dev_name = kstrdup(dev_name, GFP_KERNEL);
	if (unlikely(!ffs->dev_name)) {
		ffs_data_put(ffs);
		return ERR_PTR(-ENOMEM);
	}

	ret = ffs_acquire_dev(dev_name, ffs);
	if (ret) {
		ffs_data_put(ffs);
		return ERR_PTR(ret);
	}
	data.ffs_data = ffs;

	rv = mount_nodev(t, flags, &data, ffs_sb_fill);
	if (IS_ERR(rv) && data.ffs_data)
		ffs_data_put(data.ffs_data);
<<<<<<< HEAD
	}

=======
>>>>>>> 15699848
	return rv;
}

static void
ffs_fs_kill_sb(struct super_block *sb)
{
	ENTER();

	kill_litter_super(sb);
	if (sb->s_fs_info)
		ffs_data_closed(sb->s_fs_info);
}

static struct file_system_type ffs_fs_type = {
	.owner		= THIS_MODULE,
	.name		= "functionfs",
	.mount		= ffs_fs_mount,
	.kill_sb	= ffs_fs_kill_sb,
};
MODULE_ALIAS_FS("functionfs");


/* Driver's main init/cleanup functions *************************************/

static int functionfs_init(void)
{
	int ret;

	ENTER();

	ret = register_filesystem(&ffs_fs_type);
	if (likely(!ret))
		pr_info("file system registered\n");
	else
		pr_err("failed registering file system (%d)\n", ret);

	return ret;
}

static void functionfs_cleanup(void)
{
	ENTER();

	pr_info("unloading\n");
	unregister_filesystem(&ffs_fs_type);
}


/* ffs_data and ffs_function construction and destruction code **************/

static void ffs_data_clear(struct ffs_data *ffs);
static void ffs_data_reset(struct ffs_data *ffs);

static void ffs_data_get(struct ffs_data *ffs)
{
	ENTER();

	ffs_log("ref %u", refcount_read(&ffs->ref));

	refcount_inc(&ffs->ref);
}

static void ffs_data_opened(struct ffs_data *ffs)
{
	ENTER();

	ffs_log("enter: state %d setup_state %d flag %lu opened %d ref %d",
		ffs->state, ffs->setup_state, ffs->flags,
		atomic_read(&ffs->opened), refcount_read(&ffs->ref));

	refcount_inc(&ffs->ref);
	if (atomic_add_return(1, &ffs->opened) == 1 &&
			ffs->state == FFS_DEACTIVATED) {
		ffs->state = FFS_CLOSING;
		ffs_data_reset(ffs);
	}
}

static void ffs_data_put(struct ffs_data *ffs)
{
	ENTER();

	ffs_log("ref %u", refcount_read(&ffs->ref));

	if (unlikely(refcount_dec_and_test(&ffs->ref))) {
		pr_info("%s(): freeing\n", __func__);
		ffs_data_clear(ffs);
		ffs_release_dev(ffs->private_data);
		BUG_ON(waitqueue_active(&ffs->ev.waitq) ||
		       waitqueue_active(&ffs->ep0req_completion.wait) ||
		       waitqueue_active(&ffs->wait));
		destroy_workqueue(ffs->io_completion_wq);
		ipc_log_context_destroy(ffs->ipc_log);
		kfree(ffs->dev_name);
		kfree(ffs);
	}
}

static void ffs_data_closed(struct ffs_data *ffs)
{
	ENTER();

	ffs_log("state %d setup_state %d flag %lu opened %d", ffs->state,
		ffs->setup_state, ffs->flags, atomic_read(&ffs->opened));

	if (atomic_dec_and_test(&ffs->opened)) {
		if (ffs->no_disconnect) {
			ffs->state = FFS_DEACTIVATED;
			if (ffs->epfiles) {
				ffs_epfiles_destroy(ffs->epfiles,
						   ffs->eps_count);
				ffs->epfiles = NULL;
			}
			if (ffs->setup_state == FFS_SETUP_PENDING)
				__ffs_ep0_stall(ffs);
		} else {
			ffs->state = FFS_CLOSING;
			ffs_data_reset(ffs);
		}
	}
	if (atomic_read(&ffs->opened) < 0) {
		ffs->state = FFS_CLOSING;
		ffs_data_reset(ffs);
	}

	ffs_data_put(ffs);
}

static struct ffs_data *ffs_data_new(const char *dev_name)
{
	char ipcname[24] = "usb_ffs_";
	struct ffs_dev *ffs_dev;
	struct ffs_data *ffs = kzalloc(sizeof *ffs, GFP_KERNEL);
	if (unlikely(!ffs))
		return NULL;

	ffs_dev = _ffs_find_dev(dev_name);
	if (ffs_dev && ffs_dev->mounted) {
		pr_info("%s(): %s Already mounted\n", __func__, dev_name);
		kfree(ffs);
		return ERR_PTR(-EBUSY);
	}

	ENTER();

	ffs->io_completion_wq = alloc_ordered_workqueue("%s", 0, dev_name);
	if (!ffs->io_completion_wq) {
		kfree(ffs);
		return NULL;
	}

	refcount_set(&ffs->ref, 1);
	atomic_set(&ffs->opened, 0);
	ffs->state = FFS_READ_DESCRIPTORS;
	mutex_init(&ffs->mutex);
	spin_lock_init(&ffs->eps_lock);
	init_waitqueue_head(&ffs->ev.waitq);
	init_waitqueue_head(&ffs->wait);
	init_completion(&ffs->ep0req_completion);

	/* XXX REVISIT need to update it in some places, or do we? */
	ffs->ev.can_stall = 1;

	strlcat(ipcname, dev_name, sizeof(ipcname));
	ffs->ipc_log = ipc_log_context_create(NUM_PAGES, ipcname, 0);
	if (IS_ERR_OR_NULL(ffs->ipc_log))
		ffs->ipc_log =  NULL;

	return ffs;
}

static void ffs_data_clear(struct ffs_data *ffs)
{
	ENTER();

	ffs_log("enter: state %d setup_state %d flag %lu", ffs->state,
		ffs->setup_state, ffs->flags);

	pr_debug("%s: ffs->gadget= %pK, ffs->flags= %lu\n",
				__func__, ffs->gadget, ffs->flags);
	ffs_closed(ffs);

	BUG_ON(ffs->gadget);

	if (ffs->epfiles)
		ffs_epfiles_destroy(ffs->epfiles, ffs->eps_count);

	if (ffs->ffs_eventfd)
		eventfd_ctx_put(ffs->ffs_eventfd);

	kfree(ffs->raw_descs_data);
	kfree(ffs->raw_strings);
	kfree(ffs->stringtabs);
}

static void ffs_data_reset(struct ffs_data *ffs)
{
	ENTER();

	ffs_log("enter: state %d setup_state %d flag %lu", ffs->state,
		ffs->setup_state, ffs->flags);

	ffs_data_clear(ffs);

	ffs->epfiles = NULL;
	ffs->raw_descs_data = NULL;
	ffs->raw_descs = NULL;
	ffs->raw_strings = NULL;
	ffs->stringtabs = NULL;

	ffs->raw_descs_length = 0;
	ffs->fs_descs_count = 0;
	ffs->hs_descs_count = 0;
	ffs->ss_descs_count = 0;

	ffs->strings_count = 0;
	ffs->interfaces_count = 0;
	ffs->eps_count = 0;

	ffs->ev.count = 0;

	ffs->state = FFS_READ_DESCRIPTORS;
	ffs->setup_state = FFS_NO_SETUP;
	ffs->flags = 0;

	ffs->ms_os_descs_ext_prop_count = 0;
	ffs->ms_os_descs_ext_prop_name_len = 0;
	ffs->ms_os_descs_ext_prop_data_len = 0;
}


static int functionfs_bind(struct ffs_data *ffs, struct usb_composite_dev *cdev)
{
	struct usb_gadget_strings **lang;
	int first_id;

	ENTER();

	ffs_log("enter: state %d setup_state %d flag %lu", ffs->state,
		ffs->setup_state, ffs->flags);

	if (WARN_ON(ffs->state != FFS_ACTIVE
		 || test_and_set_bit(FFS_FL_BOUND, &ffs->flags)))
		return -EBADFD;

	first_id = usb_string_ids_n(cdev, ffs->strings_count);
	if (unlikely(first_id < 0))
		return first_id;

	ffs->ep0req = usb_ep_alloc_request(cdev->gadget->ep0, GFP_KERNEL);
	if (unlikely(!ffs->ep0req))
		return -ENOMEM;
	ffs->ep0req->complete = ffs_ep0_complete;
	ffs->ep0req->context = ffs;

	lang = ffs->stringtabs;
	if (lang) {
		for (; *lang; ++lang) {
			struct usb_string *str = (*lang)->strings;
			int id = first_id;
			for (; str->s; ++id, ++str)
				str->id = id;
		}
	}

	ffs->gadget = cdev->gadget;

	ffs_data_get(ffs);
	return 0;
}

static void functionfs_unbind(struct ffs_data *ffs)
{
	ENTER();

	if (!WARN_ON(!ffs->gadget)) {
		usb_ep_free_request(ffs->gadget->ep0, ffs->ep0req);
		ffs->ep0req = NULL;
		ffs->gadget = NULL;
		clear_bit(FFS_FL_BOUND, &ffs->flags);
		ffs_log("state %d setup_state %d flag %lu gadget %pK\n",
			ffs->state, ffs->setup_state, ffs->flags, ffs->gadget);
		ffs_data_put(ffs);
	}
}

static int ffs_epfiles_create(struct ffs_data *ffs)
{
	struct ffs_epfile *epfile, *epfiles;
	unsigned i, count;

	ENTER();

	ffs_log("enter: eps_count %u state %d setup_state %d flag %lu",
		ffs->eps_count, ffs->state, ffs->setup_state, ffs->flags);

	count = ffs->eps_count;
	epfiles = kcalloc(count, sizeof(*epfiles), GFP_KERNEL);
	if (!epfiles)
		return -ENOMEM;

	epfile = epfiles;
	for (i = 1; i <= count; ++i, ++epfile) {
		epfile->ffs = ffs;
		mutex_init(&epfile->mutex);
		if (ffs->user_flags & FUNCTIONFS_VIRTUAL_ADDR)
			sprintf(epfile->name, "ep%02x", ffs->eps_addrmap[i]);
		else
			sprintf(epfile->name, "ep%u", i);
		epfile->dentry = ffs_sb_create_file(ffs->sb, epfile->name,
						 epfile,
						 &ffs_epfile_operations);
		if (unlikely(!epfile->dentry)) {
			ffs_epfiles_destroy(epfiles, i - 1);
			return -ENOMEM;
		}

		atomic_set(&epfile->opened, 0);
	}

	ffs->epfiles = epfiles;

	return 0;
}

static void ffs_epfiles_destroy(struct ffs_epfile *epfiles, unsigned count)
{
	struct ffs_epfile *epfile = epfiles;
	struct ffs_data *ffs = epfiles->ffs;

	ENTER();

	ffs_log("enter: count %u", count);

	for (; count; --count, ++epfile) {
		BUG_ON(mutex_is_locked(&epfile->mutex));
		if (epfile->dentry) {
			d_delete(epfile->dentry);
			dput(epfile->dentry);
			epfile->dentry = NULL;
		}
	}

	kfree(epfiles);
}

static void ffs_func_eps_disable(struct ffs_function *func)
{
	struct ffs_ep *ep         = func->eps;
	struct ffs_data *ffs      = func->ffs;
	struct ffs_epfile *epfile = func->ffs->epfiles;
	unsigned count            = func->ffs->eps_count;
	unsigned long flags;

	ffs_log("enter: state %d setup_state %d flag %lu", func->ffs->state,
		func->ffs->setup_state, func->ffs->flags);

	spin_lock_irqsave(&func->ffs->eps_lock, flags);
	while (count--) {
		/* pending requests get nuked */
		if (likely(ep->ep))
			usb_ep_disable(ep->ep);
		++ep;

		if (epfile) {
			epfile->invalid = true; /* until file is reopened */
			epfile->ep = NULL;
			__ffs_epfile_read_buffer_free(epfile);
			++epfile;
		}
	}
	spin_unlock_irqrestore(&func->ffs->eps_lock, flags);
}

static int ffs_func_eps_enable(struct ffs_function *func)
{
	struct ffs_data *ffs      = func->ffs;
	struct ffs_ep *ep         = func->eps;
	struct ffs_epfile *epfile = ffs->epfiles;
	unsigned count            = ffs->eps_count;
	unsigned long flags;
	int ret = 0;

	ffs_log("enter: state %d setup_state %d flag %lu", func->ffs->state,
		func->ffs->setup_state, func->ffs->flags);

	spin_lock_irqsave(&func->ffs->eps_lock, flags);
	while(count--) {
		ep->ep->driver_data = ep;

		ret = config_ep_by_speed(func->gadget, &func->function, ep->ep);
		if (ret) {
			pr_err("%s: config_ep_by_speed(%s) returned %d\n",
					__func__, ep->ep->name, ret);
			break;
		}

		ret = usb_ep_enable(ep->ep);
		if (likely(!ret)) {
			epfile->ep = ep;
			epfile->in = usb_endpoint_dir_in(ep->ep->desc);
			epfile->isoc = usb_endpoint_xfer_isoc(ep->ep->desc);
			ffs_log("usb_ep_enable %s", ep->ep->name);
		} else {
			ffs_log("usb_ep_enable %s ret %d", ep->ep->name, ret);
			break;
		}

		++ep;
		++epfile;
	}

	wake_up_interruptible(&ffs->wait);
	spin_unlock_irqrestore(&func->ffs->eps_lock, flags);

	return ret;
}


/* Parsing and building descriptors and strings *****************************/

/*
 * This validates if data pointed by data is a valid USB descriptor as
 * well as record how many interfaces, endpoints and strings are
 * required by given configuration.  Returns address after the
 * descriptor or NULL if data is invalid.
 */

enum ffs_entity_type {
	FFS_DESCRIPTOR, FFS_INTERFACE, FFS_STRING, FFS_ENDPOINT
};

enum ffs_os_desc_type {
	FFS_OS_DESC, FFS_OS_DESC_EXT_COMPAT, FFS_OS_DESC_EXT_PROP
};

typedef int (*ffs_entity_callback)(enum ffs_entity_type entity,
				   u8 *valuep,
				   struct usb_descriptor_header *desc,
				   void *priv);

typedef int (*ffs_os_desc_callback)(enum ffs_os_desc_type entity,
				    struct usb_os_desc_header *h, void *data,
				    unsigned len, void *priv);

static int __must_check ffs_do_single_desc(struct ffs_data *ffs,
					   char *data, unsigned int len,
					   ffs_entity_callback entity,
					   void *priv)
{
	struct usb_descriptor_header *_ds = (void *)data;
	u8 length;
	int ret;

	ENTER();

	ffs_log("enter: len %u", len);

	/* At least two bytes are required: length and type */
	if (len < 2) {
		pr_vdebug("descriptor too short\n");
		return -EINVAL;
	}

	/* If we have at least as many bytes as the descriptor takes? */
	length = _ds->bLength;
	if (len < length) {
		pr_vdebug("descriptor longer then available data\n");
		return -EINVAL;
	}

#define __entity_check_INTERFACE(val)  1
#define __entity_check_STRING(val)     (val)
#define __entity_check_ENDPOINT(val)   ((val) & USB_ENDPOINT_NUMBER_MASK)
#define __entity(type, val) do {					\
		pr_vdebug("entity " #type "(%02x)\n", (val));		\
		if (unlikely(!__entity_check_ ##type(val))) {		\
			pr_vdebug("invalid entity's value\n");		\
			return -EINVAL;					\
		}							\
		ret = entity(FFS_ ##type, &val, _ds, priv);		\
		if (unlikely(ret < 0)) {				\
			pr_debug("entity " #type "(%02x); ret = %d\n",	\
				 (val), ret);				\
			return ret;					\
		}							\
	} while (0)

	/* Parse descriptor depending on type. */
	switch (_ds->bDescriptorType) {
	case USB_DT_DEVICE:
	case USB_DT_CONFIG:
	case USB_DT_STRING:
	case USB_DT_DEVICE_QUALIFIER:
		/* function can't have any of those */
		pr_vdebug("descriptor reserved for gadget: %d\n",
		      _ds->bDescriptorType);
		return -EINVAL;

	case USB_DT_INTERFACE: {
		struct usb_interface_descriptor *ds = (void *)_ds;
		pr_vdebug("interface descriptor\n");
		if (length != sizeof *ds)
			goto inv_length;

		__entity(INTERFACE, ds->bInterfaceNumber);
		if (ds->iInterface)
			__entity(STRING, ds->iInterface);
	}
		break;

	case USB_DT_ENDPOINT: {
		struct usb_endpoint_descriptor *ds = (void *)_ds;
		pr_vdebug("endpoint descriptor\n");
		if (length != USB_DT_ENDPOINT_SIZE &&
		    length != USB_DT_ENDPOINT_AUDIO_SIZE)
			goto inv_length;
		__entity(ENDPOINT, ds->bEndpointAddress);
	}
		break;

	case HID_DT_HID:
		pr_vdebug("hid descriptor\n");
		if (length != sizeof(struct hid_descriptor))
			goto inv_length;
		break;

	case USB_DT_OTG:
		if (length != sizeof(struct usb_otg_descriptor))
			goto inv_length;
		break;

	case USB_DT_INTERFACE_ASSOCIATION: {
		struct usb_interface_assoc_descriptor *ds = (void *)_ds;
		pr_vdebug("interface association descriptor\n");
		if (length != sizeof *ds)
			goto inv_length;
		if (ds->iFunction)
			__entity(STRING, ds->iFunction);
	}
		break;

	case USB_DT_SS_ENDPOINT_COMP:
		pr_vdebug("EP SS companion descriptor\n");
		if (length != sizeof(struct usb_ss_ep_comp_descriptor))
			goto inv_length;
		break;

	case USB_DT_OTHER_SPEED_CONFIG:
	case USB_DT_INTERFACE_POWER:
	case USB_DT_DEBUG:
	case USB_DT_SECURITY:
	case USB_DT_CS_RADIO_CONTROL:
		/* TODO */
		pr_vdebug("unimplemented descriptor: %d\n", _ds->bDescriptorType);
		return -EINVAL;

	default:
		/* We should never be here */
		pr_vdebug("unknown descriptor: %d\n", _ds->bDescriptorType);
		return -EINVAL;

inv_length:
		pr_vdebug("invalid length: %d (descriptor %d)\n",
			  _ds->bLength, _ds->bDescriptorType);
		return -EINVAL;
	}

#undef __entity
#undef __entity_check_DESCRIPTOR
#undef __entity_check_INTERFACE
#undef __entity_check_STRING
#undef __entity_check_ENDPOINT

	ffs_log("exit: desc type %d length %d", _ds->bDescriptorType, length);

	return length;
}

static int __must_check ffs_do_descs(struct ffs_data *ffs, unsigned int count,
				     char *data, unsigned int len,
				     ffs_entity_callback entity, void *priv)
{
	const unsigned _len = len;
	unsigned long num = 0;

	ENTER();

	ffs_log("enter: len %u", len);

	for (;;) {
		int ret;

		if (num == count)
			data = NULL;

		/* Record "descriptor" entity */
		ret = entity(FFS_DESCRIPTOR, (u8 *)num, (void *)data, priv);
		if (unlikely(ret < 0)) {
			pr_debug("entity DESCRIPTOR(%02lx); ret = %d\n",
				 num, ret);
			return ret;
		}

		if (!data)
			return _len - len;

		ret = ffs_do_single_desc(ffs, data, len, entity, priv);
		if (unlikely(ret < 0)) {
			pr_debug("%s returns %d\n", __func__, ret);
			return ret;
		}

		len -= ret;
		data += ret;
		++num;
	}
}

static int __ffs_data_do_entity(enum ffs_entity_type type,
				u8 *valuep, struct usb_descriptor_header *desc,
				void *priv)
{
	struct ffs_desc_helper *helper = priv;
	struct ffs_data *ffs = helper->ffs;
	struct usb_endpoint_descriptor *d;

	ENTER();

	ffs_log("enter: type %u", type);

	switch (type) {
	case FFS_DESCRIPTOR:
		break;

	case FFS_INTERFACE:
		/*
		 * Interfaces are indexed from zero so if we
		 * encountered interface "n" then there are at least
		 * "n+1" interfaces.
		 */
		if (*valuep >= helper->interfaces_count)
			helper->interfaces_count = *valuep + 1;
		break;

	case FFS_STRING:
		/*
		 * Strings are indexed from 1 (0 is reserved
		 * for languages list)
		 */
		if (*valuep > helper->ffs->strings_count)
			helper->ffs->strings_count = *valuep;
		break;

	case FFS_ENDPOINT:
		d = (void *)desc;
		helper->eps_count++;
		if (helper->eps_count >= FFS_MAX_EPS_COUNT)
			return -EINVAL;
		/* Check if descriptors for any speed were already parsed */
		if (!helper->ffs->eps_count && !helper->ffs->interfaces_count)
			helper->ffs->eps_addrmap[helper->eps_count] =
				d->bEndpointAddress;
		else if (helper->ffs->eps_addrmap[helper->eps_count] !=
				d->bEndpointAddress)
			return -EINVAL;
		break;
	}

	return 0;
}

static int __ffs_do_os_desc_header(struct ffs_data *ffs,
				   enum ffs_os_desc_type *next_type,
				   struct usb_os_desc_header *desc)
{
	u16 bcd_version = le16_to_cpu(desc->bcdVersion);
	u16 w_index = le16_to_cpu(desc->wIndex);

	ffs_log("enter: bcd:%x w_index:%d", bcd_version, w_index);

	if (bcd_version != 1) {
		pr_vdebug("unsupported os descriptors version: %d",
			  bcd_version);
		return -EINVAL;
	}
	switch (w_index) {
	case 0x4:
		*next_type = FFS_OS_DESC_EXT_COMPAT;
		break;
	case 0x5:
		*next_type = FFS_OS_DESC_EXT_PROP;
		break;
	default:
		pr_vdebug("unsupported os descriptor type: %d", w_index);
		return -EINVAL;
	}

	return sizeof(*desc);
}

/*
 * Process all extended compatibility/extended property descriptors
 * of a feature descriptor
 */
static int __must_check ffs_do_single_os_desc(struct ffs_data *ffs,
					      char *data, unsigned int len,
					      enum ffs_os_desc_type type,
					      u16 feature_count,
					      ffs_os_desc_callback entity,
					      void *priv,
					      struct usb_os_desc_header *h)
{
	int ret;
	const unsigned _len = len;

	ENTER();

	ffs_log("enter: len %u os desc type %d", len, type);

	/* loop over all ext compat/ext prop descriptors */
	while (feature_count--) {
		ret = entity(type, h, data, len, priv);
		if (unlikely(ret < 0)) {
			ffs_log("bad OS descriptor, type: %d\n", type);
			return ret;
		}
		data += ret;
		len -= ret;
	}


	return _len - len;
}

/* Process a number of complete Feature Descriptors (Ext Compat or Ext Prop) */
static int __must_check ffs_do_os_descs(struct ffs_data *ffs,
					unsigned int count, char *data,
					unsigned int len,
					ffs_os_desc_callback entity, void *priv)
{
	const unsigned _len = len;
	unsigned long num = 0;

	ENTER();

	ffs_log("enter: len %u", len);

	for (num = 0; num < count; ++num) {
		int ret;
		enum ffs_os_desc_type type;
		u16 feature_count;
		struct usb_os_desc_header *desc = (void *)data;

		if (len < sizeof(*desc))
			return -EINVAL;

		/*
		 * Record "descriptor" entity.
		 * Process dwLength, bcdVersion, wIndex, get b/wCount.
		 * Move the data pointer to the beginning of extended
		 * compatibilities proper or extended properties proper
		 * portions of the data
		 */
		if (le32_to_cpu(desc->dwLength) > len)
			return -EINVAL;

		ret = __ffs_do_os_desc_header(ffs, &type, desc);
		if (unlikely(ret < 0)) {
			ffs_log("entity OS_DESCRIPTOR(%02lx); ret = %d\n",
				 num, ret);
			return ret;
		}
		/*
		 * 16-bit hex "?? 00" Little Endian looks like 8-bit hex "??"
		 */
		feature_count = le16_to_cpu(desc->wCount);
		if (type == FFS_OS_DESC_EXT_COMPAT &&
		    (feature_count > 255 || desc->Reserved))
				return -EINVAL;
		len -= ret;
		data += ret;

		/*
		 * Process all function/property descriptors
		 * of this Feature Descriptor
		 */
		ret = ffs_do_single_os_desc(ffs, data, len, type,
					    feature_count, entity, priv, desc);
		if (unlikely(ret < 0)) {
			ffs_log("%s returns %d\n", __func__, ret);
			return ret;
		}

		len -= ret;
		data += ret;
	}

	return _len - len;
}

/**
 * Validate contents of the buffer from userspace related to OS descriptors.
 */
static int __ffs_data_do_os_desc(enum ffs_os_desc_type type,
				 struct usb_os_desc_header *h, void *data,
				 unsigned len, void *priv)
{
	struct ffs_data *ffs = priv;
	u8 length;

	ENTER();

	ffs_log("enter: type %d len %u", type, len);

	switch (type) {
	case FFS_OS_DESC_EXT_COMPAT: {
		struct usb_ext_compat_desc *d = data;
		int i;

		if (len < sizeof(*d) ||
		    d->bFirstInterfaceNumber >= ffs->interfaces_count)
			return -EINVAL;
		if (d->Reserved1 != 1) {
			/*
			 * According to the spec, Reserved1 must be set to 1
			 * but older kernels incorrectly rejected non-zero
			 * values.  We fix it here to avoid returning EINVAL
			 * in response to values we used to accept.
			 */
			pr_debug("usb_ext_compat_desc::Reserved1 forced to 1\n");
			d->Reserved1 = 1;
		}
		for (i = 0; i < ARRAY_SIZE(d->Reserved2); ++i)
			if (d->Reserved2[i])
				return -EINVAL;

		length = sizeof(struct usb_ext_compat_desc);
	}
		break;
	case FFS_OS_DESC_EXT_PROP: {
		struct usb_ext_prop_desc *d = data;
		u32 type, pdl;
		u16 pnl;

		if (len < sizeof(*d) || h->interface >= ffs->interfaces_count)
			return -EINVAL;
		length = le32_to_cpu(d->dwSize);
		if (len < length)
			return -EINVAL;
		type = le32_to_cpu(d->dwPropertyDataType);
		if (type < USB_EXT_PROP_UNICODE ||
		    type > USB_EXT_PROP_UNICODE_MULTI) {
			pr_vdebug("unsupported os descriptor property type: %d",
				  type);
			return -EINVAL;
		}
		pnl = le16_to_cpu(d->wPropertyNameLength);
		if (length < 14 + pnl) {
			pr_vdebug("invalid os descriptor length: %d pnl:%d (descriptor %d)\n",
				  length, pnl, type);
			return -EINVAL;
		}
		pdl = le32_to_cpu(*(__le32 *)((u8 *)data + 10 + pnl));
		if (length != 14 + pnl + pdl) {
			pr_vdebug("invalid os descriptor length: %d pnl:%d pdl:%d (descriptor %d)\n",
				  length, pnl, pdl, type);
			return -EINVAL;
		}
		++ffs->ms_os_descs_ext_prop_count;
		/* property name reported to the host as "WCHAR"s */
		ffs->ms_os_descs_ext_prop_name_len += pnl * 2;
		ffs->ms_os_descs_ext_prop_data_len += pdl;
	}
		break;
	default:
		pr_vdebug("unknown descriptor: %d\n", type);
		return -EINVAL;
	}

	return length;
}

static int __ffs_data_got_descs(struct ffs_data *ffs,
				char *const _data, size_t len)
{
	char *data = _data, *raw_descs;
	unsigned os_descs_count = 0, counts[3], flags;
	int ret = -EINVAL, i;
	struct ffs_desc_helper helper;

	ENTER();

	ffs_log("enter: len %zu", len);

	if (get_unaligned_le32(data + 4) != len)
		goto error;

	switch (get_unaligned_le32(data)) {
	case FUNCTIONFS_DESCRIPTORS_MAGIC:
		flags = FUNCTIONFS_HAS_FS_DESC | FUNCTIONFS_HAS_HS_DESC;
		data += 8;
		len  -= 8;
		break;
	case FUNCTIONFS_DESCRIPTORS_MAGIC_V2:
		flags = get_unaligned_le32(data + 8);
		ffs->user_flags = flags;
		if (flags & ~(FUNCTIONFS_HAS_FS_DESC |
			      FUNCTIONFS_HAS_HS_DESC |
			      FUNCTIONFS_HAS_SS_DESC |
			      FUNCTIONFS_HAS_MS_OS_DESC |
			      FUNCTIONFS_VIRTUAL_ADDR |
			      FUNCTIONFS_EVENTFD |
			      FUNCTIONFS_ALL_CTRL_RECIP |
			      FUNCTIONFS_CONFIG0_SETUP)) {
			ret = -ENOSYS;
			goto error;
		}
		data += 12;
		len  -= 12;
		break;
	default:
		goto error;
	}

	if (flags & FUNCTIONFS_EVENTFD) {
		if (len < 4)
			goto error;
		ffs->ffs_eventfd =
			eventfd_ctx_fdget((int)get_unaligned_le32(data));
		if (IS_ERR(ffs->ffs_eventfd)) {
			ret = PTR_ERR(ffs->ffs_eventfd);
			ffs->ffs_eventfd = NULL;
			goto error;
		}
		data += 4;
		len  -= 4;
	}

	/* Read fs_count, hs_count and ss_count (if present) */
	for (i = 0; i < 3; ++i) {
		if (!(flags & (1 << i))) {
			counts[i] = 0;
		} else if (len < 4) {
			goto error;
		} else {
			counts[i] = get_unaligned_le32(data);
			data += 4;
			len  -= 4;
		}
	}
	if (flags & (1 << i)) {
		if (len < 4) {
			goto error;
		}
		os_descs_count = get_unaligned_le32(data);
		data += 4;
		len -= 4;
	};

	/* Read descriptors */
	raw_descs = data;
	helper.ffs = ffs;
	for (i = 0; i < 3; ++i) {
		if (!counts[i])
			continue;
		helper.interfaces_count = 0;
		helper.eps_count = 0;
		ret = ffs_do_descs(ffs, counts[i], data, len,
				   __ffs_data_do_entity, &helper);
		if (ret < 0)
			goto error;
		if (!ffs->eps_count && !ffs->interfaces_count) {
			ffs->eps_count = helper.eps_count;
			ffs->interfaces_count = helper.interfaces_count;
		} else {
			if (ffs->eps_count != helper.eps_count) {
				ret = -EINVAL;
				goto error;
			}
			if (ffs->interfaces_count != helper.interfaces_count) {
				ret = -EINVAL;
				goto error;
			}
		}
		data += ret;
		len  -= ret;
	}
	if (os_descs_count) {
		ret = ffs_do_os_descs(ffs, os_descs_count, data, len,
				      __ffs_data_do_os_desc, ffs);
		if (ret < 0)
			goto error;
		data += ret;
		len -= ret;
	}

	if (raw_descs == data || len) {
		ret = -EINVAL;
		goto error;
	}

	ffs->raw_descs_data	= _data;
	ffs->raw_descs		= raw_descs;
	ffs->raw_descs_length	= data - raw_descs;
	ffs->fs_descs_count	= counts[0];
	ffs->hs_descs_count	= counts[1];
	ffs->ss_descs_count	= counts[2];
	ffs->ms_os_descs_count	= os_descs_count;

	return 0;

error:
	kfree(_data);
	return ret;
}

static int __ffs_data_got_strings(struct ffs_data *ffs,
				  char *const _data, size_t len)
{
	u32 str_count, needed_count, lang_count;
	struct usb_gadget_strings **stringtabs, *t;
	const char *data = _data;
	struct usb_string *s;

	ENTER();

	ffs_log("enter: len %zu", len);

	if (unlikely(len < 16 ||
		     get_unaligned_le32(data) != FUNCTIONFS_STRINGS_MAGIC ||
		     get_unaligned_le32(data + 4) != len))
		goto error;
	str_count  = get_unaligned_le32(data + 8);
	lang_count = get_unaligned_le32(data + 12);

	/* if one is zero the other must be zero */
	if (unlikely(!str_count != !lang_count))
		goto error;

	/* Do we have at least as many strings as descriptors need? */
	needed_count = ffs->strings_count;
	if (unlikely(str_count < needed_count))
		goto error;

	/*
	 * If we don't need any strings just return and free all
	 * memory.
	 */
	if (!needed_count) {
		kfree(_data);
		return 0;
	}

	/* Allocate everything in one chunk so there's less maintenance. */
	{
		unsigned i = 0;
		vla_group(d);
		vla_item(d, struct usb_gadget_strings *, stringtabs,
			lang_count + 1);
		vla_item(d, struct usb_gadget_strings, stringtab, lang_count);
		vla_item(d, struct usb_string, strings,
			lang_count*(needed_count+1));

		char *vlabuf = kmalloc(vla_group_size(d), GFP_KERNEL);

		if (unlikely(!vlabuf)) {
			kfree(_data);
			return -ENOMEM;
		}

		/* Initialize the VLA pointers */
		stringtabs = vla_ptr(vlabuf, d, stringtabs);
		t = vla_ptr(vlabuf, d, stringtab);
		i = lang_count;
		do {
			*stringtabs++ = t++;
		} while (--i);
		*stringtabs = NULL;

		/* stringtabs = vlabuf = d_stringtabs for later kfree */
		stringtabs = vla_ptr(vlabuf, d, stringtabs);
		t = vla_ptr(vlabuf, d, stringtab);
		s = vla_ptr(vlabuf, d, strings);
	}

	/* For each language */
	data += 16;
	len -= 16;

	do { /* lang_count > 0 so we can use do-while */
		unsigned needed = needed_count;
		u32 str_per_lang = str_count;

		if (unlikely(len < 3))
			goto error_free;
		t->language = get_unaligned_le16(data);
		t->strings  = s;
		++t;

		data += 2;
		len -= 2;

		/* For each string */
		do { /* str_count > 0 so we can use do-while */
			size_t length = strnlen(data, len);

			if (unlikely(length == len))
				goto error_free;

			/*
			 * User may provide more strings then we need,
			 * if that's the case we simply ignore the
			 * rest
			 */
			if (likely(needed)) {
				/*
				 * s->id will be set while adding
				 * function to configuration so for
				 * now just leave garbage here.
				 */
				s->s = data;
				--needed;
				++s;
			}

			data += length + 1;
			len -= length + 1;
		} while (--str_per_lang);

		s->id = 0;   /* terminator */
		s->s = NULL;
		++s;

	} while (--lang_count);

	/* Some garbage left? */
	if (unlikely(len))
		goto error_free;

	/* Done! */
	ffs->stringtabs = stringtabs;
	ffs->raw_strings = _data;

	return 0;

error_free:
	kfree(stringtabs);
error:
	kfree(_data);
	return -EINVAL;
}


/* Events handling and management *******************************************/

static void __ffs_event_add(struct ffs_data *ffs,
			    enum usb_functionfs_event_type type)
{
	enum usb_functionfs_event_type rem_type1, rem_type2 = type;
	int neg = 0;

	ffs_log("enter: type %d state %d setup_state %d flag %lu", type,
		ffs->state, ffs->setup_state, ffs->flags);

	/*
	 * Abort any unhandled setup
	 *
	 * We do not need to worry about some cmpxchg() changing value
	 * of ffs->setup_state without holding the lock because when
	 * state is FFS_SETUP_PENDING cmpxchg() in several places in
	 * the source does nothing.
	 */
	if (ffs->setup_state == FFS_SETUP_PENDING)
		ffs->setup_state = FFS_SETUP_CANCELLED;

	/*
	 * Logic of this function guarantees that there are at most four pending
	 * evens on ffs->ev.types queue.  This is important because the queue
	 * has space for four elements only and __ffs_ep0_read_events function
	 * depends on that limit as well.  If more event types are added, those
	 * limits have to be revisited or guaranteed to still hold.
	 */
	switch (type) {
	case FUNCTIONFS_RESUME:
		rem_type2 = FUNCTIONFS_SUSPEND;
		/* FALL THROUGH */
	case FUNCTIONFS_SUSPEND:
	case FUNCTIONFS_SETUP:
		rem_type1 = type;
		/* Discard all similar events */
		break;

	case FUNCTIONFS_BIND:
	case FUNCTIONFS_UNBIND:
	case FUNCTIONFS_DISABLE:
	case FUNCTIONFS_ENABLE:
		/* Discard everything other then power management. */
		rem_type1 = FUNCTIONFS_SUSPEND;
		rem_type2 = FUNCTIONFS_RESUME;
		neg = 1;
		break;

	default:
		WARN(1, "%d: unknown event, this should not happen\n", type);
		return;
	}

	{
		u8 *ev  = ffs->ev.types, *out = ev;
		unsigned n = ffs->ev.count;
		for (; n; --n, ++ev)
			if ((*ev == rem_type1 || *ev == rem_type2) == neg)
				*out++ = *ev;
			else
				pr_vdebug("purging event %d\n", *ev);
		ffs->ev.count = out - ffs->ev.types;
	}

	pr_vdebug("adding event %d\n", type);
	ffs->ev.types[ffs->ev.count++] = type;
	wake_up_locked(&ffs->ev.waitq);
	if (ffs->ffs_eventfd)
		eventfd_signal(ffs->ffs_eventfd, 1);
}

static void ffs_event_add(struct ffs_data *ffs,
			  enum usb_functionfs_event_type type)
{
	unsigned long flags;
	spin_lock_irqsave(&ffs->ev.waitq.lock, flags);
	__ffs_event_add(ffs, type);
	spin_unlock_irqrestore(&ffs->ev.waitq.lock, flags);
}

/* Bind/unbind USB function hooks *******************************************/

static int ffs_ep_addr2idx(struct ffs_data *ffs, u8 endpoint_address)
{
	int i;

	for (i = 1; i < ARRAY_SIZE(ffs->eps_addrmap); ++i)
		if (ffs->eps_addrmap[i] == endpoint_address)
			return i;
	return -ENOENT;
}

static int __ffs_func_bind_do_descs(enum ffs_entity_type type, u8 *valuep,
				    struct usb_descriptor_header *desc,
				    void *priv)
{
	struct usb_endpoint_descriptor *ds = (void *)desc;
	struct ffs_function *func = priv;
	struct ffs_data *ffs = func->ffs;
	struct ffs_ep *ffs_ep;
	unsigned ep_desc_id;
	int idx;
	static const char *speed_names[] = { "full", "high", "super" };

	ffs_log("enter");

	if (type != FFS_DESCRIPTOR)
		return 0;

	/*
	 * If ss_descriptors is not NULL, we are reading super speed
	 * descriptors; if hs_descriptors is not NULL, we are reading high
	 * speed descriptors; otherwise, we are reading full speed
	 * descriptors.
	 */
	if (func->function.ss_descriptors) {
		ep_desc_id = 2;
		func->function.ss_descriptors[(long)valuep] = desc;
	} else if (func->function.hs_descriptors) {
		ep_desc_id = 1;
		func->function.hs_descriptors[(long)valuep] = desc;
	} else {
		ep_desc_id = 0;
		func->function.fs_descriptors[(long)valuep]    = desc;
	}

	if (!desc || desc->bDescriptorType != USB_DT_ENDPOINT)
		return 0;

	idx = ffs_ep_addr2idx(func->ffs, ds->bEndpointAddress) - 1;
	if (idx < 0)
		return idx;

	ffs_ep = func->eps + idx;

	if (unlikely(ffs_ep->descs[ep_desc_id])) {
		pr_err("two %sspeed descriptors for EP %d\n",
			  speed_names[ep_desc_id],
			  ds->bEndpointAddress & USB_ENDPOINT_NUMBER_MASK);
		return -EINVAL;
	}
	ffs_ep->descs[ep_desc_id] = ds;

	ffs_dump_mem(": Original  ep desc", ds, ds->bLength);
	if (ffs_ep->ep) {
		ds->bEndpointAddress = ffs_ep->descs[0]->bEndpointAddress;
		if (!ds->wMaxPacketSize)
			ds->wMaxPacketSize = ffs_ep->descs[0]->wMaxPacketSize;
	} else {
		struct usb_request *req;
		struct usb_ep *ep;
		u8 bEndpointAddress;

		/*
		 * We back up bEndpointAddress because autoconfig overwrites
		 * it with physical endpoint address.
		 */
		bEndpointAddress = ds->bEndpointAddress;
		pr_vdebug("autoconfig\n");
		ep = usb_ep_autoconfig(func->gadget, ds);
		if (unlikely(!ep))
			return -ENOTSUPP;
		ep->driver_data = func->eps + idx;

		req = usb_ep_alloc_request(ep, GFP_KERNEL);
		if (unlikely(!req))
			return -ENOMEM;

		ffs_ep->ep  = ep;
		ffs_ep->req = req;
		func->eps_revmap[ds->bEndpointAddress &
				 USB_ENDPOINT_NUMBER_MASK] = idx + 1;
		/*
		 * If we use virtual address mapping, we restore
		 * original bEndpointAddress value.
		 */
		if (func->ffs->user_flags & FUNCTIONFS_VIRTUAL_ADDR)
			ds->bEndpointAddress = bEndpointAddress;
	}
	ffs_dump_mem(": Rewritten ep desc", ds, ds->bLength);

	return 0;
}

static int __ffs_func_bind_do_nums(enum ffs_entity_type type, u8 *valuep,
				   struct usb_descriptor_header *desc,
				   void *priv)
{
	struct ffs_function *func = priv;
	struct ffs_data *ffs = func->ffs;
	unsigned idx;
	u8 newValue;

	ffs_log("enter: type %d", type);

	switch (type) {
	default:
	case FFS_DESCRIPTOR:
		/* Handled in previous pass by __ffs_func_bind_do_descs() */
		return 0;

	case FFS_INTERFACE:
		idx = *valuep;
		if (func->interfaces_nums[idx] < 0) {
			int id = usb_interface_id(func->conf, &func->function);
			if (unlikely(id < 0))
				return id;
			func->interfaces_nums[idx] = id;
		}
		newValue = func->interfaces_nums[idx];
		break;

	case FFS_STRING:
		/* String' IDs are allocated when fsf_data is bound to cdev */
		newValue = func->ffs->stringtabs[0]->strings[*valuep - 1].id;
		break;

	case FFS_ENDPOINT:
		/*
		 * USB_DT_ENDPOINT are handled in
		 * __ffs_func_bind_do_descs().
		 */
		if (desc->bDescriptorType == USB_DT_ENDPOINT)
			return 0;

		idx = (*valuep & USB_ENDPOINT_NUMBER_MASK) - 1;
		if (unlikely(!func->eps[idx].ep))
			return -EINVAL;

		{
			struct usb_endpoint_descriptor **descs;
			descs = func->eps[idx].descs;
			newValue = descs[descs[0] ? 0 : 1]->bEndpointAddress;
		}
		break;
	}

	pr_vdebug("%02x -> %02x\n", *valuep, newValue);
	*valuep = newValue;

	ffs_log("exit: newValue %d", newValue);

	return 0;
}

static int __ffs_func_bind_do_os_desc(enum ffs_os_desc_type type,
				      struct usb_os_desc_header *h, void *data,
				      unsigned len, void *priv)
{
	struct ffs_function *func = priv;
	struct ffs_data *ffs = func->ffs;
	u8 length = 0;

	ffs_log("enter: type %d", type);

	switch (type) {
	case FFS_OS_DESC_EXT_COMPAT: {
		struct usb_ext_compat_desc *desc = data;
		struct usb_os_desc_table *t;

		t = &func->function.os_desc_table[desc->bFirstInterfaceNumber];
		t->if_id = func->interfaces_nums[desc->bFirstInterfaceNumber];
		memcpy(t->os_desc->ext_compat_id, &desc->CompatibleID,
		       ARRAY_SIZE(desc->CompatibleID) +
		       ARRAY_SIZE(desc->SubCompatibleID));
		length = sizeof(*desc);
	}
		break;
	case FFS_OS_DESC_EXT_PROP: {
		struct usb_ext_prop_desc *desc = data;
		struct usb_os_desc_table *t;
		struct usb_os_desc_ext_prop *ext_prop;
		char *ext_prop_name;
		char *ext_prop_data;

		t = &func->function.os_desc_table[h->interface];
		t->if_id = func->interfaces_nums[h->interface];

		ext_prop = func->ffs->ms_os_descs_ext_prop_avail;
		func->ffs->ms_os_descs_ext_prop_avail += sizeof(*ext_prop);

		ext_prop->type = le32_to_cpu(desc->dwPropertyDataType);
		ext_prop->name_len = le16_to_cpu(desc->wPropertyNameLength);
		ext_prop->data_len = le32_to_cpu(*(__le32 *)
			usb_ext_prop_data_len_ptr(data, ext_prop->name_len));
		length = ext_prop->name_len + ext_prop->data_len + 14;

		ext_prop_name = func->ffs->ms_os_descs_ext_prop_name_avail;
		func->ffs->ms_os_descs_ext_prop_name_avail +=
			ext_prop->name_len;

		ext_prop_data = func->ffs->ms_os_descs_ext_prop_data_avail;
		func->ffs->ms_os_descs_ext_prop_data_avail +=
			ext_prop->data_len;
		memcpy(ext_prop_data,
		       usb_ext_prop_data_ptr(data, ext_prop->name_len),
		       ext_prop->data_len);
		/* unicode data reported to the host as "WCHAR"s */
		switch (ext_prop->type) {
		case USB_EXT_PROP_UNICODE:
		case USB_EXT_PROP_UNICODE_ENV:
		case USB_EXT_PROP_UNICODE_LINK:
		case USB_EXT_PROP_UNICODE_MULTI:
			ext_prop->data_len *= 2;
			break;
		}
		ext_prop->data = ext_prop_data;

		memcpy(ext_prop_name, usb_ext_prop_name_ptr(data),
		       ext_prop->name_len);
		/* property name reported to the host as "WCHAR"s */
		ext_prop->name_len *= 2;
		ext_prop->name = ext_prop_name;

		t->os_desc->ext_prop_len +=
			ext_prop->name_len + ext_prop->data_len + 14;
		++t->os_desc->ext_prop_count;
		list_add_tail(&ext_prop->entry, &t->os_desc->ext_prop);
	}
		break;
	default:
		pr_vdebug("unknown descriptor: %d\n", type);
	}

	return length;
}

static inline struct f_fs_opts *ffs_do_functionfs_bind(struct usb_function *f,
						struct usb_configuration *c)
{
	struct ffs_function *func = ffs_func_from_usb(f);
	struct f_fs_opts *ffs_opts =
		container_of(f->fi, struct f_fs_opts, func_inst);
<<<<<<< HEAD
	struct ffs_data *ffs = ffs_opts->dev->ffs_data;
=======
	struct ffs_data *ffs_data;
>>>>>>> 15699848
	int ret;

	ENTER();

	/*
	 * Legacy gadget triggers binding in functionfs_ready_callback,
	 * which already uses locking; taking the same lock here would
	 * cause a deadlock.
	 *
	 * Configfs-enabled gadgets however do need ffs_dev_lock.
	 */
	if (!ffs_opts->no_configfs)
		ffs_dev_lock();
	ret = ffs_opts->dev->desc_ready ? 0 : -ENODEV;
	ffs_data = ffs_opts->dev->ffs_data;
	if (!ffs_opts->no_configfs)
		ffs_dev_unlock();
	if (ret)
		return ERR_PTR(ret);

	func->ffs = ffs_data;
	func->conf = c;
	func->gadget = c->cdev->gadget;

	/*
	 * in drivers/usb/gadget/configfs.c:configfs_composite_bind()
	 * configurations are bound in sequence with list_for_each_entry,
	 * in each configuration its functions are bound in sequence
	 * with list_for_each_entry, so we assume no race condition
	 * with regard to ffs_opts->bound access
	 */
	if (!ffs_opts->refcnt) {
		ret = functionfs_bind(func->ffs, c->cdev);
		if (ret) {
			ffs_log("functionfs_bind returned %d", ret);
			return ERR_PTR(ret);
		}
	}
	ffs_opts->refcnt++;
	func->function.strings = func->ffs->stringtabs;

	return ffs_opts;
}

static int _ffs_func_bind(struct usb_configuration *c,
			  struct usb_function *f)
{
	struct ffs_function *func = ffs_func_from_usb(f);
	struct ffs_data *ffs = func->ffs;

	const int full = !!func->ffs->fs_descs_count;
	const int high = !!func->ffs->hs_descs_count;
	const int super = !!func->ffs->ss_descs_count;

	int fs_len, hs_len, ss_len, ret, i;
	struct ffs_ep *eps_ptr;

	/* Make it a single chunk, less management later on */
	vla_group(d);
	vla_item_with_sz(d, struct ffs_ep, eps, ffs->eps_count);
	vla_item_with_sz(d, struct usb_descriptor_header *, fs_descs,
		full ? ffs->fs_descs_count + 1 : 0);
	vla_item_with_sz(d, struct usb_descriptor_header *, hs_descs,
		high ? ffs->hs_descs_count + 1 : 0);
	vla_item_with_sz(d, struct usb_descriptor_header *, ss_descs,
		super ? ffs->ss_descs_count + 1 : 0);
	vla_item_with_sz(d, short, inums, ffs->interfaces_count);
	vla_item_with_sz(d, struct usb_os_desc_table, os_desc_table,
			 c->cdev->use_os_string ? ffs->interfaces_count : 0);
	vla_item_with_sz(d, char[16], ext_compat,
			 c->cdev->use_os_string ? ffs->interfaces_count : 0);
	vla_item_with_sz(d, struct usb_os_desc, os_desc,
			 c->cdev->use_os_string ? ffs->interfaces_count : 0);
	vla_item_with_sz(d, struct usb_os_desc_ext_prop, ext_prop,
			 ffs->ms_os_descs_ext_prop_count);
	vla_item_with_sz(d, char, ext_prop_name,
			 ffs->ms_os_descs_ext_prop_name_len);
	vla_item_with_sz(d, char, ext_prop_data,
			 ffs->ms_os_descs_ext_prop_data_len);
	vla_item_with_sz(d, char, raw_descs, ffs->raw_descs_length);
	char *vlabuf;

	ENTER();

	ffs_log("enter: state %d setup_state %d flag %lu", ffs->state,
		ffs->setup_state, ffs->flags);

	/* Has descriptors only for speeds gadget does not support */
	if (unlikely(!(full | high | super)))
		return -ENOTSUPP;

	/* Allocate a single chunk, less management later on */
	vlabuf = kzalloc(vla_group_size(d), GFP_KERNEL);
	if (unlikely(!vlabuf))
		return -ENOMEM;

	ffs->ms_os_descs_ext_prop_avail = vla_ptr(vlabuf, d, ext_prop);
	ffs->ms_os_descs_ext_prop_name_avail =
		vla_ptr(vlabuf, d, ext_prop_name);
	ffs->ms_os_descs_ext_prop_data_avail =
		vla_ptr(vlabuf, d, ext_prop_data);

	/* Copy descriptors  */
	memcpy(vla_ptr(vlabuf, d, raw_descs), ffs->raw_descs,
	       ffs->raw_descs_length);

	memset(vla_ptr(vlabuf, d, inums), 0xff, d_inums__sz);
	eps_ptr = vla_ptr(vlabuf, d, eps);
	for (i = 0; i < ffs->eps_count; i++)
		eps_ptr[i].num = -1;

	/* Save pointers
	 * d_eps == vlabuf, func->eps used to kfree vlabuf later
	*/
	func->eps             = vla_ptr(vlabuf, d, eps);
	func->interfaces_nums = vla_ptr(vlabuf, d, inums);

	/*
	 * Go through all the endpoint descriptors and allocate
	 * endpoints first, so that later we can rewrite the endpoint
	 * numbers without worrying that it may be described later on.
	 */
	if (likely(full)) {
		func->function.fs_descriptors = vla_ptr(vlabuf, d, fs_descs);
		fs_len = ffs_do_descs(ffs, ffs->fs_descs_count,
				      vla_ptr(vlabuf, d, raw_descs),
				      d_raw_descs__sz,
				      __ffs_func_bind_do_descs, func);
		if (unlikely(fs_len < 0)) {
			ret = fs_len;
			goto error;
		}
	} else {
		fs_len = 0;
	}

	if (likely(high)) {
		func->function.hs_descriptors = vla_ptr(vlabuf, d, hs_descs);
		hs_len = ffs_do_descs(ffs, ffs->hs_descs_count,
				      vla_ptr(vlabuf, d, raw_descs) + fs_len,
				      d_raw_descs__sz - fs_len,
				      __ffs_func_bind_do_descs, func);
		if (unlikely(hs_len < 0)) {
			ret = hs_len;
			goto error;
		}
	} else {
		hs_len = 0;
	}

	if (likely(super)) {
		func->function.ss_descriptors = func->function.ssp_descriptors =
			vla_ptr(vlabuf, d, ss_descs);
		ss_len = ffs_do_descs(ffs, ffs->ss_descs_count,
				vla_ptr(vlabuf, d, raw_descs) + fs_len + hs_len,
				d_raw_descs__sz - fs_len - hs_len,
				__ffs_func_bind_do_descs, func);
		if (unlikely(ss_len < 0)) {
			ret = ss_len;
			goto error;
		}
		func->function.ssp_descriptors = func->function.ss_descriptors;
	} else {
		ss_len = 0;
	}

	/*
	 * Now handle interface numbers allocation and interface and
	 * endpoint numbers rewriting.  We can do that in one go
	 * now.
	 */
	ret = ffs_do_descs(ffs, ffs->fs_descs_count +
			   (high ? ffs->hs_descs_count : 0) +
			   (super ? ffs->ss_descs_count : 0),
			   vla_ptr(vlabuf, d, raw_descs), d_raw_descs__sz,
			   __ffs_func_bind_do_nums, func);
	if (unlikely(ret < 0))
		goto error;

	func->function.os_desc_table = vla_ptr(vlabuf, d, os_desc_table);
	if (c->cdev->use_os_string) {
		for (i = 0; i < ffs->interfaces_count; ++i) {
			struct usb_os_desc *desc;

			desc = func->function.os_desc_table[i].os_desc =
				vla_ptr(vlabuf, d, os_desc) +
				i * sizeof(struct usb_os_desc);
			desc->ext_compat_id =
				vla_ptr(vlabuf, d, ext_compat) + i * 16;
			INIT_LIST_HEAD(&desc->ext_prop);
		}
		ret = ffs_do_os_descs(ffs, ffs->ms_os_descs_count,
				      vla_ptr(vlabuf, d, raw_descs) +
				      fs_len + hs_len + ss_len,
				      d_raw_descs__sz - fs_len - hs_len -
				      ss_len,
				      __ffs_func_bind_do_os_desc, func);
		if (unlikely(ret < 0))
			goto error;
	}
	func->function.os_desc_n =
		c->cdev->use_os_string ? ffs->interfaces_count : 0;

	/* And we're done */
	ffs_event_add(ffs, FUNCTIONFS_BIND);

	return 0;

error:
	/* XXX Do we need to release all claimed endpoints here? */
	ffs_log("exit: ret %d", ret);
	return ret;
}

static int ffs_func_bind(struct usb_configuration *c,
			 struct usb_function *f)
{
	struct f_fs_opts *ffs_opts = ffs_do_functionfs_bind(f, c);
	struct ffs_function *func = ffs_func_from_usb(f);
	struct ffs_data *ffs = func->ffs;
	int ret;

	if (IS_ERR(ffs_opts))
		return PTR_ERR(ffs_opts);

	ffs_log("enter");

	ret = _ffs_func_bind(c, f);
	if (ret && !--ffs_opts->refcnt)
		functionfs_unbind(func->ffs);

	return ret;
}


/* Other USB function hooks *************************************************/

static void ffs_reset_work(struct work_struct *work)
{
	struct ffs_data *ffs = container_of(work,
		struct ffs_data, reset_work);

	ffs_log("enter");

	ffs_data_reset(ffs);
}

static int ffs_func_set_alt(struct usb_function *f,
			    unsigned interface, unsigned alt)
{
	struct ffs_function *func = ffs_func_from_usb(f);
	struct ffs_data *ffs = func->ffs;
	int ret = 0, intf;

	ffs_log("enter: alt %d", (int)alt);

	if (alt != (unsigned)-1) {
		intf = ffs_func_revmap_intf(func, interface);
		if (unlikely(intf < 0))
			return intf;
	}

	if (ffs->func) {
		ffs_func_eps_disable(ffs->func);
		ffs->func = NULL;
	}

	if (ffs->state == FFS_DEACTIVATED) {
		ffs->state = FFS_CLOSING;
		INIT_WORK(&ffs->reset_work, ffs_reset_work);
		schedule_work(&ffs->reset_work);
		return -ENODEV;
	}

	if (ffs->state != FFS_ACTIVE)
		return -ENODEV;

	if (alt == (unsigned)-1) {
		ffs->func = NULL;
		ffs_event_add(ffs, FUNCTIONFS_DISABLE);
		return 0;
	}

	ffs->func = func;
	ret = ffs_func_eps_enable(func);
	if (likely(ret >= 0))
		ffs_event_add(ffs, FUNCTIONFS_ENABLE);

	return ret;
}

static void ffs_func_disable(struct usb_function *f)
{
	struct ffs_function *func = ffs_func_from_usb(f);
	struct ffs_data *ffs = func->ffs;

	ffs_log("enter");
	ffs_func_set_alt(f, 0, (unsigned)-1);
}

static int ffs_func_setup(struct usb_function *f,
			  const struct usb_ctrlrequest *creq)
{
	struct ffs_function *func = ffs_func_from_usb(f);
	struct ffs_data *ffs = func->ffs;
	unsigned long flags;
	int ret;

	ENTER();

	pr_vdebug("creq->bRequestType = %02x\n", creq->bRequestType);
	pr_vdebug("creq->bRequest     = %02x\n", creq->bRequest);
	pr_vdebug("creq->wValue       = %04x\n", le16_to_cpu(creq->wValue));
	pr_vdebug("creq->wIndex       = %04x\n", le16_to_cpu(creq->wIndex));
	pr_vdebug("creq->wLength      = %04x\n", le16_to_cpu(creq->wLength));

	ffs_log("enter: state %d reqtype=%02x req=%02x wv=%04x wi=%04x wl=%04x",
			ffs->state, creq->bRequestType, creq->bRequest,
			le16_to_cpu(creq->wValue), le16_to_cpu(creq->wIndex),
			le16_to_cpu(creq->wLength));

	/*
	 * Most requests directed to interface go through here
	 * (notable exceptions are set/get interface) so we need to
	 * handle them.  All other either handled by composite or
	 * passed to usb_configuration->setup() (if one is set).  No
	 * matter, we will handle requests directed to endpoint here
	 * as well (as it's straightforward).  Other request recipient
	 * types are only handled when the user flag FUNCTIONFS_ALL_CTRL_RECIP
	 * is being used.
	 */
	if (ffs->state != FFS_ACTIVE)
		return -ENODEV;

	switch (creq->bRequestType & USB_RECIP_MASK) {
	case USB_RECIP_INTERFACE:
		ret = ffs_func_revmap_intf(func, le16_to_cpu(creq->wIndex));
		if (unlikely(ret < 0))
			return ret;
		break;

	case USB_RECIP_ENDPOINT:
		ret = ffs_func_revmap_ep(func, le16_to_cpu(creq->wIndex));
		if (unlikely(ret < 0))
			return ret;
		if (func->ffs->user_flags & FUNCTIONFS_VIRTUAL_ADDR)
			ret = func->ffs->eps_addrmap[ret];
		break;

	default:
		if (func->ffs->user_flags & FUNCTIONFS_ALL_CTRL_RECIP)
			ret = le16_to_cpu(creq->wIndex);
		else
			return -EOPNOTSUPP;
	}

	spin_lock_irqsave(&ffs->ev.waitq.lock, flags);
	ffs->ev.setup = *creq;
	ffs->ev.setup.wIndex = cpu_to_le16(ret);
	__ffs_event_add(ffs, FUNCTIONFS_SETUP);
	spin_unlock_irqrestore(&ffs->ev.waitq.lock, flags);

	return creq->wLength == 0 ? USB_GADGET_DELAYED_STATUS : 0;
}

static bool ffs_func_req_match(struct usb_function *f,
			       const struct usb_ctrlrequest *creq,
			       bool config0)
{
	struct ffs_function *func = ffs_func_from_usb(f);

	if (config0 && !(func->ffs->user_flags & FUNCTIONFS_CONFIG0_SETUP))
		return false;

	switch (creq->bRequestType & USB_RECIP_MASK) {
	case USB_RECIP_INTERFACE:
		return (ffs_func_revmap_intf(func,
					     le16_to_cpu(creq->wIndex)) >= 0);
	case USB_RECIP_ENDPOINT:
		return (ffs_func_revmap_ep(func,
					   le16_to_cpu(creq->wIndex)) >= 0);
	default:
		return (bool) (func->ffs->user_flags &
			       FUNCTIONFS_ALL_CTRL_RECIP);
	}
}

static void ffs_func_suspend(struct usb_function *f)
{
	struct ffs_data *ffs = ffs_func_from_usb(f)->ffs;

	ENTER();

	ffs_log("enter");

	ffs_event_add(ffs_func_from_usb(f)->ffs, FUNCTIONFS_SUSPEND);
}

static void ffs_func_resume(struct usb_function *f)
{
	struct ffs_data *ffs = ffs_func_from_usb(f)->ffs;

	ENTER();

	ffs_log("enter");

	ffs_event_add(ffs_func_from_usb(f)->ffs, FUNCTIONFS_RESUME);
}


/* Endpoint and interface numbers reverse mapping ***************************/

static int ffs_func_revmap_ep(struct ffs_function *func, u8 num)
{
	num = func->eps_revmap[num & USB_ENDPOINT_NUMBER_MASK];
	return num ? num : -EDOM;
}

static int ffs_func_revmap_intf(struct ffs_function *func, u8 intf)
{
	short *nums = func->interfaces_nums;
	unsigned count = func->ffs->interfaces_count;

	for (; count; --count, ++nums) {
		if (*nums >= 0 && *nums == intf)
			return nums - func->interfaces_nums;
	}

	return -EDOM;
}


/* Devices management *******************************************************/

static LIST_HEAD(ffs_devices);

static struct ffs_dev *_ffs_do_find_dev(const char *name)
{
	struct ffs_dev *dev;

	if (!name)
		return NULL;

	list_for_each_entry(dev, &ffs_devices, entry) {
		if (strcmp(dev->name, name) == 0)
			return dev;
	}

	return NULL;
}

/*
 * ffs_lock must be taken by the caller of this function
 */
static struct ffs_dev *_ffs_get_single_dev(void)
{
	struct ffs_dev *dev;

	if (list_is_singular(&ffs_devices)) {
		dev = list_first_entry(&ffs_devices, struct ffs_dev, entry);
		if (dev->single)
			return dev;
	}

	return NULL;
}

/*
 * ffs_lock must be taken by the caller of this function
 */
static struct ffs_dev *_ffs_find_dev(const char *name)
{
	struct ffs_dev *dev;

	dev = _ffs_get_single_dev();
	if (dev)
		return dev;

	dev = _ffs_do_find_dev(name);

	return dev;
}

/* Configfs support *********************************************************/

static inline struct f_fs_opts *to_ffs_opts(struct config_item *item)
{
	return container_of(to_config_group(item), struct f_fs_opts,
			    func_inst.group);
}

static void ffs_attr_release(struct config_item *item)
{
	struct f_fs_opts *opts = to_ffs_opts(item);

	usb_put_function_instance(&opts->func_inst);
}

static struct configfs_item_operations ffs_item_ops = {
	.release	= ffs_attr_release,
};

static const struct config_item_type ffs_func_type = {
	.ct_item_ops	= &ffs_item_ops,
	.ct_owner	= THIS_MODULE,
};


/* Function registration interface ******************************************/

static void ffs_free_inst(struct usb_function_instance *f)
{
	struct f_fs_opts *opts;

	opts = to_f_fs_opts(f);
	ffs_release_dev(opts->dev);
	ffs_dev_lock();
	_ffs_free_dev(opts->dev);
	ffs_dev_unlock();
	kfree(opts);
}

static int ffs_set_inst_name(struct usb_function_instance *fi, const char *name)
{
	if (strlen(name) >= FIELD_SIZEOF(struct ffs_dev, name))
		return -ENAMETOOLONG;
	return ffs_name_dev(to_f_fs_opts(fi)->dev, name);
}

static struct usb_function_instance *ffs_alloc_inst(void)
{
	struct f_fs_opts *opts;
	struct ffs_dev *dev;

	opts = kzalloc(sizeof(*opts), GFP_KERNEL);
	if (!opts)
		return ERR_PTR(-ENOMEM);

	opts->func_inst.set_inst_name = ffs_set_inst_name;
	opts->func_inst.free_func_inst = ffs_free_inst;
	ffs_dev_lock();
	dev = _ffs_alloc_dev();
	ffs_dev_unlock();
	if (IS_ERR(dev)) {
		kfree(opts);
		return ERR_CAST(dev);
	}
	opts->dev = dev;
	dev->opts = opts;

	config_group_init_type_name(&opts->func_inst.group, "",
				    &ffs_func_type);
	return &opts->func_inst;
}

static void ffs_free(struct usb_function *f)
{
	kfree(ffs_func_from_usb(f));
}

static void ffs_func_unbind(struct usb_configuration *c,
			    struct usb_function *f)
{
	struct ffs_function *func = ffs_func_from_usb(f);
	struct ffs_data *ffs = func->ffs;
	struct f_fs_opts *opts =
		container_of(f->fi, struct f_fs_opts, func_inst);
	struct ffs_ep *ep = func->eps;
	unsigned count = ffs->eps_count;
	unsigned long flags;

	ENTER();

	ffs_log("enter: state %d setup_state %d flag %lu", ffs->state,
		ffs->setup_state, ffs->flags);

	if (ffs->func == func) {
		ffs_func_eps_disable(func);
		ffs->func = NULL;
	}

	/* Drain any pending AIO completions */
	drain_workqueue(ffs->io_completion_wq);

	if (!--opts->refcnt) {
		ffs_event_add(ffs, FUNCTIONFS_UNBIND);
		functionfs_unbind(ffs);
	}

	/* cleanup after autoconfig */
	spin_lock_irqsave(&func->ffs->eps_lock, flags);
	while (count--) {
		if (ep->ep && ep->req)
			usb_ep_free_request(ep->ep, ep->req);
		ep->req = NULL;
		++ep;
	}
	spin_unlock_irqrestore(&func->ffs->eps_lock, flags);
	kfree(func->eps);
	func->eps = NULL;
	/*
	 * eps, descriptors and interfaces_nums are allocated in the
	 * same chunk so only one free is required.
	 */
	func->function.fs_descriptors = NULL;
	func->function.hs_descriptors = NULL;
	func->function.ss_descriptors = NULL;
	func->function.ssp_descriptors = NULL;
	func->interfaces_nums = NULL;

	if (opts->refcnt) {
		ffs_event_add(ffs, FUNCTIONFS_UNBIND);

		ffs_log("exit: state %d setup_state %d flag %lu", ffs->state,
			ffs->setup_state, ffs->flags);
	}
}

static struct usb_function *ffs_alloc(struct usb_function_instance *fi)
{
	struct ffs_function *func;

	ENTER();

	func = kzalloc(sizeof(*func), GFP_KERNEL);
	if (unlikely(!func))
		return ERR_PTR(-ENOMEM);

	func->function.name    = "Function FS Gadget";

	func->function.bind    = ffs_func_bind;
	func->function.unbind  = ffs_func_unbind;
	func->function.set_alt = ffs_func_set_alt;
	func->function.disable = ffs_func_disable;
	func->function.setup   = ffs_func_setup;
	func->function.req_match = ffs_func_req_match;
	func->function.suspend = ffs_func_suspend;
	func->function.resume  = ffs_func_resume;
	func->function.free_func = ffs_free;

	return &func->function;
}

/*
 * ffs_lock must be taken by the caller of this function
 */
static struct ffs_dev *_ffs_alloc_dev(void)
{
	struct ffs_dev *dev;
	int ret;

	if (_ffs_get_single_dev())
			return ERR_PTR(-EBUSY);

	dev = kzalloc(sizeof(*dev), GFP_KERNEL);
	if (!dev)
		return ERR_PTR(-ENOMEM);

	if (list_empty(&ffs_devices)) {
		ret = functionfs_init();
		if (ret) {
			kfree(dev);
			return ERR_PTR(ret);
		}
	}

	list_add(&dev->entry, &ffs_devices);

	return dev;
}

int ffs_name_dev(struct ffs_dev *dev, const char *name)
{
	struct ffs_dev *existing;
	int ret = 0;

	ffs_dev_lock();

	existing = _ffs_do_find_dev(name);
	if (!existing)
		strlcpy(dev->name, name, ARRAY_SIZE(dev->name));
	else if (existing != dev)
		ret = -EBUSY;

	ffs_dev_unlock();

	return ret;
}
EXPORT_SYMBOL_GPL(ffs_name_dev);

int ffs_single_dev(struct ffs_dev *dev)
{
	int ret;

	ret = 0;
	ffs_dev_lock();

	if (!list_is_singular(&ffs_devices))
		ret = -EBUSY;
	else
		dev->single = true;

	ffs_dev_unlock();

	return ret;
}
EXPORT_SYMBOL_GPL(ffs_single_dev);

/*
 * ffs_lock must be taken by the caller of this function
 */
static void _ffs_free_dev(struct ffs_dev *dev)
{
	list_del(&dev->entry);

	kfree(dev);
	if (list_empty(&ffs_devices))
		functionfs_cleanup();
}

static int ffs_acquire_dev(const char *dev_name, struct ffs_data *ffs_data)
{
	int ret = 0;
	struct ffs_dev *ffs_dev;

	ENTER();

	ffs_dev_lock();

	ffs_dev = _ffs_find_dev(dev_name);
	if (!ffs_dev) {
		ret = -ENOENT;
	} else if (ffs_dev->mounted) {
		ret = -EBUSY;
	} else if (ffs_dev->ffs_acquire_dev_callback &&
		   ffs_dev->ffs_acquire_dev_callback(ffs_dev)) {
		ret = -ENOENT;
	} else {
		ffs_dev->mounted = true;
		ffs_dev->ffs_data = ffs_data;
		ffs_data->private_data = ffs_dev;
	}

	ffs_dev_unlock();
<<<<<<< HEAD

	return ffs_dev;
=======
	return ret;
>>>>>>> 15699848
}

static void ffs_release_dev(struct ffs_dev *ffs_dev)
{
	ENTER();

	ffs_dev_lock();

	if (ffs_dev && ffs_dev->mounted) {
		ffs_dev->mounted = false;
		if (ffs_dev->ffs_data) {
			ffs_dev->ffs_data->private_data = NULL;
			ffs_dev->ffs_data = NULL;
		}

		if (ffs_dev->ffs_release_dev_callback)
			ffs_dev->ffs_release_dev_callback(ffs_dev);
	}

	ffs_dev_unlock();
}

static int ffs_ready(struct ffs_data *ffs)
{
	struct ffs_dev *ffs_obj;
	int ret = 0;

	ENTER();

	ffs_log("enter");

	ffs_dev_lock();

	ffs_obj = ffs->private_data;
	if (!ffs_obj) {
		ret = -EINVAL;
		goto done;
	}
	if (WARN_ON(ffs_obj->desc_ready)) {
		ret = -EBUSY;
		goto done;
	}

	ffs_obj->desc_ready = true;

	if (ffs_obj->ffs_ready_callback) {
		ret = ffs_obj->ffs_ready_callback(ffs);
		if (ret)
			goto done;
	}

	set_bit(FFS_FL_CALL_CLOSED_CALLBACK, &ffs->flags);
done:
	ffs_dev_unlock();

	ffs_log("exit: ret %d", ret);

	return ret;
}

static void ffs_closed(struct ffs_data *ffs)
{
	struct ffs_dev *ffs_obj;
	struct f_fs_opts *opts;
	struct config_item *ci;

	ENTER();

	ffs_log("enter");

	ffs_dev_lock();

	ffs_obj = ffs->private_data;
	if (!ffs_obj)
		goto done;

	ffs_obj->desc_ready = false;

	if (test_and_clear_bit(FFS_FL_CALL_CLOSED_CALLBACK, &ffs->flags) &&
	    ffs_obj->ffs_closed_callback)
		ffs_obj->ffs_closed_callback(ffs);

	if (ffs_obj->opts)
		opts = ffs_obj->opts;
	else
		goto done;

	if (opts->no_configfs || !opts->func_inst.group.cg_item.ci_parent
	    || !kref_read(&opts->func_inst.group.cg_item.ci_kref))
		goto done;

	ci = opts->func_inst.group.cg_item.ci_parent->ci_parent;
	ffs_dev_unlock();

	if (test_bit(FFS_FL_BOUND, &ffs->flags)) {
		unregister_gadget_item(ci);
		ffs_log("unreg gadget done");
	}

	return;
done:
	ffs_dev_unlock();

	ffs_log("exit error");
}

/* Misc helper functions ****************************************************/

static int ffs_mutex_lock(struct mutex *mutex, unsigned nonblock)
{
	return nonblock
		? likely(mutex_trylock(mutex)) ? 0 : -EAGAIN
		: mutex_lock_interruptible(mutex);
}

/**
 * ffs_prepare_buffer() - copy userspace buffer into kernel.
 * @buf: userspace buffer
 * @len: length of the buffer
 * @extra_alloc_buf: Extra buffer allocation if required by UDC.
 *
 * This function returns pointer to the copied buffer
 */
static char *ffs_prepare_buffer(const char __user *buf, size_t len,
		size_t extra_buf_alloc)
{
	char *data;

	if (unlikely(!len))
		return NULL;

	data = kmalloc(len + extra_buf_alloc, GFP_KERNEL);
	if (unlikely(!data))
		return ERR_PTR(-ENOMEM);

	if (unlikely(copy_from_user(data, buf, len))) {
		kfree(data);
		return ERR_PTR(-EFAULT);
	}

	pr_vdebug("Buffer from user space:\n");
	ffs_dump_mem("", data, len);

	return data;
}

DECLARE_USB_FUNCTION_INIT(ffs, ffs_alloc_inst, ffs_alloc);
MODULE_LICENSE("GPL");
MODULE_AUTHOR("Michal Nazarewicz");<|MERGE_RESOLUTION|>--- conflicted
+++ resolved
@@ -1710,11 +1710,6 @@
 	rv = mount_nodev(t, flags, &data, ffs_sb_fill);
 	if (IS_ERR(rv) && data.ffs_data)
 		ffs_data_put(data.ffs_data);
-<<<<<<< HEAD
-	}
-
-=======
->>>>>>> 15699848
 	return rv;
 }
 
@@ -3203,11 +3198,7 @@
 	struct ffs_function *func = ffs_func_from_usb(f);
 	struct f_fs_opts *ffs_opts =
 		container_of(f->fi, struct f_fs_opts, func_inst);
-<<<<<<< HEAD
-	struct ffs_data *ffs = ffs_opts->dev->ffs_data;
-=======
 	struct ffs_data *ffs_data;
->>>>>>> 15699848
 	int ret;
 
 	ENTER();
@@ -3241,10 +3232,8 @@
 	 */
 	if (!ffs_opts->refcnt) {
 		ret = functionfs_bind(func->ffs, c->cdev);
-		if (ret) {
-			ffs_log("functionfs_bind returned %d", ret);
+		if (ret)
 			return ERR_PTR(ret);
-		}
 	}
 	ffs_opts->refcnt++;
 	func->function.strings = func->ffs->stringtabs;
@@ -3952,12 +3941,8 @@
 	}
 
 	ffs_dev_unlock();
-<<<<<<< HEAD
-
-	return ffs_dev;
-=======
+
 	return ret;
->>>>>>> 15699848
 }
 
 static void ffs_release_dev(struct ffs_dev *ffs_dev)
