// SPDX-License-Identifier: GPL-2.0+
/*
 * f_fs.c -- user mode file system API for USB composite function controllers
 *
 * Copyright (C) 2010 Samsung Electronics
 * Author: Michal Nazarewicz <mina86@mina86.com>
 *
 * Based on inode.c (GadgetFS) which was:
 * Copyright (C) 2003-2004 David Brownell
 * Copyright (C) 2003 Agilent Technologies
 */


/* #define DEBUG */
/* #define VERBOSE_DEBUG */

#include <linux/blkdev.h>
#include <linux/pagemap.h>
#include <linux/export.h>
#include <linux/hid.h>
#include <linux/module.h>
#include <linux/sched/signal.h>
#include <linux/uio.h>
#include <asm/unaligned.h>

#include <linux/usb/composite.h>
#include <linux/usb/functionfs.h>

#include <linux/aio.h>
#include <linux/mmu_context.h>
#include <linux/poll.h>
#include <linux/eventfd.h>

#include "u_fs.h"
#include "u_f.h"
#include "u_os_desc.h"
#include "configfs.h"

#define FUNCTIONFS_MAGIC	0xa647361 /* Chosen by a honest dice roll ;) */

#define NUM_PAGES	10 /* # of pages for ipc logging */

#ifdef CONFIG_DYNAMIC_DEBUG
#define ffs_log(fmt, ...) do { \
	ipc_log_string(ffs->ipc_log, "%s: " fmt,  __func__, ##__VA_ARGS__); \
	dynamic_pr_debug("%s: " fmt, __func__, ##__VA_ARGS__); \
} while (0)
#else
#define ffs_log(fmt, ...) \
	ipc_log_string(ffs->ipc_log, "%s: " fmt,  __func__, ##__VA_ARGS__)
#endif

/* Reference counter handling */
static void ffs_data_get(struct ffs_data *ffs);
static void ffs_data_put(struct ffs_data *ffs);
/* Creates new ffs_data object. */
static struct ffs_data *__must_check ffs_data_new(const char *dev_name)
	__attribute__((malloc));

/* Opened counter handling. */
static void ffs_data_opened(struct ffs_data *ffs);
static void ffs_data_closed(struct ffs_data *ffs);

/* Called with ffs->mutex held; take over ownership of data. */
static int __must_check
__ffs_data_got_descs(struct ffs_data *ffs, char *data, size_t len);
static int __must_check
__ffs_data_got_strings(struct ffs_data *ffs, char *data, size_t len);


/* The function structure ***************************************************/

struct ffs_ep;

struct ffs_function {
	struct usb_configuration	*conf;
	struct usb_gadget		*gadget;
	struct ffs_data			*ffs;

	struct ffs_ep			*eps;
	u8				eps_revmap[16];
	short				*interfaces_nums;

	struct usb_function		function;
};


static struct ffs_function *ffs_func_from_usb(struct usb_function *f)
{
	return container_of(f, struct ffs_function, function);
}


static inline enum ffs_setup_state
ffs_setup_state_clear_cancelled(struct ffs_data *ffs)
{
	return (enum ffs_setup_state)
		cmpxchg(&ffs->setup_state, FFS_SETUP_CANCELLED, FFS_NO_SETUP);
}


static void ffs_func_eps_disable(struct ffs_function *func);
static int __must_check ffs_func_eps_enable(struct ffs_function *func);

static int ffs_func_bind(struct usb_configuration *,
			 struct usb_function *);
static int ffs_func_set_alt(struct usb_function *, unsigned, unsigned);
static void ffs_func_disable(struct usb_function *);
static int ffs_func_setup(struct usb_function *,
			  const struct usb_ctrlrequest *);
static bool ffs_func_req_match(struct usb_function *,
			       const struct usb_ctrlrequest *,
			       bool config0);
static void ffs_func_suspend(struct usb_function *);
static void ffs_func_resume(struct usb_function *);


static int ffs_func_revmap_ep(struct ffs_function *func, u8 num);
static int ffs_func_revmap_intf(struct ffs_function *func, u8 intf);


/* The endpoints structures *************************************************/

struct ffs_ep {
	struct usb_ep			*ep;	/* P: ffs->eps_lock */
	struct usb_request		*req;	/* P: epfile->mutex */

	/* [0]: full speed, [1]: high speed, [2]: super speed */
	struct usb_endpoint_descriptor	*descs[3];

	u8				num;

	int				status;	/* P: epfile->mutex */
};

struct ffs_epfile {
	/* Protects ep->ep and ep->req. */
	struct mutex			mutex;

	struct ffs_data			*ffs;
	struct ffs_ep			*ep;	/* P: ffs->eps_lock */
	atomic_t			opened;

	struct dentry			*dentry;

	/*
	 * Buffer for holding data from partial reads which may happen since
	 * we’re rounding user read requests to a multiple of a max packet size.
	 *
	 * The pointer is initialised with NULL value and may be set by
	 * __ffs_epfile_read_data function to point to a temporary buffer.
	 *
	 * In normal operation, calls to __ffs_epfile_read_buffered will consume
	 * data from said buffer and eventually free it.  Importantly, while the
	 * function is using the buffer, it sets the pointer to NULL.  This is
	 * all right since __ffs_epfile_read_data and __ffs_epfile_read_buffered
	 * can never run concurrently (they are synchronised by epfile->mutex)
	 * so the latter will not assign a new value to the pointer.
	 *
	 * Meanwhile ffs_func_eps_disable frees the buffer (if the pointer is
	 * valid) and sets the pointer to READ_BUFFER_DROP value.  This special
	 * value is crux of the synchronisation between ffs_func_eps_disable and
	 * __ffs_epfile_read_data.
	 *
	 * Once __ffs_epfile_read_data is about to finish it will try to set the
	 * pointer back to its old value (as described above), but seeing as the
	 * pointer is not-NULL (namely READ_BUFFER_DROP) it will instead free
	 * the buffer.
	 *
	 * == State transitions ==
	 *
	 * • ptr == NULL:  (initial state)
	 *   ◦ __ffs_epfile_read_buffer_free: go to ptr == DROP
	 *   ◦ __ffs_epfile_read_buffered:    nop
	 *   ◦ __ffs_epfile_read_data allocates temp buffer: go to ptr == buf
	 *   ◦ reading finishes:              n/a, not in ‘and reading’ state
	 * • ptr == DROP:
	 *   ◦ __ffs_epfile_read_buffer_free: nop
	 *   ◦ __ffs_epfile_read_buffered:    go to ptr == NULL
	 *   ◦ __ffs_epfile_read_data allocates temp buffer: free buf, nop
	 *   ◦ reading finishes:              n/a, not in ‘and reading’ state
	 * • ptr == buf:
	 *   ◦ __ffs_epfile_read_buffer_free: free buf, go to ptr == DROP
	 *   ◦ __ffs_epfile_read_buffered:    go to ptr == NULL and reading
	 *   ◦ __ffs_epfile_read_data:        n/a, __ffs_epfile_read_buffered
	 *                                    is always called first
	 *   ◦ reading finishes:              n/a, not in ‘and reading’ state
	 * • ptr == NULL and reading:
	 *   ◦ __ffs_epfile_read_buffer_free: go to ptr == DROP and reading
	 *   ◦ __ffs_epfile_read_buffered:    n/a, mutex is held
	 *   ◦ __ffs_epfile_read_data:        n/a, mutex is held
	 *   ◦ reading finishes and …
	 *     … all data read:               free buf, go to ptr == NULL
	 *     … otherwise:                   go to ptr == buf and reading
	 * • ptr == DROP and reading:
	 *   ◦ __ffs_epfile_read_buffer_free: nop
	 *   ◦ __ffs_epfile_read_buffered:    n/a, mutex is held
	 *   ◦ __ffs_epfile_read_data:        n/a, mutex is held
	 *   ◦ reading finishes:              free buf, go to ptr == DROP
	 */
	struct ffs_buffer		*read_buffer;
#define READ_BUFFER_DROP ((struct ffs_buffer *)ERR_PTR(-ESHUTDOWN))

	char				name[5];

	unsigned char			in;	/* P: ffs->eps_lock */
	unsigned char			isoc;	/* P: ffs->eps_lock */

	bool				invalid;
};

struct ffs_buffer {
	size_t length;
	char *data;
	char storage[];
};

/*  ffs_io_data structure ***************************************************/

struct ffs_io_data {
	bool aio;
	bool read;

	struct kiocb *kiocb;
	struct iov_iter data;
	const void *to_free;
	char *buf;

	struct mm_struct *mm;
	struct work_struct work;

	struct usb_ep *ep;
	struct usb_request *req;

	struct ffs_data *ffs;
};

struct ffs_desc_helper {
	struct ffs_data *ffs;
	unsigned interfaces_count;
	unsigned eps_count;
};

static int  __must_check ffs_epfiles_create(struct ffs_data *ffs);
static void ffs_epfiles_destroy(struct ffs_epfile *epfiles, unsigned count);

static struct dentry *
ffs_sb_create_file(struct super_block *sb, const char *name, void *data,
		   const struct file_operations *fops);

/* Devices management *******************************************************/

DEFINE_MUTEX(ffs_lock);
EXPORT_SYMBOL_GPL(ffs_lock);

static struct ffs_dev *_ffs_find_dev(const char *name);
static struct ffs_dev *_ffs_alloc_dev(void);
static void _ffs_free_dev(struct ffs_dev *dev);
static int ffs_acquire_dev(const char *dev_name, struct ffs_data *ffs_data);
static void ffs_release_dev(struct ffs_dev *ffs_dev);
static int ffs_ready(struct ffs_data *ffs);
static void ffs_closed(struct ffs_data *ffs);

/* Misc helper functions ****************************************************/

static int ffs_mutex_lock(struct mutex *mutex, unsigned nonblock)
	__attribute__((warn_unused_result, nonnull));
static char *ffs_prepare_buffer(const char __user *buf, size_t len,
	size_t extra_buf_alloc)
	__attribute__((warn_unused_result, nonnull));


/* Control file aka ep0 *****************************************************/

static void ffs_ep0_complete(struct usb_ep *ep, struct usb_request *req)
{
	struct ffs_data *ffs = req->context;

	complete(&ffs->ep0req_completion);
}

static int __ffs_ep0_queue_wait(struct ffs_data *ffs, char *data, size_t len)
	__releases(&ffs->ev.waitq.lock)
{
	struct usb_request *req = ffs->ep0req;
	int ret;

	if (!req) {
		spin_unlock_irq(&ffs->ev.waitq.lock);
		return -EINVAL;
	}

	req->zero     = len < le16_to_cpu(ffs->ev.setup.wLength);

	spin_unlock_irq(&ffs->ev.waitq.lock);

	ffs_log("enter: state %d setup_state %d flags %lu", ffs->state,
		ffs->setup_state, ffs->flags);

	req->buf      = data;
	req->length   = len;

	/*
	 * UDC layer requires to provide a buffer even for ZLP, but should
	 * not use it at all. Let's provide some poisoned pointer to catch
	 * possible bug in the driver.
	 */
	if (req->buf == NULL)
		req->buf = (void *)0xDEADBABE;

	reinit_completion(&ffs->ep0req_completion);

	ret = usb_ep_queue(ffs->gadget->ep0, req, GFP_ATOMIC);
	if (unlikely(ret < 0))
		return ret;

	ret = wait_for_completion_interruptible(&ffs->ep0req_completion);
	if (unlikely(ret)) {
		usb_ep_dequeue(ffs->gadget->ep0, req);
		return -EINTR;
	}

	ffs->setup_state = FFS_NO_SETUP;

	ffs_log("exit: state %d setup_state %d flags %lu", ffs->state,
		ffs->setup_state, ffs->flags);

	return req->status ? req->status : req->actual;
}

static int __ffs_ep0_stall(struct ffs_data *ffs)
{
	ffs_log("state %d setup_state %d flags %lu can_stall %d", ffs->state,
		ffs->setup_state, ffs->flags, ffs->ev.can_stall);

	if (ffs->ev.can_stall) {
		pr_vdebug("ep0 stall\n");
		usb_ep_set_halt(ffs->gadget->ep0);
		ffs->setup_state = FFS_NO_SETUP;
		return -EL2HLT;
	} else {
		pr_debug("bogus ep0 stall!\n");
		return -ESRCH;
	}
}

static ssize_t ffs_ep0_write(struct file *file, const char __user *buf,
			     size_t len, loff_t *ptr)
{
	struct ffs_data *ffs = file->private_data;
	struct usb_gadget *gadget = ffs->gadget;
	ssize_t ret;
	char *data;

	ENTER();

	ffs_log("enter:len %zu state %d setup_state %d flags %lu", len,
		ffs->state, ffs->setup_state, ffs->flags);

	/* Fast check if setup was canceled */
	if (ffs_setup_state_clear_cancelled(ffs) == FFS_SETUP_CANCELLED)
		return -EIDRM;

	/* Acquire mutex */
	ret = ffs_mutex_lock(&ffs->mutex, file->f_flags & O_NONBLOCK);
	if (unlikely(ret < 0))
		return ret;

	/* Check state */
	switch (ffs->state) {
	case FFS_READ_DESCRIPTORS:
	case FFS_READ_STRINGS:
		/* Copy data */
		if (unlikely(len < 16)) {
			ret = -EINVAL;
			break;
		}

		data = ffs_prepare_buffer(buf, len, 0);
		if (IS_ERR(data)) {
			ret = PTR_ERR(data);
			break;
		}

		/* Handle data */
		if (ffs->state == FFS_READ_DESCRIPTORS) {
			pr_info("read descriptors\n");
			ret = __ffs_data_got_descs(ffs, data, len);
			if (unlikely(ret < 0))
				break;

			ffs->state = FFS_READ_STRINGS;
			ret = len;
		} else {
			pr_info("read strings\n");
			ret = __ffs_data_got_strings(ffs, data, len);
			if (unlikely(ret < 0))
				break;

			ret = ffs_epfiles_create(ffs);
			if (unlikely(ret)) {
				ffs->state = FFS_CLOSING;
				break;
			}

			ffs->state = FFS_ACTIVE;
			mutex_unlock(&ffs->mutex);

			ret = ffs_ready(ffs);
			if (unlikely(ret < 0)) {
				ffs->state = FFS_CLOSING;
				return ret;
			}

			return len;
		}
		break;

	case FFS_ACTIVE:
		data = NULL;
		/*
		 * We're called from user space, we can use _irq
		 * rather then _irqsave
		 */
		spin_lock_irq(&ffs->ev.waitq.lock);
		switch (ffs_setup_state_clear_cancelled(ffs)) {
		case FFS_SETUP_CANCELLED:
			ret = -EIDRM;
			goto done_spin;

		case FFS_NO_SETUP:
			ret = -ESRCH;
			goto done_spin;

		case FFS_SETUP_PENDING:
			break;
		}

		/* FFS_SETUP_PENDING */
		if (!(ffs->ev.setup.bRequestType & USB_DIR_IN)) {
			spin_unlock_irq(&ffs->ev.waitq.lock);
			ret = __ffs_ep0_stall(ffs);
			break;
		}

		/* FFS_SETUP_PENDING and not stall */
		len = min(len, (size_t)le16_to_cpu(ffs->ev.setup.wLength));

		spin_unlock_irq(&ffs->ev.waitq.lock);

		data = ffs_prepare_buffer(buf, len, gadget->extra_buf_alloc);
		if (IS_ERR(data)) {
			ret = PTR_ERR(data);
			break;
		}

		spin_lock_irq(&ffs->ev.waitq.lock);

		/*
		 * We are guaranteed to be still in FFS_ACTIVE state
		 * but the state of setup could have changed from
		 * FFS_SETUP_PENDING to FFS_SETUP_CANCELLED so we need
		 * to check for that.  If that happened we copied data
		 * from user space in vain but it's unlikely.
		 *
		 * For sure we are not in FFS_NO_SETUP since this is
		 * the only place FFS_SETUP_PENDING -> FFS_NO_SETUP
		 * transition can be performed and it's protected by
		 * mutex.
		 */
		if (ffs_setup_state_clear_cancelled(ffs) ==
		    FFS_SETUP_CANCELLED) {
			ret = -EIDRM;
done_spin:
			spin_unlock_irq(&ffs->ev.waitq.lock);
		} else {
			/* unlocks spinlock */
			ret = __ffs_ep0_queue_wait(ffs, data, len);
		}
		kfree(data);
		break;

	default:
		ret = -EBADFD;
		break;
	}

	ffs_log("exit:ret %zd state %d setup_state %d flags %lu", ret,
		ffs->state, ffs->setup_state, ffs->flags);

	mutex_unlock(&ffs->mutex);
	return ret;
}

/* Called with ffs->ev.waitq.lock and ffs->mutex held, both released on exit. */
static ssize_t __ffs_ep0_read_events(struct ffs_data *ffs, char __user *buf,
				     size_t n)
	__releases(&ffs->ev.waitq.lock)
{
	/*
	 * n cannot be bigger than ffs->ev.count, which cannot be bigger than
	 * size of ffs->ev.types array (which is four) so that's how much space
	 * we reserve.
	 */
	struct usb_functionfs_event events[ARRAY_SIZE(ffs->ev.types)];
	const size_t size = n * sizeof *events;
	unsigned i = 0;

	memset(events, 0, size);

	do {
		events[i].type = ffs->ev.types[i];
		if (events[i].type == FUNCTIONFS_SETUP) {
			events[i].u.setup = ffs->ev.setup;
			ffs->setup_state = FFS_SETUP_PENDING;
		}
	} while (++i < n);

	ffs->ev.count -= n;
	if (ffs->ev.count)
		memmove(ffs->ev.types, ffs->ev.types + n,
			ffs->ev.count * sizeof *ffs->ev.types);

	spin_unlock_irq(&ffs->ev.waitq.lock);

	ffs_log("state %d setup_state %d flags %lu #evt %zu", ffs->state,
		ffs->setup_state, ffs->flags, n);

	mutex_unlock(&ffs->mutex);

	return unlikely(copy_to_user(buf, events, size)) ? -EFAULT : size;
}

static ssize_t ffs_ep0_read(struct file *file, char __user *buf,
			    size_t len, loff_t *ptr)
{
	struct ffs_data *ffs = file->private_data;
	char *data = NULL;
	size_t n;
	int ret;

	ENTER();

	ffs_log("enter:len %zu state %d setup_state %d flags %lu", len,
		ffs->state, ffs->setup_state, ffs->flags);

	/* Fast check if setup was canceled */
	if (ffs_setup_state_clear_cancelled(ffs) == FFS_SETUP_CANCELLED)
		return -EIDRM;

	/* Acquire mutex */
	ret = ffs_mutex_lock(&ffs->mutex, file->f_flags & O_NONBLOCK);
	if (unlikely(ret < 0))
		return ret;

	/* Check state */
	if (ffs->state != FFS_ACTIVE) {
		ret = -EBADFD;
		goto done_mutex;
	}

	/*
	 * We're called from user space, we can use _irq rather then
	 * _irqsave
	 */
	spin_lock_irq(&ffs->ev.waitq.lock);

	switch (ffs_setup_state_clear_cancelled(ffs)) {
	case FFS_SETUP_CANCELLED:
		ret = -EIDRM;
		break;

	case FFS_NO_SETUP:
		n = len / sizeof(struct usb_functionfs_event);
		if (unlikely(!n)) {
			ret = -EINVAL;
			break;
		}

		if ((file->f_flags & O_NONBLOCK) && !ffs->ev.count) {
			ret = -EAGAIN;
			break;
		}

		if (wait_event_interruptible_exclusive_locked_irq(ffs->ev.waitq,
							ffs->ev.count)) {
			ret = -EINTR;
			break;
		}

		/* unlocks spinlock */
		return __ffs_ep0_read_events(ffs, buf,
					     min(n, (size_t)ffs->ev.count));

	case FFS_SETUP_PENDING:
		if (ffs->ev.setup.bRequestType & USB_DIR_IN) {
			spin_unlock_irq(&ffs->ev.waitq.lock);
			ret = __ffs_ep0_stall(ffs);
			goto done_mutex;
		}

		len = min(len, (size_t)le16_to_cpu(ffs->ev.setup.wLength));

		spin_unlock_irq(&ffs->ev.waitq.lock);

		if (likely(len)) {
			data = kmalloc(len, GFP_KERNEL);
			if (unlikely(!data)) {
				ret = -ENOMEM;
				goto done_mutex;
			}
		}

		spin_lock_irq(&ffs->ev.waitq.lock);

		/* See ffs_ep0_write() */
		if (ffs_setup_state_clear_cancelled(ffs) ==
		    FFS_SETUP_CANCELLED) {
			ret = -EIDRM;
			break;
		}

		/* unlocks spinlock */
		ret = __ffs_ep0_queue_wait(ffs, data, len);
		if (likely(ret > 0) && unlikely(copy_to_user(buf, data, len)))
			ret = -EFAULT;
		goto done_mutex;

	default:
		ret = -EBADFD;
		break;
	}

	spin_unlock_irq(&ffs->ev.waitq.lock);
done_mutex:
	ffs_log("exit:ret %d state %d setup_state %d flags %lu", ret,
		ffs->state, ffs->setup_state, ffs->flags);

	mutex_unlock(&ffs->mutex);
	kfree(data);

	return ret;
}

static int ffs_ep0_open(struct inode *inode, struct file *file)
{
	struct ffs_data *ffs = inode->i_private;

	ENTER();

	ffs_log("state %d setup_state %d flags %lu opened %d", ffs->state,
		ffs->setup_state, ffs->flags, atomic_read(&ffs->opened));

	if (unlikely(ffs->state == FFS_CLOSING))
		return -EBUSY;

	file->private_data = ffs;
	ffs_data_opened(ffs);

	return stream_open(inode, file);
}

static int ffs_ep0_release(struct inode *inode, struct file *file)
{
	struct ffs_data *ffs = file->private_data;

	ENTER();

	ffs_log("state %d setup_state %d flags %lu opened %d", ffs->state,
		ffs->setup_state, ffs->flags, atomic_read(&ffs->opened));

	ffs_data_closed(ffs);

	return 0;
}

static long ffs_ep0_ioctl(struct file *file, unsigned code, unsigned long value)
{
	struct ffs_data *ffs = file->private_data;
	struct usb_gadget *gadget = ffs->gadget;
	long ret;

	ENTER();

	ffs_log("state %d setup_state %d flags %lu opened %d", ffs->state,
		ffs->setup_state, ffs->flags, atomic_read(&ffs->opened));

	if (code == FUNCTIONFS_INTERFACE_REVMAP) {
		struct ffs_function *func = ffs->func;
		ret = func ? ffs_func_revmap_intf(func, value) : -ENODEV;
	} else if (gadget && gadget->ops->ioctl) {
		ret = gadget->ops->ioctl(gadget, code, value);
	} else {
		ret = -ENOTTY;
	}

	return ret;
}

static __poll_t ffs_ep0_poll(struct file *file, poll_table *wait)
{
	struct ffs_data *ffs = file->private_data;
	__poll_t mask = EPOLLWRNORM;
	int ret;

	ffs_log("enter:state %d setup_state %d flags %lu opened %d", ffs->state,
		ffs->setup_state, ffs->flags, atomic_read(&ffs->opened));

	poll_wait(file, &ffs->ev.waitq, wait);

	ret = ffs_mutex_lock(&ffs->mutex, file->f_flags & O_NONBLOCK);
	if (unlikely(ret < 0))
		return mask;

	switch (ffs->state) {
	case FFS_READ_DESCRIPTORS:
	case FFS_READ_STRINGS:
		mask |= EPOLLOUT;
		break;

	case FFS_ACTIVE:
		switch (ffs->setup_state) {
		case FFS_NO_SETUP:
			if (ffs->ev.count)
				mask |= EPOLLIN;
			break;

		case FFS_SETUP_PENDING:
		case FFS_SETUP_CANCELLED:
			mask |= (EPOLLIN | EPOLLOUT);
			break;
		}
	case FFS_CLOSING:
		break;
	case FFS_DEACTIVATED:
		break;
	}

	ffs_log("exit: mask %u", mask);

	mutex_unlock(&ffs->mutex);

	return mask;
}

static const struct file_operations ffs_ep0_operations = {
	.llseek =	no_llseek,

	.open =		ffs_ep0_open,
	.write =	ffs_ep0_write,
	.read =		ffs_ep0_read,
	.release =	ffs_ep0_release,
	.unlocked_ioctl =	ffs_ep0_ioctl,
	.poll =		ffs_ep0_poll,
};


/* "Normal" endpoints operations ********************************************/

static void ffs_epfile_io_complete(struct usb_ep *_ep, struct usb_request *req)
{
	ENTER();
	if (likely(req->context)) {
		struct ffs_ep *ep = _ep->driver_data;
		ep->status = req->status ? req->status : req->actual;
		complete(req->context);
	}
}

static ssize_t ffs_copy_to_iter(void *data, int data_len, struct iov_iter *iter)
{
	ssize_t ret = copy_to_iter(data, data_len, iter);
	if (likely(ret == data_len))
		return ret;

	if (unlikely(iov_iter_count(iter)))
		return -EFAULT;

	/*
	 * Dear user space developer!
	 *
	 * TL;DR: To stop getting below error message in your kernel log, change
	 * user space code using functionfs to align read buffers to a max
	 * packet size.
	 *
	 * Some UDCs (e.g. dwc3) require request sizes to be a multiple of a max
	 * packet size.  When unaligned buffer is passed to functionfs, it
	 * internally uses a larger, aligned buffer so that such UDCs are happy.
	 *
	 * Unfortunately, this means that host may send more data than was
	 * requested in read(2) system call.  f_fs doesn’t know what to do with
	 * that excess data so it simply drops it.
	 *
	 * Was the buffer aligned in the first place, no such problem would
	 * happen.
	 *
	 * Data may be dropped only in AIO reads.  Synchronous reads are handled
	 * by splitting a request into multiple parts.  This splitting may still
	 * be a problem though so it’s likely best to align the buffer
	 * regardless of it being AIO or not..
	 *
	 * This only affects OUT endpoints, i.e. reading data with a read(2),
	 * aio_read(2) etc. system calls.  Writing data to an IN endpoint is not
	 * affected.
	 */
	pr_err("functionfs read size %d > requested size %zd, dropping excess data. "
	       "Align read buffer size to max packet size to avoid the problem.\n",
	       data_len, ret);

	return ret;
}

static void ffs_user_copy_worker(struct work_struct *work)
{
	struct ffs_io_data *io_data = container_of(work, struct ffs_io_data,
						   work);
	struct ffs_data *ffs = io_data->ffs;
	int ret = io_data->req->status ? io_data->req->status :
					 io_data->req->actual;
	bool kiocb_has_eventfd = io_data->kiocb->ki_flags & IOCB_EVENTFD;

	ffs_log("enter: ret %d for %s", ret, io_data->read ? "read" : "write");

	if (io_data->read && ret > 0) {
		mm_segment_t oldfs = get_fs();

		set_fs(USER_DS);
		use_mm(io_data->mm);
		ret = ffs_copy_to_iter(io_data->buf, ret, &io_data->data);
		unuse_mm(io_data->mm);
		set_fs(oldfs);
	}

	io_data->kiocb->ki_complete(io_data->kiocb, ret, ret);

	if (io_data->ffs->ffs_eventfd && !kiocb_has_eventfd)
		eventfd_signal(io_data->ffs->ffs_eventfd, 1);

	usb_ep_free_request(io_data->ep, io_data->req);

	if (io_data->read)
		kfree(io_data->to_free);
	kfree(io_data->buf);
	kfree(io_data);

	ffs_log("exit");
}

static void ffs_epfile_async_io_complete(struct usb_ep *_ep,
					 struct usb_request *req)
{
	struct ffs_io_data *io_data = req->context;
	struct ffs_data *ffs = io_data->ffs;

	ENTER();

	ffs_log("enter");

	INIT_WORK(&io_data->work, ffs_user_copy_worker);
	queue_work(ffs->io_completion_wq, &io_data->work);
}

static void __ffs_epfile_read_buffer_free(struct ffs_epfile *epfile)
{
	/*
	 * See comment in struct ffs_epfile for full read_buffer pointer
	 * synchronisation story.
	 */
	struct ffs_buffer *buf = xchg(&epfile->read_buffer, READ_BUFFER_DROP);
	if (buf && buf != READ_BUFFER_DROP)
		kfree(buf);
}

/* Assumes epfile->mutex is held. */
static ssize_t __ffs_epfile_read_buffered(struct ffs_epfile *epfile,
					  struct iov_iter *iter)
{
	/*
	 * Null out epfile->read_buffer so ffs_func_eps_disable does not free
	 * the buffer while we are using it.  See comment in struct ffs_epfile
	 * for full read_buffer pointer synchronisation story.
	 */
	struct ffs_buffer *buf = xchg(&epfile->read_buffer, NULL);
	ssize_t ret;
	if (!buf || buf == READ_BUFFER_DROP)
		return 0;

	ret = copy_to_iter(buf->data, buf->length, iter);
	if (buf->length == ret) {
		kfree(buf);
		return ret;
	}

	if (unlikely(iov_iter_count(iter))) {
		ret = -EFAULT;
	} else {
		buf->length -= ret;
		buf->data += ret;
	}

	if (cmpxchg(&epfile->read_buffer, NULL, buf))
		kfree(buf);

	return ret;
}

/* Assumes epfile->mutex is held. */
static ssize_t __ffs_epfile_read_data(struct ffs_epfile *epfile,
				      void *data, int data_len,
				      struct iov_iter *iter)
{
	struct ffs_buffer *buf;

	ssize_t ret = copy_to_iter(data, data_len, iter);
	if (likely(data_len == ret))
		return ret;

	if (unlikely(iov_iter_count(iter)))
		return -EFAULT;

	/* See ffs_copy_to_iter for more context. */
	pr_warn("functionfs read size %d > requested size %zd, splitting request into multiple reads.",
		data_len, ret);

	data_len -= ret;
	buf = kmalloc(sizeof(*buf) + data_len, GFP_KERNEL);
	if (!buf)
		return -ENOMEM;
	buf->length = data_len;
	buf->data = buf->storage;
	memcpy(buf->storage, data + ret, data_len);

	/*
	 * At this point read_buffer is NULL or READ_BUFFER_DROP (if
	 * ffs_func_eps_disable has been called in the meanwhile).  See comment
	 * in struct ffs_epfile for full read_buffer pointer synchronisation
	 * story.
	 */
	if (unlikely(cmpxchg(&epfile->read_buffer, NULL, buf)))
		kfree(buf);

	return ret;
}

static ssize_t ffs_epfile_io(struct file *file, struct ffs_io_data *io_data)
{
	struct ffs_epfile *epfile = file->private_data;
	struct ffs_data *ffs;
	struct usb_request *req;
	struct ffs_ep *ep;
	char *data = NULL;
	ssize_t ret, data_len = -EINVAL;
	int halt;
	size_t extra_buf_alloc = 0;

	/* Are we still active? */
	if (WARN_ON(epfile->ffs->state != FFS_ACTIVE))
		return -ENODEV;

	ffs = epfile->ffs;
	ffs_log("enter: %s", epfile->name);

	/* Wait for endpoint to be enabled */
	ep = epfile->ep;
	if (!ep) {
		if (file->f_flags & O_NONBLOCK)
			return -EAGAIN;

		/*
		 * epfile->invalid is set when EPs are disabled. Userspace
		 * might have stale threads continuing to do I/O and may be
		 * unaware of that especially if we block here. Instead return
		 * an error immediately here and don't allow any more I/O
		 * until the epfile is reopened.
		 */
		if (epfile->invalid)
			return -ENODEV;

		ret = wait_event_interruptible(
				epfile->ffs->wait, (ep = epfile->ep));
		if (ret)
			return -EINTR;
	}

	/* Do we halt? */
	halt = (!io_data->read == !epfile->in);
	if (halt && epfile->isoc)
		return -EINVAL;

	/* We will be using request and read_buffer */
	ret = ffs_mutex_lock(&epfile->mutex, file->f_flags & O_NONBLOCK);
	if (unlikely(ret))
		goto error;

	/* Allocate & copy */
	if (!halt) {
		struct usb_gadget *gadget;

		/*
		 * Do we have buffered data from previous partial read?  Check
		 * that for synchronous case only because we do not have
		 * facility to ‘wake up’ a pending asynchronous read and push
		 * buffered data to it which we would need to make things behave
		 * consistently.
		 */
		if (!io_data->aio && io_data->read) {
			ret = __ffs_epfile_read_buffered(epfile, &io_data->data);
			if (ret)
				goto error_mutex;
		}

		/*
		 * if we _do_ wait above, the epfile->ffs->gadget might be NULL
		 * before the waiting completes, so do not assign to 'gadget'
		 * earlier
		 */
		gadget = epfile->ffs->gadget;

		spin_lock_irq(&epfile->ffs->eps_lock);
		/* In the meantime, endpoint got disabled or changed. */
		if (epfile->ep != ep) {
			ret = -ESHUTDOWN;
			goto error_lock;
		}
		data_len = iov_iter_count(&io_data->data);
		/*
		 * Controller may require buffer size to be aligned to
		 * maxpacketsize of an out endpoint.
		 */
		if (io_data->read)
			data_len = usb_ep_align_maybe(gadget, ep->ep, data_len);
		spin_unlock_irq(&epfile->ffs->eps_lock);

		extra_buf_alloc = gadget->extra_buf_alloc;
		if (!io_data->read)
			data = kmalloc(data_len + extra_buf_alloc,
					GFP_KERNEL);
		else
			data = kmalloc(data_len, GFP_KERNEL);
		if (unlikely(!data)) {
			ret = -ENOMEM;
			goto error_mutex;
		}
		if (!io_data->read &&
		    !copy_from_iter_full(data, data_len, &io_data->data)) {
			ret = -EFAULT;
			goto error_mutex;
		}
	}

	spin_lock_irq(&epfile->ffs->eps_lock);

	if (epfile->ep != ep) {
		/* In the meantime, endpoint got disabled or changed. */
		ret = -ESHUTDOWN;
	} else if (halt) {
		ret = usb_ep_set_halt(ep->ep);
		if (!ret)
			ret = -EBADMSG;
	} else if (unlikely(data_len == -EINVAL)) {
		/*
		 * Sanity Check: even though data_len can't be used
		 * uninitialized at the time I write this comment, some
		 * compilers complain about this situation.
		 * In order to keep the code clean from warnings, data_len is
		 * being initialized to -EINVAL during its declaration, which
		 * means we can't rely on compiler anymore to warn no future
		 * changes won't result in data_len being used uninitialized.
		 * For such reason, we're adding this redundant sanity check
		 * here.
		 */
		WARN(1, "%s: data_len == -EINVAL\n", __func__);
		ret = -EINVAL;
	} else if (!io_data->aio) {
		DECLARE_COMPLETION_ONSTACK(done);
		bool interrupted = false;

		req = ep->req;
		req->buf      = data;
		req->length   = data_len;

		req->context  = &done;
		req->complete = ffs_epfile_io_complete;

		ret = usb_ep_queue(ep->ep, req, GFP_ATOMIC);
		if (unlikely(ret < 0))
			goto error_lock;

		spin_unlock_irq(&epfile->ffs->eps_lock);

		ffs_log("queued %zd bytes on %s", data_len, epfile->name);

		if (unlikely(wait_for_completion_interruptible(&done))) {
			/*
			 * To avoid race condition with ffs_epfile_io_complete,
			 * dequeue the request first then check
			 * status. usb_ep_dequeue API should guarantee no race
			 * condition with req->complete callback.
			 */
			spin_lock_irq(&epfile->ffs->eps_lock);
			interrupted = true;
			/*
			 * While we were acquiring lock endpoint got
			 * disabled (disconnect) or changed
			 (composition switch) ?
			 */
			if (epfile->ep == ep) {
				usb_ep_dequeue(ep->ep, req);
				spin_unlock_irq(&epfile->ffs->eps_lock);
				wait_for_completion(&done);
				interrupted = ep->status < 0;
			} else {
				spin_unlock_irq(&epfile->ffs->eps_lock);
			}
		}

		ffs_log("%s:ep status %d for req %pK", epfile->name, ep->status,
				req);

		if (interrupted) {
			ret = -EINTR;
			goto error_mutex;
		}

		ret = -ENODEV;
		spin_lock_irq(&epfile->ffs->eps_lock);
		/*
		 * While we were acquiring lock endpoint got
		 * disabled (disconnect) or changed
		 * (composition switch) ?
		 */
		if (epfile->ep == ep)
			ret = ep->status;
		spin_unlock_irq(&epfile->ffs->eps_lock);
		if (io_data->read && ret > 0)
			ret = __ffs_epfile_read_data(epfile, data, ep->status,
						     &io_data->data);
		goto error_mutex;
	} else if (!(req = usb_ep_alloc_request(ep->ep, GFP_ATOMIC))) {
		ret = -ENOMEM;
	} else {
		req->buf      = data;
		req->length   = data_len;

		io_data->buf = data;
		io_data->ep = ep->ep;
		io_data->req = req;
		io_data->ffs = epfile->ffs;

		req->context  = io_data;
		req->complete = ffs_epfile_async_io_complete;

		ret = usb_ep_queue(ep->ep, req, GFP_ATOMIC);
		if (unlikely(ret)) {
			io_data->req = NULL;
			usb_ep_free_request(ep->ep, req);
			goto error_lock;
		}

		ffs_log("queued %zd bytes on %s", data_len, epfile->name);

		ret = -EIOCBQUEUED;
		/*
		 * Do not kfree the buffer in this function.  It will be freed
		 * by ffs_user_copy_worker.
		 */
		data = NULL;
	}

error_lock:
	spin_unlock_irq(&epfile->ffs->eps_lock);
error_mutex:
	mutex_unlock(&epfile->mutex);
error:
	kfree(data);

	ffs_log("exit: %s ret %zd", epfile->name, ret);

	return ret;
}

static int
ffs_epfile_open(struct inode *inode, struct file *file)
{
	struct ffs_epfile *epfile = inode->i_private;
	struct ffs_data *ffs = epfile->ffs;

	ENTER();

	ffs_log("%s: state %d setup_state %d flag %lu opened %u",
		epfile->name, epfile->ffs->state, epfile->ffs->setup_state,
		epfile->ffs->flags, atomic_read(&epfile->opened));

	if (WARN_ON(epfile->ffs->state != FFS_ACTIVE))
		return -ENODEV;

	file->private_data = epfile;
	ffs_data_opened(epfile->ffs);
	atomic_inc(&epfile->opened);

	return stream_open(inode, file);
}

static int ffs_aio_cancel(struct kiocb *kiocb)
{
	struct ffs_io_data *io_data = kiocb->private;
	struct ffs_epfile *epfile = kiocb->ki_filp->private_data;
	struct ffs_data *ffs = epfile->ffs;
	unsigned long flags;
	int value;

	ENTER();

	ffs_log("enter:state %d setup_state %d flag %lu", epfile->ffs->state,
		epfile->ffs->setup_state, epfile->ffs->flags);

	spin_lock_irqsave(&epfile->ffs->eps_lock, flags);

	if (likely(io_data && io_data->ep && io_data->req))
		value = usb_ep_dequeue(io_data->ep, io_data->req);
	else
		value = -EINVAL;

	spin_unlock_irqrestore(&epfile->ffs->eps_lock, flags);

	ffs_log("exit: value %d", value);

	return value;
}

static ssize_t ffs_epfile_write_iter(struct kiocb *kiocb, struct iov_iter *from)
{
	struct ffs_epfile *epfile = kiocb->ki_filp->private_data;
	struct ffs_data *ffs = epfile->ffs;
	struct ffs_io_data io_data, *p = &io_data;
	ssize_t res;

	ENTER();

	ffs_log("enter");

	if (!is_sync_kiocb(kiocb)) {
		p = kzalloc(sizeof(io_data), GFP_KERNEL);
		if (unlikely(!p))
			return -ENOMEM;
		p->aio = true;
	} else {
		memset(p, 0, sizeof(*p));
		p->aio = false;
	}

	p->read = false;
	p->kiocb = kiocb;
	p->data = *from;
	p->mm = current->mm;

	kiocb->private = p;

	if (p->aio)
		kiocb_set_cancel_fn(kiocb, ffs_aio_cancel);

	res = ffs_epfile_io(kiocb->ki_filp, p);
	if (res == -EIOCBQUEUED)
		return res;
	if (p->aio)
		kfree(p);
	else
		*from = p->data;

	ffs_log("exit: ret %zd", res);

	return res;
}

static ssize_t ffs_epfile_read_iter(struct kiocb *kiocb, struct iov_iter *to)
{
	struct ffs_epfile *epfile = kiocb->ki_filp->private_data;
	struct ffs_data *ffs = epfile->ffs;
	struct ffs_io_data io_data, *p = &io_data;
	ssize_t res;

	ENTER();

	ffs_log("enter");

	if (!is_sync_kiocb(kiocb)) {
		p = kzalloc(sizeof(io_data), GFP_KERNEL);
		if (unlikely(!p))
			return -ENOMEM;
		p->aio = true;
	} else {
		memset(p, 0, sizeof(*p));
		p->aio = false;
	}

	p->read = true;
	p->kiocb = kiocb;
	if (p->aio) {
		p->to_free = dup_iter(&p->data, to, GFP_KERNEL);
		if (!p->to_free) {
			kfree(p);
			return -ENOMEM;
		}
	} else {
		p->data = *to;
		p->to_free = NULL;
	}
	p->mm = current->mm;

	kiocb->private = p;

	if (p->aio)
		kiocb_set_cancel_fn(kiocb, ffs_aio_cancel);

	res = ffs_epfile_io(kiocb->ki_filp, p);
	if (res == -EIOCBQUEUED)
		return res;

	if (p->aio) {
		kfree(p->to_free);
		kfree(p);
	} else {
		*to = p->data;
	}

	ffs_log("exit: ret %zd", res);

	return res;
}

static int
ffs_epfile_release(struct inode *inode, struct file *file)
{
	struct ffs_epfile *epfile = inode->i_private;
	struct ffs_data *ffs = epfile->ffs;
	unsigned long flags;

	ENTER();

	spin_lock_irqsave(&epfile->ffs->eps_lock, flags);
	__ffs_epfile_read_buffer_free(epfile);
	spin_unlock_irqrestore(&epfile->ffs->eps_lock, flags);
	ffs_log("%s: state %d setup_state %d flag %lu opened %u",
		epfile->name, epfile->ffs->state, epfile->ffs->setup_state,
		epfile->ffs->flags, atomic_read(&epfile->opened));

	if (atomic_dec_and_test(&epfile->opened))
		epfile->invalid = false;

	ffs_data_closed(epfile->ffs);

	return 0;
}

static long ffs_epfile_ioctl(struct file *file, unsigned code,
			     unsigned long value)
{
	struct ffs_epfile *epfile = file->private_data;
	struct ffs_data *ffs = epfile->ffs;
	struct ffs_ep *ep;
	int ret;

	ENTER();

	ffs_log("%s: code 0x%08x value %#lx state %d setup_state %d flag %lu",
		epfile->name, code, value, epfile->ffs->state,
		epfile->ffs->setup_state, epfile->ffs->flags);

	if (WARN_ON(epfile->ffs->state != FFS_ACTIVE))
		return -ENODEV;

	/* Wait for endpoint to be enabled */
	ep = epfile->ep;
	if (!ep) {
		if (file->f_flags & O_NONBLOCK)
			return -EAGAIN;

		/* don't allow any I/O until file is reopened */
		if (epfile->invalid)
			return -ENODEV;

		ret = wait_event_interruptible(
				epfile->ffs->wait, (ep = epfile->ep));
		if (ret)
			return -EINTR;
	}

	spin_lock_irq(&epfile->ffs->eps_lock);

	/* In the meantime, endpoint got disabled or changed. */
	if (epfile->ep != ep) {
		spin_unlock_irq(&epfile->ffs->eps_lock);
		return -ESHUTDOWN;
	}

	switch (code) {
	case FUNCTIONFS_FIFO_STATUS:
		ret = usb_ep_fifo_status(epfile->ep->ep);
		break;
	case FUNCTIONFS_FIFO_FLUSH:
		usb_ep_fifo_flush(epfile->ep->ep);
		ret = 0;
		break;
	case FUNCTIONFS_CLEAR_HALT:
		ret = usb_ep_clear_halt(epfile->ep->ep);
		break;
	case FUNCTIONFS_ENDPOINT_REVMAP:
		ret = epfile->ep->num;
		break;
	case FUNCTIONFS_ENDPOINT_DESC:
	{
		int desc_idx;
		struct usb_endpoint_descriptor desc1, *desc;

		switch (epfile->ffs->gadget->speed) {
		case USB_SPEED_SUPER:
		case USB_SPEED_SUPER_PLUS:
			desc_idx = 2;
			break;
		case USB_SPEED_HIGH:
			desc_idx = 1;
			break;
		default:
			desc_idx = 0;
		}

		desc = epfile->ep->descs[desc_idx];
		memcpy(&desc1, desc, desc->bLength);

		spin_unlock_irq(&epfile->ffs->eps_lock);
		ret = copy_to_user((void __user *)value, &desc1, desc1.bLength);
		if (ret)
			ret = -EFAULT;
		return ret;
	}
	default:
		ret = -ENOTTY;
	}
	spin_unlock_irq(&epfile->ffs->eps_lock);

	ffs_log("exit: %s: ret %d\n", epfile->name, ret);

	return ret;
}

#ifdef CONFIG_COMPAT
static long ffs_epfile_compat_ioctl(struct file *file, unsigned code,
		unsigned long value)
{
	return ffs_epfile_ioctl(file, code, value);
}
#endif

static const struct file_operations ffs_epfile_operations = {
	.llseek =	no_llseek,

	.open =		ffs_epfile_open,
	.write_iter =	ffs_epfile_write_iter,
	.read_iter =	ffs_epfile_read_iter,
	.release =	ffs_epfile_release,
	.unlocked_ioctl =	ffs_epfile_ioctl,
#ifdef CONFIG_COMPAT
	.compat_ioctl = ffs_epfile_compat_ioctl,
#endif
};


/* File system and super block operations ***********************************/

/*
 * Mounting the file system creates a controller file, used first for
 * function configuration then later for event monitoring.
 */

static struct inode *__must_check
ffs_sb_make_inode(struct super_block *sb, void *data,
		  const struct file_operations *fops,
		  const struct inode_operations *iops,
		  struct ffs_file_perms *perms)
{
	struct ffs_data	*ffs = sb->s_fs_info;
	struct inode *inode;

	ENTER();

	ffs_log("enter");

	inode = new_inode(sb);

	if (likely(inode)) {
		struct timespec64 ts = current_time(inode);

		inode->i_ino	 = get_next_ino();
		inode->i_mode    = perms->mode;
		inode->i_uid     = perms->uid;
		inode->i_gid     = perms->gid;
		inode->i_atime   = ts;
		inode->i_mtime   = ts;
		inode->i_ctime   = ts;
		inode->i_private = data;
		if (fops)
			inode->i_fop = fops;
		if (iops)
			inode->i_op  = iops;
	}

	return inode;
}

/* Create "regular" file */
static struct dentry *ffs_sb_create_file(struct super_block *sb,
					const char *name, void *data,
					const struct file_operations *fops)
{
	struct ffs_data	*ffs = sb->s_fs_info;
	struct dentry	*dentry;
	struct inode	*inode;

	ENTER();

	ffs_log("enter");

	dentry = d_alloc_name(sb->s_root, name);
	if (unlikely(!dentry))
		return NULL;

	inode = ffs_sb_make_inode(sb, data, fops, NULL, &ffs->file_perms);
	if (unlikely(!inode)) {
		dput(dentry);
		return NULL;
	}

	d_add(dentry, inode);

	return dentry;
}

/* Super block */
static const struct super_operations ffs_sb_operations = {
	.statfs =	simple_statfs,
	.drop_inode =	generic_delete_inode,
};

struct ffs_sb_fill_data {
	struct ffs_file_perms perms;
	umode_t root_mode;
	const char *dev_name;
	bool no_disconnect;
	struct ffs_data *ffs_data;
};

static int ffs_sb_fill(struct super_block *sb, void *_data, int silent)
{
	struct ffs_sb_fill_data *data = _data;
	struct inode	*inode;
	struct ffs_data	*ffs = data->ffs_data;

	ENTER();

	ffs_log("enter");

	ffs->sb              = sb;
	data->ffs_data       = NULL;
	sb->s_fs_info        = ffs;
	sb->s_blocksize      = PAGE_SIZE;
	sb->s_blocksize_bits = PAGE_SHIFT;
	sb->s_magic          = FUNCTIONFS_MAGIC;
	sb->s_op             = &ffs_sb_operations;
	sb->s_time_gran      = 1;

	/* Root inode */
	data->perms.mode = data->root_mode;
	inode = ffs_sb_make_inode(sb, NULL,
				  &simple_dir_operations,
				  &simple_dir_inode_operations,
				  &data->perms);
	sb->s_root = d_make_root(inode);
	if (unlikely(!sb->s_root))
		return -ENOMEM;

	/* EP0 file */
	if (unlikely(!ffs_sb_create_file(sb, "ep0", ffs,
					 &ffs_ep0_operations)))
		return -ENOMEM;

	return 0;
}

static int ffs_fs_parse_opts(struct ffs_sb_fill_data *data, char *opts)
{
	ENTER();

	if (!opts || !*opts)
		return 0;

	for (;;) {
		unsigned long value;
		char *eq, *comma;

		/* Option limit */
		comma = strchr(opts, ',');
		if (comma)
			*comma = 0;

		/* Value limit */
		eq = strchr(opts, '=');
		if (unlikely(!eq)) {
			pr_err("'=' missing in %s\n", opts);
			return -EINVAL;
		}
		*eq = 0;

		/* Parse value */
		if (kstrtoul(eq + 1, 0, &value)) {
			pr_err("%s: invalid value: %s\n", opts, eq + 1);
			return -EINVAL;
		}

		/* Interpret option */
		switch (eq - opts) {
		case 13:
			if (!memcmp(opts, "no_disconnect", 13))
				data->no_disconnect = !!value;
			else
				goto invalid;
			break;
		case 5:
			if (!memcmp(opts, "rmode", 5))
				data->root_mode  = (value & 0555) | S_IFDIR;
			else if (!memcmp(opts, "fmode", 5))
				data->perms.mode = (value & 0666) | S_IFREG;
			else
				goto invalid;
			break;

		case 4:
			if (!memcmp(opts, "mode", 4)) {
				data->root_mode  = (value & 0555) | S_IFDIR;
				data->perms.mode = (value & 0666) | S_IFREG;
			} else {
				goto invalid;
			}
			break;

		case 3:
			if (!memcmp(opts, "uid", 3)) {
				data->perms.uid = make_kuid(current_user_ns(), value);
				if (!uid_valid(data->perms.uid)) {
					pr_err("%s: unmapped value: %lu\n", opts, value);
					return -EINVAL;
				}
			} else if (!memcmp(opts, "gid", 3)) {
				data->perms.gid = make_kgid(current_user_ns(), value);
				if (!gid_valid(data->perms.gid)) {
					pr_err("%s: unmapped value: %lu\n", opts, value);
					return -EINVAL;
				}
			} else {
				goto invalid;
			}
			break;

		default:
invalid:
			pr_err("%s: invalid option\n", opts);
			return -EINVAL;
		}

		/* Next iteration */
		if (!comma)
			break;
		opts = comma + 1;
	}

	return 0;
}

/* "mount -t functionfs dev_name /dev/function" ends up here */

static struct dentry *
ffs_fs_mount(struct file_system_type *t, int flags,
	      const char *dev_name, void *opts)
{
	struct ffs_sb_fill_data data = {
		.perms = {
			.mode = S_IFREG | 0600,
			.uid = GLOBAL_ROOT_UID,
			.gid = GLOBAL_ROOT_GID,
		},
		.root_mode = S_IFDIR | 0500,
		.no_disconnect = false,
	};
	struct dentry *rv;
	int ret;
	struct ffs_data	*ffs;

	ENTER();

	ret = ffs_fs_parse_opts(&data, opts);
	if (unlikely(ret < 0))
		return ERR_PTR(ret);

	ffs = ffs_data_new(dev_name);
	if (IS_ERR_OR_NULL(ffs)) {
		if (!ffs)
			return ERR_PTR(-ENOMEM);
		else
			return ERR_PTR((long) ffs);
	}

	ffs->file_perms = data.perms;
	ffs->no_disconnect = data.no_disconnect;

	ffs->dev_name = kstrdup(dev_name, GFP_KERNEL);
	if (unlikely(!ffs->dev_name)) {
		ffs_data_put(ffs);
		return ERR_PTR(-ENOMEM);
	}

	ret = ffs_acquire_dev(dev_name, ffs);
	if (ret) {
		ffs_data_put(ffs);
		return ERR_PTR(ret);
	}
	data.ffs_data = ffs;

	rv = mount_nodev(t, flags, &data, ffs_sb_fill);
	if (IS_ERR(rv) && data.ffs_data)
		ffs_data_put(data.ffs_data);
	return rv;
}

static void
ffs_fs_kill_sb(struct super_block *sb)
{
	ENTER();

	kill_litter_super(sb);
	if (sb->s_fs_info)
		ffs_data_closed(sb->s_fs_info);
}

static struct file_system_type ffs_fs_type = {
	.owner		= THIS_MODULE,
	.name		= "functionfs",
	.mount		= ffs_fs_mount,
	.kill_sb	= ffs_fs_kill_sb,
};
MODULE_ALIAS_FS("functionfs");


/* Driver's main init/cleanup functions *************************************/

static int functionfs_init(void)
{
	int ret;

	ENTER();

	ret = register_filesystem(&ffs_fs_type);
	if (likely(!ret))
		pr_info("file system registered\n");
	else
		pr_err("failed registering file system (%d)\n", ret);

	return ret;
}

static void functionfs_cleanup(void)
{
	ENTER();

	pr_info("unloading\n");
	unregister_filesystem(&ffs_fs_type);
}


/* ffs_data and ffs_function construction and destruction code **************/

static void ffs_data_clear(struct ffs_data *ffs);
static void ffs_data_reset(struct ffs_data *ffs);

static void ffs_data_get(struct ffs_data *ffs)
{
	ENTER();

	ffs_log("ref %u", refcount_read(&ffs->ref));

	refcount_inc(&ffs->ref);
}

static void ffs_data_opened(struct ffs_data *ffs)
{
	ENTER();

	ffs_log("enter: state %d setup_state %d flag %lu opened %d ref %d",
		ffs->state, ffs->setup_state, ffs->flags,
		atomic_read(&ffs->opened), refcount_read(&ffs->ref));

	refcount_inc(&ffs->ref);
	if (atomic_add_return(1, &ffs->opened) == 1 &&
			ffs->state == FFS_DEACTIVATED) {
		ffs->state = FFS_CLOSING;
		ffs_data_reset(ffs);
	}
}

static void ffs_data_put(struct ffs_data *ffs)
{
	ENTER();

	ffs_log("ref %u", refcount_read(&ffs->ref));

	if (unlikely(refcount_dec_and_test(&ffs->ref))) {
		pr_info("%s(): freeing\n", __func__);
		ffs_data_clear(ffs);
		ffs_release_dev(ffs->private_data);
		BUG_ON(waitqueue_active(&ffs->ev.waitq) ||
		       waitqueue_active(&ffs->ep0req_completion.wait) ||
		       waitqueue_active(&ffs->wait));
		destroy_workqueue(ffs->io_completion_wq);
		ipc_log_context_destroy(ffs->ipc_log);
		kfree(ffs->dev_name);
		kfree(ffs);
	}
}

static void ffs_data_closed(struct ffs_data *ffs)
{
	ENTER();

	ffs_log("state %d setup_state %d flag %lu opened %d", ffs->state,
		ffs->setup_state, ffs->flags, atomic_read(&ffs->opened));

	if (atomic_dec_and_test(&ffs->opened)) {
		if (ffs->no_disconnect) {
			ffs->state = FFS_DEACTIVATED;
			mutex_lock(&ffs->mutex);
			if (ffs->epfiles) {
				ffs_epfiles_destroy(ffs->epfiles,
						   ffs->eps_count);
				ffs->epfiles = NULL;
			}
			mutex_unlock(&ffs->mutex);
			if (ffs->setup_state == FFS_SETUP_PENDING)
				__ffs_ep0_stall(ffs);
		} else {
			ffs->state = FFS_CLOSING;
			ffs_data_reset(ffs);
		}
	}
	if (atomic_read(&ffs->opened) < 0) {
		ffs->state = FFS_CLOSING;
		ffs_data_reset(ffs);
	}

	ffs_data_put(ffs);
}

static struct ffs_data *ffs_data_new(const char *dev_name)
{
	char ipcname[24] = "usb_ffs_";
	struct ffs_dev *ffs_dev;
	struct ffs_data *ffs = kzalloc(sizeof *ffs, GFP_KERNEL);
	if (unlikely(!ffs))
		return NULL;

	ffs_dev = _ffs_find_dev(dev_name);
	if (ffs_dev && ffs_dev->mounted) {
		pr_info("%s(): %s Already mounted\n", __func__, dev_name);
		kfree(ffs);
		return ERR_PTR(-EBUSY);
	}

	ENTER();

	ffs->io_completion_wq = alloc_ordered_workqueue("%s", 0, dev_name);
	if (!ffs->io_completion_wq) {
		kfree(ffs);
		return NULL;
	}

	refcount_set(&ffs->ref, 1);
	atomic_set(&ffs->opened, 0);
	ffs->state = FFS_READ_DESCRIPTORS;
	mutex_init(&ffs->mutex);
	spin_lock_init(&ffs->eps_lock);
	init_waitqueue_head(&ffs->ev.waitq);
	init_waitqueue_head(&ffs->wait);
	init_completion(&ffs->ep0req_completion);

	/* XXX REVISIT need to update it in some places, or do we? */
	ffs->ev.can_stall = 1;

	strlcat(ipcname, dev_name, sizeof(ipcname));
	ffs->ipc_log = ipc_log_context_create(NUM_PAGES, ipcname, 0);
	if (IS_ERR_OR_NULL(ffs->ipc_log))
		ffs->ipc_log =  NULL;

	return ffs;
}

static void ffs_data_clear(struct ffs_data *ffs)
{
	ENTER();

	ffs_log("enter: state %d setup_state %d flag %lu", ffs->state,
		ffs->setup_state, ffs->flags);

	pr_debug("%s: ffs->gadget= %pK, ffs->flags= %lu\n",
				__func__, ffs->gadget, ffs->flags);
	ffs_closed(ffs);

	BUG_ON(ffs->gadget);

<<<<<<< HEAD
=======
	mutex_lock(&ffs->mutex);
>>>>>>> d181e60e
	if (ffs->epfiles) {
		ffs_epfiles_destroy(ffs->epfiles, ffs->eps_count);
		ffs->epfiles = NULL;
	}

	if (ffs->ffs_eventfd) {
		eventfd_ctx_put(ffs->ffs_eventfd);
		ffs->ffs_eventfd = NULL;
	}

	kfree(ffs->raw_descs_data);
	ffs->raw_descs_data = NULL;
	kfree(ffs->raw_strings);
	ffs->raw_strings = NULL;
	kfree(ffs->stringtabs);
	ffs->stringtabs = NULL;
	mutex_unlock(&ffs->mutex);
}

static void ffs_data_reset(struct ffs_data *ffs)
{
	ENTER();

	ffs_log("enter: state %d setup_state %d flag %lu", ffs->state,
		ffs->setup_state, ffs->flags);

	ffs_data_clear(ffs);

<<<<<<< HEAD
	ffs->raw_descs_data = NULL;
=======
>>>>>>> d181e60e
	ffs->raw_descs = NULL;

	ffs->raw_descs_length = 0;
	ffs->fs_descs_count = 0;
	ffs->hs_descs_count = 0;
	ffs->ss_descs_count = 0;

	ffs->strings_count = 0;
	ffs->interfaces_count = 0;
	ffs->eps_count = 0;

	ffs->ev.count = 0;

	ffs->state = FFS_READ_DESCRIPTORS;
	ffs->setup_state = FFS_NO_SETUP;
	ffs->flags = 0;

	ffs->ms_os_descs_ext_prop_count = 0;
	ffs->ms_os_descs_ext_prop_name_len = 0;
	ffs->ms_os_descs_ext_prop_data_len = 0;
}


static int functionfs_bind(struct ffs_data *ffs, struct usb_composite_dev *cdev)
{
	struct usb_gadget_strings **lang;
	int first_id;

	ENTER();

	ffs_log("enter: state %d setup_state %d flag %lu", ffs->state,
		ffs->setup_state, ffs->flags);

	if (WARN_ON(ffs->state != FFS_ACTIVE
		 || test_and_set_bit(FFS_FL_BOUND, &ffs->flags)))
		return -EBADFD;

	first_id = usb_string_ids_n(cdev, ffs->strings_count);
	if (unlikely(first_id < 0))
		return first_id;

	ffs->ep0req = usb_ep_alloc_request(cdev->gadget->ep0, GFP_KERNEL);
	if (unlikely(!ffs->ep0req))
		return -ENOMEM;
	ffs->ep0req->complete = ffs_ep0_complete;
	ffs->ep0req->context = ffs;

	lang = ffs->stringtabs;
	if (lang) {
		for (; *lang; ++lang) {
			struct usb_string *str = (*lang)->strings;
			int id = first_id;
			for (; str->s; ++id, ++str)
				str->id = id;
		}
	}

	ffs->gadget = cdev->gadget;

	ffs_data_get(ffs);
	return 0;
}

static void functionfs_unbind(struct ffs_data *ffs)
{
	ENTER();

	if (!WARN_ON(!ffs->gadget)) {
		/* dequeue before freeing ep0req */
		usb_ep_dequeue(ffs->gadget->ep0, ffs->ep0req);
		mutex_lock(&ffs->mutex);
		usb_ep_free_request(ffs->gadget->ep0, ffs->ep0req);
		ffs->ep0req = NULL;
		ffs->gadget = NULL;
		clear_bit(FFS_FL_BOUND, &ffs->flags);
		ffs_log("state %d setup_state %d flag %lu gadget %pK\n",
			ffs->state, ffs->setup_state, ffs->flags, ffs->gadget);
		mutex_unlock(&ffs->mutex);
		ffs_data_put(ffs);
	}
}

static int ffs_epfiles_create(struct ffs_data *ffs)
{
	struct ffs_epfile *epfile, *epfiles;
	unsigned i, count;

	ENTER();

	ffs_log("enter: eps_count %u state %d setup_state %d flag %lu",
		ffs->eps_count, ffs->state, ffs->setup_state, ffs->flags);

	count = ffs->eps_count;
	epfiles = kcalloc(count, sizeof(*epfiles), GFP_KERNEL);
	if (!epfiles)
		return -ENOMEM;

	epfile = epfiles;
	for (i = 1; i <= count; ++i, ++epfile) {
		epfile->ffs = ffs;
		mutex_init(&epfile->mutex);
		if (ffs->user_flags & FUNCTIONFS_VIRTUAL_ADDR)
			sprintf(epfile->name, "ep%02x", ffs->eps_addrmap[i]);
		else
			sprintf(epfile->name, "ep%u", i);
		epfile->dentry = ffs_sb_create_file(ffs->sb, epfile->name,
						 epfile,
						 &ffs_epfile_operations);
		if (unlikely(!epfile->dentry)) {
			ffs_epfiles_destroy(epfiles, i - 1);
			return -ENOMEM;
		}

		atomic_set(&epfile->opened, 0);
	}

	ffs->epfiles = epfiles;

	return 0;
}

static void ffs_epfiles_destroy(struct ffs_epfile *epfiles, unsigned count)
{
	struct ffs_epfile *epfile = epfiles;
	struct ffs_data *ffs = epfiles->ffs;

	ENTER();

	ffs_log("enter: count %u", count);

	for (; count; --count, ++epfile) {
		BUG_ON(mutex_is_locked(&epfile->mutex));
		if (epfile->dentry) {
			d_delete(epfile->dentry);
			dput(epfile->dentry);
			epfile->dentry = NULL;
		}
	}

	kfree(epfiles);
}

static void ffs_func_eps_disable(struct ffs_function *func)
{
	struct ffs_data *ffs      = func->ffs;
	struct ffs_ep *ep;
	struct ffs_epfile *epfile;
	unsigned short count;
	unsigned long flags;

	ffs_log("enter: state %d setup_state %d flag %lu", func->ffs->state,
		func->ffs->setup_state, func->ffs->flags);

	spin_lock_irqsave(&func->ffs->eps_lock, flags);
	count = func->ffs->eps_count;
	epfile = func->ffs->epfiles;
	ep = func->eps;
	while (count--) {
		/* pending requests get nuked */
		if (likely(ep->ep))
			usb_ep_disable(ep->ep);
		++ep;

		if (epfile) {
			epfile->invalid = true; /* until file is reopened */
			epfile->ep = NULL;
			__ffs_epfile_read_buffer_free(epfile);
			++epfile;
		}
	}
	spin_unlock_irqrestore(&func->ffs->eps_lock, flags);
}

static int ffs_func_eps_enable(struct ffs_function *func)
{
	struct ffs_data *ffs      = func->ffs;
	struct ffs_ep *ep         = func->eps;
	struct ffs_epfile *epfile = ffs->epfiles;
	unsigned count            = ffs->eps_count;
	unsigned long flags;
	int ret = 0;

	ffs_log("enter: state %d setup_state %d flag %lu", func->ffs->state,
		func->ffs->setup_state, func->ffs->flags);

	spin_lock_irqsave(&func->ffs->eps_lock, flags);
	while(count--) {
		ep->ep->driver_data = ep;

		ret = config_ep_by_speed(func->gadget, &func->function, ep->ep);
		if (ret) {
			pr_err("%s: config_ep_by_speed(%s) returned %d\n",
					__func__, ep->ep->name, ret);
			break;
		}

		ret = usb_ep_enable(ep->ep);
		if (likely(!ret)) {
			epfile->ep = ep;
			epfile->in = usb_endpoint_dir_in(ep->ep->desc);
			epfile->isoc = usb_endpoint_xfer_isoc(ep->ep->desc);
			ffs_log("usb_ep_enable %s", ep->ep->name);
		} else {
			ffs_log("usb_ep_enable %s ret %d", ep->ep->name, ret);
			break;
		}

		++ep;
		++epfile;
	}

	wake_up_interruptible(&ffs->wait);
	spin_unlock_irqrestore(&func->ffs->eps_lock, flags);

	return ret;
}


/* Parsing and building descriptors and strings *****************************/

/*
 * This validates if data pointed by data is a valid USB descriptor as
 * well as record how many interfaces, endpoints and strings are
 * required by given configuration.  Returns address after the
 * descriptor or NULL if data is invalid.
 */

enum ffs_entity_type {
	FFS_DESCRIPTOR, FFS_INTERFACE, FFS_STRING, FFS_ENDPOINT
};

enum ffs_os_desc_type {
	FFS_OS_DESC, FFS_OS_DESC_EXT_COMPAT, FFS_OS_DESC_EXT_PROP
};

typedef int (*ffs_entity_callback)(enum ffs_entity_type entity,
				   u8 *valuep,
				   struct usb_descriptor_header *desc,
				   void *priv);

typedef int (*ffs_os_desc_callback)(enum ffs_os_desc_type entity,
				    struct usb_os_desc_header *h, void *data,
				    unsigned len, void *priv);

static int __must_check ffs_do_single_desc(struct ffs_data *ffs,
					   char *data, unsigned int len,
					   ffs_entity_callback entity,
					   void *priv)
{
	struct usb_descriptor_header *_ds = (void *)data;
	u8 length;
	int ret;

	ENTER();

	ffs_log("enter: len %u", len);

	/* At least two bytes are required: length and type */
	if (len < 2) {
		pr_vdebug("descriptor too short\n");
		return -EINVAL;
	}

	/* If we have at least as many bytes as the descriptor takes? */
	length = _ds->bLength;
	if (len < length) {
		pr_vdebug("descriptor longer then available data\n");
		return -EINVAL;
	}

#define __entity_check_INTERFACE(val)  1
#define __entity_check_STRING(val)     (val)
#define __entity_check_ENDPOINT(val)   ((val) & USB_ENDPOINT_NUMBER_MASK)
#define __entity(type, val) do {					\
		pr_vdebug("entity " #type "(%02x)\n", (val));		\
		if (unlikely(!__entity_check_ ##type(val))) {		\
			pr_vdebug("invalid entity's value\n");		\
			return -EINVAL;					\
		}							\
		ret = entity(FFS_ ##type, &val, _ds, priv);		\
		if (unlikely(ret < 0)) {				\
			pr_debug("entity " #type "(%02x); ret = %d\n",	\
				 (val), ret);				\
			return ret;					\
		}							\
	} while (0)

	/* Parse descriptor depending on type. */
	switch (_ds->bDescriptorType) {
	case USB_DT_DEVICE:
	case USB_DT_CONFIG:
	case USB_DT_STRING:
	case USB_DT_DEVICE_QUALIFIER:
		/* function can't have any of those */
		pr_vdebug("descriptor reserved for gadget: %d\n",
		      _ds->bDescriptorType);
		return -EINVAL;

	case USB_DT_INTERFACE: {
		struct usb_interface_descriptor *ds = (void *)_ds;
		pr_vdebug("interface descriptor\n");
		if (length != sizeof *ds)
			goto inv_length;

		__entity(INTERFACE, ds->bInterfaceNumber);
		if (ds->iInterface)
			__entity(STRING, ds->iInterface);
	}
		break;

	case USB_DT_ENDPOINT: {
		struct usb_endpoint_descriptor *ds = (void *)_ds;
		pr_vdebug("endpoint descriptor\n");
		if (length != USB_DT_ENDPOINT_SIZE &&
		    length != USB_DT_ENDPOINT_AUDIO_SIZE)
			goto inv_length;
		__entity(ENDPOINT, ds->bEndpointAddress);
	}
		break;

	case HID_DT_HID:
		pr_vdebug("hid descriptor\n");
		if (length != sizeof(struct hid_descriptor))
			goto inv_length;
		break;

	case USB_DT_OTG:
		if (length != sizeof(struct usb_otg_descriptor))
			goto inv_length;
		break;

	case USB_DT_INTERFACE_ASSOCIATION: {
		struct usb_interface_assoc_descriptor *ds = (void *)_ds;
		pr_vdebug("interface association descriptor\n");
		if (length != sizeof *ds)
			goto inv_length;
		if (ds->iFunction)
			__entity(STRING, ds->iFunction);
	}
		break;

	case USB_DT_SS_ENDPOINT_COMP:
		pr_vdebug("EP SS companion descriptor\n");
		if (length != sizeof(struct usb_ss_ep_comp_descriptor))
			goto inv_length;
		break;

	case USB_DT_OTHER_SPEED_CONFIG:
	case USB_DT_INTERFACE_POWER:
	case USB_DT_DEBUG:
	case USB_DT_SECURITY:
	case USB_DT_CS_RADIO_CONTROL:
		/* TODO */
		pr_vdebug("unimplemented descriptor: %d\n", _ds->bDescriptorType);
		return -EINVAL;

	default:
		/* We should never be here */
		pr_vdebug("unknown descriptor: %d\n", _ds->bDescriptorType);
		return -EINVAL;

inv_length:
		pr_vdebug("invalid length: %d (descriptor %d)\n",
			  _ds->bLength, _ds->bDescriptorType);
		return -EINVAL;
	}

#undef __entity
#undef __entity_check_DESCRIPTOR
#undef __entity_check_INTERFACE
#undef __entity_check_STRING
#undef __entity_check_ENDPOINT

	ffs_log("exit: desc type %d length %d", _ds->bDescriptorType, length);

	return length;
}

static int __must_check ffs_do_descs(struct ffs_data *ffs, unsigned int count,
				     char *data, unsigned int len,
				     ffs_entity_callback entity, void *priv)
{
	const unsigned _len = len;
	unsigned long num = 0;

	ENTER();

	ffs_log("enter: len %u", len);

	for (;;) {
		int ret;

		if (num == count)
			data = NULL;

		/* Record "descriptor" entity */
		ret = entity(FFS_DESCRIPTOR, (u8 *)num, (void *)data, priv);
		if (unlikely(ret < 0)) {
			pr_debug("entity DESCRIPTOR(%02lx); ret = %d\n",
				 num, ret);
			return ret;
		}

		if (!data)
			return _len - len;

		ret = ffs_do_single_desc(ffs, data, len, entity, priv);
		if (unlikely(ret < 0)) {
			pr_debug("%s returns %d\n", __func__, ret);
			return ret;
		}

		len -= ret;
		data += ret;
		++num;
	}
}

static int __ffs_data_do_entity(enum ffs_entity_type type,
				u8 *valuep, struct usb_descriptor_header *desc,
				void *priv)
{
	struct ffs_desc_helper *helper = priv;
	struct ffs_data *ffs = helper->ffs;
	struct usb_endpoint_descriptor *d;

	ENTER();

	ffs_log("enter: type %u", type);

	switch (type) {
	case FFS_DESCRIPTOR:
		break;

	case FFS_INTERFACE:
		/*
		 * Interfaces are indexed from zero so if we
		 * encountered interface "n" then there are at least
		 * "n+1" interfaces.
		 */
		if (*valuep >= helper->interfaces_count)
			helper->interfaces_count = *valuep + 1;
		break;

	case FFS_STRING:
		/*
		 * Strings are indexed from 1 (0 is reserved
		 * for languages list)
		 */
		if (*valuep > helper->ffs->strings_count)
			helper->ffs->strings_count = *valuep;
		break;

	case FFS_ENDPOINT:
		d = (void *)desc;
		helper->eps_count++;
		if (helper->eps_count >= FFS_MAX_EPS_COUNT)
			return -EINVAL;
		/* Check if descriptors for any speed were already parsed */
		if (!helper->ffs->eps_count && !helper->ffs->interfaces_count)
			helper->ffs->eps_addrmap[helper->eps_count] =
				d->bEndpointAddress;
		else if (helper->ffs->eps_addrmap[helper->eps_count] !=
				d->bEndpointAddress)
			return -EINVAL;
		break;
	}

	return 0;
}

static int __ffs_do_os_desc_header(struct ffs_data *ffs,
				   enum ffs_os_desc_type *next_type,
				   struct usb_os_desc_header *desc)
{
	u16 bcd_version = le16_to_cpu(desc->bcdVersion);
	u16 w_index = le16_to_cpu(desc->wIndex);

	ffs_log("enter: bcd:%x w_index:%d", bcd_version, w_index);

	if (bcd_version != 1) {
		pr_vdebug("unsupported os descriptors version: %d",
			  bcd_version);
		return -EINVAL;
	}
	switch (w_index) {
	case 0x4:
		*next_type = FFS_OS_DESC_EXT_COMPAT;
		break;
	case 0x5:
		*next_type = FFS_OS_DESC_EXT_PROP;
		break;
	default:
		pr_vdebug("unsupported os descriptor type: %d", w_index);
		return -EINVAL;
	}

	return sizeof(*desc);
}

/*
 * Process all extended compatibility/extended property descriptors
 * of a feature descriptor
 */
static int __must_check ffs_do_single_os_desc(struct ffs_data *ffs,
					      char *data, unsigned int len,
					      enum ffs_os_desc_type type,
					      u16 feature_count,
					      ffs_os_desc_callback entity,
					      void *priv,
					      struct usb_os_desc_header *h)
{
	int ret;
	const unsigned _len = len;

	ENTER();

	ffs_log("enter: len %u os desc type %d", len, type);

	/* loop over all ext compat/ext prop descriptors */
	while (feature_count--) {
		ret = entity(type, h, data, len, priv);
		if (unlikely(ret < 0)) {
			ffs_log("bad OS descriptor, type: %d\n", type);
			return ret;
		}
		data += ret;
		len -= ret;
	}


	return _len - len;
}

/* Process a number of complete Feature Descriptors (Ext Compat or Ext Prop) */
static int __must_check ffs_do_os_descs(struct ffs_data *ffs,
					unsigned int count, char *data,
					unsigned int len,
					ffs_os_desc_callback entity, void *priv)
{
	const unsigned _len = len;
	unsigned long num = 0;

	ENTER();

	ffs_log("enter: len %u", len);

	for (num = 0; num < count; ++num) {
		int ret;
		enum ffs_os_desc_type type;
		u16 feature_count;
		struct usb_os_desc_header *desc = (void *)data;

		if (len < sizeof(*desc))
			return -EINVAL;

		/*
		 * Record "descriptor" entity.
		 * Process dwLength, bcdVersion, wIndex, get b/wCount.
		 * Move the data pointer to the beginning of extended
		 * compatibilities proper or extended properties proper
		 * portions of the data
		 */
		if (le32_to_cpu(desc->dwLength) > len)
			return -EINVAL;

		ret = __ffs_do_os_desc_header(ffs, &type, desc);
		if (unlikely(ret < 0)) {
			ffs_log("entity OS_DESCRIPTOR(%02lx); ret = %d\n",
				 num, ret);
			return ret;
		}
		/*
		 * 16-bit hex "?? 00" Little Endian looks like 8-bit hex "??"
		 */
		feature_count = le16_to_cpu(desc->wCount);
		if (type == FFS_OS_DESC_EXT_COMPAT &&
		    (feature_count > 255 || desc->Reserved))
				return -EINVAL;
		len -= ret;
		data += ret;

		/*
		 * Process all function/property descriptors
		 * of this Feature Descriptor
		 */
		ret = ffs_do_single_os_desc(ffs, data, len, type,
					    feature_count, entity, priv, desc);
		if (unlikely(ret < 0)) {
			ffs_log("%s returns %d\n", __func__, ret);
			return ret;
		}

		len -= ret;
		data += ret;
	}

	return _len - len;
}

/**
 * Validate contents of the buffer from userspace related to OS descriptors.
 */
static int __ffs_data_do_os_desc(enum ffs_os_desc_type type,
				 struct usb_os_desc_header *h, void *data,
				 unsigned len, void *priv)
{
	struct ffs_data *ffs = priv;
	u8 length;

	ENTER();

	ffs_log("enter: type %d len %u", type, len);

	switch (type) {
	case FFS_OS_DESC_EXT_COMPAT: {
		struct usb_ext_compat_desc *d = data;
		int i;

		if (len < sizeof(*d) ||
		    d->bFirstInterfaceNumber >= ffs->interfaces_count)
			return -EINVAL;
		if (d->Reserved1 != 1) {
			/*
			 * According to the spec, Reserved1 must be set to 1
			 * but older kernels incorrectly rejected non-zero
			 * values.  We fix it here to avoid returning EINVAL
			 * in response to values we used to accept.
			 */
			pr_debug("usb_ext_compat_desc::Reserved1 forced to 1\n");
			d->Reserved1 = 1;
		}
		for (i = 0; i < ARRAY_SIZE(d->Reserved2); ++i)
			if (d->Reserved2[i])
				return -EINVAL;

		length = sizeof(struct usb_ext_compat_desc);
	}
		break;
	case FFS_OS_DESC_EXT_PROP: {
		struct usb_ext_prop_desc *d = data;
		u32 type, pdl;
		u16 pnl;

		if (len < sizeof(*d) || h->interface >= ffs->interfaces_count)
			return -EINVAL;
		length = le32_to_cpu(d->dwSize);
		if (len < length)
			return -EINVAL;
		type = le32_to_cpu(d->dwPropertyDataType);
		if (type < USB_EXT_PROP_UNICODE ||
		    type > USB_EXT_PROP_UNICODE_MULTI) {
			pr_vdebug("unsupported os descriptor property type: %d",
				  type);
			return -EINVAL;
		}
		pnl = le16_to_cpu(d->wPropertyNameLength);
		if (length < 14 + pnl) {
			pr_vdebug("invalid os descriptor length: %d pnl:%d (descriptor %d)\n",
				  length, pnl, type);
			return -EINVAL;
		}
		pdl = le32_to_cpu(*(__le32 *)((u8 *)data + 10 + pnl));
		if (length != 14 + pnl + pdl) {
			pr_vdebug("invalid os descriptor length: %d pnl:%d pdl:%d (descriptor %d)\n",
				  length, pnl, pdl, type);
			return -EINVAL;
		}
		++ffs->ms_os_descs_ext_prop_count;
		/* property name reported to the host as "WCHAR"s */
		ffs->ms_os_descs_ext_prop_name_len += pnl * 2;
		ffs->ms_os_descs_ext_prop_data_len += pdl;
	}
		break;
	default:
		pr_vdebug("unknown descriptor: %d\n", type);
		return -EINVAL;
	}

	return length;
}

static int __ffs_data_got_descs(struct ffs_data *ffs,
				char *const _data, size_t len)
{
	char *data = _data, *raw_descs;
	unsigned os_descs_count = 0, counts[3], flags;
	int ret = -EINVAL, i;
	struct ffs_desc_helper helper;

	ENTER();

	ffs_log("enter: len %zu", len);

	if (get_unaligned_le32(data + 4) != len)
		goto error;

	switch (get_unaligned_le32(data)) {
	case FUNCTIONFS_DESCRIPTORS_MAGIC:
		flags = FUNCTIONFS_HAS_FS_DESC | FUNCTIONFS_HAS_HS_DESC;
		data += 8;
		len  -= 8;
		break;
	case FUNCTIONFS_DESCRIPTORS_MAGIC_V2:
		flags = get_unaligned_le32(data + 8);
		ffs->user_flags = flags;
		if (flags & ~(FUNCTIONFS_HAS_FS_DESC |
			      FUNCTIONFS_HAS_HS_DESC |
			      FUNCTIONFS_HAS_SS_DESC |
			      FUNCTIONFS_HAS_MS_OS_DESC |
			      FUNCTIONFS_VIRTUAL_ADDR |
			      FUNCTIONFS_EVENTFD |
			      FUNCTIONFS_ALL_CTRL_RECIP |
			      FUNCTIONFS_CONFIG0_SETUP)) {
			ret = -ENOSYS;
			goto error;
		}
		data += 12;
		len  -= 12;
		break;
	default:
		goto error;
	}

	if (flags & FUNCTIONFS_EVENTFD) {
		if (len < 4)
			goto error;
		ffs->ffs_eventfd =
			eventfd_ctx_fdget((int)get_unaligned_le32(data));
		if (IS_ERR(ffs->ffs_eventfd)) {
			ret = PTR_ERR(ffs->ffs_eventfd);
			ffs->ffs_eventfd = NULL;
			goto error;
		}
		data += 4;
		len  -= 4;
	}

	/* Read fs_count, hs_count and ss_count (if present) */
	for (i = 0; i < 3; ++i) {
		if (!(flags & (1 << i))) {
			counts[i] = 0;
		} else if (len < 4) {
			goto error;
		} else {
			counts[i] = get_unaligned_le32(data);
			data += 4;
			len  -= 4;
		}
	}
	if (flags & (1 << i)) {
		if (len < 4) {
			goto error;
		}
		os_descs_count = get_unaligned_le32(data);
		data += 4;
		len -= 4;
	};

	/* Read descriptors */
	raw_descs = data;
	helper.ffs = ffs;
	for (i = 0; i < 3; ++i) {
		if (!counts[i])
			continue;
		helper.interfaces_count = 0;
		helper.eps_count = 0;
		ret = ffs_do_descs(ffs, counts[i], data, len,
				   __ffs_data_do_entity, &helper);
		if (ret < 0)
			goto error;
		if (!ffs->eps_count && !ffs->interfaces_count) {
			ffs->eps_count = helper.eps_count;
			ffs->interfaces_count = helper.interfaces_count;
		} else {
			if (ffs->eps_count != helper.eps_count) {
				ret = -EINVAL;
				goto error;
			}
			if (ffs->interfaces_count != helper.interfaces_count) {
				ret = -EINVAL;
				goto error;
			}
		}
		data += ret;
		len  -= ret;
	}
	if (os_descs_count) {
		ret = ffs_do_os_descs(ffs, os_descs_count, data, len,
				      __ffs_data_do_os_desc, ffs);
		if (ret < 0)
			goto error;
		data += ret;
		len -= ret;
	}

	if (raw_descs == data || len) {
		ret = -EINVAL;
		goto error;
	}

	ffs->raw_descs_data	= _data;
	ffs->raw_descs		= raw_descs;
	ffs->raw_descs_length	= data - raw_descs;
	ffs->fs_descs_count	= counts[0];
	ffs->hs_descs_count	= counts[1];
	ffs->ss_descs_count	= counts[2];
	ffs->ms_os_descs_count	= os_descs_count;

	return 0;

error:
	kfree(_data);
	return ret;
}

static int __ffs_data_got_strings(struct ffs_data *ffs,
				  char *const _data, size_t len)
{
	u32 str_count, needed_count, lang_count;
	struct usb_gadget_strings **stringtabs, *t;
	const char *data = _data;
	struct usb_string *s;

	ENTER();

	ffs_log("enter: len %zu", len);

	if (unlikely(len < 16 ||
		     get_unaligned_le32(data) != FUNCTIONFS_STRINGS_MAGIC ||
		     get_unaligned_le32(data + 4) != len))
		goto error;
	str_count  = get_unaligned_le32(data + 8);
	lang_count = get_unaligned_le32(data + 12);

	/* if one is zero the other must be zero */
	if (unlikely(!str_count != !lang_count))
		goto error;

	/* Do we have at least as many strings as descriptors need? */
	needed_count = ffs->strings_count;
	if (unlikely(str_count < needed_count))
		goto error;

	/*
	 * If we don't need any strings just return and free all
	 * memory.
	 */
	if (!needed_count) {
		kfree(_data);
		return 0;
	}

	/* Allocate everything in one chunk so there's less maintenance. */
	{
		unsigned i = 0;
		vla_group(d);
		vla_item(d, struct usb_gadget_strings *, stringtabs,
			lang_count + 1);
		vla_item(d, struct usb_gadget_strings, stringtab, lang_count);
		vla_item(d, struct usb_string, strings,
			lang_count*(needed_count+1));

		char *vlabuf = kmalloc(vla_group_size(d), GFP_KERNEL);

		if (unlikely(!vlabuf)) {
			kfree(_data);
			return -ENOMEM;
		}

		/* Initialize the VLA pointers */
		stringtabs = vla_ptr(vlabuf, d, stringtabs);
		t = vla_ptr(vlabuf, d, stringtab);
		i = lang_count;
		do {
			*stringtabs++ = t++;
		} while (--i);
		*stringtabs = NULL;

		/* stringtabs = vlabuf = d_stringtabs for later kfree */
		stringtabs = vla_ptr(vlabuf, d, stringtabs);
		t = vla_ptr(vlabuf, d, stringtab);
		s = vla_ptr(vlabuf, d, strings);
	}

	/* For each language */
	data += 16;
	len -= 16;

	do { /* lang_count > 0 so we can use do-while */
		unsigned needed = needed_count;
		u32 str_per_lang = str_count;

		if (unlikely(len < 3))
			goto error_free;
		t->language = get_unaligned_le16(data);
		t->strings  = s;
		++t;

		data += 2;
		len -= 2;

		/* For each string */
		do { /* str_count > 0 so we can use do-while */
			size_t length = strnlen(data, len);

			if (unlikely(length == len))
				goto error_free;

			/*
			 * User may provide more strings then we need,
			 * if that's the case we simply ignore the
			 * rest
			 */
			if (likely(needed)) {
				/*
				 * s->id will be set while adding
				 * function to configuration so for
				 * now just leave garbage here.
				 */
				s->s = data;
				--needed;
				++s;
			}

			data += length + 1;
			len -= length + 1;
		} while (--str_per_lang);

		s->id = 0;   /* terminator */
		s->s = NULL;
		++s;

	} while (--lang_count);

	/* Some garbage left? */
	if (unlikely(len))
		goto error_free;

	/* Done! */
	ffs->stringtabs = stringtabs;
	ffs->raw_strings = _data;

	return 0;

error_free:
	kfree(stringtabs);
error:
	kfree(_data);
	return -EINVAL;
}


/* Events handling and management *******************************************/

static void __ffs_event_add(struct ffs_data *ffs,
			    enum usb_functionfs_event_type type)
{
	enum usb_functionfs_event_type rem_type1, rem_type2 = type;
	int neg = 0;

	ffs_log("enter: type %d state %d setup_state %d flag %lu", type,
		ffs->state, ffs->setup_state, ffs->flags);

	/*
	 * Abort any unhandled setup
	 *
	 * We do not need to worry about some cmpxchg() changing value
	 * of ffs->setup_state without holding the lock because when
	 * state is FFS_SETUP_PENDING cmpxchg() in several places in
	 * the source does nothing.
	 */
	if (ffs->setup_state == FFS_SETUP_PENDING)
		ffs->setup_state = FFS_SETUP_CANCELLED;

	/*
	 * Logic of this function guarantees that there are at most four pending
	 * evens on ffs->ev.types queue.  This is important because the queue
	 * has space for four elements only and __ffs_ep0_read_events function
	 * depends on that limit as well.  If more event types are added, those
	 * limits have to be revisited or guaranteed to still hold.
	 */
	switch (type) {
	case FUNCTIONFS_RESUME:
		rem_type2 = FUNCTIONFS_SUSPEND;
		/* FALL THROUGH */
	case FUNCTIONFS_SUSPEND:
	case FUNCTIONFS_SETUP:
		rem_type1 = type;
		/* Discard all similar events */
		break;

	case FUNCTIONFS_BIND:
	case FUNCTIONFS_UNBIND:
	case FUNCTIONFS_DISABLE:
	case FUNCTIONFS_ENABLE:
		/* Discard everything other then power management. */
		rem_type1 = FUNCTIONFS_SUSPEND;
		rem_type2 = FUNCTIONFS_RESUME;
		neg = 1;
		break;

	default:
		WARN(1, "%d: unknown event, this should not happen\n", type);
		return;
	}

	{
		u8 *ev  = ffs->ev.types, *out = ev;
		unsigned n = ffs->ev.count;
		for (; n; --n, ++ev)
			if ((*ev == rem_type1 || *ev == rem_type2) == neg)
				*out++ = *ev;
			else
				pr_vdebug("purging event %d\n", *ev);
		ffs->ev.count = out - ffs->ev.types;
	}

	pr_vdebug("adding event %d\n", type);
	ffs->ev.types[ffs->ev.count++] = type;
	wake_up_locked(&ffs->ev.waitq);
	if (ffs->ffs_eventfd)
		eventfd_signal(ffs->ffs_eventfd, 1);
}

static void ffs_event_add(struct ffs_data *ffs,
			  enum usb_functionfs_event_type type)
{
	unsigned long flags;
	spin_lock_irqsave(&ffs->ev.waitq.lock, flags);
	__ffs_event_add(ffs, type);
	spin_unlock_irqrestore(&ffs->ev.waitq.lock, flags);
}

/* Bind/unbind USB function hooks *******************************************/

static int ffs_ep_addr2idx(struct ffs_data *ffs, u8 endpoint_address)
{
	int i;

	for (i = 1; i < ARRAY_SIZE(ffs->eps_addrmap); ++i)
		if (ffs->eps_addrmap[i] == endpoint_address)
			return i;
	return -ENOENT;
}

static int __ffs_func_bind_do_descs(enum ffs_entity_type type, u8 *valuep,
				    struct usb_descriptor_header *desc,
				    void *priv)
{
	struct usb_endpoint_descriptor *ds = (void *)desc;
	struct ffs_function *func = priv;
	struct ffs_data *ffs = func->ffs;
	struct ffs_ep *ffs_ep;
	unsigned ep_desc_id;
	int idx;
	static const char *speed_names[] = { "full", "high", "super" };

	ffs_log("enter");

	if (type != FFS_DESCRIPTOR)
		return 0;

	/*
	 * If ss_descriptors is not NULL, we are reading super speed
	 * descriptors; if hs_descriptors is not NULL, we are reading high
	 * speed descriptors; otherwise, we are reading full speed
	 * descriptors.
	 */
	if (func->function.ss_descriptors) {
		ep_desc_id = 2;
		func->function.ss_descriptors[(long)valuep] = desc;
	} else if (func->function.hs_descriptors) {
		ep_desc_id = 1;
		func->function.hs_descriptors[(long)valuep] = desc;
	} else {
		ep_desc_id = 0;
		func->function.fs_descriptors[(long)valuep]    = desc;
	}

	if (!desc || desc->bDescriptorType != USB_DT_ENDPOINT)
		return 0;

	idx = ffs_ep_addr2idx(func->ffs, ds->bEndpointAddress) - 1;
	if (idx < 0)
		return idx;

	ffs_ep = func->eps + idx;

	if (unlikely(ffs_ep->descs[ep_desc_id])) {
		pr_err("two %sspeed descriptors for EP %d\n",
			  speed_names[ep_desc_id],
			  ds->bEndpointAddress & USB_ENDPOINT_NUMBER_MASK);
		return -EINVAL;
	}
	ffs_ep->descs[ep_desc_id] = ds;

	ffs_dump_mem(": Original  ep desc", ds, ds->bLength);
	if (ffs_ep->ep) {
		ds->bEndpointAddress = ffs_ep->descs[0]->bEndpointAddress;
		if (!ds->wMaxPacketSize)
			ds->wMaxPacketSize = ffs_ep->descs[0]->wMaxPacketSize;
	} else {
		struct usb_request *req;
		struct usb_ep *ep;
		u8 bEndpointAddress;

		/*
		 * We back up bEndpointAddress because autoconfig overwrites
		 * it with physical endpoint address.
		 */
		bEndpointAddress = ds->bEndpointAddress;
		pr_vdebug("autoconfig\n");
		ep = usb_ep_autoconfig(func->gadget, ds);
		if (unlikely(!ep))
			return -ENOTSUPP;
		ep->driver_data = func->eps + idx;

		req = usb_ep_alloc_request(ep, GFP_KERNEL);
		if (unlikely(!req))
			return -ENOMEM;

		ffs_ep->ep  = ep;
		ffs_ep->req = req;
		func->eps_revmap[ds->bEndpointAddress &
				 USB_ENDPOINT_NUMBER_MASK] = idx + 1;
		/*
		 * If we use virtual address mapping, we restore
		 * original bEndpointAddress value.
		 */
		if (func->ffs->user_flags & FUNCTIONFS_VIRTUAL_ADDR)
			ds->bEndpointAddress = bEndpointAddress;
	}
	ffs_dump_mem(": Rewritten ep desc", ds, ds->bLength);

	return 0;
}

static int __ffs_func_bind_do_nums(enum ffs_entity_type type, u8 *valuep,
				   struct usb_descriptor_header *desc,
				   void *priv)
{
	struct ffs_function *func = priv;
	struct ffs_data *ffs = func->ffs;
	unsigned idx;
	u8 newValue;

	ffs_log("enter: type %d", type);

	switch (type) {
	default:
	case FFS_DESCRIPTOR:
		/* Handled in previous pass by __ffs_func_bind_do_descs() */
		return 0;

	case FFS_INTERFACE:
		idx = *valuep;
		if (func->interfaces_nums[idx] < 0) {
			int id = usb_interface_id(func->conf, &func->function);
			if (unlikely(id < 0))
				return id;
			func->interfaces_nums[idx] = id;
		}
		newValue = func->interfaces_nums[idx];
		break;

	case FFS_STRING:
		/* String' IDs are allocated when fsf_data is bound to cdev */
		newValue = func->ffs->stringtabs[0]->strings[*valuep - 1].id;
		break;

	case FFS_ENDPOINT:
		/*
		 * USB_DT_ENDPOINT are handled in
		 * __ffs_func_bind_do_descs().
		 */
		if (desc->bDescriptorType == USB_DT_ENDPOINT)
			return 0;

		idx = (*valuep & USB_ENDPOINT_NUMBER_MASK) - 1;
		if (unlikely(!func->eps[idx].ep))
			return -EINVAL;

		{
			struct usb_endpoint_descriptor **descs;
			descs = func->eps[idx].descs;
			newValue = descs[descs[0] ? 0 : 1]->bEndpointAddress;
		}
		break;
	}

	pr_vdebug("%02x -> %02x\n", *valuep, newValue);
	*valuep = newValue;

	ffs_log("exit: newValue %d", newValue);

	return 0;
}

static int __ffs_func_bind_do_os_desc(enum ffs_os_desc_type type,
				      struct usb_os_desc_header *h, void *data,
				      unsigned len, void *priv)
{
	struct ffs_function *func = priv;
	struct ffs_data *ffs = func->ffs;
	u8 length = 0;

	ffs_log("enter: type %d", type);

	switch (type) {
	case FFS_OS_DESC_EXT_COMPAT: {
		struct usb_ext_compat_desc *desc = data;
		struct usb_os_desc_table *t;

		t = &func->function.os_desc_table[desc->bFirstInterfaceNumber];
		t->if_id = func->interfaces_nums[desc->bFirstInterfaceNumber];
		memcpy(t->os_desc->ext_compat_id, &desc->CompatibleID,
		       ARRAY_SIZE(desc->CompatibleID) +
		       ARRAY_SIZE(desc->SubCompatibleID));
		length = sizeof(*desc);
	}
		break;
	case FFS_OS_DESC_EXT_PROP: {
		struct usb_ext_prop_desc *desc = data;
		struct usb_os_desc_table *t;
		struct usb_os_desc_ext_prop *ext_prop;
		char *ext_prop_name;
		char *ext_prop_data;

		t = &func->function.os_desc_table[h->interface];
		t->if_id = func->interfaces_nums[h->interface];

		ext_prop = func->ffs->ms_os_descs_ext_prop_avail;
		func->ffs->ms_os_descs_ext_prop_avail += sizeof(*ext_prop);

		ext_prop->type = le32_to_cpu(desc->dwPropertyDataType);
		ext_prop->name_len = le16_to_cpu(desc->wPropertyNameLength);
		ext_prop->data_len = le32_to_cpu(*(__le32 *)
			usb_ext_prop_data_len_ptr(data, ext_prop->name_len));
		length = ext_prop->name_len + ext_prop->data_len + 14;

		ext_prop_name = func->ffs->ms_os_descs_ext_prop_name_avail;
		func->ffs->ms_os_descs_ext_prop_name_avail +=
			ext_prop->name_len;

		ext_prop_data = func->ffs->ms_os_descs_ext_prop_data_avail;
		func->ffs->ms_os_descs_ext_prop_data_avail +=
			ext_prop->data_len;
		memcpy(ext_prop_data,
		       usb_ext_prop_data_ptr(data, ext_prop->name_len),
		       ext_prop->data_len);
		/* unicode data reported to the host as "WCHAR"s */
		switch (ext_prop->type) {
		case USB_EXT_PROP_UNICODE:
		case USB_EXT_PROP_UNICODE_ENV:
		case USB_EXT_PROP_UNICODE_LINK:
		case USB_EXT_PROP_UNICODE_MULTI:
			ext_prop->data_len *= 2;
			break;
		}
		ext_prop->data = ext_prop_data;

		memcpy(ext_prop_name, usb_ext_prop_name_ptr(data),
		       ext_prop->name_len);
		/* property name reported to the host as "WCHAR"s */
		ext_prop->name_len *= 2;
		ext_prop->name = ext_prop_name;

		t->os_desc->ext_prop_len +=
			ext_prop->name_len + ext_prop->data_len + 14;
		++t->os_desc->ext_prop_count;
		list_add_tail(&ext_prop->entry, &t->os_desc->ext_prop);
	}
		break;
	default:
		pr_vdebug("unknown descriptor: %d\n", type);
	}

	return length;
}

static inline struct f_fs_opts *ffs_do_functionfs_bind(struct usb_function *f,
						struct usb_configuration *c)
{
	struct ffs_function *func = ffs_func_from_usb(f);
	struct f_fs_opts *ffs_opts =
		container_of(f->fi, struct f_fs_opts, func_inst);
	struct ffs_data *ffs_data;
	int ret;

	ENTER();

	/*
	 * Legacy gadget triggers binding in functionfs_ready_callback,
	 * which already uses locking; taking the same lock here would
	 * cause a deadlock.
	 *
	 * Configfs-enabled gadgets however do need ffs_dev_lock.
	 */
	if (!ffs_opts->no_configfs)
		ffs_dev_lock();
	ret = ffs_opts->dev->desc_ready ? 0 : -ENODEV;
	ffs_data = ffs_opts->dev->ffs_data;
	if (!ffs_opts->no_configfs)
		ffs_dev_unlock();
	if (ret)
		return ERR_PTR(ret);

	func->ffs = ffs_data;
	func->conf = c;
	func->gadget = c->cdev->gadget;

	/*
	 * in drivers/usb/gadget/configfs.c:configfs_composite_bind()
	 * configurations are bound in sequence with list_for_each_entry,
	 * in each configuration its functions are bound in sequence
	 * with list_for_each_entry, so we assume no race condition
	 * with regard to ffs_opts->bound access
	 */
	if (!ffs_opts->refcnt) {
		ret = functionfs_bind(func->ffs, c->cdev);
		if (ret)
			return ERR_PTR(ret);
	}
	ffs_opts->refcnt++;
	func->function.strings = func->ffs->stringtabs;

	return ffs_opts;
}

static int _ffs_func_bind(struct usb_configuration *c,
			  struct usb_function *f)
{
	struct ffs_function *func = ffs_func_from_usb(f);
	struct ffs_data *ffs = func->ffs;

	const int full = !!func->ffs->fs_descs_count;
	const int high = !!func->ffs->hs_descs_count;
	const int super = !!func->ffs->ss_descs_count;

	int fs_len, hs_len, ss_len, ret, i;
	struct ffs_ep *eps_ptr;

	/* Make it a single chunk, less management later on */
	vla_group(d);
	vla_item_with_sz(d, struct ffs_ep, eps, ffs->eps_count);
	vla_item_with_sz(d, struct usb_descriptor_header *, fs_descs,
		full ? ffs->fs_descs_count + 1 : 0);
	vla_item_with_sz(d, struct usb_descriptor_header *, hs_descs,
		high ? ffs->hs_descs_count + 1 : 0);
	vla_item_with_sz(d, struct usb_descriptor_header *, ss_descs,
		super ? ffs->ss_descs_count + 1 : 0);
	vla_item_with_sz(d, short, inums, ffs->interfaces_count);
	vla_item_with_sz(d, struct usb_os_desc_table, os_desc_table,
			 c->cdev->use_os_string ? ffs->interfaces_count : 0);
	vla_item_with_sz(d, char[16], ext_compat,
			 c->cdev->use_os_string ? ffs->interfaces_count : 0);
	vla_item_with_sz(d, struct usb_os_desc, os_desc,
			 c->cdev->use_os_string ? ffs->interfaces_count : 0);
	vla_item_with_sz(d, struct usb_os_desc_ext_prop, ext_prop,
			 ffs->ms_os_descs_ext_prop_count);
	vla_item_with_sz(d, char, ext_prop_name,
			 ffs->ms_os_descs_ext_prop_name_len);
	vla_item_with_sz(d, char, ext_prop_data,
			 ffs->ms_os_descs_ext_prop_data_len);
	vla_item_with_sz(d, char, raw_descs, ffs->raw_descs_length);
	char *vlabuf;

	ENTER();

	ffs_log("enter: state %d setup_state %d flag %lu", ffs->state,
		ffs->setup_state, ffs->flags);

	/* Has descriptors only for speeds gadget does not support */
	if (unlikely(!(full | high | super)))
		return -ENOTSUPP;

	/* Allocate a single chunk, less management later on */
	vlabuf = kzalloc(vla_group_size(d), GFP_KERNEL);
	if (unlikely(!vlabuf))
		return -ENOMEM;

	ffs->ms_os_descs_ext_prop_avail = vla_ptr(vlabuf, d, ext_prop);
	ffs->ms_os_descs_ext_prop_name_avail =
		vla_ptr(vlabuf, d, ext_prop_name);
	ffs->ms_os_descs_ext_prop_data_avail =
		vla_ptr(vlabuf, d, ext_prop_data);

	/* Copy descriptors  */
	memcpy(vla_ptr(vlabuf, d, raw_descs), ffs->raw_descs,
	       ffs->raw_descs_length);

	memset(vla_ptr(vlabuf, d, inums), 0xff, d_inums__sz);
	eps_ptr = vla_ptr(vlabuf, d, eps);
	for (i = 0; i < ffs->eps_count; i++)
		eps_ptr[i].num = -1;

	/* Save pointers
	 * d_eps == vlabuf, func->eps used to kfree vlabuf later
	*/
	func->eps             = vla_ptr(vlabuf, d, eps);
	func->interfaces_nums = vla_ptr(vlabuf, d, inums);

	/*
	 * Go through all the endpoint descriptors and allocate
	 * endpoints first, so that later we can rewrite the endpoint
	 * numbers without worrying that it may be described later on.
	 */
	if (likely(full)) {
		func->function.fs_descriptors = vla_ptr(vlabuf, d, fs_descs);
		fs_len = ffs_do_descs(ffs, ffs->fs_descs_count,
				      vla_ptr(vlabuf, d, raw_descs),
				      d_raw_descs__sz,
				      __ffs_func_bind_do_descs, func);
		if (unlikely(fs_len < 0)) {
			ret = fs_len;
			goto error;
		}
	} else {
		fs_len = 0;
	}

	if (likely(high)) {
		func->function.hs_descriptors = vla_ptr(vlabuf, d, hs_descs);
		hs_len = ffs_do_descs(ffs, ffs->hs_descs_count,
				      vla_ptr(vlabuf, d, raw_descs) + fs_len,
				      d_raw_descs__sz - fs_len,
				      __ffs_func_bind_do_descs, func);
		if (unlikely(hs_len < 0)) {
			ret = hs_len;
			goto error;
		}
	} else {
		hs_len = 0;
	}

	if (likely(super)) {
		func->function.ss_descriptors = func->function.ssp_descriptors =
			vla_ptr(vlabuf, d, ss_descs);
		ss_len = ffs_do_descs(ffs, ffs->ss_descs_count,
				vla_ptr(vlabuf, d, raw_descs) + fs_len + hs_len,
				d_raw_descs__sz - fs_len - hs_len,
				__ffs_func_bind_do_descs, func);
		if (unlikely(ss_len < 0)) {
			ret = ss_len;
			goto error;
		}
		func->function.ssp_descriptors = func->function.ss_descriptors;
	} else {
		ss_len = 0;
	}

	/*
	 * Now handle interface numbers allocation and interface and
	 * endpoint numbers rewriting.  We can do that in one go
	 * now.
	 */
	ret = ffs_do_descs(ffs, ffs->fs_descs_count +
			   (high ? ffs->hs_descs_count : 0) +
			   (super ? ffs->ss_descs_count : 0),
			   vla_ptr(vlabuf, d, raw_descs), d_raw_descs__sz,
			   __ffs_func_bind_do_nums, func);
	if (unlikely(ret < 0))
		goto error;

	func->function.os_desc_table = vla_ptr(vlabuf, d, os_desc_table);
	if (c->cdev->use_os_string) {
		for (i = 0; i < ffs->interfaces_count; ++i) {
			struct usb_os_desc *desc;

			desc = func->function.os_desc_table[i].os_desc =
				vla_ptr(vlabuf, d, os_desc) +
				i * sizeof(struct usb_os_desc);
			desc->ext_compat_id =
				vla_ptr(vlabuf, d, ext_compat) + i * 16;
			INIT_LIST_HEAD(&desc->ext_prop);
		}
		ret = ffs_do_os_descs(ffs, ffs->ms_os_descs_count,
				      vla_ptr(vlabuf, d, raw_descs) +
				      fs_len + hs_len + ss_len,
				      d_raw_descs__sz - fs_len - hs_len -
				      ss_len,
				      __ffs_func_bind_do_os_desc, func);
		if (unlikely(ret < 0))
			goto error;
	}
	func->function.os_desc_n =
		c->cdev->use_os_string ? ffs->interfaces_count : 0;

	/* And we're done */
	ffs_event_add(ffs, FUNCTIONFS_BIND);

	return 0;

error:
	/* XXX Do we need to release all claimed endpoints here? */
	ffs_log("exit: ret %d", ret);
	return ret;
}

static int ffs_func_bind(struct usb_configuration *c,
			 struct usb_function *f)
{
	struct f_fs_opts *ffs_opts = ffs_do_functionfs_bind(f, c);
	struct ffs_function *func = ffs_func_from_usb(f);
	struct ffs_data *ffs = func->ffs;
	int ret;

	if (IS_ERR(ffs_opts))
		return PTR_ERR(ffs_opts);

	ffs_log("enter");

	ret = _ffs_func_bind(c, f);
	if (ret && !--ffs_opts->refcnt)
		functionfs_unbind(func->ffs);

	return ret;
}


/* Other USB function hooks *************************************************/

static void ffs_reset_work(struct work_struct *work)
{
	struct ffs_data *ffs = container_of(work,
		struct ffs_data, reset_work);

	ffs_log("enter");

	ffs_data_reset(ffs);
}

static int ffs_func_set_alt(struct usb_function *f,
			    unsigned interface, unsigned alt)
{
	struct ffs_function *func = ffs_func_from_usb(f);
	struct ffs_data *ffs = func->ffs;
	int ret = 0, intf;

	ffs_log("enter: alt %d", (int)alt);

	if (alt != (unsigned)-1) {
		intf = ffs_func_revmap_intf(func, interface);
		if (unlikely(intf < 0))
			return intf;
	}

	if (ffs->func) {
		ffs_func_eps_disable(ffs->func);
		ffs->func = NULL;
	}

	if (ffs->state == FFS_DEACTIVATED) {
		ffs->state = FFS_CLOSING;
		INIT_WORK(&ffs->reset_work, ffs_reset_work);
		schedule_work(&ffs->reset_work);
		return -ENODEV;
	}

	if (ffs->state != FFS_ACTIVE)
		return -ENODEV;

	if (alt == (unsigned)-1) {
		ffs->func = NULL;
		ffs_event_add(ffs, FUNCTIONFS_DISABLE);
		return 0;
	}

	ffs->func = func;
	ret = ffs_func_eps_enable(func);
	if (likely(ret >= 0))
		ffs_event_add(ffs, FUNCTIONFS_ENABLE);

	return ret;
}

static void ffs_func_disable(struct usb_function *f)
{
	struct ffs_function *func = ffs_func_from_usb(f);
	struct ffs_data *ffs = func->ffs;

	ffs_log("enter");
	ffs_func_set_alt(f, 0, (unsigned)-1);
}

static int ffs_func_setup(struct usb_function *f,
			  const struct usb_ctrlrequest *creq)
{
	struct ffs_function *func = ffs_func_from_usb(f);
	struct ffs_data *ffs = func->ffs;
	unsigned long flags;
	int ret;

	ENTER();

	pr_vdebug("creq->bRequestType = %02x\n", creq->bRequestType);
	pr_vdebug("creq->bRequest     = %02x\n", creq->bRequest);
	pr_vdebug("creq->wValue       = %04x\n", le16_to_cpu(creq->wValue));
	pr_vdebug("creq->wIndex       = %04x\n", le16_to_cpu(creq->wIndex));
	pr_vdebug("creq->wLength      = %04x\n", le16_to_cpu(creq->wLength));

	ffs_log("enter: state %d reqtype=%02x req=%02x wv=%04x wi=%04x wl=%04x",
			ffs->state, creq->bRequestType, creq->bRequest,
			le16_to_cpu(creq->wValue), le16_to_cpu(creq->wIndex),
			le16_to_cpu(creq->wLength));

	/*
	 * Most requests directed to interface go through here
	 * (notable exceptions are set/get interface) so we need to
	 * handle them.  All other either handled by composite or
	 * passed to usb_configuration->setup() (if one is set).  No
	 * matter, we will handle requests directed to endpoint here
	 * as well (as it's straightforward).  Other request recipient
	 * types are only handled when the user flag FUNCTIONFS_ALL_CTRL_RECIP
	 * is being used.
	 */
	if (ffs->state != FFS_ACTIVE)
		return -ENODEV;

	switch (creq->bRequestType & USB_RECIP_MASK) {
	case USB_RECIP_INTERFACE:
		ret = ffs_func_revmap_intf(func, le16_to_cpu(creq->wIndex));
		if (unlikely(ret < 0))
			return ret;
		break;

	case USB_RECIP_ENDPOINT:
		ret = ffs_func_revmap_ep(func, le16_to_cpu(creq->wIndex));
		if (unlikely(ret < 0))
			return ret;
		if (func->ffs->user_flags & FUNCTIONFS_VIRTUAL_ADDR)
			ret = func->ffs->eps_addrmap[ret];
		break;

	default:
		if (func->ffs->user_flags & FUNCTIONFS_ALL_CTRL_RECIP)
			ret = le16_to_cpu(creq->wIndex);
		else
			return -EOPNOTSUPP;
	}

	spin_lock_irqsave(&ffs->ev.waitq.lock, flags);
	ffs->ev.setup = *creq;
	ffs->ev.setup.wIndex = cpu_to_le16(ret);
	__ffs_event_add(ffs, FUNCTIONFS_SETUP);
	spin_unlock_irqrestore(&ffs->ev.waitq.lock, flags);

	return creq->wLength == 0 ? USB_GADGET_DELAYED_STATUS : 0;
}

static bool ffs_func_req_match(struct usb_function *f,
			       const struct usb_ctrlrequest *creq,
			       bool config0)
{
	struct ffs_function *func = ffs_func_from_usb(f);

	if (config0 && !(func->ffs->user_flags & FUNCTIONFS_CONFIG0_SETUP))
		return false;

	switch (creq->bRequestType & USB_RECIP_MASK) {
	case USB_RECIP_INTERFACE:
		return (ffs_func_revmap_intf(func,
					     le16_to_cpu(creq->wIndex)) >= 0);
	case USB_RECIP_ENDPOINT:
		return (ffs_func_revmap_ep(func,
					   le16_to_cpu(creq->wIndex)) >= 0);
	default:
		return (bool) (func->ffs->user_flags &
			       FUNCTIONFS_ALL_CTRL_RECIP);
	}
}

static void ffs_func_suspend(struct usb_function *f)
{
	struct ffs_data *ffs = ffs_func_from_usb(f)->ffs;

	ENTER();

	ffs_log("enter");

	ffs_event_add(ffs_func_from_usb(f)->ffs, FUNCTIONFS_SUSPEND);
}

static void ffs_func_resume(struct usb_function *f)
{
	struct ffs_data *ffs = ffs_func_from_usb(f)->ffs;

	ENTER();

	ffs_log("enter");

	ffs_event_add(ffs_func_from_usb(f)->ffs, FUNCTIONFS_RESUME);
}


/* Endpoint and interface numbers reverse mapping ***************************/

static int ffs_func_revmap_ep(struct ffs_function *func, u8 num)
{
	num = func->eps_revmap[num & USB_ENDPOINT_NUMBER_MASK];
	return num ? num : -EDOM;
}

static int ffs_func_revmap_intf(struct ffs_function *func, u8 intf)
{
	short *nums = func->interfaces_nums;
	unsigned count = func->ffs->interfaces_count;

	for (; count; --count, ++nums) {
		if (*nums >= 0 && *nums == intf)
			return nums - func->interfaces_nums;
	}

	return -EDOM;
}


/* Devices management *******************************************************/

static LIST_HEAD(ffs_devices);

static struct ffs_dev *_ffs_do_find_dev(const char *name)
{
	struct ffs_dev *dev;

	if (!name)
		return NULL;

	list_for_each_entry(dev, &ffs_devices, entry) {
		if (strcmp(dev->name, name) == 0)
			return dev;
	}

	return NULL;
}

/*
 * ffs_lock must be taken by the caller of this function
 */
static struct ffs_dev *_ffs_get_single_dev(void)
{
	struct ffs_dev *dev;

	if (list_is_singular(&ffs_devices)) {
		dev = list_first_entry(&ffs_devices, struct ffs_dev, entry);
		if (dev->single)
			return dev;
	}

	return NULL;
}

/*
 * ffs_lock must be taken by the caller of this function
 */
static struct ffs_dev *_ffs_find_dev(const char *name)
{
	struct ffs_dev *dev;

	dev = _ffs_get_single_dev();
	if (dev)
		return dev;

	dev = _ffs_do_find_dev(name);

	return dev;
}

/* Configfs support *********************************************************/

static inline struct f_fs_opts *to_ffs_opts(struct config_item *item)
{
	return container_of(to_config_group(item), struct f_fs_opts,
			    func_inst.group);
}

static void ffs_attr_release(struct config_item *item)
{
	struct f_fs_opts *opts = to_ffs_opts(item);

	usb_put_function_instance(&opts->func_inst);
}

static struct configfs_item_operations ffs_item_ops = {
	.release	= ffs_attr_release,
};

static const struct config_item_type ffs_func_type = {
	.ct_item_ops	= &ffs_item_ops,
	.ct_owner	= THIS_MODULE,
};


/* Function registration interface ******************************************/

static void ffs_free_inst(struct usb_function_instance *f)
{
	struct f_fs_opts *opts;

	opts = to_f_fs_opts(f);
	ffs_release_dev(opts->dev);
	ffs_dev_lock();
	_ffs_free_dev(opts->dev);
	ffs_dev_unlock();
	kfree(opts);
}

static int ffs_set_inst_name(struct usb_function_instance *fi, const char *name)
{
	if (strlen(name) >= FIELD_SIZEOF(struct ffs_dev, name))
		return -ENAMETOOLONG;
	return ffs_name_dev(to_f_fs_opts(fi)->dev, name);
}

static struct usb_function_instance *ffs_alloc_inst(void)
{
	struct f_fs_opts *opts;
	struct ffs_dev *dev;

	opts = kzalloc(sizeof(*opts), GFP_KERNEL);
	if (!opts)
		return ERR_PTR(-ENOMEM);

	opts->func_inst.set_inst_name = ffs_set_inst_name;
	opts->func_inst.free_func_inst = ffs_free_inst;
	ffs_dev_lock();
	dev = _ffs_alloc_dev();
	ffs_dev_unlock();
	if (IS_ERR(dev)) {
		kfree(opts);
		return ERR_CAST(dev);
	}
	opts->dev = dev;
	dev->opts = opts;

	config_group_init_type_name(&opts->func_inst.group, "",
				    &ffs_func_type);
	return &opts->func_inst;
}

static void ffs_free(struct usb_function *f)
{
	kfree(ffs_func_from_usb(f));
}

static void ffs_func_unbind(struct usb_configuration *c,
			    struct usb_function *f)
{
	struct ffs_function *func = ffs_func_from_usb(f);
	struct ffs_data *ffs = func->ffs;
	struct f_fs_opts *opts =
		container_of(f->fi, struct f_fs_opts, func_inst);
	struct ffs_ep *ep = func->eps;
	unsigned count = ffs->eps_count;
	unsigned long flags;

	ENTER();

	ffs_log("enter: state %d setup_state %d flag %lu", ffs->state,
		ffs->setup_state, ffs->flags);

	if (ffs->func == func) {
		ffs_func_eps_disable(func);
		ffs->func = NULL;
	}

	/* Drain any pending AIO completions */
	drain_workqueue(ffs->io_completion_wq);

	if (!--opts->refcnt) {
		ffs_event_add(ffs, FUNCTIONFS_UNBIND);
		functionfs_unbind(ffs);
	}

	/* cleanup after autoconfig */
	spin_lock_irqsave(&func->ffs->eps_lock, flags);
	while (count--) {
		if (ep->ep && ep->req)
			usb_ep_free_request(ep->ep, ep->req);
		ep->req = NULL;
		ep->ep = NULL;
		++ep;
	}
	spin_unlock_irqrestore(&func->ffs->eps_lock, flags);
	kfree(func->eps);
	func->eps = NULL;
	/*
	 * eps, descriptors and interfaces_nums are allocated in the
	 * same chunk so only one free is required.
	 */
	func->function.fs_descriptors = NULL;
	func->function.hs_descriptors = NULL;
	func->function.ss_descriptors = NULL;
	func->function.ssp_descriptors = NULL;
	func->interfaces_nums = NULL;

	if (opts->refcnt) {
		ffs_event_add(ffs, FUNCTIONFS_UNBIND);

		ffs_log("exit: state %d setup_state %d flag %lu", ffs->state,
			ffs->setup_state, ffs->flags);
	}
}

static struct usb_function *ffs_alloc(struct usb_function_instance *fi)
{
	struct ffs_function *func;

	ENTER();

	func = kzalloc(sizeof(*func), GFP_KERNEL);
	if (unlikely(!func))
		return ERR_PTR(-ENOMEM);

	func->function.name    = "Function FS Gadget";

	func->function.bind    = ffs_func_bind;
	func->function.unbind  = ffs_func_unbind;
	func->function.set_alt = ffs_func_set_alt;
	func->function.disable = ffs_func_disable;
	func->function.setup   = ffs_func_setup;
	func->function.req_match = ffs_func_req_match;
	func->function.suspend = ffs_func_suspend;
	func->function.resume  = ffs_func_resume;
	func->function.free_func = ffs_free;

	return &func->function;
}

/*
 * ffs_lock must be taken by the caller of this function
 */
static struct ffs_dev *_ffs_alloc_dev(void)
{
	struct ffs_dev *dev;
	int ret;

	if (_ffs_get_single_dev())
			return ERR_PTR(-EBUSY);

	dev = kzalloc(sizeof(*dev), GFP_KERNEL);
	if (!dev)
		return ERR_PTR(-ENOMEM);

	if (list_empty(&ffs_devices)) {
		ret = functionfs_init();
		if (ret) {
			kfree(dev);
			return ERR_PTR(ret);
		}
	}

	list_add(&dev->entry, &ffs_devices);

	return dev;
}

int ffs_name_dev(struct ffs_dev *dev, const char *name)
{
	struct ffs_dev *existing;
	int ret = 0;

	ffs_dev_lock();

	existing = _ffs_do_find_dev(name);
	if (!existing)
		strlcpy(dev->name, name, ARRAY_SIZE(dev->name));
	else if (existing != dev)
		ret = -EBUSY;

	ffs_dev_unlock();

	return ret;
}
EXPORT_SYMBOL_GPL(ffs_name_dev);

int ffs_single_dev(struct ffs_dev *dev)
{
	int ret;

	ret = 0;
	ffs_dev_lock();

	if (!list_is_singular(&ffs_devices))
		ret = -EBUSY;
	else
		dev->single = true;

	ffs_dev_unlock();

	return ret;
}
EXPORT_SYMBOL_GPL(ffs_single_dev);

/*
 * ffs_lock must be taken by the caller of this function
 */
static void _ffs_free_dev(struct ffs_dev *dev)
{
	list_del(&dev->entry);

	kfree(dev);
	if (list_empty(&ffs_devices))
		functionfs_cleanup();
}

static int ffs_acquire_dev(const char *dev_name, struct ffs_data *ffs_data)
{
	int ret = 0;
	struct ffs_dev *ffs_dev;

	ENTER();

	ffs_dev_lock();

	ffs_dev = _ffs_find_dev(dev_name);
	if (!ffs_dev) {
		ret = -ENOENT;
	} else if (ffs_dev->mounted) {
		ret = -EBUSY;
	} else if (ffs_dev->ffs_acquire_dev_callback &&
		   ffs_dev->ffs_acquire_dev_callback(ffs_dev)) {
		ret = -ENOENT;
	} else {
		ffs_dev->mounted = true;
		ffs_dev->ffs_data = ffs_data;
		ffs_data->private_data = ffs_dev;
	}

	ffs_dev_unlock();

	return ret;
}

static void ffs_release_dev(struct ffs_dev *ffs_dev)
{
	ENTER();

	ffs_dev_lock();

	if (ffs_dev && ffs_dev->mounted) {
		ffs_dev->mounted = false;
		if (ffs_dev->ffs_data) {
			ffs_dev->ffs_data->private_data = NULL;
			ffs_dev->ffs_data = NULL;
		}

		if (ffs_dev->ffs_release_dev_callback)
			ffs_dev->ffs_release_dev_callback(ffs_dev);
	}

	ffs_dev_unlock();
}

static int ffs_ready(struct ffs_data *ffs)
{
	struct ffs_dev *ffs_obj;
	int ret = 0;

	ENTER();

	ffs_log("enter");

	ffs_dev_lock();

	ffs_obj = ffs->private_data;
	if (!ffs_obj) {
		ret = -EINVAL;
		goto done;
	}
	if (WARN_ON(ffs_obj->desc_ready)) {
		ret = -EBUSY;
		goto done;
	}

	ffs_obj->desc_ready = true;

	if (ffs_obj->ffs_ready_callback) {
		ret = ffs_obj->ffs_ready_callback(ffs);
		if (ret)
			goto done;
	}

	set_bit(FFS_FL_CALL_CLOSED_CALLBACK, &ffs->flags);
done:
	ffs_dev_unlock();

	ffs_log("exit: ret %d", ret);

	return ret;
}

static void ffs_closed(struct ffs_data *ffs)
{
	struct ffs_dev *ffs_obj;
	struct f_fs_opts *opts;
	struct config_item *ci;

	ENTER();

	ffs_log("enter");

	ffs_dev_lock();

	ffs_obj = ffs->private_data;
	if (!ffs_obj)
		goto done;

	ffs_obj->desc_ready = false;

	if (test_and_clear_bit(FFS_FL_CALL_CLOSED_CALLBACK, &ffs->flags) &&
	    ffs_obj->ffs_closed_callback)
		ffs_obj->ffs_closed_callback(ffs);

	if (ffs_obj->opts)
		opts = ffs_obj->opts;
	else
		goto done;

	if (opts->no_configfs || !opts->func_inst.group.cg_item.ci_parent
	    || !kref_read(&opts->func_inst.group.cg_item.ci_kref))
		goto done;

	ci = opts->func_inst.group.cg_item.ci_parent->ci_parent;
	ffs_dev_unlock();

	if (test_bit(FFS_FL_BOUND, &ffs->flags)) {
		unregister_gadget_item(ci);
		ffs_log("unreg gadget done");
	}

	return;
done:
	ffs_dev_unlock();

	ffs_log("exit error");
}

/* Misc helper functions ****************************************************/

static int ffs_mutex_lock(struct mutex *mutex, unsigned nonblock)
{
	return nonblock
		? likely(mutex_trylock(mutex)) ? 0 : -EAGAIN
		: mutex_lock_interruptible(mutex);
}

/**
 * ffs_prepare_buffer() - copy userspace buffer into kernel.
 * @buf: userspace buffer
 * @len: length of the buffer
 * @extra_alloc_buf: Extra buffer allocation if required by UDC.
 *
 * This function returns pointer to the copied buffer
 */
static char *ffs_prepare_buffer(const char __user *buf, size_t len,
		size_t extra_buf_alloc)
{
	char *data;

	if (unlikely(!len))
		return NULL;

	data = kmalloc(len + extra_buf_alloc, GFP_KERNEL);
	if (unlikely(!data))
		return ERR_PTR(-ENOMEM);

	if (unlikely(copy_from_user(data, buf, len))) {
		kfree(data);
		return ERR_PTR(-EFAULT);
	}

	pr_vdebug("Buffer from user space:\n");
	ffs_dump_mem("", data, len);

	return data;
}

DECLARE_USB_FUNCTION_INIT(ffs, ffs_alloc_inst, ffs_alloc);
MODULE_LICENSE("GPL");
MODULE_AUTHOR("Michal Nazarewicz");<|MERGE_RESOLUTION|>--- conflicted
+++ resolved
@@ -1913,10 +1913,7 @@
 
 	BUG_ON(ffs->gadget);
 
-<<<<<<< HEAD
-=======
 	mutex_lock(&ffs->mutex);
->>>>>>> d181e60e
 	if (ffs->epfiles) {
 		ffs_epfiles_destroy(ffs->epfiles, ffs->eps_count);
 		ffs->epfiles = NULL;
@@ -1945,10 +1942,6 @@
 
 	ffs_data_clear(ffs);
 
-<<<<<<< HEAD
-	ffs->raw_descs_data = NULL;
-=======
->>>>>>> d181e60e
 	ffs->raw_descs = NULL;
 
 	ffs->raw_descs_length = 0;
