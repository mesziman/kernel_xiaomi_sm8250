--- conflicted
+++ resolved
@@ -213,14 +213,6 @@
 	return dev_fwnode(dev) == fwnode;
 }
 
-<<<<<<< HEAD
-static int typec_port_fwnode_match(struct device *dev, const void *fwnode)
-{
-	return dev_fwnode(dev) == fwnode;
-}
-
-=======
->>>>>>> cc833652
 static int typec_port_name_match(struct device *dev, const void *name)
 {
 	return !strcmp((const char *)name, dev_name(dev));
