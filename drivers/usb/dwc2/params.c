/*
 * Copyright (C) 2004-2016 Synopsys, Inc.
 *
 * Redistribution and use in source and binary forms, with or without
 * modification, are permitted provided that the following conditions
 * are met:
 * 1. Redistributions of source code must retain the above copyright
 *    notice, this list of conditions, and the following disclaimer,
 *    without modification.
 * 2. Redistributions in binary form must reproduce the above copyright
 *    notice, this list of conditions and the following disclaimer in the
 *    documentation and/or other materials provided with the distribution.
 * 3. The names of the above-listed copyright holders may not be used
 *    to endorse or promote products derived from this software without
 *    specific prior written permission.
 *
 * ALTERNATIVELY, this software may be distributed under the terms of the
 * GNU General Public License ("GPL") as published by the Free Software
 * Foundation; either version 2 of the License, or (at your option) any
 * later version.
 *
 * THIS SOFTWARE IS PROVIDED BY THE COPYRIGHT HOLDERS AND CONTRIBUTORS "AS
 * IS" AND ANY EXPRESS OR IMPLIED WARRANTIES, INCLUDING, BUT NOT LIMITED TO,
 * THE IMPLIED WARRANTIES OF MERCHANTABILITY AND FITNESS FOR A PARTICULAR
 * PURPOSE ARE DISCLAIMED. IN NO EVENT SHALL THE COPYRIGHT OWNER OR
 * CONTRIBUTORS BE LIABLE FOR ANY DIRECT, INDIRECT, INCIDENTAL, SPECIAL,
 * EXEMPLARY, OR CONSEQUENTIAL DAMAGES (INCLUDING, BUT NOT LIMITED TO,
 * PROCUREMENT OF SUBSTITUTE GOODS OR SERVICES; LOSS OF USE, DATA, OR
 * PROFITS; OR BUSINESS INTERRUPTION) HOWEVER CAUSED AND ON ANY THEORY OF
 * LIABILITY, WHETHER IN CONTRACT, STRICT LIABILITY, OR TORT (INCLUDING
 * NEGLIGENCE OR OTHERWISE) ARISING IN ANY WAY OUT OF THE USE OF THIS
 * SOFTWARE, EVEN IF ADVISED OF THE POSSIBILITY OF SUCH DAMAGE.
 */

#include <linux/kernel.h>
#include <linux/module.h>
#include <linux/of_device.h>

#include "core.h"

static void dwc2_set_bcm_params(struct dwc2_hsotg *hsotg)
{
	struct dwc2_core_params *p = &hsotg->params;

	p->host_rx_fifo_size = 774;
	p->max_transfer_size = 65535;
	p->max_packet_count = 511;
	p->ahbcfg = 0x10;
	p->uframe_sched = false;
}

static void dwc2_set_his_params(struct dwc2_hsotg *hsotg)
{
	struct dwc2_core_params *p = &hsotg->params;

	p->otg_cap = DWC2_CAP_PARAM_NO_HNP_SRP_CAPABLE;
	p->speed = DWC2_SPEED_PARAM_HIGH;
	p->host_rx_fifo_size = 512;
	p->host_nperio_tx_fifo_size = 512;
	p->host_perio_tx_fifo_size = 512;
	p->max_transfer_size = 65535;
	p->max_packet_count = 511;
	p->host_channels = 16;
	p->phy_type = DWC2_PHY_TYPE_PARAM_UTMI;
	p->phy_utmi_width = 8;
	p->i2c_enable = false;
	p->reload_ctl = false;
	p->ahbcfg = GAHBCFG_HBSTLEN_INCR16 <<
		GAHBCFG_HBSTLEN_SHIFT;
	p->uframe_sched = false;
	p->change_speed_quirk = true;
}

static void dwc2_set_rk_params(struct dwc2_hsotg *hsotg)
{
	struct dwc2_core_params *p = &hsotg->params;

	p->otg_cap = DWC2_CAP_PARAM_NO_HNP_SRP_CAPABLE;
	p->host_rx_fifo_size = 525;
	p->host_nperio_tx_fifo_size = 128;
	p->host_perio_tx_fifo_size = 256;
	p->ahbcfg = GAHBCFG_HBSTLEN_INCR16 <<
		GAHBCFG_HBSTLEN_SHIFT;
}

static void dwc2_set_ltq_params(struct dwc2_hsotg *hsotg)
{
	struct dwc2_core_params *p = &hsotg->params;

	p->otg_cap = 2;
	p->host_rx_fifo_size = 288;
	p->host_nperio_tx_fifo_size = 128;
	p->host_perio_tx_fifo_size = 96;
	p->max_transfer_size = 65535;
	p->max_packet_count = 511;
	p->ahbcfg = GAHBCFG_HBSTLEN_INCR16 <<
		GAHBCFG_HBSTLEN_SHIFT;
}

<<<<<<< HEAD
/**
 * dwc2_set_param_u32() - Set a u32 parameter
 *
 * See dwc2_set_param().
 */
static void dwc2_set_param_u32(struct dwc2_hsotg *hsotg, u32 *param,
			       bool lookup, char *property, u16 legacy,
			       u16 def, u16 min, u16 max)
{
	dwc2_set_param(hsotg, param, lookup, property,
		       legacy, def, min, max, 4);
=======
static void dwc2_set_amlogic_params(struct dwc2_hsotg *hsotg)
{
	struct dwc2_core_params *p = &hsotg->params;

	p->otg_cap = DWC2_CAP_PARAM_NO_HNP_SRP_CAPABLE;
	p->speed = DWC2_SPEED_PARAM_HIGH;
	p->host_rx_fifo_size = 512;
	p->host_nperio_tx_fifo_size = 500;
	p->host_perio_tx_fifo_size = 500;
	p->host_channels = 16;
	p->phy_type = DWC2_PHY_TYPE_PARAM_UTMI;
	p->ahbcfg = GAHBCFG_HBSTLEN_INCR8 <<
		GAHBCFG_HBSTLEN_SHIFT;
	p->uframe_sched = false;
>>>>>>> e42a5dbb
}

static void dwc2_set_amcc_params(struct dwc2_hsotg *hsotg)
{
	struct dwc2_core_params *p = &hsotg->params;

	p->ahbcfg = GAHBCFG_HBSTLEN_INCR16 << GAHBCFG_HBSTLEN_SHIFT;
}

const struct of_device_id dwc2_of_match_table[] = {
	{ .compatible = "brcm,bcm2835-usb", .data = dwc2_set_bcm_params },
	{ .compatible = "hisilicon,hi6220-usb", .data = dwc2_set_his_params  },
	{ .compatible = "rockchip,rk3066-usb", .data = dwc2_set_rk_params },
	{ .compatible = "lantiq,arx100-usb", .data = dwc2_set_ltq_params },
	{ .compatible = "lantiq,xrx200-usb", .data = dwc2_set_ltq_params },
	{ .compatible = "snps,dwc2" },
	{ .compatible = "samsung,s3c6400-hsotg" },
	{ .compatible = "amlogic,meson8b-usb",
	  .data = dwc2_set_amlogic_params },
	{ .compatible = "amlogic,meson-gxbb-usb",
	  .data = dwc2_set_amlogic_params },
	{ .compatible = "amcc,dwc-otg", .data = dwc2_set_amcc_params },
	{},
};
MODULE_DEVICE_TABLE(of, dwc2_of_match_table);

static void dwc2_set_param_otg_cap(struct dwc2_hsotg *hsotg)
{
	u8 val;

	switch (hsotg->hw_params.op_mode) {
	case GHWCFG2_OP_MODE_HNP_SRP_CAPABLE:
		val = DWC2_CAP_PARAM_HNP_SRP_CAPABLE;
		break;
	case GHWCFG2_OP_MODE_SRP_ONLY_CAPABLE:
	case GHWCFG2_OP_MODE_SRP_CAPABLE_DEVICE:
	case GHWCFG2_OP_MODE_SRP_CAPABLE_HOST:
		val = DWC2_CAP_PARAM_SRP_ONLY_CAPABLE;
		break;
	default:
		val = DWC2_CAP_PARAM_NO_HNP_SRP_CAPABLE;
		break;
	}

	hsotg->params.otg_cap = val;
}

static void dwc2_set_param_phy_type(struct dwc2_hsotg *hsotg)
{
	int val;
	u32 hs_phy_type = hsotg->hw_params.hs_phy_type;

	val = DWC2_PHY_TYPE_PARAM_FS;
	if (hs_phy_type != GHWCFG2_HS_PHY_TYPE_NOT_SUPPORTED) {
		if (hs_phy_type == GHWCFG2_HS_PHY_TYPE_UTMI ||
		    hs_phy_type == GHWCFG2_HS_PHY_TYPE_UTMI_ULPI)
			val = DWC2_PHY_TYPE_PARAM_UTMI;
		else
			val = DWC2_PHY_TYPE_PARAM_ULPI;
	}

	if (dwc2_is_fs_iot(hsotg))
		hsotg->params.phy_type = DWC2_PHY_TYPE_PARAM_FS;

	hsotg->params.phy_type = val;
}

static void dwc2_set_param_speed(struct dwc2_hsotg *hsotg)
{
	int val;

	val = hsotg->params.phy_type == DWC2_PHY_TYPE_PARAM_FS ?
		DWC2_SPEED_PARAM_FULL : DWC2_SPEED_PARAM_HIGH;

	if (dwc2_is_fs_iot(hsotg))
		val = DWC2_SPEED_PARAM_FULL;

	if (dwc2_is_hs_iot(hsotg))
		val = DWC2_SPEED_PARAM_HIGH;

	hsotg->params.speed = val;
}

static void dwc2_set_param_phy_utmi_width(struct dwc2_hsotg *hsotg)
{
	int val;

	val = (hsotg->hw_params.utmi_phy_data_width ==
	       GHWCFG4_UTMI_PHY_DATA_WIDTH_8) ? 8 : 16;

	hsotg->params.phy_utmi_width = val;
}

static void dwc2_set_param_tx_fifo_sizes(struct dwc2_hsotg *hsotg)
{
	struct dwc2_core_params *p = &hsotg->params;
	int depth_average;
	int fifo_count;
	int i;

	fifo_count = dwc2_hsotg_tx_fifo_count(hsotg);

	memset(p->g_tx_fifo_size, 0, sizeof(p->g_tx_fifo_size));
	depth_average = dwc2_hsotg_tx_fifo_average_depth(hsotg);
	for (i = 1; i <= fifo_count; i++)
		p->g_tx_fifo_size[i] = depth_average;
}

/**
 * dwc2_set_default_params() - Set all core parameters to their
 * auto-detected default values.
 */
static void dwc2_set_default_params(struct dwc2_hsotg *hsotg)
{
	struct dwc2_hw_params *hw = &hsotg->hw_params;
	struct dwc2_core_params *p = &hsotg->params;
	bool dma_capable = !(hw->arch == GHWCFG2_SLAVE_ONLY_ARCH);

	dwc2_set_param_otg_cap(hsotg);
	dwc2_set_param_phy_type(hsotg);
	dwc2_set_param_speed(hsotg);
	dwc2_set_param_phy_utmi_width(hsotg);
	p->phy_ulpi_ddr = false;
	p->phy_ulpi_ext_vbus = false;

	p->enable_dynamic_fifo = hw->enable_dynamic_fifo;
	p->en_multiple_tx_fifo = hw->en_multiple_tx_fifo;
	p->i2c_enable = hw->i2c_enable;
	p->ulpi_fs_ls = false;
	p->ts_dline = false;
	p->reload_ctl = (hw->snpsid >= DWC2_CORE_REV_2_92a);
	p->uframe_sched = true;
	p->external_id_pin_ctl = false;
	p->hibernation = false;
	p->max_packet_count = hw->max_packet_count;
	p->max_transfer_size = hw->max_transfer_size;
	p->ahbcfg = GAHBCFG_HBSTLEN_INCR4 << GAHBCFG_HBSTLEN_SHIFT;

	if ((hsotg->dr_mode == USB_DR_MODE_HOST) ||
	    (hsotg->dr_mode == USB_DR_MODE_OTG)) {
		p->host_dma = dma_capable;
		p->dma_desc_enable = false;
		p->dma_desc_fs_enable = false;
		p->host_support_fs_ls_low_power = false;
		p->host_ls_low_power_phy_clk = false;
		p->host_channels = hw->host_channels;
		p->host_rx_fifo_size = hw->rx_fifo_size;
		p->host_nperio_tx_fifo_size = hw->host_nperio_tx_fifo_size;
		p->host_perio_tx_fifo_size = hw->host_perio_tx_fifo_size;
	}

	if ((hsotg->dr_mode == USB_DR_MODE_PERIPHERAL) ||
	    (hsotg->dr_mode == USB_DR_MODE_OTG)) {
		p->g_dma = dma_capable;
		p->g_dma_desc = hw->dma_desc_enable;

		/*
		 * The values for g_rx_fifo_size (2048) and
		 * g_np_tx_fifo_size (1024) come from the legacy s3c
		 * gadget driver. These defaults have been hard-coded
		 * for some time so many platforms depend on these
		 * values. Leave them as defaults for now and only
		 * auto-detect if the hardware does not support the
		 * default.
		 */
		p->g_rx_fifo_size = 2048;
		p->g_np_tx_fifo_size = 1024;
		dwc2_set_param_tx_fifo_sizes(hsotg);
	}
}

/**
 * dwc2_get_device_properties() - Read in device properties.
 *
 * Read in the device properties and adjust core parameters if needed.
 */
static void dwc2_get_device_properties(struct dwc2_hsotg *hsotg)
{
	struct dwc2_core_params *p = &hsotg->params;
	int num;

	if ((hsotg->dr_mode == USB_DR_MODE_PERIPHERAL) ||
	    (hsotg->dr_mode == USB_DR_MODE_OTG)) {
		device_property_read_u32(hsotg->dev, "g-rx-fifo-size",
					 &p->g_rx_fifo_size);

		device_property_read_u32(hsotg->dev, "g-np-tx-fifo-size",
					 &p->g_np_tx_fifo_size);

		num = device_property_read_u32_array(hsotg->dev,
						     "g-tx-fifo-size",
						     NULL, 0);

		if (num > 0) {
			num = min(num, 15);
			memset(p->g_tx_fifo_size, 0,
			       sizeof(p->g_tx_fifo_size));
			device_property_read_u32_array(hsotg->dev,
						       "g-tx-fifo-size",
						       &p->g_tx_fifo_size[1],
						       num);
		}
	}
}

static void dwc2_check_param_otg_cap(struct dwc2_hsotg *hsotg)
{
	int valid = 1;

	switch (hsotg->params.otg_cap) {
	case DWC2_CAP_PARAM_HNP_SRP_CAPABLE:
		if (hsotg->hw_params.op_mode != GHWCFG2_OP_MODE_HNP_SRP_CAPABLE)
			valid = 0;
		break;
	case DWC2_CAP_PARAM_SRP_ONLY_CAPABLE:
		switch (hsotg->hw_params.op_mode) {
		case GHWCFG2_OP_MODE_HNP_SRP_CAPABLE:
		case GHWCFG2_OP_MODE_SRP_ONLY_CAPABLE:
		case GHWCFG2_OP_MODE_SRP_CAPABLE_DEVICE:
		case GHWCFG2_OP_MODE_SRP_CAPABLE_HOST:
			break;
		default:
			valid = 0;
			break;
		}
		break;
	case DWC2_CAP_PARAM_NO_HNP_SRP_CAPABLE:
		/* always valid */
		break;
	default:
		valid = 0;
		break;
	}

	if (!valid)
		dwc2_set_param_otg_cap(hsotg);
}

static void dwc2_check_param_phy_type(struct dwc2_hsotg *hsotg)
{
	int valid = 0;
	u32 hs_phy_type;
	u32 fs_phy_type;

	hs_phy_type = hsotg->hw_params.hs_phy_type;
	fs_phy_type = hsotg->hw_params.fs_phy_type;

	switch (hsotg->params.phy_type) {
	case DWC2_PHY_TYPE_PARAM_FS:
		if (fs_phy_type == GHWCFG2_FS_PHY_TYPE_DEDICATED)
			valid = 1;
		break;
	case DWC2_PHY_TYPE_PARAM_UTMI:
		if ((hs_phy_type == GHWCFG2_HS_PHY_TYPE_UTMI) ||
		    (hs_phy_type == GHWCFG2_HS_PHY_TYPE_UTMI_ULPI))
			valid = 1;
		break;
	case DWC2_PHY_TYPE_PARAM_ULPI:
		if ((hs_phy_type == GHWCFG2_HS_PHY_TYPE_UTMI) ||
		    (hs_phy_type == GHWCFG2_HS_PHY_TYPE_UTMI_ULPI))
			valid = 1;
		break;
	default:
		break;
	}

	if (!valid)
		dwc2_set_param_phy_type(hsotg);
}

static void dwc2_check_param_speed(struct dwc2_hsotg *hsotg)
{
	int valid = 1;
	int phy_type = hsotg->params.phy_type;
	int speed = hsotg->params.speed;

	switch (speed) {
	case DWC2_SPEED_PARAM_HIGH:
		if ((hsotg->params.speed == DWC2_SPEED_PARAM_HIGH) &&
		    (phy_type == DWC2_PHY_TYPE_PARAM_FS))
			valid = 0;
		break;
	case DWC2_SPEED_PARAM_FULL:
	case DWC2_SPEED_PARAM_LOW:
		break;
	default:
		valid = 0;
		break;
	}

	if (!valid)
		dwc2_set_param_speed(hsotg);
}

static void dwc2_check_param_phy_utmi_width(struct dwc2_hsotg *hsotg)
{
	int valid = 0;
	int param = hsotg->params.phy_utmi_width;
	int width = hsotg->hw_params.utmi_phy_data_width;

	switch (width) {
	case GHWCFG4_UTMI_PHY_DATA_WIDTH_8:
		valid = (param == 8);
		break;
	case GHWCFG4_UTMI_PHY_DATA_WIDTH_16:
		valid = (param == 16);
		break;
	case GHWCFG4_UTMI_PHY_DATA_WIDTH_8_OR_16:
		valid = (param == 8 || param == 16);
		break;
	}

	if (!valid)
		dwc2_set_param_phy_utmi_width(hsotg);
}

static void dwc2_check_param_tx_fifo_sizes(struct dwc2_hsotg *hsotg)
{
	int fifo_count;
	int fifo;
	int min;
	u32 total = 0;
	u32 dptxfszn;

	fifo_count = dwc2_hsotg_tx_fifo_count(hsotg);
	min = hsotg->hw_params.en_multiple_tx_fifo ? 16 : 4;

	for (fifo = 1; fifo <= fifo_count; fifo++)
		total += hsotg->params.g_tx_fifo_size[fifo];

	if (total > dwc2_hsotg_tx_fifo_total_depth(hsotg) || !total) {
		dev_warn(hsotg->dev, "%s: Invalid parameter g-tx-fifo-size, setting to default average\n",
			 __func__);
		dwc2_set_param_tx_fifo_sizes(hsotg);
	}

	for (fifo = 1; fifo <= fifo_count; fifo++) {
		dptxfszn = (dwc2_readl(hsotg->regs + DPTXFSIZN(fifo)) &
			FIFOSIZE_DEPTH_MASK) >> FIFOSIZE_DEPTH_SHIFT;

		if (hsotg->params.g_tx_fifo_size[fifo] < min ||
		    hsotg->params.g_tx_fifo_size[fifo] >  dptxfszn) {
			dev_warn(hsotg->dev, "%s: Invalid parameter g_tx_fifo_size[%d]=%d\n",
				 __func__, fifo,
				 hsotg->params.g_tx_fifo_size[fifo]);
			hsotg->params.g_tx_fifo_size[fifo] = dptxfszn;
		}
	}
}

#define CHECK_RANGE(_param, _min, _max, _def) do {			\
		if ((hsotg->params._param) < (_min) ||			\
		    (hsotg->params._param) > (_max)) {			\
			dev_warn(hsotg->dev, "%s: Invalid parameter %s=%d\n", \
				 __func__, #_param, hsotg->params._param); \
			hsotg->params._param = (_def);			\
		}							\
	} while (0)

#define CHECK_BOOL(_param, _check) do {					\
		if (hsotg->params._param && !(_check)) {		\
			dev_warn(hsotg->dev, "%s: Invalid parameter %s=%d\n", \
				 __func__, #_param, hsotg->params._param); \
			hsotg->params._param = false;			\
		}							\
	} while (0)

static void dwc2_check_params(struct dwc2_hsotg *hsotg)
{
	struct dwc2_hw_params *hw = &hsotg->hw_params;
	struct dwc2_core_params *p = &hsotg->params;
	bool dma_capable = !(hw->arch == GHWCFG2_SLAVE_ONLY_ARCH);

	dwc2_check_param_otg_cap(hsotg);
	dwc2_check_param_phy_type(hsotg);
	dwc2_check_param_speed(hsotg);
	dwc2_check_param_phy_utmi_width(hsotg);
	CHECK_BOOL(enable_dynamic_fifo, hw->enable_dynamic_fifo);
	CHECK_BOOL(en_multiple_tx_fifo, hw->en_multiple_tx_fifo);
	CHECK_BOOL(i2c_enable, hw->i2c_enable);
	CHECK_BOOL(reload_ctl, (hsotg->hw_params.snpsid > DWC2_CORE_REV_2_92a));
	CHECK_RANGE(max_packet_count,
		    15, hw->max_packet_count,
		    hw->max_packet_count);
	CHECK_RANGE(max_transfer_size,
		    2047, hw->max_transfer_size,
		    hw->max_transfer_size);

	if ((hsotg->dr_mode == USB_DR_MODE_HOST) ||
	    (hsotg->dr_mode == USB_DR_MODE_OTG)) {
		CHECK_BOOL(host_dma, dma_capable);
		CHECK_BOOL(dma_desc_enable, p->host_dma);
		CHECK_BOOL(dma_desc_fs_enable, p->dma_desc_enable);
		CHECK_BOOL(host_ls_low_power_phy_clk,
			   p->phy_type == DWC2_PHY_TYPE_PARAM_FS);
		CHECK_RANGE(host_channels,
			    1, hw->host_channels,
			    hw->host_channels);
		CHECK_RANGE(host_rx_fifo_size,
			    16, hw->rx_fifo_size,
			    hw->rx_fifo_size);
		CHECK_RANGE(host_nperio_tx_fifo_size,
			    16, hw->host_nperio_tx_fifo_size,
			    hw->host_nperio_tx_fifo_size);
		CHECK_RANGE(host_perio_tx_fifo_size,
			    16, hw->host_perio_tx_fifo_size,
			    hw->host_perio_tx_fifo_size);
	}

	if ((hsotg->dr_mode == USB_DR_MODE_PERIPHERAL) ||
	    (hsotg->dr_mode == USB_DR_MODE_OTG)) {
<<<<<<< HEAD
		dev_dbg(hsotg->dev, "Setting peripheral device properties\n");

		dwc2_set_gadget_dma(hsotg);

		/*
		 * The values for g_rx_fifo_size (2048) and
		 * g_np_tx_fifo_size (1024) come from the legacy s3c
		 * gadget driver. These defaults have been hard-coded
		 * for some time so many platforms depend on these
		 * values. Leave them as defaults for now and only
		 * auto-detect if the hardware does not support the
		 * default.
		 */
		dwc2_set_param_u32(hsotg, &p->g_rx_fifo_size,
				   true, "g-rx-fifo-size", 2048,
				   hw->rx_fifo_size,
				   16, hw->rx_fifo_size);

		dwc2_set_param_u32(hsotg, &p->g_np_tx_fifo_size,
				   true, "g-np-tx-fifo-size", 1024,
				   hw->dev_nperio_tx_fifo_size,
				   16, hw->dev_nperio_tx_fifo_size);

		dwc2_set_param_tx_fifo_sizes(hsotg);
=======
		CHECK_BOOL(g_dma, dma_capable);
		CHECK_BOOL(g_dma_desc, (p->g_dma && hw->dma_desc_enable));
		CHECK_RANGE(g_rx_fifo_size,
			    16, hw->rx_fifo_size,
			    hw->rx_fifo_size);
		CHECK_RANGE(g_np_tx_fifo_size,
			    16, hw->dev_nperio_tx_fifo_size,
			    hw->dev_nperio_tx_fifo_size);
		dwc2_check_param_tx_fifo_sizes(hsotg);
>>>>>>> e42a5dbb
	}
}

/*
 * Gets host hardware parameters. Forces host mode if not currently in
 * host mode. Should be called immediately after a core soft reset in
 * order to get the reset values.
 */
static void dwc2_get_host_hwparams(struct dwc2_hsotg *hsotg)
{
	struct dwc2_hw_params *hw = &hsotg->hw_params;
	u32 gnptxfsiz;
	u32 hptxfsiz;
	bool forced;

	if (hsotg->dr_mode == USB_DR_MODE_PERIPHERAL)
		return;

	forced = dwc2_force_mode_if_needed(hsotg, true);

	gnptxfsiz = dwc2_readl(hsotg->regs + GNPTXFSIZ);
	hptxfsiz = dwc2_readl(hsotg->regs + HPTXFSIZ);

	if (forced)
		dwc2_clear_force_mode(hsotg);

	hw->host_nperio_tx_fifo_size = (gnptxfsiz & FIFOSIZE_DEPTH_MASK) >>
				       FIFOSIZE_DEPTH_SHIFT;
	hw->host_perio_tx_fifo_size = (hptxfsiz & FIFOSIZE_DEPTH_MASK) >>
				      FIFOSIZE_DEPTH_SHIFT;
}

/*
 * Gets device hardware parameters. Forces device mode if not
 * currently in device mode. Should be called immediately after a core
 * soft reset in order to get the reset values.
 */
static void dwc2_get_dev_hwparams(struct dwc2_hsotg *hsotg)
{
	struct dwc2_hw_params *hw = &hsotg->hw_params;
	bool forced;
	u32 gnptxfsiz;

	if (hsotg->dr_mode == USB_DR_MODE_HOST)
		return;

	forced = dwc2_force_mode_if_needed(hsotg, false);

	gnptxfsiz = dwc2_readl(hsotg->regs + GNPTXFSIZ);

	if (forced)
		dwc2_clear_force_mode(hsotg);

	hw->dev_nperio_tx_fifo_size = (gnptxfsiz & FIFOSIZE_DEPTH_MASK) >>
				       FIFOSIZE_DEPTH_SHIFT;
}

/**
 * During device initialization, read various hardware configuration
 * registers and interpret the contents.
 */
int dwc2_get_hwparams(struct dwc2_hsotg *hsotg)
{
	struct dwc2_hw_params *hw = &hsotg->hw_params;
	unsigned int width;
	u32 hwcfg1, hwcfg2, hwcfg3, hwcfg4;
	u32 grxfsiz;

	/*
	 * Attempt to ensure this device is really a DWC_otg Controller.
	 * Read and verify the GSNPSID register contents. The value should be
	 * 0x45f42xxx or 0x45f43xxx, which corresponds to either "OT2" or "OT3",
	 * as in "OTG version 2.xx" or "OTG version 3.xx".
	 */
	hw->snpsid = dwc2_readl(hsotg->regs + GSNPSID);
	if ((hw->snpsid & 0xfffff000) != 0x4f542000 &&
	    (hw->snpsid & 0xfffff000) != 0x4f543000 &&
	    (hw->snpsid & 0xffff0000) != 0x55310000 &&
	    (hw->snpsid & 0xffff0000) != 0x55320000) {
		dev_err(hsotg->dev, "Bad value for GSNPSID: 0x%08x\n",
			hw->snpsid);
		return -ENODEV;
	}

	dev_dbg(hsotg->dev, "Core Release: %1x.%1x%1x%1x (snpsid=%x)\n",
		hw->snpsid >> 12 & 0xf, hw->snpsid >> 8 & 0xf,
		hw->snpsid >> 4 & 0xf, hw->snpsid & 0xf, hw->snpsid);

	hwcfg1 = dwc2_readl(hsotg->regs + GHWCFG1);
	hwcfg2 = dwc2_readl(hsotg->regs + GHWCFG2);
	hwcfg3 = dwc2_readl(hsotg->regs + GHWCFG3);
	hwcfg4 = dwc2_readl(hsotg->regs + GHWCFG4);
	grxfsiz = dwc2_readl(hsotg->regs + GRXFSIZ);

	/*
	 * Host specific hardware parameters. Reading these parameters
	 * requires the controller to be in host mode. The mode will
	 * be forced, if necessary, to read these values.
	 */
	dwc2_get_host_hwparams(hsotg);
	dwc2_get_dev_hwparams(hsotg);

	/* hwcfg1 */
	hw->dev_ep_dirs = hwcfg1;

	/* hwcfg2 */
	hw->op_mode = (hwcfg2 & GHWCFG2_OP_MODE_MASK) >>
		      GHWCFG2_OP_MODE_SHIFT;
	hw->arch = (hwcfg2 & GHWCFG2_ARCHITECTURE_MASK) >>
		   GHWCFG2_ARCHITECTURE_SHIFT;
	hw->enable_dynamic_fifo = !!(hwcfg2 & GHWCFG2_DYNAMIC_FIFO);
	hw->host_channels = 1 + ((hwcfg2 & GHWCFG2_NUM_HOST_CHAN_MASK) >>
				GHWCFG2_NUM_HOST_CHAN_SHIFT);
	hw->hs_phy_type = (hwcfg2 & GHWCFG2_HS_PHY_TYPE_MASK) >>
			  GHWCFG2_HS_PHY_TYPE_SHIFT;
	hw->fs_phy_type = (hwcfg2 & GHWCFG2_FS_PHY_TYPE_MASK) >>
			  GHWCFG2_FS_PHY_TYPE_SHIFT;
	hw->num_dev_ep = (hwcfg2 & GHWCFG2_NUM_DEV_EP_MASK) >>
			 GHWCFG2_NUM_DEV_EP_SHIFT;
	hw->nperio_tx_q_depth =
		(hwcfg2 & GHWCFG2_NONPERIO_TX_Q_DEPTH_MASK) >>
		GHWCFG2_NONPERIO_TX_Q_DEPTH_SHIFT << 1;
	hw->host_perio_tx_q_depth =
		(hwcfg2 & GHWCFG2_HOST_PERIO_TX_Q_DEPTH_MASK) >>
		GHWCFG2_HOST_PERIO_TX_Q_DEPTH_SHIFT << 1;
	hw->dev_token_q_depth =
		(hwcfg2 & GHWCFG2_DEV_TOKEN_Q_DEPTH_MASK) >>
		GHWCFG2_DEV_TOKEN_Q_DEPTH_SHIFT;

	/* hwcfg3 */
	width = (hwcfg3 & GHWCFG3_XFER_SIZE_CNTR_WIDTH_MASK) >>
		GHWCFG3_XFER_SIZE_CNTR_WIDTH_SHIFT;
	hw->max_transfer_size = (1 << (width + 11)) - 1;
	width = (hwcfg3 & GHWCFG3_PACKET_SIZE_CNTR_WIDTH_MASK) >>
		GHWCFG3_PACKET_SIZE_CNTR_WIDTH_SHIFT;
	hw->max_packet_count = (1 << (width + 4)) - 1;
	hw->i2c_enable = !!(hwcfg3 & GHWCFG3_I2C);
	hw->total_fifo_size = (hwcfg3 & GHWCFG3_DFIFO_DEPTH_MASK) >>
			      GHWCFG3_DFIFO_DEPTH_SHIFT;

	/* hwcfg4 */
	hw->en_multiple_tx_fifo = !!(hwcfg4 & GHWCFG4_DED_FIFO_EN);
	hw->num_dev_perio_in_ep = (hwcfg4 & GHWCFG4_NUM_DEV_PERIO_IN_EP_MASK) >>
				  GHWCFG4_NUM_DEV_PERIO_IN_EP_SHIFT;
	hw->dma_desc_enable = !!(hwcfg4 & GHWCFG4_DESC_DMA);
	hw->power_optimized = !!(hwcfg4 & GHWCFG4_POWER_OPTIMIZ);
	hw->utmi_phy_data_width = (hwcfg4 & GHWCFG4_UTMI_PHY_DATA_WIDTH_MASK) >>
				  GHWCFG4_UTMI_PHY_DATA_WIDTH_SHIFT;

	/* fifo sizes */
	hw->rx_fifo_size = (grxfsiz & GRXFSIZ_DEPTH_MASK) >>
				GRXFSIZ_DEPTH_SHIFT;

	return 0;
}

int dwc2_init_params(struct dwc2_hsotg *hsotg)
{
	const struct of_device_id *match;
	void (*set_params)(void *data);

	dwc2_set_default_params(hsotg);
	dwc2_get_device_properties(hsotg);

	match = of_match_device(dwc2_of_match_table, hsotg->dev);
	if (match && match->data) {
		set_params = match->data;
		set_params(hsotg);
	}

	dwc2_check_params(hsotg);

	return 0;
}<|MERGE_RESOLUTION|>--- conflicted
+++ resolved
@@ -97,19 +97,6 @@
 		GAHBCFG_HBSTLEN_SHIFT;
 }
 
-<<<<<<< HEAD
-/**
- * dwc2_set_param_u32() - Set a u32 parameter
- *
- * See dwc2_set_param().
- */
-static void dwc2_set_param_u32(struct dwc2_hsotg *hsotg, u32 *param,
-			       bool lookup, char *property, u16 legacy,
-			       u16 def, u16 min, u16 max)
-{
-	dwc2_set_param(hsotg, param, lookup, property,
-		       legacy, def, min, max, 4);
-=======
 static void dwc2_set_amlogic_params(struct dwc2_hsotg *hsotg)
 {
 	struct dwc2_core_params *p = &hsotg->params;
@@ -124,7 +111,6 @@
 	p->ahbcfg = GAHBCFG_HBSTLEN_INCR8 <<
 		GAHBCFG_HBSTLEN_SHIFT;
 	p->uframe_sched = false;
->>>>>>> e42a5dbb
 }
 
 static void dwc2_set_amcc_params(struct dwc2_hsotg *hsotg)
@@ -536,32 +522,6 @@
 
 	if ((hsotg->dr_mode == USB_DR_MODE_PERIPHERAL) ||
 	    (hsotg->dr_mode == USB_DR_MODE_OTG)) {
-<<<<<<< HEAD
-		dev_dbg(hsotg->dev, "Setting peripheral device properties\n");
-
-		dwc2_set_gadget_dma(hsotg);
-
-		/*
-		 * The values for g_rx_fifo_size (2048) and
-		 * g_np_tx_fifo_size (1024) come from the legacy s3c
-		 * gadget driver. These defaults have been hard-coded
-		 * for some time so many platforms depend on these
-		 * values. Leave them as defaults for now and only
-		 * auto-detect if the hardware does not support the
-		 * default.
-		 */
-		dwc2_set_param_u32(hsotg, &p->g_rx_fifo_size,
-				   true, "g-rx-fifo-size", 2048,
-				   hw->rx_fifo_size,
-				   16, hw->rx_fifo_size);
-
-		dwc2_set_param_u32(hsotg, &p->g_np_tx_fifo_size,
-				   true, "g-np-tx-fifo-size", 1024,
-				   hw->dev_nperio_tx_fifo_size,
-				   16, hw->dev_nperio_tx_fifo_size);
-
-		dwc2_set_param_tx_fifo_sizes(hsotg);
-=======
 		CHECK_BOOL(g_dma, dma_capable);
 		CHECK_BOOL(g_dma_desc, (p->g_dma && hw->dma_desc_enable));
 		CHECK_RANGE(g_rx_fifo_size,
@@ -571,7 +531,6 @@
 			    16, hw->dev_nperio_tx_fifo_size,
 			    hw->dev_nperio_tx_fifo_size);
 		dwc2_check_param_tx_fifo_sizes(hsotg);
->>>>>>> e42a5dbb
 	}
 }
 
