--- conflicted
+++ resolved
@@ -1632,14 +1632,8 @@
 	struct dwc3	*dwc = platform_get_drvdata(pdev);
 
 	dwc3_debugfs_exit(dwc);
-<<<<<<< HEAD
 	dwc3_gadget_exit(dwc);
-=======
-
-	dwc3_core_exit(dwc);
-	dwc3_ulpi_exit(dwc);
-
->>>>>>> a8b7a32a
+
 	pm_runtime_allow(&pdev->dev);
 	pm_runtime_disable(&pdev->dev);
 
