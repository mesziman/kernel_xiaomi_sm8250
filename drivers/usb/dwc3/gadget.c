// SPDX-License-Identifier: GPL-2.0
/*
 * gadget.c - DesignWare USB3 DRD Controller Gadget Framework Link
 *
 * Copyright (C) 2010-2011 Texas Instruments Incorporated - http://www.ti.com
 *
 * Authors: Felipe Balbi <balbi@ti.com>,
 *	    Sebastian Andrzej Siewior <bigeasy@linutronix.de>
 */

#include <linux/kernel.h>
#include <linux/delay.h>
#include <linux/slab.h>
#include <linux/spinlock.h>
#include <linux/platform_device.h>
#include <linux/pm_runtime.h>
#include <linux/interrupt.h>
#include <linux/io.h>
#include <linux/list.h>
#include <linux/dma-mapping.h>

#include <linux/usb/ch9.h>
#include <linux/usb/composite.h>
#include <linux/usb/gadget.h>

#include "debug.h"
#include "core.h"
#include "gadget.h"
#include "io.h"

#define DWC3_ALIGN_FRAME(d)	(((d)->frame_number + (d)->interval) \
					& ~((d)->interval - 1))

static void dwc3_gadget_wakeup_interrupt(struct dwc3 *dwc, bool remote_wakeup);
static int dwc3_gadget_wakeup_int(struct dwc3 *dwc);
static int __dwc3_gadget_start(struct dwc3 *dwc);
static void dwc3_gadget_disconnect_interrupt(struct dwc3 *dwc);

/**
 * dwc3_gadget_set_test_mode - enables usb2 test modes
 * @dwc: pointer to our context structure
 * @mode: the mode to set (J, K SE0 NAK, Force Enable)
 *
 * Caller should take care of locking. This function will return 0 on
 * success or -EINVAL if wrong Test Selector is passed.
 */
int dwc3_gadget_set_test_mode(struct dwc3 *dwc, int mode)
{
	u32		reg;

	reg = dwc3_readl(dwc->regs, DWC3_DCTL);
	reg &= ~DWC3_DCTL_TSTCTRL_MASK;

	switch (mode) {
	case TEST_J:
	case TEST_K:
	case TEST_SE0_NAK:
	case TEST_PACKET:
	case TEST_FORCE_EN:
		reg |= mode << 1;
		break;
	default:
		return -EINVAL;
	}

	dwc3_writel(dwc->regs, DWC3_DCTL, reg);

	return 0;
}

/**
 * dwc3_gadget_get_link_state - gets current state of usb link
 * @dwc: pointer to our context structure
 *
 * Caller should take care of locking. This function will
 * return the link state on success (>= 0) or -ETIMEDOUT.
 */
int dwc3_gadget_get_link_state(struct dwc3 *dwc)
{
	u32		reg;

	reg = dwc3_readl(dwc->regs, DWC3_DSTS);

	return DWC3_DSTS_USBLNKST(reg);
}

/**
 * dwc3_gadget_set_link_state - sets usb link to a particular state
 * @dwc: pointer to our context structure
 * @state: the state to put link into
 *
 * Caller should take care of locking. This function will
 * return 0 on success or -ETIMEDOUT.
 */
int dwc3_gadget_set_link_state(struct dwc3 *dwc, enum dwc3_link_state state)
{
	int		retries = 10000;
	u32		reg;

	/*
	 * Wait until device controller is ready. Only applies to 1.94a and
	 * later RTL.
	 */
	if (dwc->revision >= DWC3_REVISION_194A) {
		while (--retries) {
			reg = dwc3_readl(dwc->regs, DWC3_DSTS);
			if (reg & DWC3_DSTS_DCNRD)
				udelay(5);
			else
				break;
		}

		if (retries <= 0)
			return -ETIMEDOUT;
	}

	reg = dwc3_readl(dwc->regs, DWC3_DCTL);
	reg &= ~DWC3_DCTL_ULSTCHNGREQ_MASK;

	/* set requested state */
	reg |= DWC3_DCTL_ULSTCHNGREQ(state);
	dwc3_writel(dwc->regs, DWC3_DCTL, reg);

	/*
	 * The following code is racy when called from dwc3_gadget_wakeup,
	 * and is not needed, at least on newer versions
	 */
	if (dwc->revision >= DWC3_REVISION_194A)
		return 0;

	/* wait for a change in DSTS */
	retries = 10000;
	while (--retries) {
		reg = dwc3_readl(dwc->regs, DWC3_DSTS);

		if (DWC3_DSTS_USBLNKST(reg) == state)
			return 0;

		udelay(5);
	}

	return -ETIMEDOUT;
}

/**
 * dwc3_ep_inc_trb - increment a trb index.
 * @index: Pointer to the TRB index to increment.
 *
 * The index should never point to the link TRB. After incrementing,
 * if it is point to the link TRB, wrap around to the beginning. The
 * link TRB is always at the last TRB entry.
 */
static void dwc3_ep_inc_trb(u8 *index)
{
	(*index)++;
	if (*index == (DWC3_TRB_NUM - 1))
		*index = 0;
}

/**
 * dwc3_ep_inc_enq - increment endpoint's enqueue pointer
 * @dep: The endpoint whose enqueue pointer we're incrementing
 */
void dwc3_ep_inc_enq(struct dwc3_ep *dep)
{
	dwc3_ep_inc_trb(&dep->trb_enqueue);
}

/**
 * dwc3_ep_inc_deq - increment endpoint's dequeue pointer
 * @dep: The endpoint whose enqueue pointer we're incrementing
 */
void dwc3_ep_inc_deq(struct dwc3_ep *dep)
{
	dwc3_ep_inc_trb(&dep->trb_dequeue);
}

/*
 * dwc3_gadget_resize_tx_fifos - reallocate fifo spaces for current use-case
 * @dwc: pointer to our context structure
 *
 * This function will a best effort FIFO allocation in order
 * to improve FIFO usage and throughput, while still allowing
 * us to enable as many endpoints as possible.
 *
 * Keep in mind that this operation will be highly dependent
 * on the configured size for RAM1 - which contains TxFifo -,
 * the amount of endpoints enabled on coreConsultant tool, and
 * the width of the Master Bus.
 *
 * In the ideal world, we would always be able to satisfy the
 * following equation:
 *
 * ((512 + 2 * MDWIDTH-Bytes) + (Number of IN Endpoints - 1) * \
 * (3 * (1024 + MDWIDTH-Bytes) + MDWIDTH-Bytes)) / MDWIDTH-Bytes
 *
 * Unfortunately, due to many variables that's not always the case.
 */
int dwc3_gadget_resize_tx_fifos(struct dwc3 *dwc, struct dwc3_ep *dep)
{
	int		fifo_size, mdwidth, max_packet = 1024;
	int		tmp, mult = 1, fifo_0_start;

	if (!dwc->needs_fifo_resize || !dwc->tx_fifo_size)
		return 0;

	/* resize IN endpoints excepts ep0 */
	if (!usb_endpoint_dir_in(dep->endpoint.desc) ||
			dep->endpoint.ep_num == 0)
		return 0;

	/* Don't resize already resized IN endpoint */
	if (dep->fifo_depth) {
		dev_dbg(dwc->dev, "%s fifo_depth:%d is already set\n",
				dep->endpoint.name, dep->fifo_depth);
		return 0;
	}

	mdwidth = DWC3_MDWIDTH(dwc->hwparams.hwparams0);
	/* MDWIDTH is represented in bits, we need it in bytes */
	mdwidth >>= 3;

	if (((dep->endpoint.maxburst > 1) &&
			usb_endpoint_xfer_bulk(dep->endpoint.desc))
			|| usb_endpoint_xfer_isoc(dep->endpoint.desc))
		mult = 3;

	if ((dep->endpoint.maxburst > 6) &&
			usb_endpoint_xfer_bulk(dep->endpoint.desc)
			&& dwc3_is_usb31(dwc))
		mult = 6;

	tmp = ((max_packet + mdwidth) * mult) + mdwidth;
	fifo_size = DIV_ROUND_UP(tmp, mdwidth);
	dep->fifo_depth = fifo_size;

	/* Check if TXFIFOs start at non-zero addr */
	tmp = dwc3_readl(dwc->regs, DWC3_GTXFIFOSIZ(0));
	fifo_0_start = DWC3_GTXFIFOSIZ_TXFSTADDR(tmp);

	fifo_size |= (fifo_0_start + (dwc->last_fifo_depth << 16));
	if (dwc3_is_usb31(dwc))
		dwc->last_fifo_depth += DWC31_GTXFIFOSIZ_TXFDEF(fifo_size);
	else
		dwc->last_fifo_depth += DWC3_GTXFIFOSIZ_TXFDEF(fifo_size);

	dev_dbg(dwc->dev, "%s ep_num:%d last_fifo_depth:%04x fifo_depth:%d\n",
		dep->endpoint.name, dep->endpoint.ep_num, dwc->last_fifo_depth,
		dep->fifo_depth);

	dbg_event(0xFF, "resize_fifo", dep->number);
	dbg_event(0xFF, "fifo_depth", dep->fifo_depth);
	/* Check fifo size allocation doesn't exceed available RAM size. */
	if ((dwc->last_fifo_depth * mdwidth) >= dwc->tx_fifo_size) {
		dev_err(dwc->dev, "Fifosize(%d) > RAM size(%d) %s depth:%d\n",
			(dwc->last_fifo_depth * mdwidth), dwc->tx_fifo_size,
			dep->endpoint.name, fifo_size);
		if (dwc3_is_usb31(dwc))
			fifo_size = DWC31_GTXFIFOSIZ_TXFDEF(fifo_size);
		else
			fifo_size = DWC3_GTXFIFOSIZ_TXFDEF(fifo_size);
		dwc->last_fifo_depth -= fifo_size;
		dep->fifo_depth = 0;
		WARN_ON(1);
		return -ENOMEM;
	}

	if ((dwc->revision == DWC3_USB31_REVISION_170A) &&
		(dwc->versiontype == DWC3_USB31_VER_TYPE_EA06) &&
		usb_endpoint_xfer_isoc(dep->endpoint.desc))
		fifo_size |= DWC31_GTXFIFOSIZ_TXFRAMNUM;

	dwc3_writel(dwc->regs, DWC3_GTXFIFOSIZ(dep->endpoint.ep_num),
							fifo_size);
	return 0;
}

static void dwc3_gadget_del_and_unmap_request(struct dwc3_ep *dep,
		struct dwc3_request *req, int status)
{
	struct dwc3			*dwc = dep->dwc;

	req->started = false;
	list_del(&req->list);
	req->remaining = 0;
	req->needs_extra_trb = false;

	if (req->request.status == -EINPROGRESS)
		req->request.status = status;

	if (req->trb) {
		dbg_ep_unmap(dep->number, req);
		usb_gadget_unmap_request_by_dev(dwc->sysdev,
				&req->request, req->direction);
	}

	req->trb = NULL;
	trace_dwc3_gadget_giveback(req);
}

/**
 * dwc3_gadget_giveback - call struct usb_request's ->complete callback
 * @dep: The endpoint to whom the request belongs to
 * @req: The request we're giving back
 * @status: completion code for the request
 *
 * Must be called with controller's lock held and interrupts disabled. This
 * function will unmap @req and call its ->complete() callback to notify upper
 * layers that it has completed.
 */
void dwc3_gadget_giveback(struct dwc3_ep *dep, struct dwc3_request *req,
		int status)
{
	struct dwc3			*dwc = dep->dwc;

	dwc3_gadget_del_and_unmap_request(dep, req, status);

	spin_unlock(&dwc->lock);
	usb_gadget_giveback_request(&dep->endpoint, &req->request);
	spin_lock(&dwc->lock);
}

/**
 * dwc3_send_gadget_generic_command - issue a generic command for the controller
 * @dwc: pointer to the controller context
 * @cmd: the command to be issued
 * @param: command parameter
 *
 * Caller should take care of locking. Issue @cmd with a given @param to @dwc
 * and wait for its completion.
 */
int dwc3_send_gadget_generic_command(struct dwc3 *dwc, unsigned cmd, u32 param)
{
	u32		timeout = 500;
	int		status = 0;
	int		ret = 0;
	u32		reg;

	dwc3_writel(dwc->regs, DWC3_DGCMDPAR, param);
	dwc3_writel(dwc->regs, DWC3_DGCMD, cmd | DWC3_DGCMD_CMDACT);

	do {
		reg = dwc3_readl(dwc->regs, DWC3_DGCMD);
		if (!(reg & DWC3_DGCMD_CMDACT)) {
			status = DWC3_DGCMD_STATUS(reg);
			if (status)
				ret = -EINVAL;
			break;
		}
	} while (--timeout);

	if (!timeout) {
		ret = -ETIMEDOUT;
		status = -ETIMEDOUT;
	}

	trace_dwc3_gadget_generic_cmd(cmd, param, status);

	return ret;
}

/**
 * dwc3_send_gadget_ep_cmd - issue an endpoint command
 * @dep: the endpoint to which the command is going to be issued
 * @cmd: the command to be issued
 * @params: parameters to the command
 *
 * Caller should handle locking. This function will issue @cmd with given
 * @params to @dep and wait for its completion.
 */
int dwc3_send_gadget_ep_cmd(struct dwc3_ep *dep, unsigned cmd,
		struct dwc3_gadget_ep_cmd_params *params)
{
	const struct usb_endpoint_descriptor *desc = dep->endpoint.desc;
	struct dwc3		*dwc = dep->dwc;
	u32			timeout = 3000;
	u32			saved_config = 0;
	u32			reg;

	int			cmd_status = 0;
	int			ret = -EINVAL;

	/*
	 * When operating in USB 2.0 speeds (HS/FS), if GUSB2PHYCFG.ENBLSLPM or
	 * GUSB2PHYCFG.SUSPHY is set, it must be cleared before issuing an
	 * endpoint command.
	 *
	 * Save and clear both GUSB2PHYCFG.ENBLSLPM and GUSB2PHYCFG.SUSPHY
	 * settings. Restore them after the command is completed.
	 *
	 * DWC_usb3 3.30a and DWC_usb31 1.90a programming guide section 3.2.2
	 */
	if (dwc->gadget.speed <= USB_SPEED_HIGH) {
		reg = dwc3_readl(dwc->regs, DWC3_GUSB2PHYCFG(0));
		if (unlikely(reg & DWC3_GUSB2PHYCFG_SUSPHY)) {
			saved_config |= DWC3_GUSB2PHYCFG_SUSPHY;
			reg &= ~DWC3_GUSB2PHYCFG_SUSPHY;
		}

		if (reg & DWC3_GUSB2PHYCFG_ENBLSLPM) {
			saved_config |= DWC3_GUSB2PHYCFG_ENBLSLPM;
			reg &= ~DWC3_GUSB2PHYCFG_ENBLSLPM;
		}

		if (saved_config)
			dwc3_writel(dwc->regs, DWC3_GUSB2PHYCFG(0), reg);
	}

	dwc3_writel(dep->regs, DWC3_DEPCMDPAR0, params->param0);
	dwc3_writel(dep->regs, DWC3_DEPCMDPAR1, params->param1);
	dwc3_writel(dep->regs, DWC3_DEPCMDPAR2, params->param2);

	/*
	 * Synopsys Databook 2.60a states in section 6.3.2.5.6 of that if we're
	 * not relying on XferNotReady, we can make use of a special "No
	 * Response Update Transfer" command where we should clear both CmdAct
	 * and CmdIOC bits.
	 *
	 * With this, we don't need to wait for command completion and can
	 * straight away issue further commands to the endpoint.
	 *
	 * NOTICE: We're making an assumption that control endpoints will never
	 * make use of Update Transfer command. This is a safe assumption
	 * because we can never have more than one request at a time with
	 * Control Endpoints. If anybody changes that assumption, this chunk
	 * needs to be updated accordingly.
	 */
	if (DWC3_DEPCMD_CMD(cmd) == DWC3_DEPCMD_UPDATETRANSFER &&
			!usb_endpoint_xfer_isoc(desc))
		cmd &= ~(DWC3_DEPCMD_CMDIOC | DWC3_DEPCMD_CMDACT);
	else
		cmd |= DWC3_DEPCMD_CMDACT;

	dwc3_writel(dep->regs, DWC3_DEPCMD, cmd);
	do {
		reg = dwc3_readl(dep->regs, DWC3_DEPCMD);
		if (!(reg & DWC3_DEPCMD_CMDACT)) {
			cmd_status = DWC3_DEPCMD_STATUS(reg);

			switch (cmd_status) {
			case 0:
				ret = 0;
				break;
			case DEPEVT_TRANSFER_NO_RESOURCE:
				ret = -EINVAL;
				break;
			case DEPEVT_TRANSFER_BUS_EXPIRY:
				/*
				 * SW issues START TRANSFER command to
				 * isochronous ep with future frame interval. If
				 * future interval time has already passed when
				 * core receives the command, it will respond
				 * with an error status of 'Bus Expiry'.
				 *
				 * Instead of always returning -EINVAL, let's
				 * give a hint to the gadget driver that this is
				 * the case by returning -EAGAIN.
				 */
				ret = -EAGAIN;
				break;
			default:
				dev_WARN(dwc->dev, "UNKNOWN cmd status\n");
			}

			break;
		}
	} while (--timeout);

	if (timeout == 0) {
		ret = -ETIMEDOUT;
		dev_err(dwc->dev, "%s command timeout for %s\n",
			dwc3_gadget_ep_cmd_string(cmd), dep->name);
		if (DWC3_DEPCMD_CMD(cmd) != DWC3_DEPCMD_ENDTRANSFER) {
			dwc->ep_cmd_timeout_cnt++;
			dwc3_notify_event(dwc,
				DWC3_CONTROLLER_RESTART_USB_SESSION, 0);
		}
		cmd_status = -ETIMEDOUT;
	}

	trace_dwc3_gadget_ep_cmd(dep, cmd, params, cmd_status);

	if (ret == 0 && DWC3_DEPCMD_CMD(cmd) == DWC3_DEPCMD_STARTTRANSFER) {
		dep->flags |= DWC3_EP_TRANSFER_STARTED;
		dwc3_gadget_ep_get_transfer_index(dep);
	}

	if (saved_config) {
		reg = dwc3_readl(dwc->regs, DWC3_GUSB2PHYCFG(0));
		reg |= saved_config;
		dwc3_writel(dwc->regs, DWC3_GUSB2PHYCFG(0), reg);
	}

	return ret;
}

static int dwc3_send_clear_stall_ep_cmd(struct dwc3_ep *dep)
{
	struct dwc3 *dwc = dep->dwc;
	struct dwc3_gadget_ep_cmd_params params;
	u32 cmd = DWC3_DEPCMD_CLEARSTALL;

	/*
	 * As of core revision 2.60a the recommended programming model
	 * is to set the ClearPendIN bit when issuing a Clear Stall EP
	 * command for IN endpoints. This is to prevent an issue where
	 * some (non-compliant) hosts may not send ACK TPs for pending
	 * IN transfers due to a mishandled error condition. Synopsys
	 * STAR 9000614252.
	 */
	if (dep->direction && (dwc->revision >= DWC3_REVISION_260A) &&
	    (dwc->gadget.speed >= USB_SPEED_SUPER))
		cmd |= DWC3_DEPCMD_CLEARPENDIN;

	memset(&params, 0, sizeof(params));

	return dwc3_send_gadget_ep_cmd(dep, cmd, &params);
}

static int dwc3_alloc_trb_pool(struct dwc3_ep *dep)
{
	struct dwc3		*dwc = dep->dwc;
	u32			num_trbs = DWC3_TRB_NUM;

	if (dep->trb_pool)
		return 0;

	dep->trb_pool = dma_zalloc_coherent(dwc->sysdev,
			sizeof(struct dwc3_trb) * num_trbs,
			&dep->trb_pool_dma, GFP_KERNEL);
	if (!dep->trb_pool) {
		dev_err(dep->dwc->dev, "failed to allocate trb pool for %s\n",
				dep->name);
		return -ENOMEM;
	}
	dep->num_trbs = num_trbs;

	return 0;
}

static void dwc3_free_trb_pool(struct dwc3_ep *dep)
{
	struct dwc3		*dwc = dep->dwc;

	/* Freeing of GSI EP TRBs are handled by GSI EP ops. */
	if (dep->endpoint.ep_type == EP_TYPE_GSI)
		return;

	/*
	 * Clean up ep ring to avoid getting xferInProgress due to stale trbs
	 * with HWO bit set from previous composition when update transfer cmd
	 * is issued.
	 */
	if (dep->number > 1 && dep->trb_pool && dep->trb_pool_dma) {
		memset(&dep->trb_pool[0], 0,
			sizeof(struct dwc3_trb) * dep->num_trbs);
		dbg_event(dep->number, "Clr_TRB", 0);
		dev_dbg(dwc->dev, "Clr_TRB ring of %s\n", dep->name);

		dma_free_coherent(dwc->sysdev,
				sizeof(struct dwc3_trb) * DWC3_TRB_NUM,
				dep->trb_pool, dep->trb_pool_dma);
		dep->trb_pool = NULL;
		dep->trb_pool_dma = 0;
	}
}

static int dwc3_gadget_set_xfer_resource(struct dwc3_ep *dep)
{
	struct dwc3_gadget_ep_cmd_params params;

	memset(&params, 0x00, sizeof(params));

	params.param0 = DWC3_DEPXFERCFG_NUM_XFER_RES(1);

	return dwc3_send_gadget_ep_cmd(dep, DWC3_DEPCMD_SETTRANSFRESOURCE,
			&params);
}

/**
 * dwc3_gadget_start_config - configure ep resources
 * @dep: endpoint that is being enabled
 *
 * Issue a %DWC3_DEPCMD_DEPSTARTCFG command to @dep. After the command's
 * completion, it will set Transfer Resource for all available endpoints.
 *
 * The assignment of transfer resources cannot perfectly follow the data book
 * due to the fact that the controller driver does not have all knowledge of the
 * configuration in advance. It is given this information piecemeal by the
 * composite gadget framework after every SET_CONFIGURATION and
 * SET_INTERFACE. Trying to follow the databook programming model in this
 * scenario can cause errors. For two reasons:
 *
 * 1) The databook says to do %DWC3_DEPCMD_DEPSTARTCFG for every
 * %USB_REQ_SET_CONFIGURATION and %USB_REQ_SET_INTERFACE (8.1.5). This is
 * incorrect in the scenario of multiple interfaces.
 *
 * 2) The databook does not mention doing more %DWC3_DEPCMD_DEPXFERCFG for new
 * endpoint on alt setting (8.1.6).
 *
 * The following simplified method is used instead:
 *
 * All hardware endpoints can be assigned a transfer resource and this setting
 * will stay persistent until either a core reset or hibernation. So whenever we
 * do a %DWC3_DEPCMD_DEPSTARTCFG(0) we can go ahead and do
 * %DWC3_DEPCMD_DEPXFERCFG for every hardware endpoint as well. We are
 * guaranteed that there are as many transfer resources as endpoints.
 *
 * This function is called for each endpoint when it is being enabled but is
 * triggered only when called for EP0-out, which always happens first, and which
 * should only happen in one of the above conditions.
 */
static int dwc3_gadget_start_config(struct dwc3_ep *dep)
{
	struct dwc3_gadget_ep_cmd_params params;
	struct dwc3		*dwc;
	u32			cmd;
	int			i;
	int			ret;

	if (dep->number)
		return 0;

	memset(&params, 0x00, sizeof(params));
	cmd = DWC3_DEPCMD_DEPSTARTCFG;
	dwc = dep->dwc;

	ret = dwc3_send_gadget_ep_cmd(dep, cmd, &params);
	if (ret)
		return ret;

	for (i = 0; i < DWC3_ENDPOINTS_NUM; i++) {
		struct dwc3_ep *dep = dwc->eps[i];

		if (!dep)
			continue;

		ret = dwc3_gadget_set_xfer_resource(dep);
		if (ret)
			return ret;
	}

	return 0;
}

static int dwc3_gadget_set_ep_config(struct dwc3_ep *dep, unsigned int action)
{
	const struct usb_ss_ep_comp_descriptor *comp_desc;
	const struct usb_endpoint_descriptor *desc;
	struct dwc3_gadget_ep_cmd_params params;
	struct dwc3 *dwc = dep->dwc;

	comp_desc = dep->endpoint.comp_desc;
	desc = dep->endpoint.desc;

	memset(&params, 0x00, sizeof(params));

	params.param0 = DWC3_DEPCFG_EP_TYPE(usb_endpoint_type(desc))
		| DWC3_DEPCFG_MAX_PACKET_SIZE(usb_endpoint_maxp(desc));

	/* Burst size is only needed in SuperSpeed mode */
	if (dwc->gadget.speed >= USB_SPEED_SUPER) {
		u32 burst = dep->endpoint.maxburst;
		params.param0 |= DWC3_DEPCFG_BURST_SIZE(burst - 1);
	}

	params.param0 |= action;
	if (action == DWC3_DEPCFG_ACTION_RESTORE)
		params.param2 |= dep->saved_state;

	if (usb_endpoint_xfer_control(desc))
		params.param1 = DWC3_DEPCFG_XFER_COMPLETE_EN;

	if (dep->number <= 1 || usb_endpoint_xfer_isoc(desc))
		params.param1 |= DWC3_DEPCFG_XFER_NOT_READY_EN;

	if (usb_ss_max_streams(comp_desc) && usb_endpoint_xfer_bulk(desc)) {
		params.param1 |= DWC3_DEPCFG_STREAM_CAPABLE
			| DWC3_DEPCFG_STREAM_EVENT_EN;
		dep->stream_capable = true;
	}

	if (!usb_endpoint_xfer_control(desc))
		params.param1 |= DWC3_DEPCFG_XFER_IN_PROGRESS_EN;

	/*
	 * We are doing 1:1 mapping for endpoints, meaning
	 * Physical Endpoints 2 maps to Logical Endpoint 2 and
	 * so on. We consider the direction bit as part of the physical
	 * endpoint number. So USB endpoint 0x81 is 0x03.
	 */
	params.param1 |= DWC3_DEPCFG_EP_NUMBER(dep->number);

	/*
	 * We must use the lower 16 TX FIFOs even though
	 * HW might have more
	 */
	if (dep->direction)
		params.param0 |= DWC3_DEPCFG_FIFO_NUMBER(dep->number >> 1);

	if (desc->bInterval) {
		params.param1 |= DWC3_DEPCFG_BINTERVAL_M1(desc->bInterval - 1);
		dep->interval = 1 << (desc->bInterval - 1);
	}

	return dwc3_send_gadget_ep_cmd(dep, DWC3_DEPCMD_SETEPCONFIG, &params);
}

/**
 * __dwc3_gadget_ep_enable - initializes a hw endpoint
 * @dep: endpoint to be initialized
 * @action: one of INIT, MODIFY or RESTORE
 *
 * Caller should take care of locking. Execute all necessary commands to
 * initialize a HW endpoint so it can be used by a gadget driver.
 */
static int __dwc3_gadget_ep_enable(struct dwc3_ep *dep, unsigned int action)
{
	const struct usb_endpoint_descriptor *desc = dep->endpoint.desc;
	struct dwc3		*dwc = dep->dwc;

	u32			reg;
	int			ret;

	if (!(dep->flags & DWC3_EP_ENABLED)) {
		ret = dwc3_gadget_resize_tx_fifos(dwc, dep);
		if (ret)
			return ret;

		ret = dwc3_gadget_start_config(dep);
		if (ret) {
			dev_err(dwc->dev, "start_config() failed for %s\n",
								dep->name);
			return ret;
		}
	}

	ret = dwc3_gadget_set_ep_config(dep, action);
	if (ret) {
		dev_err(dwc->dev, "set_ep_config() failed for %s\n", dep->name);
		return ret;
	}

	if (!(dep->flags & DWC3_EP_ENABLED)) {
		struct dwc3_trb	*trb_st_hw;
		struct dwc3_trb	*trb_link;

		dep->type = usb_endpoint_type(desc);
		dep->flags |= DWC3_EP_ENABLED;
		dep->flags &= ~DWC3_EP_END_TRANSFER_PENDING;

		reg = dwc3_readl(dwc->regs, DWC3_DALEPENA);
		reg |= DWC3_DALEPENA_EP(dep->number);
		dwc3_writel(dwc->regs, DWC3_DALEPENA, reg);

		dep->trb_dequeue = 0;
		dep->trb_enqueue = 0;

		if (usb_endpoint_xfer_control(desc))
			goto out;

		/* Initialize the TRB ring */
		memset(dep->trb_pool, 0,
		       sizeof(struct dwc3_trb) * DWC3_TRB_NUM);

		/* Link TRB. The HWO bit is never reset */
		trb_st_hw = &dep->trb_pool[0];

		trb_link = &dep->trb_pool[DWC3_TRB_NUM - 1];
		trb_link->bpl = lower_32_bits(dwc3_trb_dma_offset(dep, trb_st_hw));
		trb_link->bph = upper_32_bits(dwc3_trb_dma_offset(dep, trb_st_hw));
		trb_link->ctrl |= DWC3_TRBCTL_LINK_TRB;
		trb_link->ctrl |= DWC3_TRB_CTRL_HWO;
	}

	/*
	 * Issue StartTransfer here with no-op TRB so we can always rely on No
	 * Response Update Transfer command.
	 */
	if ((usb_endpoint_xfer_bulk(desc) && !dep->endpoint.endless) ||
			usb_endpoint_xfer_int(desc)) {
		struct dwc3_gadget_ep_cmd_params params;
		struct dwc3_trb	*trb;
		dma_addr_t trb_dma;
		u32 cmd;

		memset(&params, 0, sizeof(params));
		trb = &dep->trb_pool[0];
		trb_dma = dwc3_trb_dma_offset(dep, trb);

		params.param0 = upper_32_bits(trb_dma);
		params.param1 = lower_32_bits(trb_dma);

		cmd = DWC3_DEPCMD_STARTTRANSFER;

		ret = dwc3_send_gadget_ep_cmd(dep, cmd, &params);
		if (ret < 0)
			return ret;
	}

out:
	trace_dwc3_gadget_ep_enable(dep);

	return 0;
}

static void dwc3_remove_requests(struct dwc3 *dwc, struct dwc3_ep *dep)
{
	int retries = 40;
	struct dwc3_request		*req;

	dbg_log_string("START for %s(%d)", dep->name, dep->number);
	dwc3_stop_active_transfer(dwc, dep->number, true);

	if (dep->number == 1 && dwc->ep0state != EP0_SETUP_PHASE) {
		unsigned int dir;

		dbg_log_string("CTRLPEND(%d)", dwc->ep0state);
		dir = !!dwc->ep0_expect_in;
		if (dwc->ep0state == EP0_DATA_PHASE)
			dwc3_ep0_end_control_data(dwc, dwc->eps[dir]);
		else
			dwc3_ep0_end_control_data(dwc, dwc->eps[!dir]);

		dwc->eps[0]->trb_enqueue = 0;
		dwc->eps[1]->trb_enqueue = 0;
	}

	do {
		udelay(50);
	} while ((dep->flags & DWC3_EP_END_TRANSFER_PENDING) && --retries);

	if (!retries)
		dbg_log_string("ep end_xfer cmd completion timeout for %d",
				dep->number);

	/* - giveback all requests to gadget driver */
	while (!list_empty(&dep->started_list)) {
		req = next_request(&dep->started_list);
		if (req)
			dwc3_gadget_giveback(dep, req, -ESHUTDOWN);
	}

	while (!list_empty(&dep->pending_list)) {
		req = next_request(&dep->pending_list);
		if (req)
			dwc3_gadget_giveback(dep, req, -ESHUTDOWN);
	}

	while (!list_empty(&dep->cancelled_list)) {
		req = next_request(&dep->cancelled_list);

		dwc3_gadget_giveback(dep, req, -ESHUTDOWN);
	}

	dbg_log_string("DONE for %s(%d)", dep->name, dep->number);
}

static void dwc3_stop_active_transfers(struct dwc3 *dwc)
{
	u32 epnum;

	dbg_log_string("START");
	for (epnum = 2; epnum < DWC3_ENDPOINTS_NUM; epnum++) {
		struct dwc3_ep *dep;

		dep = dwc->eps[epnum];
		if (!dep)
			continue;

		if (!(dep->flags & DWC3_EP_ENABLED))
			continue;

		if (dep->endpoint.ep_type == EP_TYPE_GSI && dep->direction)
			dwc3_notify_event(dwc,
				DWC3_CONTROLLER_NOTIFY_CLEAR_DB, 0);

		dwc3_remove_requests(dwc, dep);
		if (dep->endpoint.ep_type != EP_TYPE_GSI &&
					!dep->endpoint.endless) {
			if (dep->trb_pool) {
				memset(&dep->trb_pool[0], 0,
					sizeof(struct dwc3_trb) *
							dep->num_trbs);
				dbg_event(dep->number, "Clr_TRB", 0);
			}
		}
	}
	dbg_log_string("DONE");
}

static void dwc3_stop_active_transfers_to_halt(struct dwc3 *dwc)
{
	u32 epnum;
	struct dwc3_request *req;
	struct dwc3_ep *dep;

	dbg_log_string("START");
	for (epnum = 2; epnum < DWC3_ENDPOINTS_NUM; epnum++) {
		dep = dwc->eps[epnum];
		if (!dep)
			continue;

		if (!(dep->flags & DWC3_EP_ENABLED))
			continue;

		/*
		 * If the transfers didn't stop due to some reason
		 * don't giveback the request to gadget driver.
		 */
		if (dwc3_stop_active_transfer_noioc(dwc, dep->number, true))
			continue;

		/* - giveback all requests to gadget driver */
		while (!list_empty(&dep->started_list)) {
			req = next_request(&dep->started_list);
			if (req)
				dwc3_gadget_giveback(dep, req, -ESHUTDOWN);
		}

		while (!list_empty(&dep->pending_list)) {
			req = next_request(&dep->pending_list);
			if (req)
				dwc3_gadget_giveback(dep, req, -ESHUTDOWN);
		}
	}

	dbg_log_string("DONE");
}

/**
 * __dwc3_gadget_ep_disable - disables a hw endpoint
 * @dep: the endpoint to disable
 *
 * This function undoes what __dwc3_gadget_ep_enable did and also removes
 * requests which are currently being processed by the hardware and those which
 * are not yet scheduled.
 *
 * Caller should take care of locking.
 */
static int __dwc3_gadget_ep_disable(struct dwc3_ep *dep)
{
	struct dwc3		*dwc = dep->dwc;
	u32			reg;

	trace_dwc3_gadget_ep_disable(dep);

	if (dep->endpoint.ep_type == EP_TYPE_NORMAL)
		dwc3_remove_requests(dwc, dep);
	else if (dep->endpoint.ep_type == EP_TYPE_GSI)
		dwc3_stop_active_transfer(dwc, dep->number, true);

	/* make sure HW endpoint isn't stalled */
	if (dep->flags & DWC3_EP_STALL)
		__dwc3_gadget_ep_set_halt(dep, 0, false);

	reg = dwc3_readl(dwc->regs, DWC3_DALEPENA);
	reg &= ~DWC3_DALEPENA_EP(dep->number);
	dwc3_writel(dwc->regs, DWC3_DALEPENA, reg);

	dep->stream_capable = false;
	dep->type = 0;
	dep->flags &= DWC3_EP_END_TRANSFER_PENDING;

	/* Clear out the ep descriptors for non-ep0 */
	if (dep->number > 1) {
		dep->endpoint.comp_desc = NULL;
		dep->endpoint.desc = NULL;
	}

	return 0;
}

/* -------------------------------------------------------------------------- */

static int dwc3_gadget_ep0_enable(struct usb_ep *ep,
		const struct usb_endpoint_descriptor *desc)
{
	return -EINVAL;
}

static int dwc3_gadget_ep0_disable(struct usb_ep *ep)
{
	return -EINVAL;
}

/* -------------------------------------------------------------------------- */

static int dwc3_gadget_ep_enable(struct usb_ep *ep,
		const struct usb_endpoint_descriptor *desc)
{
	struct dwc3_ep			*dep;
	struct dwc3			*dwc;
	unsigned long			flags;
	int				ret;

	if (!ep || !desc || desc->bDescriptorType != USB_DT_ENDPOINT) {
		pr_debug("dwc3: invalid parameters\n");
		return -EINVAL;
	}

	if (!desc->wMaxPacketSize) {
		pr_debug("dwc3: missing wMaxPacketSize\n");
		return -EINVAL;
	}

	dep = to_dwc3_ep(ep);
	dwc = dep->dwc;

	if (dev_WARN_ONCE(dwc->dev, dep->flags & DWC3_EP_ENABLED,
					"%s is already enabled\n",
					dep->name))
		return 0;

	spin_lock_irqsave(&dwc->lock, flags);
	ret = __dwc3_gadget_ep_enable(dep, DWC3_DEPCFG_ACTION_INIT);
	dbg_event(dep->number, "ENABLE", ret);
	spin_unlock_irqrestore(&dwc->lock, flags);

	return ret;
}

static int dwc3_gadget_ep_disable(struct usb_ep *ep)
{
	struct dwc3_ep			*dep;
	struct dwc3			*dwc;
	unsigned long			flags;
	int				ret;

	if (!ep) {
		pr_debug("dwc3: invalid parameters\n");
		return -EINVAL;
	}

	dep = to_dwc3_ep(ep);
	dwc = dep->dwc;

	if (dev_WARN_ONCE(dwc->dev, !(dep->flags & DWC3_EP_ENABLED),
					"%s is already disabled\n",
					dep->name))
		return 0;

	spin_lock_irqsave(&dwc->lock, flags);
	ret = __dwc3_gadget_ep_disable(dep);
	dbg_event(dep->number, "DISABLE", ret);
	spin_unlock_irqrestore(&dwc->lock, flags);

	return ret;
}

static struct usb_request *dwc3_gadget_ep_alloc_request(struct usb_ep *ep,
		gfp_t gfp_flags)
{
	struct dwc3_request		*req;
	struct dwc3_ep			*dep = to_dwc3_ep(ep);

	req = kzalloc(sizeof(*req), gfp_flags);
	if (!req)
		return NULL;

	req->direction	= dep->direction;
	req->epnum	= dep->number;
	req->dep	= dep;

	trace_dwc3_alloc_request(req);

	return &req->request;
}

static void dwc3_gadget_ep_free_request(struct usb_ep *ep,
		struct usb_request *request)
{
	struct dwc3_request		*req = to_dwc3_request(request);

	trace_dwc3_free_request(req);
	kfree(req);
}

/**
 * dwc3_ep_prev_trb - returns the previous TRB in the ring
 * @dep: The endpoint with the TRB ring
 * @index: The index of the current TRB in the ring
 *
 * Returns the TRB prior to the one pointed to by the index. If the
 * index is 0, we will wrap backwards, skip the link TRB, and return
 * the one just before that.
 */
static struct dwc3_trb *dwc3_ep_prev_trb(struct dwc3_ep *dep, u8 index)
{
	u8 tmp = index;

	if (!dep->trb_pool)
		return NULL;

	if (!tmp)
		tmp = DWC3_TRB_NUM - 1;

	return &dep->trb_pool[tmp - 1];
}

static u32 dwc3_calc_trbs_left(struct dwc3_ep *dep)
{
	struct dwc3_trb		*tmp;
	u8			trbs_left;

	/*
	 * If enqueue & dequeue are equal than it is either full or empty.
	 *
	 * One way to know for sure is if the TRB right before us has HWO bit
	 * set or not. If it has, then we're definitely full and can't fit any
	 * more transfers in our ring.
	 */
	if (dep->trb_enqueue == dep->trb_dequeue) {
		tmp = dwc3_ep_prev_trb(dep, dep->trb_enqueue);
		if (!tmp || tmp->ctrl & DWC3_TRB_CTRL_HWO)
			return 0;

		return DWC3_TRB_NUM - 1;
	}

	trbs_left = dep->trb_dequeue - dep->trb_enqueue;
	trbs_left &= (DWC3_TRB_NUM - 1);

	if (dep->trb_dequeue < dep->trb_enqueue)
		trbs_left--;

	return trbs_left;
}

static void __dwc3_prepare_one_trb(struct dwc3_ep *dep, struct dwc3_trb *trb,
		dma_addr_t dma, unsigned length, unsigned chain, unsigned node,
		unsigned stream_id, unsigned short_not_ok, unsigned no_interrupt)
{
	struct dwc3		*dwc = dep->dwc;
	struct usb_gadget	*gadget = &dwc->gadget;
	enum usb_device_speed	speed = gadget->speed;

	trb->size = DWC3_TRB_SIZE_LENGTH(length);
	trb->bpl = lower_32_bits(dma);
	trb->bph = upper_32_bits(dma);

	switch (usb_endpoint_type(dep->endpoint.desc)) {
	case USB_ENDPOINT_XFER_CONTROL:
		trb->ctrl = DWC3_TRBCTL_CONTROL_SETUP;
		break;

	case USB_ENDPOINT_XFER_ISOC:
		if (!node) {
			trb->ctrl = DWC3_TRBCTL_ISOCHRONOUS_FIRST;

			/*
			 * USB Specification 2.0 Section 5.9.2 states that: "If
			 * there is only a single transaction in the microframe,
			 * only a DATA0 data packet PID is used.  If there are
			 * two transactions per microframe, DATA1 is used for
			 * the first transaction data packet and DATA0 is used
			 * for the second transaction data packet.  If there are
			 * three transactions per microframe, DATA2 is used for
			 * the first transaction data packet, DATA1 is used for
			 * the second, and DATA0 is used for the third."
			 *
			 * IOW, we should satisfy the following cases:
			 *
			 * 1) length <= maxpacket
			 *	- DATA0
			 *
			 * 2) maxpacket < length <= (2 * maxpacket)
			 *	- DATA1, DATA0
			 *
			 * 3) (2 * maxpacket) < length <= (3 * maxpacket)
			 *	- DATA2, DATA1, DATA0
			 */
			if (speed == USB_SPEED_HIGH) {
				struct usb_ep *ep = &dep->endpoint;
				unsigned int mult = 2;
				unsigned int maxp = usb_endpoint_maxp(ep->desc);

				if (length <= (2 * maxp))
					mult--;

				if (length <= maxp)
					mult--;

				trb->size |= DWC3_TRB_SIZE_PCM1(mult);
			}
		} else {
			trb->ctrl = DWC3_TRBCTL_ISOCHRONOUS;
		}

		/* always enable Interrupt on Missed ISOC */
		trb->ctrl |= DWC3_TRB_CTRL_ISP_IMI;
		break;

	case USB_ENDPOINT_XFER_BULK:
	case USB_ENDPOINT_XFER_INT:
		trb->ctrl = DWC3_TRBCTL_NORMAL;
		break;
	default:
		/*
		 * This is only possible with faulty memory because we
		 * checked it already :)
		 */
		dev_WARN(dwc->dev, "Unknown endpoint type %d\n",
				usb_endpoint_type(dep->endpoint.desc));
	}

	/*
	 * Enable Continue on Short Packet
	 * when endpoint is not a stream capable
	 */
	if (usb_endpoint_dir_out(dep->endpoint.desc)) {
		if (!dep->stream_capable)
			trb->ctrl |= DWC3_TRB_CTRL_CSP;

		if (short_not_ok)
			trb->ctrl |= DWC3_TRB_CTRL_ISP_IMI;
	}

	if ((!no_interrupt && !chain) ||
			(dwc3_calc_trbs_left(dep) == 1))
		trb->ctrl |= DWC3_TRB_CTRL_IOC;

	if (chain)
		trb->ctrl |= DWC3_TRB_CTRL_CHN;

	if (usb_endpoint_xfer_bulk(dep->endpoint.desc) && dep->stream_capable)
		trb->ctrl |= DWC3_TRB_CTRL_SID_SOFN(stream_id);

	/*
	 * Ensure that updates of buffer address and size happens
	 * before we set the DWC3_TRB_CTRL_HWO so that core
	 * does not process any stale TRB.
	 */
	mb();
	trb->ctrl |= DWC3_TRB_CTRL_HWO;

	dwc3_ep_inc_enq(dep);

	trace_dwc3_prepare_trb(dep, trb);
}

/**
 * dwc3_prepare_one_trb - setup one TRB from one request
 * @dep: endpoint for which this request is prepared
 * @req: dwc3_request pointer
 * @trb_length: buffer size of the TRB
 * @chain: should this TRB be chained to the next?
 * @node: only for isochronous endpoints. First TRB needs different type.
 */
static void dwc3_prepare_one_trb(struct dwc3_ep *dep,
		struct dwc3_request *req, unsigned int trb_length,
		unsigned chain, unsigned node)
{
	struct dwc3_trb		*trb;
	dma_addr_t		dma;
	unsigned		stream_id = req->request.stream_id;
	unsigned		short_not_ok = req->request.short_not_ok;
	unsigned		no_interrupt = req->request.no_interrupt;

	if (req->request.num_sgs > 0)
		dma = sg_dma_address(req->start_sg);
	else
		dma = req->request.dma;

	trb = &dep->trb_pool[dep->trb_enqueue];

	if (!req->trb) {
		dwc3_gadget_move_started_request(req);
		req->trb = trb;
		req->trb_dma = dwc3_trb_dma_offset(dep, trb);
	}

	req->num_trbs++;

	__dwc3_prepare_one_trb(dep, trb, dma, trb_length, chain, node,
			stream_id, short_not_ok, no_interrupt);
}

static void dwc3_prepare_one_trb_sg(struct dwc3_ep *dep,
		struct dwc3_request *req)
{
	struct scatterlist *sg = req->start_sg;
	struct scatterlist *s;
	int		i;
	unsigned int length = req->request.length;
	unsigned int maxp = usb_endpoint_maxp(dep->endpoint.desc);
	unsigned int rem = length % maxp;
	unsigned int remaining = req->request.num_mapped_sgs
		- req->num_queued_sgs;

	/*
	 * If we resume preparing the request, then get the remaining length of
	 * the request and resume where we left off.
	 */
	for_each_sg(req->request.sg, s, req->num_queued_sgs, i)
		length -= sg_dma_len(s);

	for_each_sg(sg, s, remaining, i) {
		unsigned int trb_length;
		unsigned chain = true;

		trb_length = min_t(unsigned int, length, sg_dma_len(s));

		length -= trb_length;

		/*
		 * IOMMU driver is coalescing the list of sgs which shares a
		 * page boundary into one and giving it to USB driver. With
		 * this the number of sgs mapped is not equal to the number of
		 * sgs passed. So mark the chain bit to false if it isthe last
		 * mapped sg.
		 */
		if ((i == remaining - 1) || !length)
			chain = false;

		if (rem && usb_endpoint_dir_out(dep->endpoint.desc) && !chain) {
			struct dwc3	*dwc = dep->dwc;
			struct dwc3_trb	*trb;

			req->needs_extra_trb = true;

			/* prepare normal TRB */
			dwc3_prepare_one_trb(dep, req, trb_length, true, i);

			/* Now prepare one extra TRB to align transfer size */
			trb = &dep->trb_pool[dep->trb_enqueue];
			req->num_trbs++;
			__dwc3_prepare_one_trb(dep, trb, dwc->bounce_addr,
					maxp - rem, false, 1,
					req->request.stream_id,
					req->request.short_not_ok,
					req->request.no_interrupt);
		} else if (req->request.zero && req->request.length &&
			   !usb_endpoint_xfer_isoc(dep->endpoint.desc) &&
			   !rem && !chain) {
			struct dwc3	*dwc = dep->dwc;
			struct dwc3_trb	*trb;

			req->needs_extra_trb = true;

			/* Prepare normal TRB */
			dwc3_prepare_one_trb(dep, req, trb_length, true, i);

			/* Prepare one extra TRB to handle ZLP */
			trb = &dep->trb_pool[dep->trb_enqueue];
			req->num_trbs++;
			__dwc3_prepare_one_trb(dep, trb, dwc->bounce_addr, 0,
					       !req->direction, 1,
					       req->request.stream_id,
					       req->request.short_not_ok,
					       req->request.no_interrupt);

			/* Prepare one more TRB to handle MPS alignment */
			if (!req->direction) {
				trb = &dep->trb_pool[dep->trb_enqueue];
				req->num_trbs++;
				__dwc3_prepare_one_trb(dep, trb, dwc->bounce_addr, maxp,
						       false, 1, req->request.stream_id,
						       req->request.short_not_ok,
						       req->request.no_interrupt);
			}
		} else {
			dwc3_prepare_one_trb(dep, req, trb_length, chain, i);
		}

		/*
		 * There can be a situation where all sgs in sglist are not
		 * queued because of insufficient trb number. To handle this
		 * case, update start_sg to next sg to be queued, so that
		 * we have free trbs we can continue queuing from where we
		 * previously stopped
		 */
		if (chain)
			req->start_sg = sg_next(s);

		req->num_queued_sgs++;

		/*
		 * The number of pending SG entries may not correspond to the
		 * number of mapped SG entries. If all the data are queued, then
		 * don't include unused SG entries.
		 */
		if (length == 0) {
			req->num_pending_sgs -= req->request.num_mapped_sgs - req->num_queued_sgs;
			break;
		}

		if (!dwc3_calc_trbs_left(dep))
			break;
	}
}

static void dwc3_prepare_one_trb_linear(struct dwc3_ep *dep,
		struct dwc3_request *req)
{
	unsigned int length = req->request.length;
	unsigned int maxp = usb_endpoint_maxp(dep->endpoint.desc);
	unsigned int rem = length % maxp;

	if ((!length || rem) && usb_endpoint_dir_out(dep->endpoint.desc)) {
		struct dwc3	*dwc = dep->dwc;
		struct dwc3_trb	*trb;

		req->needs_extra_trb = true;

		/* prepare normal TRB */
		dwc3_prepare_one_trb(dep, req, length, true, 0);

		/* Now prepare one extra TRB to align transfer size */
		trb = &dep->trb_pool[dep->trb_enqueue];
		req->num_trbs++;
		__dwc3_prepare_one_trb(dep, trb, dwc->bounce_addr, maxp - rem,
				false, 1, req->request.stream_id,
				req->request.short_not_ok,
				req->request.no_interrupt);
	} else if (req->request.zero && req->request.length &&
		   !usb_endpoint_xfer_isoc(dep->endpoint.desc) &&
		   (IS_ALIGNED(req->request.length, maxp))) {
		struct dwc3	*dwc = dep->dwc;
		struct dwc3_trb	*trb;

		req->needs_extra_trb = true;

		/* prepare normal TRB */
		dwc3_prepare_one_trb(dep, req, length, true, 0);

		/* Prepare one extra TRB to handle ZLP */
		trb = &dep->trb_pool[dep->trb_enqueue];
		req->num_trbs++;
		__dwc3_prepare_one_trb(dep, trb, dwc->bounce_addr, 0,
				!req->direction, 1, req->request.stream_id,
				req->request.short_not_ok,
				req->request.no_interrupt);

		/* Prepare one more TRB to handle MPS alignment for OUT */
		if (!req->direction) {
			trb = &dep->trb_pool[dep->trb_enqueue];
			req->num_trbs++;
			__dwc3_prepare_one_trb(dep, trb, dwc->bounce_addr, maxp,
					       false, 1, req->request.stream_id,
					       req->request.short_not_ok,
					       req->request.no_interrupt);
		}
	} else {
		dwc3_prepare_one_trb(dep, req, length, false, 0);
	}
}

/*
 * dwc3_prepare_trbs - setup TRBs from requests
 * @dep: endpoint for which requests are being prepared
 *
 * The function goes through the requests list and sets up TRBs for the
 * transfers. The function returns once there are no more TRBs available or
 * it runs out of requests.
 */
static void dwc3_prepare_trbs(struct dwc3_ep *dep)
{
	struct dwc3_request	*req, *n;

	BUILD_BUG_ON_NOT_POWER_OF_2(DWC3_TRB_NUM);

	/*
	 * We can get in a situation where there's a request in the started list
	 * but there weren't enough TRBs to fully kick it in the first time
	 * around, so it has been waiting for more TRBs to be freed up.
	 *
	 * In that case, we should check if we have a request with pending_sgs
	 * in the started list and prepare TRBs for that request first,
	 * otherwise we will prepare TRBs completely out of order and that will
	 * break things.
	 */
	list_for_each_entry(req, &dep->started_list, list) {
		if (req->num_pending_sgs > 0)
			dwc3_prepare_one_trb_sg(dep, req);

		if (!dwc3_calc_trbs_left(dep))
			return;
	}

	list_for_each_entry_safe(req, n, &dep->pending_list, list) {
		struct dwc3	*dwc = dep->dwc;
		int		ret;

		ret = usb_gadget_map_request_by_dev(dwc->sysdev, &req->request,
						    dep->direction);
		if (ret)
			return;

		req->sg			= req->request.sg;
		req->start_sg		= req->sg;
		req->num_queued_sgs	= 0;
		req->num_pending_sgs	= req->request.num_mapped_sgs;

		if (req->num_pending_sgs > 0)
			dwc3_prepare_one_trb_sg(dep, req);
		else
			dwc3_prepare_one_trb_linear(dep, req);

		dbg_ep_map(dep->number, req);
		if (!dwc3_calc_trbs_left(dep))
			return;
	}
}

static void dwc3_gadget_ep_cleanup_cancelled_requests(struct dwc3_ep *dep);

static int __dwc3_gadget_kick_transfer(struct dwc3_ep *dep)
{
	struct dwc3_gadget_ep_cmd_params params;
	struct dwc3_request		*req, *req1, *n;
	struct dwc3			*dwc = dep->dwc;
	int				starting;
	int				ret;
	u32				cmd;

	if (!dwc3_calc_trbs_left(dep))
		return 0;

	if (dep->flags & DWC3_EP_END_TRANSFER_PENDING) {
		dbg_event(dep->number, "ENDXFER Pending", dep->flags);
		return -EBUSY;
	}

	starting = !(dep->flags & DWC3_EP_TRANSFER_STARTED);

	dwc3_prepare_trbs(dep);
	req = next_request(&dep->started_list);
	if (!req) {
		dep->flags |= DWC3_EP_PENDING_REQUEST;
		dbg_event(dep->number, "NO REQ", 0);
		return 0;
	}

	memset(&params, 0, sizeof(params));

	if (starting) {
		params.param0 = upper_32_bits(req->trb_dma);
		params.param1 = lower_32_bits(req->trb_dma);
		cmd = DWC3_DEPCMD_STARTTRANSFER;

		if (usb_endpoint_xfer_isoc(dep->endpoint.desc))
			cmd |= DWC3_DEPCMD_PARAM(dep->frame_number);
	} else {
		cmd = DWC3_DEPCMD_UPDATETRANSFER |
			DWC3_DEPCMD_PARAM(dep->resource_index);
	}

	ret = dwc3_send_gadget_ep_cmd(dep, cmd, &params);
	if (ret < 0) {
		if ((ret == -EAGAIN) && starting &&
				usb_endpoint_xfer_isoc(dep->endpoint.desc)) {
			dbg_event(dep->number, "CMD_STS", ret);
			/* If bit13 in Command complete event is set, software
			 * must issue ENDTRANDFER command and wait for
			 * Xfernotready event to queue the requests again.
			 */
			if (!dep->resource_index) {
				dwc3_gadget_ep_get_transfer_index(dep);
				WARN_ON_ONCE(!dep->resource_index);
			}
			dwc3_stop_active_transfer(dwc, dep->number, true);

			list_for_each_entry_safe_reverse(req1, n,
						&dep->started_list, list) {
				req1->trb->ctrl &= ~DWC3_TRB_CTRL_HWO;
				req1->trb = NULL;
				dwc3_gadget_move_pending_list_front(req1);
				dwc3_ep_inc_deq(dep);
			}

			return ret;
		}

		dwc3_stop_active_transfer(dwc, dep->number, true);

		list_for_each_entry_safe(req, n, &dep->started_list, list)
			dwc3_gadget_move_cancelled_request(req);

		/* If ep isn't started, then there's no end transfer pending */
		if (!(dep->flags & DWC3_EP_END_TRANSFER_PENDING))
			dwc3_gadget_ep_cleanup_cancelled_requests(dep);

		return ret;
	}

	return 0;
}

static int __dwc3_gadget_get_frame(struct dwc3 *dwc)
{
	u32			reg;

	reg = dwc3_readl(dwc->regs, DWC3_DSTS);
	return DWC3_DSTS_SOFFN(reg);
}

static void __dwc3_gadget_start_isoc(struct dwc3_ep *dep)
{
	u16 wraparound_bits;

	if (list_empty(&dep->pending_list)) {
		dev_info(dep->dwc->dev, "%s: ran out of requests\n",
				dep->name);
		dep->flags |= DWC3_EP_PENDING_REQUEST;
		return;
	}

	wraparound_bits = dep->frame_number & DWC3_FRAME_WRAP_AROUND_MASK;
	dep->frame_number = dep->frame_number & ~DWC3_FRAME_WRAP_AROUND_MASK;

	/* if frame wrapped-around update wrap-around bits to reflect that */
	if (__dwc3_gadget_get_frame(dep->dwc) < dep->frame_number)
		wraparound_bits += BIT(14);

	dep->frame_number = __dwc3_gadget_get_frame(dep->dwc) +
				2 * dep->interval;

	/* align uf to ep interval */
	dep->frame_number = (wraparound_bits | dep->frame_number) &
				~(dep->interval - 1);

	__dwc3_gadget_kick_transfer(dep);
}

static int __dwc3_gadget_ep_queue(struct dwc3_ep *dep, struct dwc3_request *req)
{
	struct dwc3		*dwc = dep->dwc;

	if (!dep->endpoint.desc || !dwc->pullups_connected) {
		dev_err_ratelimited(dwc->dev, "%s: can't queue to disabled endpoint\n",
				dep->name);
		return -ESHUTDOWN;
	}

	if (dep->flags & DWC3_EP_END_TRANSFER_PENDING) {
		dev_err_ratelimited(dwc->dev, "%s: can't queue while ENDXFER Pending\n",
				dep->name);
		return -ESHUTDOWN;
	}

	if (WARN(req->dep != dep, "request %pK belongs to '%s'\n",
				&req->request, req->dep->name))
		return -EINVAL;

	if (req->request.status == -EINPROGRESS) {
		dev_err(dwc->dev, "%s: %pK request already in queue\n",
					dep->name, req);
		return -EBUSY;
	}

	req->request.actual	= 0;
	req->request.status	= -EINPROGRESS;

	trace_dwc3_ep_queue(req);

	list_add_tail(&req->list, &dep->pending_list);

	dbg_ep_queue(dep->number, req);
	/*
	 * NOTICE: Isochronous endpoints should NEVER be prestarted. We must
	 * wait for a XferNotReady event so we will know what's the current
	 * (micro-)frame number.
	 *
	 * Without this trick, we are very, very likely gonna get Bus Expiry
	 * errors which will force us issue EndTransfer command.
	 */
	if (usb_endpoint_xfer_isoc(dep->endpoint.desc)) {
		if (!(dep->flags & DWC3_EP_PENDING_REQUEST) &&
				!(dep->flags & DWC3_EP_TRANSFER_STARTED))
			return 0;

		if ((dep->flags & DWC3_EP_PENDING_REQUEST)) {
			if (!(dep->flags & DWC3_EP_TRANSFER_STARTED)) {
				__dwc3_gadget_start_isoc(dep);
				return 0;
			}
		}
	}

	return __dwc3_gadget_kick_transfer(dep);
}

static int dwc3_gadget_wakeup(struct usb_gadget *g)
{
	struct dwc3	*dwc = gadget_to_dwc(g);

	schedule_work(&dwc->wakeup_work);
	return 0;
}

static bool dwc3_gadget_is_suspended(struct dwc3 *dwc)
{
	if (atomic_read(&dwc->in_lpm) ||
			dwc->link_state == DWC3_LINK_STATE_U3)
		return true;
	return false;
}

static int dwc3_gadget_ep_queue(struct usb_ep *ep, struct usb_request *request,
	gfp_t gfp_flags)
{
	struct dwc3_request		*req = to_dwc3_request(request);
	struct dwc3_ep			*dep = to_dwc3_ep(ep);
	struct dwc3			*dwc = dep->dwc;

	unsigned long			flags;

	int				ret;

	spin_lock_irqsave(&dwc->lock, flags);
	ret = __dwc3_gadget_ep_queue(dep, req);
	spin_unlock_irqrestore(&dwc->lock, flags);

	return ret;
}

static void dwc3_gadget_ep_skip_trbs(struct dwc3_ep *dep, struct dwc3_request *req)
{
	int i;

	/*
	 * If request was already started, this means we had to
	 * stop the transfer. With that we also need to ignore
	 * all TRBs used by the request, however TRBs can only
	 * be modified after completion of END_TRANSFER
	 * command. So what we do here is that we wait for
	 * END_TRANSFER completion and only after that, we jump
	 * over TRBs by clearing HWO and incrementing dequeue
	 * pointer.
	 */
	for (i = 0; i < req->num_trbs; i++) {
		struct dwc3_trb *trb;

		trb = &dep->trb_pool[dep->trb_dequeue];
		trb->ctrl &= ~DWC3_TRB_CTRL_HWO;
		dwc3_ep_inc_deq(dep);
	}

	req->num_trbs = 0;
}

static void dwc3_gadget_ep_cleanup_cancelled_requests(struct dwc3_ep *dep)
{
	struct dwc3_request		*req;
	struct dwc3_request		*tmp;

	list_for_each_entry_safe(req, tmp, &dep->cancelled_list, list) {
		dwc3_gadget_ep_skip_trbs(dep, req);
		dwc3_gadget_giveback(dep, req, -ECONNRESET);
	}
}

static int dwc3_gadget_ep_dequeue(struct usb_ep *ep,
		struct usb_request *request)
{
	struct dwc3_request		*req = to_dwc3_request(request);
	struct dwc3_request		*r = NULL;

	struct dwc3_ep			*dep = to_dwc3_ep(ep);
	struct dwc3			*dwc = dep->dwc;

	unsigned long			flags;
	int				ret = 0;

	if (atomic_read(&dwc->in_lpm)) {
		dev_err(dwc->dev, "Unable to dequeue while in LPM\n");
		return -EAGAIN;
	}

	trace_dwc3_ep_dequeue(req);

	spin_lock_irqsave(&dwc->lock, flags);

	list_for_each_entry(r, &dep->cancelled_list, list) {
		if (r == req)
			goto out0;
	}

	list_for_each_entry(r, &dep->pending_list, list) {
		if (r == req)
			break;
	}

	if (r != req) {
		list_for_each_entry(r, &dep->started_list, list) {
			if (r == req)
				break;
		}
		if (r == req) {
			struct dwc3_request *t;

			/* wait until it is processed */
			dwc3_stop_active_transfer(dwc, dep->number, true);

			if (!r->trb)
				goto out0;

			/*
			 * Remove any started request if the transfer is
			 * cancelled.
			 */
			list_for_each_entry_safe(r, t, &dep->started_list, list)
				dwc3_gadget_move_cancelled_request(r);

			if (dep->flags & DWC3_EP_TRANSFER_STARTED)
				goto out0;
			else
				goto out1;
		}
		dev_err_ratelimited(dwc->dev, "request %pK was not queued to %s\n",
				request, ep->name);
		ret = -EINVAL;
		goto out0;
	}

out1:
	dbg_ep_dequeue(dep->number, req);
	dwc3_gadget_giveback(dep, req, -ECONNRESET);

out0:
	spin_unlock_irqrestore(&dwc->lock, flags);

	return ret;
}

int __dwc3_gadget_ep_set_halt(struct dwc3_ep *dep, int value, int protocol)
{
	struct dwc3_gadget_ep_cmd_params	params;
	struct dwc3				*dwc = dep->dwc;
	int					ret;

	if (!dep->endpoint.desc) {
		dev_dbg(dwc->dev, "(%s)'s desc is NULL.\n", dep->name);
		return -EINVAL;
	}

	if (usb_endpoint_xfer_isoc(dep->endpoint.desc)) {
		dev_err(dwc->dev, "%s is of Isochronous type\n", dep->name);
		return -EINVAL;
	}

	memset(&params, 0x00, sizeof(params));
	dbg_event(dep->number, "HALT", value);
	if (value) {
		struct dwc3_trb *trb;

		unsigned transfer_in_flight;
		unsigned started;

		if (dep->number > 1)
			trb = dwc3_ep_prev_trb(dep, dep->trb_enqueue);
		else
			trb = &dwc->ep0_trb[dep->trb_enqueue];

		if (trb)
			transfer_in_flight = trb->ctrl & DWC3_TRB_CTRL_HWO;
		else
			transfer_in_flight = false;

		started = !list_empty(&dep->started_list);

		if (!protocol && ((dep->direction && transfer_in_flight) ||
				(!dep->direction && started))) {
			return -EAGAIN;
		}

		ret = dwc3_send_gadget_ep_cmd(dep, DWC3_DEPCMD_SETSTALL,
				&params);
		if (ret)
			dev_err(dwc->dev, "failed to set STALL on %s\n",
					dep->name);
		else
			dep->flags |= DWC3_EP_STALL;
	} else {

		ret = dwc3_send_clear_stall_ep_cmd(dep);
		if (ret)
			dev_err(dwc->dev, "failed to clear STALL on %s\n",
					dep->name);
		else
			dep->flags &= ~(DWC3_EP_STALL | DWC3_EP_WEDGE);
	}

	return ret;
}

static int dwc3_gadget_ep_set_halt(struct usb_ep *ep, int value)
{
	struct dwc3_ep			*dep = to_dwc3_ep(ep);
	struct dwc3			*dwc = dep->dwc;

	unsigned long			flags;

	int				ret;

	if (!ep->desc) {
		dev_err(dwc->dev, "(%s)'s desc is NULL.\n", dep->name);
		return -EINVAL;
	}

	spin_lock_irqsave(&dwc->lock, flags);
	ret = __dwc3_gadget_ep_set_halt(dep, value, false);
	spin_unlock_irqrestore(&dwc->lock, flags);

	return ret;
}

static int dwc3_gadget_ep_set_wedge(struct usb_ep *ep)
{
	struct dwc3_ep			*dep = to_dwc3_ep(ep);
	struct dwc3			*dwc = dep->dwc;
	unsigned long			flags;
	int				ret;

	spin_lock_irqsave(&dwc->lock, flags);
	dbg_event(dep->number, "WEDGE", 0);
	dep->flags |= DWC3_EP_WEDGE;

	if (dep->number == 0 || dep->number == 1)
		ret = __dwc3_gadget_ep0_set_halt(ep, 1);
	else
		ret = __dwc3_gadget_ep_set_halt(dep, 1, false);
	spin_unlock_irqrestore(&dwc->lock, flags);

	return ret;
}

/* -------------------------------------------------------------------------- */

static struct usb_endpoint_descriptor dwc3_gadget_ep0_desc = {
	.bLength	= USB_DT_ENDPOINT_SIZE,
	.bDescriptorType = USB_DT_ENDPOINT,
	.bmAttributes	= USB_ENDPOINT_XFER_CONTROL,
};

static const struct usb_ep_ops dwc3_gadget_ep0_ops = {
	.enable		= dwc3_gadget_ep0_enable,
	.disable	= dwc3_gadget_ep0_disable,
	.alloc_request	= dwc3_gadget_ep_alloc_request,
	.free_request	= dwc3_gadget_ep_free_request,
	.queue		= dwc3_gadget_ep0_queue,
	.dequeue	= dwc3_gadget_ep_dequeue,
	.set_halt	= dwc3_gadget_ep0_set_halt,
	.set_wedge	= dwc3_gadget_ep_set_wedge,
};

static const struct usb_ep_ops dwc3_gadget_ep_ops = {
	.enable		= dwc3_gadget_ep_enable,
	.disable	= dwc3_gadget_ep_disable,
	.alloc_request	= dwc3_gadget_ep_alloc_request,
	.free_request	= dwc3_gadget_ep_free_request,
	.queue		= dwc3_gadget_ep_queue,
	.dequeue	= dwc3_gadget_ep_dequeue,
	.set_halt	= dwc3_gadget_ep_set_halt,
	.set_wedge	= dwc3_gadget_ep_set_wedge,
};

/* -------------------------------------------------------------------------- */

static int dwc3_gadget_get_frame(struct usb_gadget *g)
{
	struct dwc3		*dwc = gadget_to_dwc(g);

	return __dwc3_gadget_get_frame(dwc);
}

#define DWC3_PM_RESUME_RETRIES		20    /* Max Number of retries */
#define DWC3_PM_RESUME_DELAY		100   /* 100 msec */

static void dwc3_gadget_wakeup_work(struct work_struct *w)
{
	struct dwc3		*dwc;
	int			ret;
	static int		retry_count;

	dwc = container_of(w, struct dwc3, wakeup_work);

	ret = pm_runtime_get_sync(dwc->dev);
	if (ret) {
		/* pm_runtime_get_sync returns -EACCES error between
		 * late_suspend and early_resume, wait for system resume to
		 * finish and queue work again
		 */
		dev_dbg(dwc->dev, "PM runtime get sync failed, ret %d\n", ret);
		if (ret == -EACCES) {
			pm_runtime_put_noidle(dwc->dev);
			if (retry_count == DWC3_PM_RESUME_RETRIES) {
				retry_count = 0;
				dev_err(dwc->dev, "pm_runtime_get_sync timed out\n");
				return;
			}
			msleep(DWC3_PM_RESUME_DELAY);
			retry_count++;
			schedule_work(&dwc->wakeup_work);
			return;
		}
	}
	retry_count = 0;
	dbg_event(0xFF, "Gdgwake gsyn",
		atomic_read(&dwc->dev->power.usage_count));

	ret = dwc3_gadget_wakeup_int(dwc);
	if (ret)
		dev_err(dwc->dev, "Remote wakeup failed. ret = %d\n", ret);

	pm_runtime_put_noidle(dwc->dev);
	dbg_event(0xFF, "Gdgwake put",
		atomic_read(&dwc->dev->power.usage_count));
}

static int dwc3_gadget_wakeup_int(struct dwc3 *dwc)
{
	bool			link_recover_only = false;

	u32			reg;
	int			ret = 0;
	u8			link_state;
	unsigned long		flags;

	dev_dbg(dwc->dev, "%s(): Entry\n", __func__);
	disable_irq(dwc->irq);
	spin_lock_irqsave(&dwc->lock, flags);
	/*
	 * According to the Databook Remote wakeup request should
	 * be issued only when the device is in early suspend state.
	 *
	 * We can check that via USB Link State bits in DSTS register.
	 */
	link_state = dwc3_get_link_state(dwc);

	switch (link_state) {
	case DWC3_LINK_STATE_RX_DET:	/* in HS, means Early Suspend */
	case DWC3_LINK_STATE_U3:	/* in HS, means SUSPEND */
		break;
	case DWC3_LINK_STATE_U1:
		if (dwc->gadget.speed != USB_SPEED_SUPER) {
			link_recover_only = true;
			break;
		}
		/* Intentional fallthrough */
	default:
		dev_dbg(dwc->dev, "can't wakeup from link state %d\n",
				link_state);
		ret = -EINVAL;
		goto out;
	}

	/* Enable LINK STATUS change event */
	reg = dwc3_readl(dwc->regs, DWC3_DEVTEN);
	reg |= DWC3_DEVTEN_ULSTCNGEN;
	dwc3_writel(dwc->regs, DWC3_DEVTEN, reg);
	/*
	 * memory barrier is required to make sure that required events
	 * with core is enabled before performing RECOVERY mechnism.
	 */
	mb();

	ret = dwc3_gadget_set_link_state(dwc, DWC3_LINK_STATE_RECOV);
	if (ret < 0) {
		dev_err(dwc->dev, "failed to put link in Recovery\n");
		/* Disable LINK STATUS change */
		reg = dwc3_readl(dwc->regs, DWC3_DEVTEN);
		reg &= ~DWC3_DEVTEN_ULSTCNGEN;
		dwc3_writel(dwc->regs, DWC3_DEVTEN, reg);
		/* Required to complete this operation before returning */
		mb();
		goto out;
	}

	/* Recent versions do this automatically */
	if (dwc->revision < DWC3_REVISION_194A) {
		/* write zeroes to Link Change Request */
		reg = dwc3_readl(dwc->regs, DWC3_DCTL);
		reg &= ~DWC3_DCTL_ULSTCHNGREQ_MASK;
		dwc3_writel(dwc->regs, DWC3_DCTL, reg);
	}

	spin_unlock_irqrestore(&dwc->lock, flags);
	enable_irq(dwc->irq);

	/*
	 * Have bigger value (16 sec) for timeout since some host PCs driving
	 * resume for very long time (e.g. 8 sec)
	 */
	ret = wait_event_interruptible_timeout(dwc->wait_linkstate,
			(dwc->link_state < DWC3_LINK_STATE_U3) ||
			(dwc->link_state == DWC3_LINK_STATE_SS_DIS),
			msecs_to_jiffies(16000));

	spin_lock_irqsave(&dwc->lock, flags);
	/* Disable link status change event */
	reg = dwc3_readl(dwc->regs, DWC3_DEVTEN);
	reg &= ~DWC3_DEVTEN_ULSTCNGEN;
	dwc3_writel(dwc->regs, DWC3_DEVTEN, reg);
	/*
	 * Complete this write before we go ahead and perform resume
	 * as we don't need link status change notificaiton anymore.
	 */
	mb();

	if (!ret) {
		dev_dbg(dwc->dev, "Timeout moving into state(%d)\n",
							dwc->link_state);
		ret = -EINVAL;
		spin_unlock_irqrestore(&dwc->lock, flags);
		goto out1;
	} else {
		ret = 0;
		/*
		 * If USB is disconnected OR received RESET from host,
		 * don't perform resume
		 */
		if (dwc->link_state == DWC3_LINK_STATE_SS_DIS ||
				dwc->gadget.state == USB_STATE_DEFAULT)
			link_recover_only = true;
	}

	/*
	 * According to DWC3 databook, the controller does not
	 * trigger a wakeup event when remote-wakeup is used.
	 * Hence, after remote-wakeup sequence is complete, and
	 * the device is back at U0 state, it is required that
	 * the resume sequence is initiated by SW.
	 */
	if (!link_recover_only)
		dwc3_gadget_wakeup_interrupt(dwc, true);

	spin_unlock_irqrestore(&dwc->lock, flags);
	dev_dbg(dwc->dev, "%s: Exit\n", __func__);
	return ret;

out:
	spin_unlock_irqrestore(&dwc->lock, flags);
	enable_irq(dwc->irq);

out1:
	return ret;
}

static int dwc_gadget_func_wakeup(struct usb_gadget *g, int interface_id)
{
	int ret = 0;
	struct dwc3 *dwc = gadget_to_dwc(g);

	if (!g || (g->speed != USB_SPEED_SUPER))
		return -ENOTSUPP;

	if (dwc3_gadget_is_suspended(dwc)) {
		dev_dbg(dwc->dev, "USB bus is suspended, scheduling wakeup\n");
		dwc3_gadget_wakeup(&dwc->gadget);
		return -EAGAIN;
	}

	ret = dwc3_send_gadget_generic_command(dwc, DWC3_DGCMD_XMIT_DEV,
			0x1 | (interface_id << 4));
	if (ret)
		dev_err(dwc->dev, "Function wakeup HW command failed, ret %d\n",
				ret);

	return ret;
}

static int dwc3_gadget_set_selfpowered(struct usb_gadget *g,
		int is_selfpowered)
{
	struct dwc3		*dwc = gadget_to_dwc(g);
	unsigned long		flags;

	spin_lock_irqsave(&dwc->lock, flags);
	g->is_selfpowered = !!is_selfpowered;
	spin_unlock_irqrestore(&dwc->lock, flags);

	return 0;
}

/**
 * dwc3_device_core_soft_reset - Issues device core soft reset
 * @dwc: pointer to our context structure
 */
static int dwc3_device_core_soft_reset(struct dwc3 *dwc)
{
	u32             reg;
	int             retries = 10;

	reg = dwc3_readl(dwc->regs, DWC3_DCTL);
	reg |= DWC3_DCTL_CSFTRST;
	dwc3_writel(dwc->regs, DWC3_DCTL, reg);

	do {
		reg = dwc3_readl(dwc->regs, DWC3_DCTL);
		if (!(reg & DWC3_DCTL_CSFTRST))
			goto done;

		usleep_range(1000, 1100);
	} while (--retries);

	dev_err(dwc->dev, "%s timedout\n", __func__);

	return -ETIMEDOUT;

done:
	/* phy sync delay as per data book */
	msleep(50);

	/*
	 * Soft reset clears the block on the doorbell,
	 * set it back to prevent unwanted writes to the doorbell.
	 */
	dwc3_notify_event(dwc, DWC3_CONTROLLER_NOTIFY_CLEAR_DB, 0);

	return 0;
}

#define MIN_RUN_STOP_DELAY_MS 50

static int dwc3_gadget_run_stop(struct dwc3 *dwc, int is_on, int suspend)
{
	u32			reg, reg1;
	u32			timeout = 1500;

	dbg_event(0xFF, "run_stop", is_on);
	reg = dwc3_readl(dwc->regs, DWC3_DCTL);
	if (is_on) {
		if (dwc->revision <= DWC3_REVISION_187A) {
			reg &= ~DWC3_DCTL_TRGTULST_MASK;
			reg |= DWC3_DCTL_TRGTULST_RX_DET;
		}

		if (dwc->revision >= DWC3_REVISION_194A)
			reg &= ~DWC3_DCTL_KEEP_CONNECT;

		dwc3_event_buffers_setup(dwc);
		__dwc3_gadget_start(dwc);

		reg1 = dwc3_readl(dwc->regs, DWC3_DCFG);
		reg1 &= ~(DWC3_DCFG_SPEED_MASK);

		if (dwc->maximum_speed == USB_SPEED_SUPER_PLUS)
			reg1 |= DWC3_DCFG_SUPERSPEED_PLUS;
		else if (dwc->maximum_speed == USB_SPEED_HIGH)
			reg1 |= DWC3_DCFG_HIGHSPEED;
		else
			reg1 |= DWC3_DCFG_SUPERSPEED;
		dwc3_writel(dwc->regs, DWC3_DCFG, reg1);

		reg |= DWC3_DCTL_RUN_STOP;

		if (dwc->has_hibernation)
			reg |= DWC3_DCTL_KEEP_CONNECT;

		dwc->pullups_connected = true;
	} else {
		dwc3_gadget_disable_irq(dwc);

		dwc->err_evt_seen = false;
		dwc->pullups_connected = false;
		__dwc3_gadget_ep_disable(dwc->eps[0]);
		__dwc3_gadget_ep_disable(dwc->eps[1]);

		/*
		 * According to dwc3 databook, it is must to remove any active
		 * transfers before trying to stop USB device controller. Hence
		 * call dwc3_stop_active_transfers() API before stopping USB
		 * device controller.
		 */
		dwc3_stop_active_transfers_to_halt(dwc);

		reg &= ~DWC3_DCTL_RUN_STOP;

		if (dwc->has_hibernation && !suspend)
			reg &= ~DWC3_DCTL_KEEP_CONNECT;
	}

	dwc3_writel(dwc->regs, DWC3_DCTL, reg);

	/* Controller is not halted until the events are acknowledged */
	if (!is_on) {
		/*
		 * Clear out any pending events (i.e. End Transfer Command
		 * Complete).
		 */
		reg1 = dwc3_readl(dwc->regs, DWC3_GEVNTCOUNT(0));
		reg1 &= DWC3_GEVNTCOUNT_MASK;
		dbg_log_string("remaining EVNTCOUNT(0)=%d", reg1);
		dwc3_writel(dwc->regs, DWC3_GEVNTCOUNT(0), reg1);
		dwc3_notify_event(dwc, DWC3_GSI_EVT_BUF_CLEAR, 0);
		dwc3_notify_event(dwc, DWC3_CONTROLLER_NOTIFY_CLEAR_DB, 0);
	}

	do {
		reg = dwc3_readl(dwc->regs, DWC3_DSTS);
		reg &= DWC3_DSTS_DEVCTRLHLT;
	} while (--timeout && !(!is_on ^ !reg));

	if (!timeout) {
		dev_err(dwc->dev, "failed to %s controller\n",
				is_on ? "start" : "stop");
		if (is_on)
			dbg_event(0xFF, "STARTTOUT", reg);
		else
			dbg_event(0xFF, "STOPTOUT", reg);
		return -ETIMEDOUT;
	}

	return 0;
}

static int dwc3_gadget_run_stop_util(struct dwc3 *dwc)
{
	int ret = 0;

	dev_dbg(dwc->dev, "%s: enter: %d\n", __func__, dwc->gadget_state);
	switch (dwc->gadget_state) {
	case DWC3_GADGET_INACTIVE:
		if (dwc->vbus_active && dwc->softconnect) {
			ret = dwc3_gadget_run_stop(dwc, true, false);
			dwc->gadget_state = DWC3_GADGET_ACTIVE;
			break;
		}

		if (dwc->vbus_active) {
			dwc->gadget_state = DWC3_GADGET_CABLE_CONN;
			break;
		}

		if (dwc->softconnect) {
			dwc->gadget_state = DWC3_GADGET_SOFT_CONN;
			break;
		}
	case DWC3_GADGET_SOFT_CONN:
		if (!dwc->softconnect) {
			dwc->gadget_state = DWC3_GADGET_INACTIVE;
			break;
		}

		if (dwc->vbus_active) {
			ret = dwc3_gadget_run_stop(dwc, true, false);
			dwc->gadget_state = DWC3_GADGET_ACTIVE;
		}
		break;
	case DWC3_GADGET_CABLE_CONN:
		if (!dwc->vbus_active) {
			dwc->gadget_state = DWC3_GADGET_INACTIVE;
			break;
		}

		if (dwc->softconnect) {
			ret = dwc3_gadget_run_stop(dwc, true, false);
			dwc->gadget_state = DWC3_GADGET_ACTIVE;
		}
		break;
	case DWC3_GADGET_ACTIVE:
		if (!dwc->vbus_active) {
			dwc->gadget_state = DWC3_GADGET_SOFT_CONN;
			ret = dwc3_gadget_run_stop(dwc, false, false);
			break;
		}

		if (!dwc->softconnect) {
			dwc->gadget_state = DWC3_GADGET_CABLE_CONN;
			ret = dwc3_gadget_run_stop(dwc, false, false);
			break;
		}
		break;
	default:
		dev_err(dwc->dev, "Invalid state\n");
	}

	dev_dbg(dwc->dev, "%s: exit: %d\n", __func__, dwc->gadget_state);
	return ret;
}

static int dwc3_gadget_vbus_draw(struct usb_gadget *g, unsigned int mA)
{
	struct dwc3		*dwc = gadget_to_dwc(g);

	dwc->vbus_draw = mA;
	dev_dbg(dwc->dev, "Notify controller from %s. mA = %u\n", __func__, mA);
	dbg_event(0xFF, "currentDraw", mA);
	dwc3_notify_event(dwc, DWC3_CONTROLLER_SET_CURRENT_DRAW_EVENT, 0);
	return 0;
}

static int dwc3_gadget_pullup(struct usb_gadget *g, int is_on)
{
	struct dwc3		*dwc = gadget_to_dwc(g);
	unsigned long		flags;
	int			ret;
	ktime_t			diff;

	is_on = !!is_on;
	spin_lock_irqsave(&dwc->lock, flags);
	dwc->softconnect = is_on;

	if ((dwc3_is_otg_or_drd(dwc) && !dwc->vbus_active)
		|| !dwc->gadget_driver || dwc->err_evt_seen) {
		/*
		 * Need to wait for vbus_session(on) from otg driver or to
		 * the udc_start.
		 */
		spin_unlock_irqrestore(&dwc->lock, flags);
		dbg_event(0xFF, "WaitPullup", 0);
		return 0;
	}
	spin_unlock_irqrestore(&dwc->lock, flags);

	pm_runtime_get_sync(dwc->dev);
	dbg_event(0xFF, "Pullup gsync",
		atomic_read(&dwc->dev->power.usage_count));

	diff = ktime_sub(ktime_get(), dwc->last_run_stop);
	if (ktime_to_ms(diff) < MIN_RUN_STOP_DELAY_MS) {
		dbg_event(0xFF, "waitBefRun_Stop",
			  MIN_RUN_STOP_DELAY_MS - ktime_to_ms(diff));
		msleep(MIN_RUN_STOP_DELAY_MS - ktime_to_ms(diff));
	}

	dwc->last_run_stop = ktime_get();

	/*
	 * Per databook, when we want to stop the gadget, if a control transfer
	 * is still in process, complete it and get the core into setup phase.
	 */
	if (!is_on && (dwc->ep0state != EP0_SETUP_PHASE ||
				dwc->ep0_next_event != DWC3_EP0_COMPLETE)) {
		reinit_completion(&dwc->ep0_in_setup);

		ret = wait_for_completion_timeout(&dwc->ep0_in_setup,
				msecs_to_jiffies(DWC3_PULL_UP_TIMEOUT));
		if (ret == 0)
			dev_err(dwc->dev, "timed out waiting for SETUP phase\n");
	}

	/* pull-up disable: clear pending events without queueing bh */
	dwc->pullups_connected = is_on;

	disable_irq(dwc->irq);

	/* prevent pending bh to run later */
	flush_work(&dwc->bh_work);

	if (is_on)
		dwc3_device_core_soft_reset(dwc);

	spin_lock_irqsave(&dwc->lock, flags);
	if (dwc->ep0state != EP0_SETUP_PHASE)
		dbg_event(0xFF, "EP0 is not in SETUP phase\n", 0);

	/*
	 * If we are here after bus suspend notify otg state machine to
	 * increment pm usage count of dwc to prevent pm_runtime_suspend
	 * during enumeration.
	 */
	dwc->b_suspend = false;
	dwc3_notify_event(dwc, DWC3_CONTROLLER_NOTIFY_OTG_EVENT, 0);

	ret = dwc3_gadget_run_stop_util(dwc);
	spin_unlock_irqrestore(&dwc->lock, flags);
	if (!is_on && ret == -ETIMEDOUT) {
		/*
		 * If we fail to stop the controller then mark it as an error
		 * event since it can lead the controller to go into an unknown
		 * state.
		 */
		dbg_log_string("%s: error event seen\n", __func__);
		dwc->err_evt_seen = true;
		dwc3_notify_event(dwc, DWC3_CONTROLLER_ERROR_EVENT, 0);
		dwc3_notify_event(dwc, DWC3_CONTROLLER_NOTIFY_CLEAR_DB, 0);
	}
	enable_irq(dwc->irq);

	pm_runtime_mark_last_busy(dwc->dev);
	pm_runtime_put_autosuspend(dwc->dev);
	dbg_event(0xFF, "Pullup put",
		atomic_read(&dwc->dev->power.usage_count));
	return ret;
}

static void dwc3_gadget_enable_irq(struct dwc3 *dwc)
{
	u32			reg;

	dbg_event(0xFF, "UnmaskINT", 0);
	/* Enable all but Start and End of Frame IRQs */
	reg = (DWC3_DEVTEN_VNDRDEVTSTRCVEDEN |
			DWC3_DEVTEN_EVNTOVERFLOWEN |
			DWC3_DEVTEN_CMDCMPLTEN |
			DWC3_DEVTEN_ERRTICERREN |
			DWC3_DEVTEN_WKUPEVTEN |
			DWC3_DEVTEN_CONNECTDONEEN |
			DWC3_DEVTEN_USBRSTEN |
			DWC3_DEVTEN_DISCONNEVTEN);

	/*
	 * Enable SUSPENDEVENT(BIT:6) for version 230A and above
	 * else enable USB Link change event (BIT:3) for older version
	 */
	if (dwc->revision < DWC3_REVISION_230A)
		reg |= DWC3_DEVTEN_ULSTCNGEN;
	else
		reg |= DWC3_DEVTEN_EOPFEN;

	dwc3_writel(dwc->regs, DWC3_DEVTEN, reg);
}

void dwc3_gadget_disable_irq(struct dwc3 *dwc)
{
	dbg_event(0xFF, "MaskINT", 0);
	/* mask all interrupts */
	dwc3_writel(dwc->regs, DWC3_DEVTEN, 0x00);
}

static irqreturn_t dwc3_thread_interrupt(int irq, void *_dwc);

/**
 * dwc3_gadget_setup_nump - calculate and initialize NUMP field of %DWC3_DCFG
 * @dwc: pointer to our context structure
 *
 * The following looks like complex but it's actually very simple. In order to
 * calculate the number of packets we can burst at once on OUT transfers, we're
 * gonna use RxFIFO size.
 *
 * To calculate RxFIFO size we need two numbers:
 * MDWIDTH = size, in bits, of the internal memory bus
 * RAM2_DEPTH = depth, in MDWIDTH, of internal RAM2 (where RxFIFO sits)
 *
 * Given these two numbers, the formula is simple:
 *
 * RxFIFO Size = (RAM2_DEPTH * MDWIDTH / 8) - 24 - 16;
 *
 * 24 bytes is for 3x SETUP packets
 * 16 bytes is a clock domain crossing tolerance
 *
 * Given RxFIFO Size, NUMP = RxFIFOSize / 1024;
 */
static void dwc3_gadget_setup_nump(struct dwc3 *dwc)
{
	u32 ram2_depth;
	u32 mdwidth;
	u32 nump;
	u32 reg;

	ram2_depth = DWC3_GHWPARAMS7_RAM2_DEPTH(dwc->hwparams.hwparams7);
	mdwidth = DWC3_GHWPARAMS0_MDWIDTH(dwc->hwparams.hwparams0);

	nump = ((ram2_depth * mdwidth / 8) - 24 - 16) / 1024;
	nump = min_t(u32, nump, 16);

	/* update NumP */
	reg = dwc3_readl(dwc->regs, DWC3_DCFG);
	reg &= ~DWC3_DCFG_NUMP_MASK;
	reg |= nump << DWC3_DCFG_NUMP_SHIFT;
	dwc3_writel(dwc->regs, DWC3_DCFG, reg);
}

static int dwc3_gadget_vbus_session(struct usb_gadget *_gadget, int is_active)
{
	struct dwc3 *dwc = gadget_to_dwc(_gadget);
	unsigned long flags;
	int ret = 0;

	if (dwc->dr_mode != USB_DR_MODE_OTG && dwc->dr_mode != USB_DR_MODE_DRD)
		return -EPERM;

	is_active = !!is_active;

	dbg_event(0xFF, "VbusSess", is_active);

	disable_irq(dwc->irq);

	flush_work(&dwc->bh_work);

	spin_lock_irqsave(&dwc->lock, flags);

	/* Mark that the vbus was powered */
	dwc->vbus_active = is_active;

	ret = dwc3_gadget_run_stop_util(dwc);

	/*
	 * Clearing run/stop bit might occur before disconnect event is seen.
	 * Make sure to let gadget driver know in that case.
	 */
	if (!dwc->vbus_active) {
		dev_dbg(dwc->dev, "calling disconnect from %s\n", __func__);
		dwc3_gadget_disconnect_interrupt(dwc);
	}

	spin_unlock_irqrestore(&dwc->lock, flags);
	if (!is_active && ret == -ETIMEDOUT) {
		dev_err(dwc->dev, "%s: Core soft reset...\n", __func__);
		dwc3_device_core_soft_reset(dwc);
	}

	enable_irq(dwc->irq);

	return 0;
}

static int __dwc3_gadget_start(struct dwc3 *dwc)
{
	struct dwc3_ep		*dep;
	int			ret = 0;
	u32			reg;

	dbg_event(0xFF, "__Gadgetstart", 0);

	/*
	 * Use IMOD if enabled via dwc->imod_interval. Otherwise, if
	 * the core supports IMOD, disable it.
	 */
	if (dwc->imod_interval) {
		dwc3_writel(dwc->regs, DWC3_DEV_IMOD(0), dwc->imod_interval);
		dwc3_writel(dwc->regs, DWC3_GEVNTCOUNT(0), DWC3_GEVNTCOUNT_EHB);
	} else if (dwc3_has_imod(dwc)) {
		dwc3_writel(dwc->regs, DWC3_DEV_IMOD(0), 0);
	}

	/*
	 * We are telling dwc3 that we want to use DCFG.NUMP as ACK TP's NUMP
	 * field instead of letting dwc3 itself calculate that automatically.
	 *
	 * This way, we maximize the chances that we'll be able to get several
	 * bursts of data without going through any sort of endpoint throttling.
	 */
	reg = dwc3_readl(dwc->regs, DWC3_GRXTHRCFG);
	if (dwc3_is_usb31(dwc))
		reg &= ~DWC31_GRXTHRCFG_PKTCNTSEL;
	else
		reg &= ~DWC3_GRXTHRCFG_PKTCNTSEL;

	dwc3_writel(dwc->regs, DWC3_GRXTHRCFG, reg);

	/*
	 * Programs the number of outstanding pipelined transfer requests
	 * the AXI master pushes to the AXI slave.
	 */
	if (dwc->revision >= DWC3_REVISION_270A) {
		reg = dwc3_readl(dwc->regs, DWC3_GSBUSCFG1);
		reg &= ~DWC3_GSBUSCFG1_PIPETRANSLIMIT_MASK;
		reg |= DWC3_GSBUSCFG1_PIPETRANSLIMIT(0xe);
		dwc3_writel(dwc->regs, DWC3_GSBUSCFG1, reg);
	}

	dwc3_gadget_setup_nump(dwc);

	/* Start with SuperSpeed Default */
	dwc3_gadget_ep0_desc.wMaxPacketSize = cpu_to_le16(512);

	dep = dwc->eps[0];
	ret = __dwc3_gadget_ep_enable(dep, DWC3_DEPCFG_ACTION_INIT);
	if (ret) {
		dev_err(dwc->dev, "failed to enable %s\n", dep->name);
		goto err0;
	}

	dep = dwc->eps[1];
	ret = __dwc3_gadget_ep_enable(dep, DWC3_DEPCFG_ACTION_INIT);
	if (ret) {
		dev_err(dwc->dev, "failed to enable %s\n", dep->name);
		goto err1;
	}

	/* begin to receive SETUP packets */
	dwc->ep0state = EP0_SETUP_PHASE;
	dwc->ep0_bounced = false;
	dwc->link_state = DWC3_LINK_STATE_SS_DIS;
	dwc3_ep0_out_start(dwc);

	dwc3_gadget_enable_irq(dwc);

	return 0;

err1:
	__dwc3_gadget_ep_disable(dwc->eps[0]);

err0:
	return ret;
}

static int dwc3_gadget_start(struct usb_gadget *g,
		struct usb_gadget_driver *driver)
{
	struct dwc3		*dwc = gadget_to_dwc(g);
	unsigned long		flags;
	int			ret = 0;

	dbg_event(0xFF, "Gadgetstart", 0);
	spin_lock_irqsave(&dwc->lock, flags);
	if (dwc->gadget_driver) {
		dev_err(dwc->dev, "%s is already bound to %s\n",
				dwc->gadget.name,
				dwc->gadget_driver->driver.name);
		ret = -EBUSY;
		goto err0;
	}

	dwc->gadget_driver	= driver;

	/*
	 * For DRD, this might get called by gadget driver during bootup
	 * even though host mode might be active. Don't actually perform
	 * device-specific initialization until device mode is activated.
	 * In that case dwc3_gadget_restart() will handle it.
	 */
	spin_unlock_irqrestore(&dwc->lock, flags);

	return 0;

err0:
	spin_unlock_irqrestore(&dwc->lock, flags);
	return ret;
}

static void __dwc3_gadget_stop(struct dwc3 *dwc)
{
	dbg_event(0xFF, "__Gadgetstop", 0);
	dwc3_gadget_disable_irq(dwc);
	__dwc3_gadget_ep_disable(dwc->eps[0]);
	__dwc3_gadget_ep_disable(dwc->eps[1]);
}

static int dwc3_gadget_stop(struct usb_gadget *g)
{
	struct dwc3		*dwc = gadget_to_dwc(g);
	unsigned long		flags;

	spin_lock_irqsave(&dwc->lock, flags);
	dwc->gadget_driver	= NULL;
	spin_unlock_irqrestore(&dwc->lock, flags);

	dbg_event(0xFF, "fwq_started", 0);
	flush_workqueue(dwc->dwc_wq);
	dbg_event(0xFF, "fwq_completed", 0);

	return 0;
}

static void __maybe_unused dwc3_gadget_set_speed(struct usb_gadget *g,
				  enum usb_device_speed speed)
{
	struct dwc3		*dwc = gadget_to_dwc(g);
	unsigned long		flags;
	u32			reg;

	spin_lock_irqsave(&dwc->lock, flags);
	reg = dwc3_readl(dwc->regs, DWC3_DCFG);
	reg &= ~(DWC3_DCFG_SPEED_MASK);

	/*
	 * WORKAROUND: DWC3 revision < 2.20a have an issue
	 * which would cause metastability state on Run/Stop
	 * bit if we try to force the IP to USB2-only mode.
	 *
	 * Because of that, we cannot configure the IP to any
	 * speed other than the SuperSpeed
	 *
	 * Refers to:
	 *
	 * STAR#9000525659: Clock Domain Crossing on DCTL in
	 * USB 2.0 Mode
	 */
	if (dwc->revision < DWC3_REVISION_220A &&
	    !dwc->dis_metastability_quirk) {
		reg |= DWC3_DCFG_SUPERSPEED;
	} else {
		switch (speed) {
		case USB_SPEED_LOW:
			reg |= DWC3_DCFG_LOWSPEED;
			break;
		case USB_SPEED_FULL:
			reg |= DWC3_DCFG_FULLSPEED;
			break;
		case USB_SPEED_HIGH:
			reg |= DWC3_DCFG_HIGHSPEED;
			break;
		case USB_SPEED_SUPER:
			reg |= DWC3_DCFG_SUPERSPEED;
			break;
		case USB_SPEED_SUPER_PLUS:
			if (dwc3_is_usb31(dwc))
				reg |= DWC3_DCFG_SUPERSPEED_PLUS;
			else
				reg |= DWC3_DCFG_SUPERSPEED;
			break;
		default:
			dev_err(dwc->dev, "invalid speed (%d)\n", speed);

			if (dwc->revision & DWC3_REVISION_IS_DWC31)
				reg |= DWC3_DCFG_SUPERSPEED_PLUS;
			else
				reg |= DWC3_DCFG_SUPERSPEED;
		}
	}
	dwc3_writel(dwc->regs, DWC3_DCFG, reg);

	spin_unlock_irqrestore(&dwc->lock, flags);
}

static int dwc3_gadget_restart_usb_session(struct usb_gadget *g)
{
	struct dwc3		*dwc = gadget_to_dwc(g);

	dbg_event(0xFF, "RestartUSBSession", 0);
	return dwc3_notify_event(dwc, DWC3_CONTROLLER_RESTART_USB_SESSION, 0);
}

static const struct usb_gadget_ops dwc3_gadget_ops = {
	.get_frame		= dwc3_gadget_get_frame,
	.wakeup			= dwc3_gadget_wakeup,
	.func_wakeup		= dwc_gadget_func_wakeup,
	.set_selfpowered	= dwc3_gadget_set_selfpowered,
	.vbus_session		= dwc3_gadget_vbus_session,
	.vbus_draw		= dwc3_gadget_vbus_draw,
	.pullup			= dwc3_gadget_pullup,
	.udc_start		= dwc3_gadget_start,
	.udc_stop		= dwc3_gadget_stop,
	.restart		= dwc3_gadget_restart_usb_session,
};

/* -------------------------------------------------------------------------- */

#define NUM_GSI_OUT_EPS	1
#define NUM_GSI_IN_EPS	2

static int dwc3_gadget_init_control_endpoint(struct dwc3_ep *dep)
{
	struct dwc3 *dwc = dep->dwc;

	usb_ep_set_maxpacket_limit(&dep->endpoint, 512);
	dep->endpoint.maxburst = 1;
	dep->endpoint.ops = &dwc3_gadget_ep0_ops;
	if (!dep->direction)
		dwc->gadget.ep0 = &dep->endpoint;

	dep->endpoint.caps.type_control = true;

	return 0;
}

static int dwc3_gadget_init_in_out_endpoint(struct dwc3_ep *dep)
{
	struct dwc3 *dwc = dep->dwc;

	usb_ep_set_maxpacket_limit(&dep->endpoint, 1024);
	dep->endpoint.max_streams = 15;
	dep->endpoint.ops = &dwc3_gadget_ep_ops;
	list_add_tail(&dep->endpoint.ep_list,
			&dwc->gadget.ep_list);
	dep->endpoint.caps.type_iso = true;
	dep->endpoint.caps.type_bulk = true;
	dep->endpoint.caps.type_int = true;

	return dwc3_alloc_trb_pool(dep);
}

static int dwc3_gadget_init_endpoint(struct dwc3 *dwc, u8 epnum)
{
	struct dwc3_ep			*dep;
	bool				direction = epnum & 1;
	int				ret;
	u8				num = epnum >> 1;

	dep = kzalloc(sizeof(*dep), GFP_KERNEL);
	if (!dep)
		return -ENOMEM;

	dep->dwc = dwc;
	dep->number = epnum;
	dep->direction = direction;
	dep->regs = dwc->regs + DWC3_DEP_BASE(epnum);
	dwc->eps[epnum] = dep;

	snprintf(dep->name, sizeof(dep->name), "ep%u%s", num,
			direction ? "in" : "out");

	dep->endpoint.ep_num = epnum >> 1;
	dep->endpoint.name = dep->name;

	if (!(dep->number > 1)) {
		dep->endpoint.desc = &dwc3_gadget_ep0_desc;
		dep->endpoint.comp_desc = NULL;
	}

	spin_lock_init(&dep->lock);

	if (num == 0)
		ret = dwc3_gadget_init_control_endpoint(dep);
	else
		ret = dwc3_gadget_init_in_out_endpoint(dep);

	if (ret)
		return ret;

	dep->endpoint.caps.dir_in = direction;
	dep->endpoint.caps.dir_out = !direction;

	INIT_LIST_HEAD(&dep->pending_list);
	INIT_LIST_HEAD(&dep->started_list);
	INIT_LIST_HEAD(&dep->cancelled_list);

	return 0;
}

static int dwc3_gadget_init_endpoints(struct dwc3 *dwc, u8 total)
{
	u8				epnum;
	u8				out_count;
	u8				in_count;
	u8				idx;
	struct dwc3_ep			*dep;

	in_count = out_count = total / 2;
	out_count += total & 1;		/* in case odd, there is one more OUT */

	INIT_LIST_HEAD(&dwc->gadget.ep_list);

	for (epnum = 0; epnum < total; epnum++) {
		int			ret;
		u8			num = epnum >> 1;

		ret = dwc3_gadget_init_endpoint(dwc, epnum);
		if (ret)
			return ret;

		dep = dwc->eps[epnum];
		/* Reserve EPs at the end for GSI */
		if (!dep->direction && num >
				out_count - NUM_GSI_OUT_EPS - 1) {
			/* Allocation of TRBs are handled by GSI EP ops. */
			dwc3_free_trb_pool(dep);
			idx = num - (out_count - NUM_GSI_OUT_EPS - 1);
			snprintf(dep->name, sizeof(dep->name), "gsi-epout%d",
					idx);
			dep->endpoint.ep_type = EP_TYPE_GSI;
		} else if (dep->direction && num >
				in_count - NUM_GSI_IN_EPS - 1) {
			/* Allocation of TRBs are handled by GSI EP ops. */
			dwc3_free_trb_pool(dep);
			idx = num - (in_count - NUM_GSI_IN_EPS - 1);
			snprintf(dep->name, sizeof(dep->name), "gsi-epin%d",
					idx);
			dep->endpoint.ep_type = EP_TYPE_GSI;
		}
	}

	return 0;
}

static void dwc3_gadget_free_endpoints(struct dwc3 *dwc)
{
	struct dwc3_ep			*dep;
	u8				epnum;

	for (epnum = 0; epnum < DWC3_ENDPOINTS_NUM; epnum++) {
		dep = dwc->eps[epnum];
		if (!dep)
			continue;
		/*
		 * Physical endpoints 0 and 1 are special; they form the
		 * bi-directional USB endpoint 0.
		 *
		 * For those two physical endpoints, we don't allocate a TRB
		 * pool nor do we add them the endpoints list. Due to that, we
		 * shouldn't do these two operations otherwise we would end up
		 * with all sorts of bugs when removing dwc3.ko.
		 */
		if (epnum != 0 && epnum != 1) {
			dwc3_free_trb_pool(dep);
			list_del(&dep->endpoint.ep_list);
		}

		kfree(dep);
	}
}

/* -------------------------------------------------------------------------- */

static int dwc3_gadget_ep_reclaim_completed_trb(struct dwc3_ep *dep,
		struct dwc3_request *req, struct dwc3_trb *trb,
		const struct dwc3_event_depevt *event, int status, int chain)
{
	unsigned int		count;

	dwc3_ep_inc_deq(dep);

	trace_dwc3_complete_trb(dep, trb);
	req->num_trbs--;

	/*
	 * If we're in the middle of series of chained TRBs and we
	 * receive a short transfer along the way, DWC3 will skip
	 * through all TRBs including the last TRB in the chain (the
	 * where CHN bit is zero. DWC3 will also avoid clearing HWO
	 * bit and SW has to do it manually.
	 *
	 * We're going to do that here to avoid problems of HW trying
	 * to use bogus TRBs for transfers.
	 */
	if (chain && (trb->ctrl & DWC3_TRB_CTRL_HWO))
		trb->ctrl &= ~DWC3_TRB_CTRL_HWO;

	/*
	 * If we're dealing with unaligned size OUT transfer, we will be left
	 * with one TRB pending in the ring. We need to manually clear HWO bit
	 * from that TRB.
	 */

	if (req->needs_extra_trb && !(trb->ctrl & DWC3_TRB_CTRL_CHN)) {
		trb->ctrl &= ~DWC3_TRB_CTRL_HWO;
		return 1;
	}

	count = trb->size & DWC3_TRB_SIZE_MASK;
	req->remaining += count;

	if ((trb->ctrl & DWC3_TRB_CTRL_HWO) && status != -ESHUTDOWN)
		return 1;

	if (event->status & DEPEVT_STATUS_SHORT && !chain)
		return 1;

	if ((trb->ctrl & DWC3_TRB_CTRL_IOC) ||
	    (trb->ctrl & DWC3_TRB_CTRL_LST))
		return 1;

	return 0;
}

static int dwc3_gadget_ep_reclaim_trb_sg(struct dwc3_ep *dep,
		struct dwc3_request *req, const struct dwc3_event_depevt *event,
		int status)
{
	struct dwc3_trb *trb = &dep->trb_pool[dep->trb_dequeue];
	struct scatterlist *sg = req->sg;
	struct scatterlist *s;
	unsigned int pending = req->num_pending_sgs;
	unsigned int i;
	int ret = 0;

	for_each_sg(sg, s, pending, i) {
		trb = &dep->trb_pool[dep->trb_dequeue];

		req->sg = sg_next(s);
		req->num_pending_sgs--;

		ret = dwc3_gadget_ep_reclaim_completed_trb(dep, req,
				trb, event, status, true);
		if (ret)
			break;
	}

	return ret;
}

static int dwc3_gadget_ep_reclaim_trb_linear(struct dwc3_ep *dep,
		struct dwc3_request *req, const struct dwc3_event_depevt *event,
		int status)
{
	struct dwc3_trb *trb = &dep->trb_pool[dep->trb_dequeue];

	return dwc3_gadget_ep_reclaim_completed_trb(dep, req, trb,
			event, status, false);
}

static bool dwc3_gadget_ep_request_completed(struct dwc3_request *req)
{
	return req->num_pending_sgs == 0;
}

static int dwc3_gadget_ep_cleanup_completed_request(struct dwc3_ep *dep,
		const struct dwc3_event_depevt *event,
		struct dwc3_request *req, int status)
{
	struct dwc3 *dwc = dep->dwc;
	int ret;

	/*
	 * If the HWO is set, it implies the TRB is still being
	 * processed by the core. Hence do not reclaim it until
	 * it is processed by the core.
	 */
	if (req->trb->ctrl & DWC3_TRB_CTRL_HWO) {
		dbg_event(0xFF, "PEND TRB", dep->number);
		return 1;
	}

	if (req->num_pending_sgs)
		ret = dwc3_gadget_ep_reclaim_trb_sg(dep, req, event,
				status);
	else
		ret = dwc3_gadget_ep_reclaim_trb_linear(dep, req, event,
				status);

	req->request.actual = req->request.length - req->remaining;

	if (!dwc3_gadget_ep_request_completed(req))
		goto out;

	if (req->needs_extra_trb) {
		unsigned int maxp = usb_endpoint_maxp(dep->endpoint.desc);

		ret = dwc3_gadget_ep_reclaim_trb_linear(dep, req, event,
				status);

		/* Reclaim MPS padding TRB for ZLP */
		if (!req->direction && req->request.zero && req->request.length &&
		    !usb_endpoint_xfer_isoc(dep->endpoint.desc) &&
		    (IS_ALIGNED(req->request.length, maxp)))
			ret = dwc3_gadget_ep_reclaim_trb_linear(dep, req, event, status);

		req->needs_extra_trb = false;
	}

	dwc3_gadget_giveback(dep, req, status);

out:
	return ret;
}

static void dwc3_gadget_ep_cleanup_completed_requests(struct dwc3_ep *dep,
		const struct dwc3_event_depevt *event, int status)
{
	struct dwc3_request	*req;

	while (!list_empty(&dep->started_list)) {
		int ret;

		req = next_request(&dep->started_list);
		ret = dwc3_gadget_ep_cleanup_completed_request(dep, event,
				req, status);
		if (ret)
			break;
	}
}

static bool dwc3_gadget_ep_should_continue(struct dwc3_ep *dep)
{
	struct dwc3_request	*req;

	if (!list_empty(&dep->pending_list))
		return true;

	/*
	 * We only need to check the first entry of the started list. We can
	 * assume the completed requests are removed from the started list.
	 */
	req = next_request(&dep->started_list);
	if (!req)
		return false;

	return !dwc3_gadget_ep_request_completed(req);
}

static void dwc3_gadget_endpoint_frame_from_event(struct dwc3_ep *dep,
		const struct dwc3_event_depevt *event)
{
	dep->frame_number = event->parameters;
}

static void dwc3_gadget_endpoint_transfer_in_progress(struct dwc3_ep *dep,
		const struct dwc3_event_depevt *event)
{
	struct dwc3		*dwc = dep->dwc;
	unsigned		status = 0;
	bool			stop = false;

	dwc3_gadget_endpoint_frame_from_event(dep, event);

	if (event->status & DEPEVT_STATUS_BUSERR)
		status = -ECONNRESET;

	if (event->status & DEPEVT_STATUS_MISSED_ISOC) {
		status = -EXDEV;

		if (list_empty(&dep->started_list))
			stop = true;
	}

	dwc3_gadget_ep_cleanup_completed_requests(dep, event, status);

	if (stop)
<<<<<<< HEAD
		dwc3_stop_active_transfer(dwc, dep->number, true);
=======
		dwc3_stop_active_transfer(dep, true, true);
	else if (dwc3_gadget_ep_should_continue(dep))
		__dwc3_gadget_kick_transfer(dep);

>>>>>>> 2c746135
	/*
	 * WORKAROUND: This is the 2nd half of U1/U2 -> U0 workaround.
	 * See dwc3_gadget_linksts_change_interrupt() for 1st half.
	 */
	if (dwc->revision < DWC3_REVISION_183A) {
		u32		reg;
		int		i;

		for (i = 0; i < DWC3_ENDPOINTS_NUM; i++) {
			dep = dwc->eps[i];

			if (!(dep->flags & DWC3_EP_ENABLED))
				continue;

			if (!list_empty(&dep->started_list))
				return;
		}

		reg = dwc3_readl(dwc->regs, DWC3_DCTL);
		reg |= dwc->u1u2;
		dwc3_writel(dwc->regs, DWC3_DCTL, reg);

		dwc->u1u2 = 0;
	}
}

static void dwc3_gadget_endpoint_transfer_not_ready(struct dwc3_ep *dep,
		const struct dwc3_event_depevt *event)
{
	dwc3_gadget_endpoint_frame_from_event(dep, event);
	__dwc3_gadget_start_isoc(dep);
}

static void dwc3_endpoint_interrupt(struct dwc3 *dwc,
		const struct dwc3_event_depevt *event)
{
	struct dwc3_ep		*dep;
	u8			epnum = event->endpoint_number;
	u8			cmd;

	dep = dwc->eps[epnum];

	if (!(dep->flags & DWC3_EP_ENABLED)) {
		if (!(dep->flags & DWC3_EP_END_TRANSFER_PENDING))
			return;

		/* Handle only EPCMDCMPLT when EP disabled */
		if (event->endpoint_event != DWC3_DEPEVT_EPCMDCMPLT)
			return;
	}

	if (epnum == 0 || epnum == 1) {
		dwc3_ep0_interrupt(dwc, event);
		return;
	}

	dep->dbg_ep_events.total++;

	switch (event->endpoint_event) {
	case DWC3_DEPEVT_XFERINPROGRESS:
		dep->dbg_ep_events.xferinprogress++;
		dwc3_gadget_endpoint_transfer_in_progress(dep, event);
		break;
	case DWC3_DEPEVT_XFERNOTREADY:
		dep->dbg_ep_events.xfernotready++;
		dwc3_gadget_endpoint_transfer_not_ready(dep, event);
		break;
	case DWC3_DEPEVT_EPCMDCMPLT:
		dep->dbg_ep_events.epcmdcomplete++;
		cmd = DEPEVT_PARAMETER_CMD(event->parameters);

		if (cmd == DWC3_DEPCMD_ENDTRANSFER) {
			dep->flags &= ~(DWC3_EP_END_TRANSFER_PENDING |
					DWC3_EP_TRANSFER_STARTED);
			dwc3_gadget_ep_cleanup_cancelled_requests(dep);
			dbg_log_string("DWC3_DEPEVT_EPCMDCMPLT (%d)",
							dep->number);
		}
		break;
	case DWC3_DEPEVT_STREAMEVT:
		dep->dbg_ep_events.streamevent++;
		break;
	case DWC3_DEPEVT_XFERCOMPLETE:
		dep->dbg_ep_events.xfercomplete++;
		break;
	case DWC3_DEPEVT_RXTXFIFOEVT:
		dep->dbg_ep_events.rxtxfifoevent++;
		break;
	}
}

static void dwc3_disconnect_gadget(struct dwc3 *dwc)
{
	struct usb_gadget_driver *gadget_driver;

	if (dwc->gadget_driver && dwc->gadget_driver->disconnect) {
		gadget_driver = dwc->gadget_driver;
		spin_unlock(&dwc->lock);
		dbg_event(0xFF, "DISCONNECT", 0);
		gadget_driver->disconnect(&dwc->gadget);
		spin_lock(&dwc->lock);
	}
}

static void dwc3_suspend_gadget(struct dwc3 *dwc)
{
	struct usb_gadget_driver *gadget_driver;

	if (dwc->gadget_driver && dwc->gadget_driver->suspend) {
		gadget_driver = dwc->gadget_driver;
		spin_unlock(&dwc->lock);
		dbg_event(0xFF, "SUSPEND", 0);
		gadget_driver->suspend(&dwc->gadget);
		spin_lock(&dwc->lock);
	}
}

static void dwc3_resume_gadget(struct dwc3 *dwc)
{
	struct usb_gadget_driver *gadget_driver;

	if (dwc->gadget_driver && dwc->gadget_driver->resume) {
		gadget_driver = dwc->gadget_driver;
		spin_unlock(&dwc->lock);
		dbg_event(0xFF, "RESUME", 0);
		gadget_driver->resume(&dwc->gadget);
		spin_lock(&dwc->lock);
	}
}

static void dwc3_reset_gadget(struct dwc3 *dwc)
{
	struct usb_gadget_driver *gadget_driver;

	if (!dwc->gadget_driver)
		return;

	if (dwc->gadget.speed != USB_SPEED_UNKNOWN) {
		gadget_driver = dwc->gadget_driver;
		spin_unlock(&dwc->lock);
		dbg_event(0xFF, "UDC RESET", 0);
		usb_gadget_udc_reset(&dwc->gadget, gadget_driver);
		spin_lock(&dwc->lock);
	}
}

void dwc3_stop_active_transfer(struct dwc3 *dwc, u32 epnum, bool force)
{
	struct dwc3_ep *dep;
	struct dwc3_gadget_ep_cmd_params params;
	u32 cmd;
	int ret;

	dep = dwc->eps[epnum];

	if ((dep->flags & DWC3_EP_END_TRANSFER_PENDING) ||
	    !dep->resource_index)
		return;

	if (dep->endpoint.endless)
		dwc3_notify_event(dwc, DWC3_CONTROLLER_NOTIFY_DISABLE_UPDXFER,
								dep->number);

	/*
	 * NOTICE: We are violating what the Databook says about the
	 * EndTransfer command. Ideally we would _always_ wait for the
	 * EndTransfer Command Completion IRQ, but that's causing too
	 * much trouble synchronizing between us and gadget driver.
	 *
	 * We have discussed this with the IP Provider and it was
	 * suggested to giveback all requests here, but give HW some
	 * extra time to synchronize with the interconnect. We're using
	 * an arbitrary 100us delay for that.
	 *
	 * Note also that a similar handling was tested by Synopsys
	 * (thanks a lot Paul) and nothing bad has come out of it.
	 * In short, what we're doing is:
	 *
	 * - Issue EndTransfer WITH CMDIOC bit set
	 * - Wait 100us
	 *
	 * As of IP version 3.10a of the DWC_usb3 IP, the controller
	 * supports a mode to work around the above limitation. The
	 * software can poll the CMDACT bit in the DEPCMD register
	 * after issuing a EndTransfer command. This mode is enabled
	 * by writing GUCTL2[14]. This polling is already done in the
	 * dwc3_send_gadget_ep_cmd() function so if the mode is
	 * enabled, the EndTransfer command will have completed upon
	 * returning from this function and we don't need to delay for
	 * 100us.
	 *
	 * This mode is NOT available on the DWC_usb31 IP.
	 */

	cmd = DWC3_DEPCMD_ENDTRANSFER;
	cmd |= force ? DWC3_DEPCMD_HIPRI_FORCERM : 0;
	cmd |= DWC3_DEPCMD_CMDIOC;
	cmd |= DWC3_DEPCMD_PARAM(dep->resource_index);
	memset(&params, 0, sizeof(params));
	ret = dwc3_send_gadget_ep_cmd(dep, cmd, &params);
	WARN_ON_ONCE(ret);
	dep->resource_index = 0;

	if (dwc3_is_usb31(dwc) || dwc->revision < DWC3_REVISION_310A) {
		if (dep->endpoint.ep_type != EP_TYPE_GSI)
			dep->flags |= DWC3_EP_END_TRANSFER_PENDING;
		udelay(100);
	}
	dbg_log_string("%s(%d): endxfer ret:%d)",
			dep->name, dep->number, ret);
}

int dwc3_stop_active_transfer_noioc(struct dwc3 *dwc, u32 epnum, bool force)
{
	struct dwc3_ep *dep;
	struct dwc3_gadget_ep_cmd_params params;
	u32 cmd;
	int ret = 0;

	dep = dwc->eps[epnum];

	if (!dep->resource_index)
		return ret;

	if (dep->endpoint.endless)
		dwc3_notify_event(dwc, DWC3_CONTROLLER_NOTIFY_DISABLE_UPDXFER,
								dep->number);

	cmd = DWC3_DEPCMD_ENDTRANSFER;
	cmd |= force ? DWC3_DEPCMD_HIPRI_FORCERM : 0;
	cmd |= DWC3_DEPCMD_PARAM(dep->resource_index);
	memset(&params, 0, sizeof(params));
	ret = dwc3_send_gadget_ep_cmd(dep, cmd, &params);
	WARN_ON_ONCE(ret);
	dep->resource_index = 0;

	dbg_log_string("%s(%d): endxfer ret:%d)",
			dep->name, dep->number, ret);
	return ret;
}

static void dwc3_clear_stall_all_ep(struct dwc3 *dwc)
{
	u32 epnum;

	for (epnum = 1; epnum < DWC3_ENDPOINTS_NUM; epnum++) {
		struct dwc3_ep *dep;
		int ret;

		dep = dwc->eps[epnum];
		if (!dep)
			continue;

		if (!(dep->flags & DWC3_EP_STALL))
			continue;

		dep->flags &= ~DWC3_EP_STALL;

		ret = dwc3_send_clear_stall_ep_cmd(dep);
		dbg_event(dep->number, "ECLRSTALL", ret);
		WARN_ON_ONCE(ret);
	}
}

static void dwc3_gadget_disconnect_interrupt(struct dwc3 *dwc)
{
	int			reg;

	dbg_event(0xFF, "DISCONNECT INT", 0);
	dev_dbg(dwc->dev, "Notify OTG from %s\n", __func__);
	dwc->b_suspend = false;
	dwc3_notify_event(dwc, DWC3_CONTROLLER_NOTIFY_OTG_EVENT, 0);

	reg = dwc3_readl(dwc->regs, DWC3_DCTL);
	reg &= ~DWC3_DCTL_INITU1ENA;
	dwc3_writel(dwc->regs, DWC3_DCTL, reg);

	reg &= ~DWC3_DCTL_INITU2ENA;
	dwc3_writel(dwc->regs, DWC3_DCTL, reg);

	dwc3_disconnect_gadget(dwc);

	dwc->gadget.speed = USB_SPEED_UNKNOWN;
	dwc->setup_packet_pending = false;
	dwc->link_state = DWC3_LINK_STATE_SS_DIS;
	usb_gadget_set_state(&dwc->gadget, USB_STATE_NOTATTACHED);

	dwc->connected = false;
	wake_up_interruptible(&dwc->wait_linkstate);
}

static void dwc3_gadget_reset_interrupt(struct dwc3 *dwc)
{
	u32			reg;

	dwc->connected = true;

	/*
	 * WORKAROUND: DWC3 revisions <1.88a have an issue which
	 * would cause a missing Disconnect Event if there's a
	 * pending Setup Packet in the FIFO.
	 *
	 * There's no suggested workaround on the official Bug
	 * report, which states that "unless the driver/application
	 * is doing any special handling of a disconnect event,
	 * there is no functional issue".
	 *
	 * Unfortunately, it turns out that we _do_ some special
	 * handling of a disconnect event, namely complete all
	 * pending transfers, notify gadget driver of the
	 * disconnection, and so on.
	 *
	 * Our suggested workaround is to follow the Disconnect
	 * Event steps here, instead, based on a setup_packet_pending
	 * flag. Such flag gets set whenever we have a SETUP_PENDING
	 * status for EP0 TRBs and gets cleared on XferComplete for the
	 * same endpoint.
	 *
	 * Refers to:
	 *
	 * STAR#9000466709: RTL: Device : Disconnect event not
	 * generated if setup packet pending in FIFO
	 */
	if (dwc->revision < DWC3_REVISION_188A) {
		if (dwc->setup_packet_pending)
			dwc3_gadget_disconnect_interrupt(dwc);
	}

	dbg_event(0xFF, "BUS RESET", 0);
	dev_dbg(dwc->dev, "Notify OTG from %s\n", __func__);
	dwc->b_suspend = false;
	dwc3_notify_event(dwc, DWC3_CONTROLLER_NOTIFY_OTG_EVENT, 0);

	usb_gadget_vbus_draw(&dwc->gadget, 100);

	dwc3_reset_gadget(dwc);

	reg = dwc3_readl(dwc->regs, DWC3_DCTL);
	reg &= ~DWC3_DCTL_TSTCTRL_MASK;
	dwc3_writel(dwc->regs, DWC3_DCTL, reg);
	dwc->test_mode = false;
	/*
	 * From SNPS databook section 8.1.2
	 * the EP0 should be in setup phase. So ensure
	 * that EP0 is in setup phase by issuing a stall
	 * and restart if EP0 is not in setup phase.
	 */
	if (dwc->ep0state != EP0_SETUP_PHASE) {
		unsigned int	dir;

		dbg_event(0xFF, "CONTRPEND(%d)", dwc->ep0state);
		dir = !!dwc->ep0_expect_in;
		if (dwc->ep0state == EP0_DATA_PHASE)
			dwc3_ep0_end_control_data(dwc, dwc->eps[dir]);
		else
			dwc3_ep0_end_control_data(dwc, dwc->eps[!dir]);

		dwc->eps[0]->trb_enqueue = 0;
		dwc->eps[1]->trb_enqueue = 0;

		dwc3_ep0_stall_and_restart(dwc);
	}

	dwc->delayed_status = false;
	dwc3_stop_active_transfers(dwc);
	dwc3_clear_stall_all_ep(dwc);

	/* Reset device address to zero */
	reg = dwc3_readl(dwc->regs, DWC3_DCFG);
	reg &= ~(DWC3_DCFG_DEVADDR_MASK);
	dwc3_writel(dwc->regs, DWC3_DCFG, reg);

	dwc->gadget.speed = USB_SPEED_UNKNOWN;
	dwc->link_state = DWC3_LINK_STATE_U0;
	wake_up_interruptible(&dwc->wait_linkstate);
}

static void dwc3_gadget_conndone_interrupt(struct dwc3 *dwc)
{
	struct dwc3_ep		*dep;
	int			ret;
	u32			reg;
	u8			speed;

	dbg_event(0xFF, "CONNECT DONE", 0);
	reg = dwc3_readl(dwc->regs, DWC3_DSTS);
	speed = reg & DWC3_DSTS_CONNECTSPD;
	dwc->speed = speed;

	/* Reset the retry on erratic error event count */
	dwc->retries_on_error = 0;

	/*
	 * RAMClkSel is reset to 0 after USB reset, so it must be reprogrammed
	 * each time on Connect Done.
	 *
	 * Currently we always use the reset value. If any platform
	 * wants to set this to a different value, we need to add a
	 * setting and update GCTL.RAMCLKSEL here.
	 */

	switch (speed) {
	case DWC3_DSTS_SUPERSPEED_PLUS:
		dwc3_gadget_ep0_desc.wMaxPacketSize = cpu_to_le16(512);
		dwc->gadget.ep0->maxpacket = 512;
		dwc->gadget.speed = USB_SPEED_SUPER_PLUS;
		break;
	case DWC3_DSTS_SUPERSPEED:
		/*
		 * WORKAROUND: DWC3 revisions <1.90a have an issue which
		 * would cause a missing USB3 Reset event.
		 *
		 * In such situations, we should force a USB3 Reset
		 * event by calling our dwc3_gadget_reset_interrupt()
		 * routine.
		 *
		 * Refers to:
		 *
		 * STAR#9000483510: RTL: SS : USB3 reset event may
		 * not be generated always when the link enters poll
		 */
		if (dwc->revision < DWC3_REVISION_190A)
			dwc3_gadget_reset_interrupt(dwc);

		dwc3_gadget_ep0_desc.wMaxPacketSize = cpu_to_le16(512);
		dwc->gadget.ep0->maxpacket = 512;
		dwc->gadget.speed = USB_SPEED_SUPER;
		break;
	case DWC3_DSTS_HIGHSPEED:
		dwc3_gadget_ep0_desc.wMaxPacketSize = cpu_to_le16(64);
		dwc->gadget.ep0->maxpacket = 64;
		dwc->gadget.speed = USB_SPEED_HIGH;
		break;
	case DWC3_DSTS_FULLSPEED:
		dwc3_gadget_ep0_desc.wMaxPacketSize = cpu_to_le16(64);
		dwc->gadget.ep0->maxpacket = 64;
		dwc->gadget.speed = USB_SPEED_FULL;
		break;
	case DWC3_DSTS_LOWSPEED:
		dwc3_gadget_ep0_desc.wMaxPacketSize = cpu_to_le16(8);
		dwc->gadget.ep0->maxpacket = 8;
		dwc->gadget.speed = USB_SPEED_LOW;
		break;
	}

	dwc->eps[1]->endpoint.maxpacket = dwc->gadget.ep0->maxpacket;

	/* Enable USB2 LPM Capability */

	if ((dwc->revision > DWC3_REVISION_194A) &&
	    (speed != DWC3_DSTS_SUPERSPEED) &&
	    (speed != DWC3_DSTS_SUPERSPEED_PLUS)) {
		reg = dwc3_readl(dwc->regs, DWC3_DCFG);
		reg |= DWC3_DCFG_LPM_CAP;
		dwc3_writel(dwc->regs, DWC3_DCFG, reg);

		reg = dwc3_readl(dwc->regs, DWC3_DCTL);
		reg &= ~(DWC3_DCTL_HIRD_THRES_MASK | DWC3_DCTL_L1_HIBER_EN);

		reg |= DWC3_DCTL_HIRD_THRES(dwc->hird_threshold);

		/*
		 * When dwc3 revisions >= 2.40a, LPM Erratum is enabled and
		 * DCFG.LPMCap is set, core responses with an ACK and the
		 * BESL value in the LPM token is less than or equal to LPM
		 * NYET threshold.
		 */
		WARN_ONCE(dwc->revision < DWC3_REVISION_240A
				&& dwc->has_lpm_erratum,
				"LPM Erratum not available on dwc3 revisions < 2.40a\n");

		if (dwc->has_lpm_erratum && dwc->revision >= DWC3_REVISION_240A)
			reg |= DWC3_DCTL_LPM_ERRATA(dwc->lpm_nyet_threshold);

		dwc3_writel(dwc->regs, DWC3_DCTL, reg);
	} else {
		reg = dwc3_readl(dwc->regs, DWC3_DCTL);
		reg &= ~DWC3_DCTL_HIRD_THRES_MASK;
		dwc3_writel(dwc->regs, DWC3_DCTL, reg);
	}

	dep = dwc->eps[0];
	ret = __dwc3_gadget_ep_enable(dep, DWC3_DEPCFG_ACTION_MODIFY);
	if (ret) {
		dev_err(dwc->dev, "failed to enable %s\n", dep->name);
		return;
	}

	dep = dwc->eps[1];
	ret = __dwc3_gadget_ep_enable(dep, DWC3_DEPCFG_ACTION_MODIFY);
	if (ret) {
		dev_err(dwc->dev, "failed to enable %s\n", dep->name);
		return;
	}

	dwc3_notify_event(dwc, DWC3_CONTROLLER_CONNDONE_EVENT, 0);

	/*
	 * Configure PHY via GUSB3PIPECTLn if required.
	 *
	 * Update GTXFIFOSIZn
	 *
	 * In both cases reset values should be sufficient.
	 */
}

static void dwc3_gadget_wakeup_interrupt(struct dwc3 *dwc, bool remote_wakeup)
{
	bool perform_resume = true;

	dev_dbg(dwc->dev, "%s\n", __func__);

	dbg_event(0xFF, "WAKEUP", remote_wakeup);
	/*
	 * Identify if it is called from wakeup_interrupt() context for bus
	 * resume or as part of remote wakeup. And based on that check for
	 * U3 state. as we need to handle case of L1 resume i.e. where we
	 * don't want to perform resume.
	 */
	if (!remote_wakeup && dwc->link_state != DWC3_LINK_STATE_U3)
		perform_resume = false;

	/* Only perform resume from L2 or Early Suspend states */
	if (perform_resume) {

		/*
		 * In case of remote wake up dwc3_gadget_wakeup_work()
		 * is doing pm_runtime_get_sync().
		 */
		dev_dbg(dwc->dev, "Notify OTG from %s\n", __func__);
		dwc->b_suspend = false;
		dwc3_notify_event(dwc,
				DWC3_CONTROLLER_NOTIFY_OTG_EVENT, 0);

		/*
		 * set state to U0 as function level resume is trying to queue
		 * notification over USB interrupt endpoint which would fail
		 * due to state is not being updated.
		 */
		dwc->link_state = DWC3_LINK_STATE_U0;
		dwc3_resume_gadget(dwc);
		return;
	}

	dwc->link_state = DWC3_LINK_STATE_U0;
}

static void dwc3_gadget_linksts_change_interrupt(struct dwc3 *dwc,
		unsigned int evtinfo)
{
	enum dwc3_link_state	next = evtinfo & DWC3_LINK_STATE_MASK;
	unsigned int		pwropt;

	/*
	 * WORKAROUND: DWC3 < 2.50a have an issue when configured without
	 * Hibernation mode enabled which would show up when device detects
	 * host-initiated U3 exit.
	 *
	 * In that case, device will generate a Link State Change Interrupt
	 * from U3 to RESUME which is only necessary if Hibernation is
	 * configured in.
	 *
	 * There are no functional changes due to such spurious event and we
	 * just need to ignore it.
	 *
	 * Refers to:
	 *
	 * STAR#9000570034 RTL: SS Resume event generated in non-Hibernation
	 * operational mode
	 */
	pwropt = DWC3_GHWPARAMS1_EN_PWROPT(dwc->hwparams.hwparams1);
	if ((dwc->revision < DWC3_REVISION_250A) &&
			(pwropt != DWC3_GHWPARAMS1_EN_PWROPT_HIB)) {
		if ((dwc->link_state == DWC3_LINK_STATE_U3) &&
				(next == DWC3_LINK_STATE_RESUME)) {
			return;
		}
	}

	/*
	 * WORKAROUND: DWC3 Revisions <1.83a have an issue which, depending
	 * on the link partner, the USB session might do multiple entry/exit
	 * of low power states before a transfer takes place.
	 *
	 * Due to this problem, we might experience lower throughput. The
	 * suggested workaround is to disable DCTL[12:9] bits if we're
	 * transitioning from U1/U2 to U0 and enable those bits again
	 * after a transfer completes and there are no pending transfers
	 * on any of the enabled endpoints.
	 *
	 * This is the first half of that workaround.
	 *
	 * Refers to:
	 *
	 * STAR#9000446952: RTL: Device SS : if U1/U2 ->U0 takes >128us
	 * core send LGO_Ux entering U0
	 */
	if (dwc->revision < DWC3_REVISION_183A) {
		if (next == DWC3_LINK_STATE_U0) {
			u32	u1u2;
			u32	reg;

			switch (dwc->link_state) {
			case DWC3_LINK_STATE_U1:
			case DWC3_LINK_STATE_U2:
				reg = dwc3_readl(dwc->regs, DWC3_DCTL);
				u1u2 = reg & (DWC3_DCTL_INITU2ENA
						| DWC3_DCTL_ACCEPTU2ENA
						| DWC3_DCTL_INITU1ENA
						| DWC3_DCTL_ACCEPTU1ENA);

				if (!dwc->u1u2)
					dwc->u1u2 = reg & u1u2;

				reg &= ~u1u2;

				dwc3_writel(dwc->regs, DWC3_DCTL, reg);
				break;
			default:
				/* do nothing */
				break;
			}
		}
	}

	switch (next) {
	case DWC3_LINK_STATE_U1:
		if (dwc->speed == USB_SPEED_SUPER)
			dwc3_suspend_gadget(dwc);
		break;
	case DWC3_LINK_STATE_U2:
	case DWC3_LINK_STATE_U3:
		dwc3_suspend_gadget(dwc);
		break;
	case DWC3_LINK_STATE_RESUME:
		dwc3_resume_gadget(dwc);
		break;
	default:
		/* do nothing */
		break;
	}

	dev_dbg(dwc->dev, "Going from (%d)--->(%d)\n", dwc->link_state, next);
	dwc->link_state = next;
	wake_up_interruptible(&dwc->wait_linkstate);
}

static void dwc3_gadget_suspend_interrupt(struct dwc3 *dwc,
					  unsigned int evtinfo)
{
	enum dwc3_link_state next = evtinfo & DWC3_LINK_STATE_MASK;

	dbg_event(0xFF, "SUSPEND INT", 0);
	dev_dbg(dwc->dev, "%s Entry to %d\n", __func__, next);

	if (dwc->link_state != next && next == DWC3_LINK_STATE_U3) {
		/*
		 * When first connecting the cable, even before the initial
		 * DWC3_DEVICE_EVENT_RESET or DWC3_DEVICE_EVENT_CONNECT_DONE
		 * events, the controller sees a DWC3_DEVICE_EVENT_SUSPEND
		 * event. In such a case, ignore.
		 * Ignore suspend event until device side usb is not into
		 * CONFIGURED state.
		 */
		if (dwc->gadget.state != USB_STATE_CONFIGURED) {
			dev_err(dwc->dev, "%s(): state:%d. Ignore SUSPEND.\n",
						__func__, dwc->gadget.state);
			return;
		}

		dwc3_suspend_gadget(dwc);

		dev_dbg(dwc->dev, "Notify OTG from %s\n", __func__);
		dwc->b_suspend = true;
		dwc3_notify_event(dwc, DWC3_CONTROLLER_NOTIFY_OTG_EVENT, 0);
	}

	dwc->link_state = next;
}

static void dwc3_gadget_hibernation_interrupt(struct dwc3 *dwc,
		unsigned int evtinfo)
{
	unsigned int is_ss = evtinfo & BIT(4);

	/*
	 * WORKAROUND: DWC3 revison 2.20a with hibernation support
	 * have a known issue which can cause USB CV TD.9.23 to fail
	 * randomly.
	 *
	 * Because of this issue, core could generate bogus hibernation
	 * events which SW needs to ignore.
	 *
	 * Refers to:
	 *
	 * STAR#9000546576: Device Mode Hibernation: Issue in USB 2.0
	 * Device Fallback from SuperSpeed
	 */
	if (is_ss ^ (dwc->speed == USB_SPEED_SUPER))
		return;

	/* enter hibernation here */
}

static void dwc3_gadget_interrupt(struct dwc3 *dwc,
		const struct dwc3_event_devt *event)
{
	switch (event->type) {
	case DWC3_DEVICE_EVENT_DISCONNECT:
		dwc3_gadget_disconnect_interrupt(dwc);
		dwc->dbg_gadget_events.disconnect++;
		break;
	case DWC3_DEVICE_EVENT_RESET:
		dwc3_gadget_reset_interrupt(dwc);
		dwc->dbg_gadget_events.reset++;
		break;
	case DWC3_DEVICE_EVENT_CONNECT_DONE:
		dwc3_gadget_conndone_interrupt(dwc);
		dwc->dbg_gadget_events.connect++;
		break;
	case DWC3_DEVICE_EVENT_WAKEUP:
		dwc3_gadget_wakeup_interrupt(dwc, false);
		dwc->dbg_gadget_events.wakeup++;
		break;
	case DWC3_DEVICE_EVENT_HIBER_REQ:
		if (dev_WARN_ONCE(dwc->dev, !dwc->has_hibernation,
					"unexpected hibernation event\n"))
			break;

		dwc3_gadget_hibernation_interrupt(dwc, event->event_info);
		break;
	case DWC3_DEVICE_EVENT_LINK_STATUS_CHANGE:
		dwc3_gadget_linksts_change_interrupt(dwc, event->event_info);
		dwc->dbg_gadget_events.link_status_change++;
		break;
	case DWC3_DEVICE_EVENT_EOPF:
		/* It changed to be suspend event for version 2.30a and above */
		if (dwc->revision >= DWC3_REVISION_230A) {
			dbg_event(0xFF, "GAD SUS", 0);
			dwc->dbg_gadget_events.suspend++;
			/*
			 * Ignore suspend event until the gadget enters into
			 * USB_STATE_CONFIGURED state.
			 */
			if (dwc->gadget.state >= USB_STATE_CONFIGURED)
				dwc3_gadget_suspend_interrupt(dwc,
						event->event_info);
			else
				usb_gadget_vbus_draw(&dwc->gadget, 2);
		}
		break;
	case DWC3_DEVICE_EVENT_SOF:
		dwc->dbg_gadget_events.sof++;
		break;
	case DWC3_DEVICE_EVENT_ERRATIC_ERROR:
		dbg_event(0xFF, "ERROR", dwc->retries_on_error);
		dwc->dbg_gadget_events.erratic_error++;
		dwc->err_evt_seen = true;
		break;
	case DWC3_DEVICE_EVENT_CMD_CMPL:
		dwc->dbg_gadget_events.cmdcmplt++;
		break;
	case DWC3_DEVICE_EVENT_OVERFLOW:
		dwc->dbg_gadget_events.overflow++;
		break;
	default:
		dev_WARN(dwc->dev, "UNKNOWN IRQ %d\n", event->type);
		dwc->dbg_gadget_events.unknown_event++;
	}
}

static void dwc3_process_event_entry(struct dwc3 *dwc,
		const union dwc3_event *event)
{
	trace_dwc3_event(event->raw, dwc);

	if (!event->type.is_devspec)
		dwc3_endpoint_interrupt(dwc, &event->depevt);
	else if (event->type.type == DWC3_EVENT_TYPE_DEV)
		dwc3_gadget_interrupt(dwc, &event->devt);
	else
		dev_err(dwc->dev, "UNKNOWN IRQ type %d\n", event->raw);
}

static irqreturn_t dwc3_process_event_buf(struct dwc3_event_buffer *evt)
{
	struct dwc3 *dwc = evt->dwc;
	irqreturn_t ret = IRQ_NONE;
	int left;
	u32 reg;

	left = evt->count;

	if (!(evt->flags & DWC3_EVENT_PENDING))
		return IRQ_NONE;

	while (left > 0) {
		union dwc3_event event;

		event.raw = *(u32 *) (evt->cache + evt->lpos);

		dwc3_process_event_entry(dwc, &event);

		if (dwc->err_evt_seen) {
			/*
			 * if erratic error, skip remaining events
			 * while controller undergoes reset
			 */
			evt->lpos = (evt->lpos + left) %
					DWC3_EVENT_BUFFERS_SIZE;
			if (dwc3_notify_event(dwc,
						DWC3_CONTROLLER_ERROR_EVENT, 0))
				dwc->err_evt_seen = 0;
			dwc->retries_on_error++;
			break;
		}

		/*
		 * FIXME we wrap around correctly to the next entry as
		 * almost all entries are 4 bytes in size. There is one
		 * entry which has 12 bytes which is a regular entry
		 * followed by 8 bytes data. ATM I don't know how
		 * things are organized if we get next to the a
		 * boundary so I worry about that once we try to handle
		 * that.
		 */
		evt->lpos = (evt->lpos + 4) % evt->length;
		left -= 4;
	}

	dwc->bh_handled_evt_cnt[dwc->irq_dbg_index] += (evt->count / 4);
	evt->count = 0;
	evt->flags &= ~DWC3_EVENT_PENDING;
	ret = IRQ_HANDLED;

	/* Unmask interrupt */
	reg = dwc3_readl(dwc->regs, DWC3_GEVNTSIZ(0));
	reg &= ~DWC3_GEVNTSIZ_INTMASK;
	dwc3_writel(dwc->regs, DWC3_GEVNTSIZ(0), reg);

	if (dwc->imod_interval) {
		dwc3_writel(dwc->regs, DWC3_GEVNTCOUNT(0), DWC3_GEVNTCOUNT_EHB);
		dwc3_writel(dwc->regs, DWC3_DEV_IMOD(0), dwc->imod_interval);
	}

	return ret;
}

void dwc3_bh_work(struct work_struct *w)
{
	struct dwc3 *dwc = container_of(w, struct dwc3, bh_work);

	pm_runtime_get_sync(dwc->dev);
	dwc3_thread_interrupt(dwc->irq, dwc->ev_buf);
	pm_runtime_put(dwc->dev);
}

static irqreturn_t dwc3_thread_interrupt(int irq, void *_evt)
{
	struct dwc3_event_buffer *evt = _evt;
	struct dwc3 *dwc = evt->dwc;
	unsigned long flags;
	irqreturn_t ret = IRQ_NONE;
	ktime_t start_time;

	start_time = ktime_get();

	spin_lock_irqsave(&dwc->lock, flags);
	dwc->bh_handled_evt_cnt[dwc->irq_dbg_index] = 0;
	ret = dwc3_process_event_buf(evt);
	spin_unlock_irqrestore(&dwc->lock, flags);

	dwc->bh_completion_time[dwc->irq_dbg_index] =
		ktime_to_us(ktime_sub(ktime_get(), start_time));
	dwc->irq_dbg_index = (dwc->irq_dbg_index + 1) % MAX_INTR_STATS;

	return ret;
}

static irqreturn_t dwc3_check_event_buf(struct dwc3_event_buffer *evt)
{
	struct dwc3 *dwc;
	u32 amount;
	u32 count;
	u32 reg;
	ktime_t start_time;

	if (!evt)
		return IRQ_NONE;

	dwc = evt->dwc;
	start_time = ktime_get();
	dwc->irq_cnt++;

	/* controller reset is still pending */
	if (dwc->err_evt_seen)
		return IRQ_HANDLED;

	/* Controller is being halted, ignore the interrupts */
	if (!dwc->pullups_connected) {
		count = dwc3_readl(dwc->regs, DWC3_GEVNTCOUNT(0));
		count &= DWC3_GEVNTCOUNT_MASK;
		dwc3_writel(dwc->regs, DWC3_GEVNTCOUNT(0), count);
		dbg_event(0xFF, "NO_PULLUP", count);
		return IRQ_HANDLED;
	}

	/*
	 * With PCIe legacy interrupt, test shows that top-half irq handler can
	 * be called again after HW interrupt deassertion. Check if bottom-half
	 * irq event handler completes before caching new event to prevent
	 * losing events.
	 */
	if (evt->flags & DWC3_EVENT_PENDING)
		return IRQ_HANDLED;

	count = dwc3_readl(dwc->regs, DWC3_GEVNTCOUNT(0));
	count &= DWC3_GEVNTCOUNT_MASK;
	if (!count)
		return IRQ_NONE;

	evt->count = count;
	evt->flags |= DWC3_EVENT_PENDING;

	/* Mask interrupt */
	reg = dwc3_readl(dwc->regs, DWC3_GEVNTSIZ(0));
	reg |= DWC3_GEVNTSIZ_INTMASK;
	dwc3_writel(dwc->regs, DWC3_GEVNTSIZ(0), reg);

	amount = min(count, evt->length - evt->lpos);
	memcpy(evt->cache + evt->lpos, evt->buf + evt->lpos, amount);

	if (amount < count)
		memcpy(evt->cache, evt->buf, count - amount);

	dwc3_writel(dwc->regs, DWC3_GEVNTCOUNT(0), count);

	dwc->irq_start_time[dwc->irq_dbg_index] = start_time;
	dwc->irq_completion_time[dwc->irq_dbg_index] =
		ktime_us_delta(ktime_get(), start_time);
	dwc->irq_event_count[dwc->irq_dbg_index] = count / 4;
	dwc->irq_dbg_index = (dwc->irq_dbg_index + 1) % MAX_INTR_STATS;

	return IRQ_WAKE_THREAD;
}

irqreturn_t dwc3_interrupt(int irq, void *_dwc)
{
	struct dwc3     *dwc = _dwc;
	irqreturn_t     ret = IRQ_NONE;
	irqreturn_t     status;

	status = dwc3_check_event_buf(dwc->ev_buf);
	if (status == IRQ_WAKE_THREAD)
		ret = status;

	if (ret == IRQ_WAKE_THREAD)
		queue_work(dwc->dwc_wq, &dwc->bh_work);

	return IRQ_HANDLED;
}

static int dwc3_gadget_get_irq(struct dwc3 *dwc)
{
	struct platform_device *dwc3_pdev = to_platform_device(dwc->dev);
	int irq;

	irq = platform_get_irq_byname(dwc3_pdev, "peripheral");
	if (irq > 0)
		goto out;

	if (irq == -EPROBE_DEFER)
		goto out;

	irq = platform_get_irq_byname(dwc3_pdev, "dwc_usb3");
	if (irq > 0)
		goto out;

	if (irq == -EPROBE_DEFER)
		goto out;

	irq = platform_get_irq(dwc3_pdev, 0);
	if (irq > 0)
		goto out;

	if (irq != -EPROBE_DEFER)
		dev_err(dwc->dev, "missing peripheral IRQ\n");

	if (!irq)
		irq = -EINVAL;

out:
	return irq;
}

/**
 * dwc3_gadget_init - initializes gadget related registers
 * @dwc: pointer to our controller context structure
 *
 * Returns 0 on success otherwise negative errno.
 */
int dwc3_gadget_init(struct dwc3 *dwc)
{
	int ret;
	int irq;

	irq = dwc3_gadget_get_irq(dwc);
	if (irq < 0) {
		ret = irq;
		goto err0;
	}

	dwc->irq_gadget = irq;

	INIT_WORK(&dwc->wakeup_work, dwc3_gadget_wakeup_work);

	dwc->ep0_trb = dma_alloc_coherent(dwc->sysdev,
					  sizeof(*dwc->ep0_trb) * 2,
					  &dwc->ep0_trb_addr, GFP_KERNEL);
	if (!dwc->ep0_trb) {
		dev_err(dwc->dev, "failed to allocate ep0 trb\n");
		ret = -ENOMEM;
		goto err0;
	}

	dwc->setup_buf = kzalloc(DWC3_EP0_SETUP_SIZE, GFP_KERNEL);
	if (!dwc->setup_buf) {
		ret = -ENOMEM;
		goto err1;
	}

	dwc->bounce = dma_alloc_coherent(dwc->sysdev, DWC3_BOUNCE_SIZE,
			&dwc->bounce_addr, GFP_KERNEL);
	if (!dwc->bounce) {
		ret = -ENOMEM;
		goto err2;
	}

	init_completion(&dwc->ep0_in_setup);

	dwc->gadget.ops                 = &dwc3_gadget_ops;
	dwc->gadget.speed               = USB_SPEED_UNKNOWN;
	dwc->gadget.sg_supported        = true;
	dwc->gadget.name                = "dwc3-gadget";
	dwc->gadget.is_otg              = dwc->dr_mode == USB_DR_MODE_OTG;

	/*
	 * FIXME We might be setting max_speed to <SUPER, however versions
	 * <2.20a of dwc3 have an issue with metastability (documented
	 * elsewhere in this driver) which tells us we can't set max speed to
	 * anything lower than SUPER.
	 *
	 * Because gadget.max_speed is only used by composite.c and function
	 * drivers (i.e. it won't go into dwc3's registers) we are allowing this
	 * to happen so we avoid sending SuperSpeed Capability descriptor
	 * together with our BOS descriptor as that could confuse host into
	 * thinking we can handle super speed.
	 *
	 * Note that, in fact, we won't even support GetBOS requests when speed
	 * is less than super speed because we don't have means, yet, to tell
	 * composite.c that we are USB 2.0 + LPM ECN.
	 */
	if (dwc->revision < DWC3_REVISION_220A &&
	    !dwc->dis_metastability_quirk)
		dev_info(dwc->dev, "changing max_speed on rev %08x\n",
				dwc->revision);

	dwc->gadget.max_speed		= dwc->maximum_speed;

	/*
	 * REVISIT: Here we should clear all pending IRQs to be
	 * sure we're starting from a well known location.
	 */

	dwc->num_eps = DWC3_ENDPOINTS_NUM;
	ret = dwc3_gadget_init_endpoints(dwc, dwc->num_eps);
	if (ret)
		goto err3;

	ret = usb_add_gadget_udc(dwc->dev, &dwc->gadget);
	if (ret) {
		dev_err(dwc->dev, "failed to register udc\n");
		goto err4;
	}

	return 0;

err4:
	dwc3_gadget_free_endpoints(dwc);

err3:
	dma_free_coherent(dwc->sysdev, DWC3_BOUNCE_SIZE, dwc->bounce,
			dwc->bounce_addr);

err2:
	kfree(dwc->setup_buf);

err1:
	dma_free_coherent(dwc->sysdev, sizeof(*dwc->ep0_trb) * 2,
			dwc->ep0_trb, dwc->ep0_trb_addr);

err0:
	return ret;
}

/* -------------------------------------------------------------------------- */

void dwc3_gadget_exit(struct dwc3 *dwc)
{
	usb_del_gadget_udc(&dwc->gadget);
	dwc3_gadget_free_endpoints(dwc);
	dma_free_coherent(dwc->sysdev, DWC3_BOUNCE_SIZE, dwc->bounce,
			  dwc->bounce_addr);
	kfree(dwc->setup_buf);
	dma_free_coherent(dwc->sysdev, sizeof(*dwc->ep0_trb) * 2,
			  dwc->ep0_trb, dwc->ep0_trb_addr);
}

int dwc3_gadget_suspend(struct dwc3 *dwc)
{
	if (!dwc->gadget_driver)
		return 0;

	dwc3_gadget_run_stop(dwc, false, false);
	dwc3_disconnect_gadget(dwc);
	__dwc3_gadget_stop(dwc);

	return 0;
}

int dwc3_gadget_resume(struct dwc3 *dwc)
{
	int			ret;

	if (!dwc->gadget_driver)
		return 0;

	ret = __dwc3_gadget_start(dwc);
	if (ret < 0)
		goto err0;

	ret = dwc3_gadget_run_stop(dwc, true, false);
	if (ret < 0)
		goto err1;

	return 0;

err1:
	__dwc3_gadget_stop(dwc);

err0:
	return ret;
}

void dwc3_gadget_process_pending_events(struct dwc3 *dwc)
{
	if (dwc->pending_events) {
		dwc3_interrupt(dwc->irq_gadget, dwc->ev_buf);
		dwc->pending_events = false;
		enable_irq(dwc->irq_gadget);
	}
}<|MERGE_RESOLUTION|>--- conflicted
+++ resolved
@@ -3181,14 +3181,10 @@
 	dwc3_gadget_ep_cleanup_completed_requests(dep, event, status);
 
 	if (stop)
-<<<<<<< HEAD
 		dwc3_stop_active_transfer(dwc, dep->number, true);
-=======
-		dwc3_stop_active_transfer(dep, true, true);
 	else if (dwc3_gadget_ep_should_continue(dep))
 		__dwc3_gadget_kick_transfer(dep);
 
->>>>>>> 2c746135
 	/*
 	 * WORKAROUND: This is the 2nd half of U1/U2 -> U0 workaround.
 	 * See dwc3_gadget_linksts_change_interrupt() for 1st half.
