// SPDX-License-Identifier: GPL-2.0
/*
 * gadget.c - DesignWare USB3 DRD Controller Gadget Framework Link
 *
 * Copyright (C) 2010-2011 Texas Instruments Incorporated - http://www.ti.com
 *
 * Authors: Felipe Balbi <balbi@ti.com>,
 *	    Sebastian Andrzej Siewior <bigeasy@linutronix.de>
 */

#include <linux/kernel.h>
#include <linux/delay.h>
#include <linux/slab.h>
#include <linux/spinlock.h>
#include <linux/platform_device.h>
#include <linux/pm_runtime.h>
#include <linux/interrupt.h>
#include <linux/io.h>
#include <linux/list.h>
#include <linux/dma-mapping.h>

#include <linux/usb/ch9.h>
#include <linux/usb/composite.h>
#include <linux/usb/gadget.h>

#include "debug.h"
#include "core.h"
#include "gadget.h"
#include "io.h"

#define DWC3_ALIGN_FRAME(d)	(((d)->frame_number + (d)->interval) \
					& ~((d)->interval - 1))

static void dwc3_gadget_wakeup_interrupt(struct dwc3 *dwc, bool remote_wakeup);
static int dwc3_gadget_wakeup_int(struct dwc3 *dwc);
static int __dwc3_gadget_start(struct dwc3 *dwc);
static void dwc3_gadget_disconnect_interrupt(struct dwc3 *dwc);

/**
 * dwc3_gadget_set_test_mode - enables usb2 test modes
 * @dwc: pointer to our context structure
 * @mode: the mode to set (J, K SE0 NAK, Force Enable)
 *
 * Caller should take care of locking. This function will return 0 on
 * success or -EINVAL if wrong Test Selector is passed.
 */
int dwc3_gadget_set_test_mode(struct dwc3 *dwc, int mode)
{
	u32		reg;

	reg = dwc3_readl(dwc->regs, DWC3_DCTL);
	reg &= ~DWC3_DCTL_TSTCTRL_MASK;

	switch (mode) {
	case TEST_J:
	case TEST_K:
	case TEST_SE0_NAK:
	case TEST_PACKET:
	case TEST_FORCE_EN:
		reg |= mode << 1;
		break;
	default:
		return -EINVAL;
	}

	dwc3_writel(dwc->regs, DWC3_DCTL, reg);

	return 0;
}

/**
 * dwc3_gadget_get_link_state - gets current state of usb link
 * @dwc: pointer to our context structure
 *
 * Caller should take care of locking. This function will
 * return the link state on success (>= 0) or -ETIMEDOUT.
 */
int dwc3_gadget_get_link_state(struct dwc3 *dwc)
{
	u32		reg;

	reg = dwc3_readl(dwc->regs, DWC3_DSTS);

	return DWC3_DSTS_USBLNKST(reg);
}

/**
 * dwc3_gadget_set_link_state - sets usb link to a particular state
 * @dwc: pointer to our context structure
 * @state: the state to put link into
 *
 * Caller should take care of locking. This function will
 * return 0 on success or -ETIMEDOUT.
 */
int dwc3_gadget_set_link_state(struct dwc3 *dwc, enum dwc3_link_state state)
{
	int		retries = 10000;
	u32		reg;

	/*
	 * Wait until device controller is ready. Only applies to 1.94a and
	 * later RTL.
	 */
	if (dwc->revision >= DWC3_REVISION_194A) {
		while (--retries) {
			reg = dwc3_readl(dwc->regs, DWC3_DSTS);
			if (reg & DWC3_DSTS_DCNRD)
				udelay(5);
			else
				break;
		}

		if (retries <= 0)
			return -ETIMEDOUT;
	}

	reg = dwc3_readl(dwc->regs, DWC3_DCTL);
	reg &= ~DWC3_DCTL_ULSTCHNGREQ_MASK;

	/* set requested state */
	reg |= DWC3_DCTL_ULSTCHNGREQ(state);
	dwc3_writel(dwc->regs, DWC3_DCTL, reg);

	/*
	 * The following code is racy when called from dwc3_gadget_wakeup,
	 * and is not needed, at least on newer versions
	 */
	if (dwc->revision >= DWC3_REVISION_194A)
		return 0;

	/* wait for a change in DSTS */
	retries = 10000;
	while (--retries) {
		reg = dwc3_readl(dwc->regs, DWC3_DSTS);

		if (DWC3_DSTS_USBLNKST(reg) == state)
			return 0;

		udelay(5);
	}

	return -ETIMEDOUT;
}

/**
 * dwc3_ep_inc_trb - increment a trb index.
 * @index: Pointer to the TRB index to increment.
 *
 * The index should never point to the link TRB. After incrementing,
 * if it is point to the link TRB, wrap around to the beginning. The
 * link TRB is always at the last TRB entry.
 */
static void dwc3_ep_inc_trb(u8 *index)
{
	(*index)++;
	if (*index == (DWC3_TRB_NUM - 1))
		*index = 0;
}

/**
 * dwc3_ep_inc_enq - increment endpoint's enqueue pointer
 * @dep: The endpoint whose enqueue pointer we're incrementing
 */
void dwc3_ep_inc_enq(struct dwc3_ep *dep)
{
	dwc3_ep_inc_trb(&dep->trb_enqueue);
}

/**
 * dwc3_ep_inc_deq - increment endpoint's dequeue pointer
 * @dep: The endpoint whose enqueue pointer we're incrementing
 */
void dwc3_ep_inc_deq(struct dwc3_ep *dep)
{
	dwc3_ep_inc_trb(&dep->trb_dequeue);
}

/*
 * dwc3_gadget_resize_tx_fifos - reallocate fifo spaces for current use-case
 * @dwc: pointer to our context structure
 *
 * This function will a best effort FIFO allocation in order
 * to improve FIFO usage and throughput, while still allowing
 * us to enable as many endpoints as possible.
 *
 * Keep in mind that this operation will be highly dependent
 * on the configured size for RAM1 - which contains TxFifo -,
 * the amount of endpoints enabled on coreConsultant tool, and
 * the width of the Master Bus.
 *
 * In the ideal world, we would always be able to satisfy the
 * following equation:
 *
 * ((512 + 2 * MDWIDTH-Bytes) + (Number of IN Endpoints - 1) * \
 * (3 * (1024 + MDWIDTH-Bytes) + MDWIDTH-Bytes)) / MDWIDTH-Bytes
 *
 * Unfortunately, due to many variables that's not always the case.
 */
int dwc3_gadget_resize_tx_fifos(struct dwc3 *dwc, struct dwc3_ep *dep)
{
	int		fifo_size, mdwidth, max_packet = 1024;
	int		tmp, mult = 1, fifo_0_start;

	if (!dwc->needs_fifo_resize || !dwc->tx_fifo_size)
		return 0;

	/* resize IN endpoints excepts ep0 */
	if (!usb_endpoint_dir_in(dep->endpoint.desc) ||
			dep->endpoint.ep_num == 0)
		return 0;

	/* Don't resize already resized IN endpoint */
	if (dep->fifo_depth) {
		dev_dbg(dwc->dev, "%s fifo_depth:%d is already set\n",
				dep->endpoint.name, dep->fifo_depth);
		return 0;
	}

	mdwidth = DWC3_MDWIDTH(dwc->hwparams.hwparams0);
	/* MDWIDTH is represented in bits, we need it in bytes */
	mdwidth >>= 3;

	if (((dep->endpoint.maxburst > 1) &&
			usb_endpoint_xfer_bulk(dep->endpoint.desc))
			|| usb_endpoint_xfer_isoc(dep->endpoint.desc))
		mult = 3;

	if ((dep->endpoint.maxburst > 6) &&
			usb_endpoint_xfer_bulk(dep->endpoint.desc)
			&& dwc3_is_usb31(dwc))
		mult = 6;

	if ((dep->endpoint.maxburst > 6) &&
			usb_endpoint_xfer_isoc(dep->endpoint.desc))
		mult = 6;

	tmp = ((max_packet + mdwidth) * mult) + mdwidth;
	fifo_size = DIV_ROUND_UP(tmp, mdwidth);
	dep->fifo_depth = fifo_size;

	/* Check if TXFIFOs start at non-zero addr */
	tmp = dwc3_readl(dwc->regs, DWC3_GTXFIFOSIZ(0));
	fifo_0_start = DWC3_GTXFIFOSIZ_TXFSTADDR(tmp);

	fifo_size |= (fifo_0_start + (dwc->last_fifo_depth << 16));
	if (dwc3_is_usb31(dwc))
		dwc->last_fifo_depth += DWC31_GTXFIFOSIZ_TXFDEF(fifo_size);
	else
		dwc->last_fifo_depth += DWC3_GTXFIFOSIZ_TXFDEF(fifo_size);

	dev_dbg(dwc->dev, "%s ep_num:%d last_fifo_depth:%04x fifo_depth:%d\n",
		dep->endpoint.name, dep->endpoint.ep_num, dwc->last_fifo_depth,
		dep->fifo_depth);

	dbg_event(0xFF, "resize_fifo", dep->number);
	dbg_event(0xFF, "fifo_depth", dep->fifo_depth);
	/* Check fifo size allocation doesn't exceed available RAM size. */
	if ((dwc->last_fifo_depth * mdwidth) >= dwc->tx_fifo_size) {
		dev_err(dwc->dev, "Fifosize(%d) > RAM size(%d) %s depth:%d\n",
			(dwc->last_fifo_depth * mdwidth), dwc->tx_fifo_size,
			dep->endpoint.name, fifo_size);
		if (dwc3_is_usb31(dwc))
			fifo_size = DWC31_GTXFIFOSIZ_TXFDEF(fifo_size);
		else
			fifo_size = DWC3_GTXFIFOSIZ_TXFDEF(fifo_size);
		dwc->last_fifo_depth -= fifo_size;
		dep->fifo_depth = 0;
		WARN_ON(1);
		return -ENOMEM;
	}

	if ((dwc->revision == DWC3_USB31_REVISION_170A) &&
		(dwc->versiontype == DWC3_USB31_VER_TYPE_EA06) &&
		usb_endpoint_xfer_isoc(dep->endpoint.desc))
		fifo_size |= DWC31_GTXFIFOSIZ_TXFRAMNUM;

	dwc3_writel(dwc->regs, DWC3_GTXFIFOSIZ(dep->endpoint.ep_num),
							fifo_size);
	return 0;
}

static void dwc3_gadget_del_and_unmap_request(struct dwc3_ep *dep,
		struct dwc3_request *req, int status)
{
	struct dwc3			*dwc = dep->dwc;

	req->started = false;
	list_del(&req->list);
	req->remaining = 0;
	req->needs_extra_trb = false;

	if (req->request.status == -EINPROGRESS)
		req->request.status = status;

	if (req->trb) {
		dbg_ep_unmap(dep->number, req);
		usb_gadget_unmap_request_by_dev(dwc->sysdev,
				&req->request, req->direction);
	}

	req->trb = NULL;
	trace_dwc3_gadget_giveback(req);
}

/**
 * dwc3_gadget_giveback - call struct usb_request's ->complete callback
 * @dep: The endpoint to whom the request belongs to
 * @req: The request we're giving back
 * @status: completion code for the request
 *
 * Must be called with controller's lock held and interrupts disabled. This
 * function will unmap @req and call its ->complete() callback to notify upper
 * layers that it has completed.
 */
void dwc3_gadget_giveback(struct dwc3_ep *dep, struct dwc3_request *req,
		int status)
{
	struct dwc3			*dwc = dep->dwc;

	dwc3_gadget_del_and_unmap_request(dep, req, status);

	if (usb_endpoint_xfer_isoc(dep->endpoint.desc) &&
					(list_empty(&dep->started_list))) {
		dep->flags |= DWC3_EP_PENDING_REQUEST;
		dbg_event(dep->number, "STARTEDLISTEMPTY", 0);
	}

	spin_unlock(&dwc->lock);
	usb_gadget_giveback_request(&dep->endpoint, &req->request);
	spin_lock(&dwc->lock);
}

/**
 * dwc3_send_gadget_generic_command - issue a generic command for the controller
 * @dwc: pointer to the controller context
 * @cmd: the command to be issued
 * @param: command parameter
 *
 * Caller should take care of locking. Issue @cmd with a given @param to @dwc
 * and wait for its completion.
 */
int dwc3_send_gadget_generic_command(struct dwc3 *dwc, unsigned cmd, u32 param)
{
	u32		timeout = 500;
	int		status = 0;
	int		ret = 0;
	u32		reg;

	dwc3_writel(dwc->regs, DWC3_DGCMDPAR, param);
	dwc3_writel(dwc->regs, DWC3_DGCMD, cmd | DWC3_DGCMD_CMDACT);

	do {
		reg = dwc3_readl(dwc->regs, DWC3_DGCMD);
		if (!(reg & DWC3_DGCMD_CMDACT)) {
			status = DWC3_DGCMD_STATUS(reg);
			if (status)
				ret = -EINVAL;
			break;
		}
	} while (--timeout);

	if (!timeout) {
		ret = -ETIMEDOUT;
		status = -ETIMEDOUT;
	}

	trace_dwc3_gadget_generic_cmd(cmd, param, status);

	return ret;
}

/**
 * dwc3_send_gadget_ep_cmd - issue an endpoint command
 * @dep: the endpoint to which the command is going to be issued
 * @cmd: the command to be issued
 * @params: parameters to the command
 *
 * Caller should handle locking. This function will issue @cmd with given
 * @params to @dep and wait for its completion.
 */
int dwc3_send_gadget_ep_cmd(struct dwc3_ep *dep, unsigned cmd,
		struct dwc3_gadget_ep_cmd_params *params)
{
	const struct usb_endpoint_descriptor *desc = dep->endpoint.desc;
	struct dwc3		*dwc = dep->dwc;
	u32			timeout = 5000;
	u32			saved_config = 0;
	u32			reg;

	int			cmd_status = 0;
	int			ret = -EINVAL;

	/*
	 * When operating in USB 2.0 speeds (HS/FS), if GUSB2PHYCFG.ENBLSLPM or
	 * GUSB2PHYCFG.SUSPHY is set, it must be cleared before issuing an
	 * endpoint command.
	 *
	 * Save and clear both GUSB2PHYCFG.ENBLSLPM and GUSB2PHYCFG.SUSPHY
	 * settings. Restore them after the command is completed.
	 *
	 * DWC_usb3 3.30a and DWC_usb31 1.90a programming guide section 3.2.2
	 */
	if (dwc->gadget.speed <= USB_SPEED_HIGH) {
		reg = dwc3_readl(dwc->regs, DWC3_GUSB2PHYCFG(0));
		if (unlikely(reg & DWC3_GUSB2PHYCFG_SUSPHY)) {
			saved_config |= DWC3_GUSB2PHYCFG_SUSPHY;
			reg &= ~DWC3_GUSB2PHYCFG_SUSPHY;
		}

		if (reg & DWC3_GUSB2PHYCFG_ENBLSLPM) {
			saved_config |= DWC3_GUSB2PHYCFG_ENBLSLPM;
			reg &= ~DWC3_GUSB2PHYCFG_ENBLSLPM;
		}

		if (saved_config)
			dwc3_writel(dwc->regs, DWC3_GUSB2PHYCFG(0), reg);
	}

	dwc3_writel(dep->regs, DWC3_DEPCMDPAR0, params->param0);
	dwc3_writel(dep->regs, DWC3_DEPCMDPAR1, params->param1);
	dwc3_writel(dep->regs, DWC3_DEPCMDPAR2, params->param2);

	/*
	 * Synopsys Databook 2.60a states in section 6.3.2.5.6 of that if we're
	 * not relying on XferNotReady, we can make use of a special "No
	 * Response Update Transfer" command where we should clear both CmdAct
	 * and CmdIOC bits.
	 *
	 * With this, we don't need to wait for command completion and can
	 * straight away issue further commands to the endpoint.
	 *
	 * NOTICE: We're making an assumption that control endpoints will never
	 * make use of Update Transfer command. This is a safe assumption
	 * because we can never have more than one request at a time with
	 * Control Endpoints. If anybody changes that assumption, this chunk
	 * needs to be updated accordingly.
	 */
	if (DWC3_DEPCMD_CMD(cmd) == DWC3_DEPCMD_UPDATETRANSFER &&
			!usb_endpoint_xfer_isoc(desc))
		cmd &= ~(DWC3_DEPCMD_CMDIOC | DWC3_DEPCMD_CMDACT);
	else
		cmd |= DWC3_DEPCMD_CMDACT;

	dwc3_writel(dep->regs, DWC3_DEPCMD, cmd);
	do {
		reg = dwc3_readl(dep->regs, DWC3_DEPCMD);
		if (!(reg & DWC3_DEPCMD_CMDACT)) {
			cmd_status = DWC3_DEPCMD_STATUS(reg);

			switch (cmd_status) {
			case 0:
				ret = 0;
				break;
			case DEPEVT_TRANSFER_NO_RESOURCE:
				ret = -EINVAL;
				break;
			case DEPEVT_TRANSFER_BUS_EXPIRY:
				/*
				 * SW issues START TRANSFER command to
				 * isochronous ep with future frame interval. If
				 * future interval time has already passed when
				 * core receives the command, it will respond
				 * with an error status of 'Bus Expiry'.
				 *
				 * Instead of always returning -EINVAL, let's
				 * give a hint to the gadget driver that this is
				 * the case by returning -EAGAIN.
				 */
				ret = -EAGAIN;
				break;
			default:
				dev_WARN(dwc->dev, "UNKNOWN cmd status\n");
			}

			break;
		}
	} while (--timeout);

	if (timeout == 0) {
		ret = -ETIMEDOUT;
		dev_err(dwc->dev, "%s command timeout for %s\n",
			dwc3_gadget_ep_cmd_string(cmd), dep->name);
		if (DWC3_DEPCMD_CMD(cmd) != DWC3_DEPCMD_ENDTRANSFER) {
			dwc->ep_cmd_timeout_cnt++;
			dwc3_notify_event(dwc,
				DWC3_CONTROLLER_RESTART_USB_SESSION, 0);
		}
		cmd_status = -ETIMEDOUT;
	}

	trace_dwc3_gadget_ep_cmd(dep, cmd, params, cmd_status);

	if (ret == 0 && DWC3_DEPCMD_CMD(cmd) == DWC3_DEPCMD_STARTTRANSFER) {
		dep->flags |= DWC3_EP_TRANSFER_STARTED;
		dwc3_gadget_ep_get_transfer_index(dep);
	}

	if (saved_config) {
		reg = dwc3_readl(dwc->regs, DWC3_GUSB2PHYCFG(0));
		reg |= saved_config;
		dwc3_writel(dwc->regs, DWC3_GUSB2PHYCFG(0), reg);
	}

	return ret;
}

static int dwc3_send_clear_stall_ep_cmd(struct dwc3_ep *dep)
{
	struct dwc3 *dwc = dep->dwc;
	struct dwc3_gadget_ep_cmd_params params;
	u32 cmd = DWC3_DEPCMD_CLEARSTALL;

	/*
	 * As of core revision 2.60a the recommended programming model
	 * is to set the ClearPendIN bit when issuing a Clear Stall EP
	 * command for IN endpoints. This is to prevent an issue where
	 * some (non-compliant) hosts may not send ACK TPs for pending
	 * IN transfers due to a mishandled error condition. Synopsys
	 * STAR 9000614252.
	 */
	if (dep->direction && (dwc->revision >= DWC3_REVISION_260A) &&
	    (dwc->gadget.speed >= USB_SPEED_SUPER))
		cmd |= DWC3_DEPCMD_CLEARPENDIN;

	memset(&params, 0, sizeof(params));

	return dwc3_send_gadget_ep_cmd(dep, cmd, &params);
}

static int dwc3_alloc_trb_pool(struct dwc3_ep *dep)
{
	struct dwc3		*dwc = dep->dwc;
	u32			num_trbs = DWC3_TRB_NUM;

	if (dep->trb_pool)
		return 0;

	dep->trb_pool = dma_zalloc_coherent(dwc->sysdev,
			sizeof(struct dwc3_trb) * num_trbs,
			&dep->trb_pool_dma, GFP_KERNEL);
	if (!dep->trb_pool) {
		dev_err(dep->dwc->dev, "failed to allocate trb pool for %s\n",
				dep->name);
		return -ENOMEM;
	}
	dep->num_trbs = num_trbs;

	return 0;
}

static void dwc3_free_trb_pool(struct dwc3_ep *dep)
{
	struct dwc3		*dwc = dep->dwc;

	/* Freeing of GSI EP TRBs are handled by GSI EP ops. */
	if (dep->endpoint.ep_type == EP_TYPE_GSI)
		return;

	/*
	 * Clean up ep ring to avoid getting xferInProgress due to stale trbs
	 * with HWO bit set from previous composition when update transfer cmd
	 * is issued.
	 */
	if (dep->number > 1 && dep->trb_pool && dep->trb_pool_dma) {
		memset(&dep->trb_pool[0], 0,
			sizeof(struct dwc3_trb) * dep->num_trbs);
		dbg_event(dep->number, "Clr_TRB", 0);
		dev_dbg(dwc->dev, "Clr_TRB ring of %s\n", dep->name);

		dma_free_coherent(dwc->sysdev,
				sizeof(struct dwc3_trb) * DWC3_TRB_NUM,
				dep->trb_pool, dep->trb_pool_dma);
		dep->trb_pool = NULL;
		dep->trb_pool_dma = 0;
	}
}

static int dwc3_gadget_set_xfer_resource(struct dwc3_ep *dep)
{
	struct dwc3_gadget_ep_cmd_params params;

	memset(&params, 0x00, sizeof(params));

	params.param0 = DWC3_DEPXFERCFG_NUM_XFER_RES(1);

	return dwc3_send_gadget_ep_cmd(dep, DWC3_DEPCMD_SETTRANSFRESOURCE,
			&params);
}

/**
 * dwc3_gadget_start_config - configure ep resources
 * @dep: endpoint that is being enabled
 *
 * Issue a %DWC3_DEPCMD_DEPSTARTCFG command to @dep. After the command's
 * completion, it will set Transfer Resource for all available endpoints.
 *
 * The assignment of transfer resources cannot perfectly follow the data book
 * due to the fact that the controller driver does not have all knowledge of the
 * configuration in advance. It is given this information piecemeal by the
 * composite gadget framework after every SET_CONFIGURATION and
 * SET_INTERFACE. Trying to follow the databook programming model in this
 * scenario can cause errors. For two reasons:
 *
 * 1) The databook says to do %DWC3_DEPCMD_DEPSTARTCFG for every
 * %USB_REQ_SET_CONFIGURATION and %USB_REQ_SET_INTERFACE (8.1.5). This is
 * incorrect in the scenario of multiple interfaces.
 *
 * 2) The databook does not mention doing more %DWC3_DEPCMD_DEPXFERCFG for new
 * endpoint on alt setting (8.1.6).
 *
 * The following simplified method is used instead:
 *
 * All hardware endpoints can be assigned a transfer resource and this setting
 * will stay persistent until either a core reset or hibernation. So whenever we
 * do a %DWC3_DEPCMD_DEPSTARTCFG(0) we can go ahead and do
 * %DWC3_DEPCMD_DEPXFERCFG for every hardware endpoint as well. We are
 * guaranteed that there are as many transfer resources as endpoints.
 *
 * This function is called for each endpoint when it is being enabled but is
 * triggered only when called for EP0-out, which always happens first, and which
 * should only happen in one of the above conditions.
 */
static int dwc3_gadget_start_config(struct dwc3_ep *dep)
{
	struct dwc3_gadget_ep_cmd_params params;
	struct dwc3		*dwc;
	u32			cmd;
	int			i;
	int			ret;

	if (dep->number)
		return 0;

	memset(&params, 0x00, sizeof(params));
	cmd = DWC3_DEPCMD_DEPSTARTCFG;
	dwc = dep->dwc;

	ret = dwc3_send_gadget_ep_cmd(dep, cmd, &params);
	if (ret)
		return ret;

	for (i = 0; i < DWC3_ENDPOINTS_NUM; i++) {
		struct dwc3_ep *dep = dwc->eps[i];

		if (!dep)
			continue;

		ret = dwc3_gadget_set_xfer_resource(dep);
		if (ret)
			return ret;
	}

	return 0;
}

static int dwc3_gadget_set_ep_config(struct dwc3_ep *dep, unsigned int action)
{
	const struct usb_ss_ep_comp_descriptor *comp_desc;
	const struct usb_endpoint_descriptor *desc;
	struct dwc3_gadget_ep_cmd_params params;
	struct dwc3 *dwc = dep->dwc;

	comp_desc = dep->endpoint.comp_desc;
	desc = dep->endpoint.desc;

	memset(&params, 0x00, sizeof(params));

	params.param0 = DWC3_DEPCFG_EP_TYPE(usb_endpoint_type(desc))
		| DWC3_DEPCFG_MAX_PACKET_SIZE(usb_endpoint_maxp(desc));

	/* Burst size is only needed in SuperSpeed mode */
	if (dwc->gadget.speed >= USB_SPEED_SUPER) {
		u32 burst = dep->endpoint.maxburst;
		params.param0 |= DWC3_DEPCFG_BURST_SIZE(burst - 1);
	}

	params.param0 |= action;
	if (action == DWC3_DEPCFG_ACTION_RESTORE)
		params.param2 |= dep->saved_state;

	if (usb_endpoint_xfer_control(desc))
		params.param1 = DWC3_DEPCFG_XFER_COMPLETE_EN;

	if (dep->number <= 1 || usb_endpoint_xfer_isoc(desc))
		params.param1 |= DWC3_DEPCFG_XFER_NOT_READY_EN;

	if (usb_ss_max_streams(comp_desc) && usb_endpoint_xfer_bulk(desc)) {
		params.param1 |= DWC3_DEPCFG_STREAM_CAPABLE
			| DWC3_DEPCFG_STREAM_EVENT_EN;
		dep->stream_capable = true;
	}

	if (!usb_endpoint_xfer_control(desc))
		params.param1 |= DWC3_DEPCFG_XFER_IN_PROGRESS_EN;

	/*
	 * We are doing 1:1 mapping for endpoints, meaning
	 * Physical Endpoints 2 maps to Logical Endpoint 2 and
	 * so on. We consider the direction bit as part of the physical
	 * endpoint number. So USB endpoint 0x81 is 0x03.
	 */
	params.param1 |= DWC3_DEPCFG_EP_NUMBER(dep->number);

	/*
	 * We must use the lower 16 TX FIFOs even though
	 * HW might have more
	 */
	if (dep->direction)
		params.param0 |= DWC3_DEPCFG_FIFO_NUMBER(dep->number >> 1);

	if (desc->bInterval) {
		u8 bInterval_m1;

		/*
		 * Valid range for DEPCFG.bInterval_m1 is from 0 to 13, and it
		 * must be set to 0 when the controller operates in full-speed.
		 */
		bInterval_m1 = min_t(u8, desc->bInterval - 1, 13);
		if (dwc->gadget.speed == USB_SPEED_FULL)
			bInterval_m1 = 0;

		if (usb_endpoint_type(desc) == USB_ENDPOINT_XFER_INT &&
		    dwc->gadget.speed == USB_SPEED_FULL)
			dep->interval = desc->bInterval;
		else
			dep->interval = 1 << (desc->bInterval - 1);

		params.param1 |= DWC3_DEPCFG_BINTERVAL_M1(bInterval_m1);
	}

	return dwc3_send_gadget_ep_cmd(dep, DWC3_DEPCMD_SETEPCONFIG, &params);
}

/**
 * __dwc3_gadget_ep_enable - initializes a hw endpoint
 * @dep: endpoint to be initialized
 * @action: one of INIT, MODIFY or RESTORE
 *
 * Caller should take care of locking. Execute all necessary commands to
 * initialize a HW endpoint so it can be used by a gadget driver.
 */
static int __dwc3_gadget_ep_enable(struct dwc3_ep *dep, unsigned int action)
{
	const struct usb_endpoint_descriptor *desc = dep->endpoint.desc;
	struct dwc3		*dwc = dep->dwc;

	u32			reg;
	int			ret;

	if (!(dep->flags & DWC3_EP_ENABLED)) {
		ret = dwc3_gadget_resize_tx_fifos(dwc, dep);
		if (ret)
			return ret;

		ret = dwc3_gadget_start_config(dep);
		if (ret) {
			dev_err(dwc->dev, "start_config() failed for %s\n",
								dep->name);
			return ret;
		}
	}

	ret = dwc3_gadget_set_ep_config(dep, action);
	if (ret) {
		dev_err(dwc->dev, "set_ep_config() failed for %s\n", dep->name);
		return ret;
	}

	if (!(dep->flags & DWC3_EP_ENABLED)) {
		struct dwc3_trb	*trb_st_hw;
		struct dwc3_trb	*trb_link;

		dep->type = usb_endpoint_type(desc);
		dep->flags |= DWC3_EP_ENABLED;
		dep->flags &= ~DWC3_EP_END_TRANSFER_PENDING;

		reg = dwc3_readl(dwc->regs, DWC3_DALEPENA);
		reg |= DWC3_DALEPENA_EP(dep->number);
		dwc3_writel(dwc->regs, DWC3_DALEPENA, reg);

		dep->trb_dequeue = 0;
		dep->trb_enqueue = 0;

		if (usb_endpoint_xfer_control(desc))
			goto out;

		/* Initialize the TRB ring */
		memset(dep->trb_pool, 0,
		       sizeof(struct dwc3_trb) * DWC3_TRB_NUM);

		/* Link TRB. The HWO bit is never reset */
		trb_st_hw = &dep->trb_pool[0];

		trb_link = &dep->trb_pool[DWC3_TRB_NUM - 1];
		trb_link->bpl = lower_32_bits(dwc3_trb_dma_offset(dep, trb_st_hw));
		trb_link->bph = upper_32_bits(dwc3_trb_dma_offset(dep, trb_st_hw));
		trb_link->ctrl |= DWC3_TRBCTL_LINK_TRB;
		trb_link->ctrl |= DWC3_TRB_CTRL_HWO;
	}

	/*
	 * Issue StartTransfer here with no-op TRB so we can always rely on No
	 * Response Update Transfer command.
	 */
	if ((usb_endpoint_xfer_bulk(desc) && !dep->endpoint.endless) ||
			usb_endpoint_xfer_int(desc)) {
		struct dwc3_gadget_ep_cmd_params params;
		struct dwc3_trb	*trb;
		dma_addr_t trb_dma;
		u32 cmd;

		memset(&params, 0, sizeof(params));
		trb = &dep->trb_pool[0];
		trb_dma = dwc3_trb_dma_offset(dep, trb);

		params.param0 = upper_32_bits(trb_dma);
		params.param1 = lower_32_bits(trb_dma);

		cmd = DWC3_DEPCMD_STARTTRANSFER;

		ret = dwc3_send_gadget_ep_cmd(dep, cmd, &params);
		if (ret < 0)
			return ret;
	}

out:
	trace_dwc3_gadget_ep_enable(dep);

	return 0;
}

static void dwc3_remove_requests(struct dwc3 *dwc, struct dwc3_ep *dep)
{
	int retries = 40;
	struct dwc3_request		*req;

	dbg_log_string("START for %s(%d)", dep->name, dep->number);
	dwc3_stop_active_transfer(dwc, dep->number, true);

	if (dep->number == 0) {
		unsigned int dir;

		dbg_log_string("CTRLPEND(%d)", dwc->ep0state);
		dir = !!dwc->ep0_expect_in;
		if (dwc->ep0state == EP0_DATA_PHASE)
			dwc3_ep0_end_control_data(dwc, dwc->eps[dir]);
		else
			dwc3_ep0_end_control_data(dwc, dwc->eps[!dir]);

		dwc->eps[0]->trb_enqueue = 0;
		dwc->eps[1]->trb_enqueue = 0;
	}

	do {
		udelay(50);
	} while ((dep->flags & DWC3_EP_END_TRANSFER_PENDING) && --retries);

	if (!retries)
		dbg_log_string("ep end_xfer cmd completion timeout for %d",
				dep->number);

	/* - giveback all requests to gadget driver */
	while (!list_empty(&dep->started_list)) {
		req = next_request(&dep->started_list);
		if (req)
			dwc3_gadget_giveback(dep, req, -ESHUTDOWN);
	}

	while (!list_empty(&dep->pending_list)) {
		req = next_request(&dep->pending_list);
		if (req)
			dwc3_gadget_giveback(dep, req, -ESHUTDOWN);
	}

	while (!list_empty(&dep->cancelled_list)) {
		req = next_request(&dep->cancelled_list);

		dwc3_gadget_giveback(dep, req, -ESHUTDOWN);
	}

	dbg_log_string("DONE for %s(%d)", dep->name, dep->number);
}

static void dwc3_stop_active_transfers(struct dwc3 *dwc)
{
	u32 epnum;

	dbg_log_string("START");
	for (epnum = 2; epnum < DWC3_ENDPOINTS_NUM; epnum++) {
		struct dwc3_ep *dep;

		dep = dwc->eps[epnum];
		if (!dep)
			continue;

		if (!(dep->flags & DWC3_EP_ENABLED))
			continue;

		if (dep->endpoint.ep_type == EP_TYPE_GSI && dep->direction)
			dwc3_notify_event(dwc,
				DWC3_CONTROLLER_NOTIFY_CLEAR_DB, 0);

		dwc3_remove_requests(dwc, dep);
		if (dep->endpoint.ep_type != EP_TYPE_GSI &&
					!dep->endpoint.endless) {
			if (dep->trb_pool) {
				memset(&dep->trb_pool[0], 0,
					sizeof(struct dwc3_trb) *
							dep->num_trbs);
				dbg_event(dep->number, "Clr_TRB", 0);
			}
		}
	}
	dbg_log_string("DONE");
}

static void dwc3_stop_active_transfers_to_halt(struct dwc3 *dwc)
{
	u32 epnum;
	struct dwc3_request *req;
	struct dwc3_ep *dep;

	dbg_log_string("START");
	for (epnum = 2; epnum < DWC3_ENDPOINTS_NUM; epnum++) {
		dep = dwc->eps[epnum];
		if (!dep)
			continue;

		if (!(dep->flags & DWC3_EP_ENABLED))
			continue;

		/*
		 * If the transfers didn't stop due to some reason
		 * don't giveback the request to gadget driver.
		 */
		if (dwc3_stop_active_transfer_noioc(dwc, dep->number, true))
			continue;

		/* - giveback all requests to gadget driver */
		while (!list_empty(&dep->started_list)) {
			req = next_request(&dep->started_list);
			if (req)
				dwc3_gadget_giveback(dep, req, -ESHUTDOWN);
		}

		while (!list_empty(&dep->pending_list)) {
			req = next_request(&dep->pending_list);
			if (req)
				dwc3_gadget_giveback(dep, req, -ESHUTDOWN);
		}
	}

	dbg_log_string("DONE");
}

/**
 * __dwc3_gadget_ep_disable - disables a hw endpoint
 * @dep: the endpoint to disable
 *
 * This function undoes what __dwc3_gadget_ep_enable did and also removes
 * requests which are currently being processed by the hardware and those which
 * are not yet scheduled.
 *
 * Caller should take care of locking.
 */
static int __dwc3_gadget_ep_disable(struct dwc3_ep *dep)
{
	struct dwc3		*dwc = dep->dwc;
	u32			reg;

	trace_dwc3_gadget_ep_disable(dep);

	if (dep->endpoint.ep_type == EP_TYPE_NORMAL)
		dwc3_remove_requests(dwc, dep);
	else if (dep->endpoint.ep_type == EP_TYPE_GSI)
		dwc3_stop_active_transfer(dwc, dep->number, true);

	/* make sure HW endpoint isn't stalled */
	if (dep->flags & DWC3_EP_STALL)
		__dwc3_gadget_ep_set_halt(dep, 0, false);

	reg = dwc3_readl(dwc->regs, DWC3_DALEPENA);
	reg &= ~DWC3_DALEPENA_EP(dep->number);
	dwc3_writel(dwc->regs, DWC3_DALEPENA, reg);

	dep->stream_capable = false;
	dep->type = 0;
	dep->flags &= DWC3_EP_END_TRANSFER_PENDING;

	/* Clear out the ep descriptors for non-ep0 */
	if (dep->number > 1) {
		dep->endpoint.comp_desc = NULL;
		dep->endpoint.desc = NULL;
	}

	return 0;
}

/* -------------------------------------------------------------------------- */

static int dwc3_gadget_ep0_enable(struct usb_ep *ep,
		const struct usb_endpoint_descriptor *desc)
{
	return -EINVAL;
}

static int dwc3_gadget_ep0_disable(struct usb_ep *ep)
{
	return -EINVAL;
}

/* -------------------------------------------------------------------------- */

static int dwc3_gadget_ep_enable(struct usb_ep *ep,
		const struct usb_endpoint_descriptor *desc)
{
	struct dwc3_ep			*dep;
	struct dwc3			*dwc;
	unsigned long			flags;
	int				ret;

	if (!ep || !desc || desc->bDescriptorType != USB_DT_ENDPOINT) {
		pr_debug("dwc3: invalid parameters\n");
		return -EINVAL;
	}

	if (!desc->wMaxPacketSize) {
		pr_debug("dwc3: missing wMaxPacketSize\n");
		return -EINVAL;
	}

	dep = to_dwc3_ep(ep);
	dwc = dep->dwc;

	if (dev_WARN_ONCE(dwc->dev, dep->flags & DWC3_EP_ENABLED,
					"%s is already enabled\n",
					dep->name))
		return 0;

	if (pm_runtime_suspended(dwc->sysdev)) {
		dev_err(dwc->dev, "fail ep_enable %s device is into LPM\n",
					dep->name);
		return -EINVAL;
	}

	spin_lock_irqsave(&dwc->lock, flags);
	ret = __dwc3_gadget_ep_enable(dep, DWC3_DEPCFG_ACTION_INIT);
	dbg_event(dep->number, "ENABLE", ret);
	spin_unlock_irqrestore(&dwc->lock, flags);

	return ret;
}

static int dwc3_gadget_ep_disable(struct usb_ep *ep)
{
	struct dwc3_ep			*dep;
	struct dwc3			*dwc;
	unsigned long			flags;
	int				ret;

	if (!ep) {
		pr_debug("dwc3: invalid parameters\n");
		return -EINVAL;
	}

	dep = to_dwc3_ep(ep);
	dwc = dep->dwc;

	if (dev_WARN_ONCE(dwc->dev, !(dep->flags & DWC3_EP_ENABLED),
					"%s is already disabled\n",
					dep->name))
		return 0;

	pm_runtime_get_sync(dwc->sysdev);
	spin_lock_irqsave(&dwc->lock, flags);
	ret = __dwc3_gadget_ep_disable(dep);
	dbg_event(dep->number, "DISABLE", ret);
	dbg_event(dep->number, "MISSEDISOCPKTS", dep->missed_isoc_packets);
	dep->missed_isoc_packets = 0;
	spin_unlock_irqrestore(&dwc->lock, flags);
	pm_runtime_mark_last_busy(dwc->sysdev);
	pm_runtime_put_sync_autosuspend(dwc->sysdev);

	return ret;
}

static struct usb_request *dwc3_gadget_ep_alloc_request(struct usb_ep *ep,
		gfp_t gfp_flags)
{
	struct dwc3_request		*req;
	struct dwc3_ep			*dep = to_dwc3_ep(ep);

	req = kzalloc(sizeof(*req), gfp_flags);
	if (!req)
		return NULL;

	req->direction	= dep->direction;
	req->epnum	= dep->number;
	req->dep	= dep;

	trace_dwc3_alloc_request(req);

	return &req->request;
}

static void dwc3_gadget_ep_free_request(struct usb_ep *ep,
		struct usb_request *request)
{
	struct dwc3_request		*req = to_dwc3_request(request);

	trace_dwc3_free_request(req);
	kfree(req);
}

/**
 * dwc3_ep_prev_trb - returns the previous TRB in the ring
 * @dep: The endpoint with the TRB ring
 * @index: The index of the current TRB in the ring
 *
 * Returns the TRB prior to the one pointed to by the index. If the
 * index is 0, we will wrap backwards, skip the link TRB, and return
 * the one just before that.
 */
static struct dwc3_trb *dwc3_ep_prev_trb(struct dwc3_ep *dep, u8 index)
{
	u8 tmp = index;

	if (!dep->trb_pool)
		return NULL;

	if (!tmp)
		tmp = DWC3_TRB_NUM - 1;

	return &dep->trb_pool[tmp - 1];
}

static u32 dwc3_calc_trbs_left(struct dwc3_ep *dep)
{
	u8			trbs_left;

	/*
	 * If the enqueue & dequeue are equal then the TRB ring is either full
	 * or empty. It's considered full when there are DWC3_TRB_NUM-1 of TRBs
	 * pending to be processed by the driver.
	 */
	if (dep->trb_enqueue == dep->trb_dequeue) {
<<<<<<< HEAD
		tmp = dwc3_ep_prev_trb(dep, dep->trb_enqueue);
		if (!tmp || tmp->ctrl & DWC3_TRB_CTRL_HWO)
=======
		/*
		 * If there is any request remained in the started_list at
		 * this point, that means there is no TRB available.
		 */
		if (!list_empty(&dep->started_list))
>>>>>>> b172b44f
			return 0;

		return DWC3_TRB_NUM - 1;
	}

	trbs_left = dep->trb_dequeue - dep->trb_enqueue;
	trbs_left &= (DWC3_TRB_NUM - 1);

	if (dep->trb_dequeue < dep->trb_enqueue)
		trbs_left--;

	return trbs_left;
}

static void __dwc3_prepare_one_trb(struct dwc3_ep *dep, struct dwc3_trb *trb,
		dma_addr_t dma, unsigned length, unsigned chain, unsigned node,
		unsigned stream_id, unsigned short_not_ok, unsigned no_interrupt)
{
	struct dwc3		*dwc = dep->dwc;
	struct usb_gadget	*gadget = &dwc->gadget;
	enum usb_device_speed	speed = gadget->speed;

	trb->size = DWC3_TRB_SIZE_LENGTH(length);
	trb->bpl = lower_32_bits(dma);
	trb->bph = upper_32_bits(dma);

	switch (usb_endpoint_type(dep->endpoint.desc)) {
	case USB_ENDPOINT_XFER_CONTROL:
		trb->ctrl = DWC3_TRBCTL_CONTROL_SETUP;
		break;

	case USB_ENDPOINT_XFER_ISOC:
		if (!node) {
			trb->ctrl = DWC3_TRBCTL_ISOCHRONOUS_FIRST;

			/*
			 * USB Specification 2.0 Section 5.9.2 states that: "If
			 * there is only a single transaction in the microframe,
			 * only a DATA0 data packet PID is used.  If there are
			 * two transactions per microframe, DATA1 is used for
			 * the first transaction data packet and DATA0 is used
			 * for the second transaction data packet.  If there are
			 * three transactions per microframe, DATA2 is used for
			 * the first transaction data packet, DATA1 is used for
			 * the second, and DATA0 is used for the third."
			 *
			 * IOW, we should satisfy the following cases:
			 *
			 * 1) length <= maxpacket
			 *	- DATA0
			 *
			 * 2) maxpacket < length <= (2 * maxpacket)
			 *	- DATA1, DATA0
			 *
			 * 3) (2 * maxpacket) < length <= (3 * maxpacket)
			 *	- DATA2, DATA1, DATA0
			 */
			if (speed == USB_SPEED_HIGH) {
				struct usb_ep *ep = &dep->endpoint;
				unsigned int mult = 2;
				unsigned int maxp = usb_endpoint_maxp(ep->desc);

				if (length <= (2 * maxp))
					mult--;

				if (length <= maxp)
					mult--;

				trb->size |= DWC3_TRB_SIZE_PCM1(mult);
			}
		} else {
			trb->ctrl = DWC3_TRBCTL_ISOCHRONOUS;
		}

		/* always enable Interrupt on Missed ISOC */
		trb->ctrl |= DWC3_TRB_CTRL_ISP_IMI;
		break;

	case USB_ENDPOINT_XFER_BULK:
	case USB_ENDPOINT_XFER_INT:
		trb->ctrl = DWC3_TRBCTL_NORMAL;
		break;
	default:
		/*
		 * This is only possible with faulty memory because we
		 * checked it already :)
		 */
		dev_WARN(dwc->dev, "Unknown endpoint type %d\n",
				usb_endpoint_type(dep->endpoint.desc));
	}

	/*
	 * Enable Continue on Short Packet
	 * when endpoint is not a stream capable
	 */
	if (usb_endpoint_dir_out(dep->endpoint.desc)) {
		if (!dep->stream_capable)
			trb->ctrl |= DWC3_TRB_CTRL_CSP;

		if (short_not_ok)
			trb->ctrl |= DWC3_TRB_CTRL_ISP_IMI;
	}

	if ((!no_interrupt && !chain) ||
			(dwc3_calc_trbs_left(dep) == 1))
		trb->ctrl |= DWC3_TRB_CTRL_IOC;

	if (chain)
		trb->ctrl |= DWC3_TRB_CTRL_CHN;

	if (usb_endpoint_xfer_bulk(dep->endpoint.desc) && dep->stream_capable)
		trb->ctrl |= DWC3_TRB_CTRL_SID_SOFN(stream_id);

	/*
	 * Ensure that updates of buffer address and size happens
	 * before we set the DWC3_TRB_CTRL_HWO so that core
	 * does not process any stale TRB.
	 */
	mb();
	trb->ctrl |= DWC3_TRB_CTRL_HWO;

	dwc3_ep_inc_enq(dep);

	trace_dwc3_prepare_trb(dep, trb);
}

/**
 * dwc3_prepare_one_trb - setup one TRB from one request
 * @dep: endpoint for which this request is prepared
 * @req: dwc3_request pointer
 * @trb_length: buffer size of the TRB
 * @chain: should this TRB be chained to the next?
 * @node: only for isochronous endpoints. First TRB needs different type.
 */
static void dwc3_prepare_one_trb(struct dwc3_ep *dep,
		struct dwc3_request *req, unsigned int trb_length,
		unsigned chain, unsigned node)
{
	struct dwc3_trb		*trb;
	dma_addr_t		dma;
	unsigned		stream_id = req->request.stream_id;
	unsigned		short_not_ok = req->request.short_not_ok;
	unsigned		no_interrupt = req->request.no_interrupt;

	if (req->request.num_sgs > 0)
		dma = sg_dma_address(req->start_sg);
	else
		dma = req->request.dma;

	trb = &dep->trb_pool[dep->trb_enqueue];

	if (!req->trb) {
		dwc3_gadget_move_started_request(req);
		req->trb = trb;
		req->trb_dma = dwc3_trb_dma_offset(dep, trb);
	}

	req->num_trbs++;

	__dwc3_prepare_one_trb(dep, trb, dma, trb_length, chain, node,
			stream_id, short_not_ok, no_interrupt);
}

static void dwc3_prepare_one_trb_sg(struct dwc3_ep *dep,
		struct dwc3_request *req)
{
	struct scatterlist *sg = req->start_sg;
	struct scatterlist *s;
	int		i;
	unsigned int length = req->request.length;
	unsigned int maxp = usb_endpoint_maxp(dep->endpoint.desc);
	unsigned int rem = length % maxp;
	unsigned int remaining = req->request.num_mapped_sgs
		- req->num_queued_sgs;

	/*
	 * If we resume preparing the request, then get the remaining length of
	 * the request and resume where we left off.
	 */
	for_each_sg(req->request.sg, s, req->num_queued_sgs, i)
		length -= sg_dma_len(s);

	for_each_sg(sg, s, remaining, i) {
		unsigned int trb_length;
		unsigned chain = true;

		trb_length = min_t(unsigned int, length, sg_dma_len(s));

		length -= trb_length;

		/*
		 * IOMMU driver is coalescing the list of sgs which shares a
		 * page boundary into one and giving it to USB driver. With
		 * this the number of sgs mapped is not equal to the number of
		 * sgs passed. So mark the chain bit to false if it isthe last
		 * mapped sg.
		 */
		if ((i == remaining - 1) || !length)
			chain = false;

		if (rem && usb_endpoint_dir_out(dep->endpoint.desc) && !chain) {
			struct dwc3	*dwc = dep->dwc;
			struct dwc3_trb	*trb;

			req->needs_extra_trb = true;

			/* prepare normal TRB */
			dwc3_prepare_one_trb(dep, req, trb_length, true, i);

			/* Now prepare one extra TRB to align transfer size */
			trb = &dep->trb_pool[dep->trb_enqueue];
			req->num_trbs++;
			__dwc3_prepare_one_trb(dep, trb, dwc->bounce_addr,
					maxp - rem, false, 1,
					req->request.stream_id,
					req->request.short_not_ok,
					req->request.no_interrupt);
		} else if (req->request.zero && req->request.length &&
			   !usb_endpoint_xfer_isoc(dep->endpoint.desc) &&
			   !rem && !chain) {
			struct dwc3	*dwc = dep->dwc;
			struct dwc3_trb	*trb;

			req->needs_extra_trb = true;

			/* Prepare normal TRB */
			dwc3_prepare_one_trb(dep, req, trb_length, true, i);

			/* Prepare one extra TRB to handle ZLP */
			trb = &dep->trb_pool[dep->trb_enqueue];
			req->num_trbs++;
			__dwc3_prepare_one_trb(dep, trb, dwc->bounce_addr, 0,
					       !req->direction, 1,
					       req->request.stream_id,
					       req->request.short_not_ok,
					       req->request.no_interrupt);

			/* Prepare one more TRB to handle MPS alignment */
			if (!req->direction) {
				trb = &dep->trb_pool[dep->trb_enqueue];
				req->num_trbs++;
				__dwc3_prepare_one_trb(dep, trb, dwc->bounce_addr, maxp,
						       false, 1, req->request.stream_id,
						       req->request.short_not_ok,
						       req->request.no_interrupt);
			}
		} else {
			dwc3_prepare_one_trb(dep, req, trb_length, chain, i);
		}

		/*
		 * There can be a situation where all sgs in sglist are not
		 * queued because of insufficient trb number. To handle this
		 * case, update start_sg to next sg to be queued, so that
		 * we have free trbs we can continue queuing from where we
		 * previously stopped
		 */
		if (chain)
			req->start_sg = sg_next(s);

		req->num_queued_sgs++;
		req->num_pending_sgs--;

		/*
		 * The number of pending SG entries may not correspond to the
		 * number of mapped SG entries. If all the data are queued, then
		 * don't include unused SG entries.
		 */
		if (length == 0) {
			req->num_pending_sgs = 0;
			break;
		}

		if (!dwc3_calc_trbs_left(dep))
			break;
	}
}

static void dwc3_prepare_one_trb_linear(struct dwc3_ep *dep,
		struct dwc3_request *req)
{
	unsigned int length = req->request.length;
	unsigned int maxp = usb_endpoint_maxp(dep->endpoint.desc);
	unsigned int rem = length % maxp;

	if ((!length || rem) && usb_endpoint_dir_out(dep->endpoint.desc)) {
		struct dwc3	*dwc = dep->dwc;
		struct dwc3_trb	*trb;

		req->needs_extra_trb = true;

		/* prepare normal TRB */
		dwc3_prepare_one_trb(dep, req, length, true, 0);

		/* Now prepare one extra TRB to align transfer size */
		trb = &dep->trb_pool[dep->trb_enqueue];
		req->num_trbs++;
		__dwc3_prepare_one_trb(dep, trb, dwc->bounce_addr, maxp - rem,
				false, 1, req->request.stream_id,
				req->request.short_not_ok,
				req->request.no_interrupt);
	} else if (req->request.zero && req->request.length &&
		   !usb_endpoint_xfer_isoc(dep->endpoint.desc) &&
		   (IS_ALIGNED(req->request.length, maxp))) {
		struct dwc3	*dwc = dep->dwc;
		struct dwc3_trb	*trb;

		req->needs_extra_trb = true;

		/* prepare normal TRB */
		dwc3_prepare_one_trb(dep, req, length, true, 0);

		/* Prepare one extra TRB to handle ZLP */
		trb = &dep->trb_pool[dep->trb_enqueue];
		req->num_trbs++;
		__dwc3_prepare_one_trb(dep, trb, dwc->bounce_addr, 0,
				!req->direction, 1, req->request.stream_id,
				req->request.short_not_ok,
				req->request.no_interrupt);

		/* Prepare one more TRB to handle MPS alignment for OUT */
		if (!req->direction) {
			trb = &dep->trb_pool[dep->trb_enqueue];
			req->num_trbs++;
			__dwc3_prepare_one_trb(dep, trb, dwc->bounce_addr, maxp,
					       false, 1, req->request.stream_id,
					       req->request.short_not_ok,
					       req->request.no_interrupt);
		}
	} else {
		dwc3_prepare_one_trb(dep, req, length, false, 0);
	}
}

/*
 * dwc3_prepare_trbs - setup TRBs from requests
 * @dep: endpoint for which requests are being prepared
 *
 * The function goes through the requests list and sets up TRBs for the
 * transfers. The function returns once there are no more TRBs available or
 * it runs out of requests.
 */
static void dwc3_prepare_trbs(struct dwc3_ep *dep)
{
	struct dwc3_request	*req, *n;

	BUILD_BUG_ON_NOT_POWER_OF_2(DWC3_TRB_NUM);

	/*
	 * We can get in a situation where there's a request in the started list
	 * but there weren't enough TRBs to fully kick it in the first time
	 * around, so it has been waiting for more TRBs to be freed up.
	 *
	 * In that case, we should check if we have a request with pending_sgs
	 * in the started list and prepare TRBs for that request first,
	 * otherwise we will prepare TRBs completely out of order and that will
	 * break things.
	 */
	list_for_each_entry(req, &dep->started_list, list) {
		if (req->num_pending_sgs > 0)
			dwc3_prepare_one_trb_sg(dep, req);

		if (!dwc3_calc_trbs_left(dep))
			return;
	}

	list_for_each_entry_safe(req, n, &dep->pending_list, list) {
		struct dwc3	*dwc = dep->dwc;
		int		ret;

		ret = usb_gadget_map_request_by_dev(dwc->sysdev, &req->request,
						    dep->direction);
		if (ret)
			return;

		req->sg			= req->request.sg;
		req->start_sg		= req->sg;
		req->num_queued_sgs	= 0;
		req->num_pending_sgs	= req->request.num_mapped_sgs;

		if (req->num_pending_sgs > 0)
			dwc3_prepare_one_trb_sg(dep, req);
		else
			dwc3_prepare_one_trb_linear(dep, req);

		dbg_ep_map(dep->number, req);
		if (!dwc3_calc_trbs_left(dep))
			return;
	}
}

static void dwc3_gadget_ep_cleanup_cancelled_requests(struct dwc3_ep *dep);

static int __dwc3_gadget_kick_transfer(struct dwc3_ep *dep)
{
	struct dwc3_gadget_ep_cmd_params params;
	struct dwc3_request		*req, *req1, *n;
	struct dwc3			*dwc = dep->dwc;
	int				starting;
	int				ret;
	u32				cmd;

	if (!dwc3_calc_trbs_left(dep))
		return 0;

	if (dep->flags & DWC3_EP_END_TRANSFER_PENDING) {
		dbg_event(dep->number, "ENDXFER Pending", dep->flags);
		return -EBUSY;
	}

	starting = !(dep->flags & DWC3_EP_TRANSFER_STARTED);

	dwc3_prepare_trbs(dep);
	req = next_request(&dep->started_list);
	if (!req) {
		dep->flags |= DWC3_EP_PENDING_REQUEST;
		dbg_event(dep->number, "NO REQ", 0);
		return 0;
	}

	memset(&params, 0, sizeof(params));

	if (starting) {
		params.param0 = upper_32_bits(req->trb_dma);
		params.param1 = lower_32_bits(req->trb_dma);
		cmd = DWC3_DEPCMD_STARTTRANSFER;

		if (usb_endpoint_xfer_isoc(dep->endpoint.desc))
			cmd |= DWC3_DEPCMD_PARAM(dep->frame_number);
	} else {
		cmd = DWC3_DEPCMD_UPDATETRANSFER |
			DWC3_DEPCMD_PARAM(dep->resource_index);
	}

	ret = dwc3_send_gadget_ep_cmd(dep, cmd, &params);
	if (ret < 0) {
		if ((ret == -EAGAIN) && starting &&
				usb_endpoint_xfer_isoc(dep->endpoint.desc)) {
			dbg_event(dep->number, "CMD_STS", ret);
			/* If bit13 in Command complete event is set, software
			 * must issue ENDTRANDFER command and wait for
			 * Xfernotready event to queue the requests again.
			 */
			if (!dep->resource_index) {
				dwc3_gadget_ep_get_transfer_index(dep);
				WARN_ON_ONCE(!dep->resource_index);
			}
			dwc3_stop_active_transfer(dwc, dep->number, true);

			list_for_each_entry_safe_reverse(req1, n,
						&dep->started_list, list) {
				req1->trb->ctrl &= ~DWC3_TRB_CTRL_HWO;
				req1->trb = NULL;
				dwc3_gadget_move_pending_list_front(req1);
				dwc3_ep_inc_deq(dep);
			}

			return ret;
		}

		dbg_event(0xFF, "GADGET_EP_CMD Failure", ret);
		dwc3_stop_active_transfer(dwc, dep->number, true);

		list_for_each_entry_safe(req, n, &dep->started_list, list)
			dwc3_gadget_move_cancelled_request(req);

		/* If ep isn't started, then there's no end transfer pending */
		if (!(dep->flags & DWC3_EP_END_TRANSFER_PENDING))
			dwc3_gadget_ep_cleanup_cancelled_requests(dep);

		return ret;
	}

	return 0;
}

static int __dwc3_gadget_get_frame(struct dwc3 *dwc)
{
	u32			reg;

	reg = dwc3_readl(dwc->regs, DWC3_DSTS);
	return DWC3_DSTS_SOFFN(reg);
}

static void __dwc3_gadget_start_isoc(struct dwc3_ep *dep)
{
	u16 wraparound_bits;

	if (list_empty(&dep->pending_list)) {
		dev_info(dep->dwc->dev, "%s: ran out of requests\n",
				dep->name);
		dep->flags |= DWC3_EP_PENDING_REQUEST;
		return;
	}

	wraparound_bits = dep->frame_number & DWC3_FRAME_WRAP_AROUND_MASK;
	dep->frame_number = dep->frame_number & ~DWC3_FRAME_WRAP_AROUND_MASK;

	/* if frame wrapped-around update wrap-around bits to reflect that */
	if (__dwc3_gadget_get_frame(dep->dwc) < dep->frame_number)
		wraparound_bits += BIT(14);

	dep->frame_number = __dwc3_gadget_get_frame(dep->dwc) +
				max_t(u32, 16, 2 * dep->interval);

	/* align uf to ep interval */
	dep->frame_number = (wraparound_bits | dep->frame_number) &
				~(dep->interval - 1);

	__dwc3_gadget_kick_transfer(dep);
}

static int __dwc3_gadget_ep_queue(struct dwc3_ep *dep, struct dwc3_request *req)
{
	struct dwc3		*dwc = dep->dwc;

	if (!dep->endpoint.desc || !dwc->pullups_connected) {
		dev_err_ratelimited(dwc->dev, "%s: can't queue to disabled endpoint\n",
				dep->name);
		return -ESHUTDOWN;
	}

	if (dep->flags & DWC3_EP_END_TRANSFER_PENDING) {
		dev_err_ratelimited(dwc->dev, "%s: can't queue while ENDXFER Pending\n",
				dep->name);
		return -ESHUTDOWN;
	}

	if (WARN(req->dep != dep, "request %pK belongs to '%s'\n",
				&req->request, req->dep->name))
		return -EINVAL;

	if (req->request.status == -EINPROGRESS) {
		dev_err(dwc->dev, "%s: %pK request already in queue\n",
					dep->name, req);
		return -EBUSY;
	}

	req->request.actual	= 0;
	req->request.status	= -EINPROGRESS;

	trace_dwc3_ep_queue(req);

	list_add_tail(&req->list, &dep->pending_list);

	dbg_ep_queue(dep->number, req);
	/*
	 * NOTICE: Isochronous endpoints should NEVER be prestarted. We must
	 * wait for a XferNotReady event so we will know what's the current
	 * (micro-)frame number.
	 *
	 * Without this trick, we are very, very likely gonna get Bus Expiry
	 * errors which will force us issue EndTransfer command.
	 */
	if (usb_endpoint_xfer_isoc(dep->endpoint.desc)) {
		if (!(dep->flags & DWC3_EP_PENDING_REQUEST) &&
				!(dep->flags & DWC3_EP_TRANSFER_STARTED))
			return 0;

		if ((dep->flags & DWC3_EP_PENDING_REQUEST)) {
			if (!(dep->flags & DWC3_EP_TRANSFER_STARTED)) {
				__dwc3_gadget_start_isoc(dep);
				dep->flags &= ~DWC3_EP_PENDING_REQUEST;
			}
			return 0;
		}
	}

	__dwc3_gadget_kick_transfer(dep);

	return 0;
}

static int dwc3_gadget_wakeup(struct usb_gadget *g)
{
	struct dwc3	*dwc = gadget_to_dwc(g);

	schedule_work(&dwc->wakeup_work);
	return 0;
}

static bool dwc3_gadget_is_suspended(struct dwc3 *dwc)
{
	if (atomic_read(&dwc->in_lpm) ||
			dwc->link_state == DWC3_LINK_STATE_U3)
		return true;
	return false;
}

static int dwc3_gadget_ep_queue(struct usb_ep *ep, struct usb_request *request,
	gfp_t gfp_flags)
{
	struct dwc3_request		*req = to_dwc3_request(request);
	struct dwc3_ep			*dep = to_dwc3_ep(ep);
	struct dwc3			*dwc = dep->dwc;

	unsigned long			flags;

	int				ret;

	spin_lock_irqsave(&dwc->lock, flags);
	ret = __dwc3_gadget_ep_queue(dep, req);
	spin_unlock_irqrestore(&dwc->lock, flags);

	return ret;
}

static void dwc3_gadget_ep_skip_trbs(struct dwc3_ep *dep, struct dwc3_request *req)
{
	int i;

	/*
	 * If request was already started, this means we had to
	 * stop the transfer. With that we also need to ignore
	 * all TRBs used by the request, however TRBs can only
	 * be modified after completion of END_TRANSFER
	 * command. So what we do here is that we wait for
	 * END_TRANSFER completion and only after that, we jump
	 * over TRBs by clearing HWO and incrementing dequeue
	 * pointer.
	 */
	for (i = 0; i < req->num_trbs; i++) {
		struct dwc3_trb *trb;

		trb = &dep->trb_pool[dep->trb_dequeue];
		trb->ctrl &= ~DWC3_TRB_CTRL_HWO;
		dwc3_ep_inc_deq(dep);
	}

	req->num_trbs = 0;
}

static void dwc3_gadget_ep_cleanup_cancelled_requests(struct dwc3_ep *dep)
{
	struct dwc3_request		*req;
	struct dwc3_request		*tmp;

	list_for_each_entry_safe(req, tmp, &dep->cancelled_list, list) {
		dwc3_gadget_ep_skip_trbs(dep, req);
		dwc3_gadget_giveback(dep, req, -ECONNRESET);
	}
}

static int dwc3_gadget_ep_dequeue(struct usb_ep *ep,
		struct usb_request *request)
{
	struct dwc3_request		*req = to_dwc3_request(request);
	struct dwc3_request		*r = NULL;

	struct dwc3_ep			*dep = to_dwc3_ep(ep);
	struct dwc3			*dwc = dep->dwc;

	unsigned long			flags;
	int				ret = 0;

	if (atomic_read(&dwc->in_lpm)) {
		dev_err(dwc->dev, "Unable to dequeue while in LPM\n");
		return -EAGAIN;
	}

	trace_dwc3_ep_dequeue(req);

	spin_lock_irqsave(&dwc->lock, flags);

	list_for_each_entry(r, &dep->cancelled_list, list) {
		if (r == req)
			goto out0;
	}

	list_for_each_entry(r, &dep->pending_list, list) {
		if (r == req)
			break;
	}

	if (r != req) {
		list_for_each_entry(r, &dep->started_list, list) {
			if (r == req)
				break;
		}
		if (r == req) {
			struct dwc3_request *t;

			/* wait until it is processed */
			dwc3_stop_active_transfer(dwc, dep->number, true);

			if (!r->trb)
				goto out0;

			/*
			 * Remove any started request if the transfer is
			 * cancelled.
			 */
			list_for_each_entry_safe(r, t, &dep->started_list, list)
				dwc3_gadget_move_cancelled_request(r);
			/* If GEN1 controller then cleanup the cancelled
			 * requests from here as check for
			 * DWC3_EP_END_TRANSFER_PENDING in EPCMDCMPLT
			 * will prevent the request on cancelled list from
			 * getting cleared there.
			 */
			if (!(dep->flags & DWC3_EP_END_TRANSFER_PENDING)) {
				dbg_log_string("%s:giveback all request\n",
								     __func__);
				dwc3_gadget_ep_cleanup_cancelled_requests(dep);
			}

			goto out0;
		}
		dev_err_ratelimited(dwc->dev, "request %pK was not queued to %s\n",
				request, ep->name);
		ret = -EINVAL;
		goto out0;
	}

	dbg_ep_dequeue(dep->number, req);
	dwc3_gadget_giveback(dep, req, -ECONNRESET);

out0:
	spin_unlock_irqrestore(&dwc->lock, flags);

	return ret;
}

int __dwc3_gadget_ep_set_halt(struct dwc3_ep *dep, int value, int protocol)
{
	struct dwc3_gadget_ep_cmd_params	params;
	struct dwc3				*dwc = dep->dwc;
	int					ret;

	if (!dep->endpoint.desc) {
		dev_dbg(dwc->dev, "(%s)'s desc is NULL.\n", dep->name);
		return -EINVAL;
	}

	if (usb_endpoint_xfer_isoc(dep->endpoint.desc)) {
		dev_err(dwc->dev, "%s is of Isochronous type\n", dep->name);
		return -EINVAL;
	}

	memset(&params, 0x00, sizeof(params));
	dbg_event(dep->number, "HALT", value);
	if (value) {
		struct dwc3_trb *trb;

		unsigned transfer_in_flight;
		unsigned started;

		if (dep->number > 1)
			trb = dwc3_ep_prev_trb(dep, dep->trb_enqueue);
		else
			trb = &dwc->ep0_trb[dep->trb_enqueue];

		if (trb)
			transfer_in_flight = trb->ctrl & DWC3_TRB_CTRL_HWO;
		else
			transfer_in_flight = false;

		started = !list_empty(&dep->started_list);

		if (!protocol && ((dep->direction && transfer_in_flight) ||
				(!dep->direction && started))) {
			return -EAGAIN;
		}

		ret = dwc3_send_gadget_ep_cmd(dep, DWC3_DEPCMD_SETSTALL,
				&params);
		if (ret)
			dev_err(dwc->dev, "failed to set STALL on %s\n",
					dep->name);
		else
			dep->flags |= DWC3_EP_STALL;
	} else {

		ret = dwc3_send_clear_stall_ep_cmd(dep);
		if (ret)
			dev_err(dwc->dev, "failed to clear STALL on %s\n",
					dep->name);
		else
			dep->flags &= ~(DWC3_EP_STALL | DWC3_EP_WEDGE);
	}

	return ret;
}

static int dwc3_gadget_ep_set_halt(struct usb_ep *ep, int value)
{
	struct dwc3_ep			*dep = to_dwc3_ep(ep);
	struct dwc3			*dwc = dep->dwc;

	unsigned long			flags;

	int				ret;

	if (!ep->desc) {
		dev_err(dwc->dev, "(%s)'s desc is NULL.\n", dep->name);
		return -EINVAL;
	}

	spin_lock_irqsave(&dwc->lock, flags);
	ret = __dwc3_gadget_ep_set_halt(dep, value, false);
	spin_unlock_irqrestore(&dwc->lock, flags);

	return ret;
}

static int dwc3_gadget_ep_set_wedge(struct usb_ep *ep)
{
	struct dwc3_ep			*dep = to_dwc3_ep(ep);
	struct dwc3			*dwc = dep->dwc;
	unsigned long			flags;
	int				ret;

	spin_lock_irqsave(&dwc->lock, flags);
	dbg_event(dep->number, "WEDGE", 0);
	dep->flags |= DWC3_EP_WEDGE;

	if (dep->number == 0 || dep->number == 1)
		ret = __dwc3_gadget_ep0_set_halt(ep, 1);
	else
		ret = __dwc3_gadget_ep_set_halt(dep, 1, false);
	spin_unlock_irqrestore(&dwc->lock, flags);

	return ret;
}

/* -------------------------------------------------------------------------- */

static struct usb_endpoint_descriptor dwc3_gadget_ep0_desc = {
	.bLength	= USB_DT_ENDPOINT_SIZE,
	.bDescriptorType = USB_DT_ENDPOINT,
	.bmAttributes	= USB_ENDPOINT_XFER_CONTROL,
};

static const struct usb_ep_ops dwc3_gadget_ep0_ops = {
	.enable		= dwc3_gadget_ep0_enable,
	.disable	= dwc3_gadget_ep0_disable,
	.alloc_request	= dwc3_gadget_ep_alloc_request,
	.free_request	= dwc3_gadget_ep_free_request,
	.queue		= dwc3_gadget_ep0_queue,
	.dequeue	= dwc3_gadget_ep_dequeue,
	.set_halt	= dwc3_gadget_ep0_set_halt,
	.set_wedge	= dwc3_gadget_ep_set_wedge,
};

static const struct usb_ep_ops dwc3_gadget_ep_ops = {
	.enable		= dwc3_gadget_ep_enable,
	.disable	= dwc3_gadget_ep_disable,
	.alloc_request	= dwc3_gadget_ep_alloc_request,
	.free_request	= dwc3_gadget_ep_free_request,
	.queue		= dwc3_gadget_ep_queue,
	.dequeue	= dwc3_gadget_ep_dequeue,
	.set_halt	= dwc3_gadget_ep_set_halt,
	.set_wedge	= dwc3_gadget_ep_set_wedge,
};

/* -------------------------------------------------------------------------- */

static int dwc3_gadget_get_frame(struct usb_gadget *g)
{
	struct dwc3		*dwc = gadget_to_dwc(g);

	return __dwc3_gadget_get_frame(dwc);
}

#define DWC3_PM_RESUME_RETRIES		20    /* Max Number of retries */
#define DWC3_PM_RESUME_DELAY		100   /* 100 msec */

static void dwc3_gadget_wakeup_work(struct work_struct *w)
{
	struct dwc3		*dwc;
	int			ret;
	static int		retry_count;

	dwc = container_of(w, struct dwc3, wakeup_work);

	ret = pm_runtime_get_sync(dwc->dev);
	if (ret) {
		/* pm_runtime_get_sync returns -EACCES error between
		 * late_suspend and early_resume, wait for system resume to
		 * finish and queue work again
		 */
		dev_dbg(dwc->dev, "PM runtime get sync failed, ret %d\n", ret);
		if (ret == -EACCES) {
			pm_runtime_put_noidle(dwc->dev);
			if (retry_count == DWC3_PM_RESUME_RETRIES) {
				retry_count = 0;
				dev_err(dwc->dev, "pm_runtime_get_sync timed out\n");
				return;
			}
			msleep(DWC3_PM_RESUME_DELAY);
			retry_count++;
			schedule_work(&dwc->wakeup_work);
			return;
		}
	}
	retry_count = 0;
	dbg_event(0xFF, "Gdgwake gsyn",
		atomic_read(&dwc->dev->power.usage_count));

	ret = dwc3_gadget_wakeup_int(dwc);
	if (ret)
		dev_err(dwc->dev, "Remote wakeup failed. ret = %d\n", ret);

	pm_runtime_put_noidle(dwc->dev);
	dbg_event(0xFF, "Gdgwake put",
		atomic_read(&dwc->dev->power.usage_count));
}

static int dwc3_gadget_wakeup_int(struct dwc3 *dwc)
{
	bool			link_recover_only = false;

	u32			reg;
	int			ret = 0;
	u8			link_state;
	unsigned long		flags;

	dev_dbg(dwc->dev, "%s(): Entry\n", __func__);
	disable_irq(dwc->irq);
	spin_lock_irqsave(&dwc->lock, flags);
	/*
	 * According to the Databook Remote wakeup request should
	 * be issued only when the device is in early suspend state.
	 *
	 * We can check that via USB Link State bits in DSTS register.
	 */
	link_state = dwc3_get_link_state(dwc);

	switch (link_state) {
	case DWC3_LINK_STATE_RX_DET:	/* in HS, means Early Suspend */
	case DWC3_LINK_STATE_U3:	/* in HS, means SUSPEND */
		break;
	case DWC3_LINK_STATE_U1:
		if (dwc->gadget.speed != USB_SPEED_SUPER) {
			link_recover_only = true;
			break;
		}
		/* Intentional fallthrough */
	default:
		dev_dbg(dwc->dev, "can't wakeup from link state %d\n",
				link_state);
		ret = -EINVAL;
		goto out;
	}

	/* Enable LINK STATUS change event */
	reg = dwc3_readl(dwc->regs, DWC3_DEVTEN);
	reg |= DWC3_DEVTEN_ULSTCNGEN;
	dwc3_writel(dwc->regs, DWC3_DEVTEN, reg);
	/*
	 * memory barrier is required to make sure that required events
	 * with core is enabled before performing RECOVERY mechnism.
	 */
	mb();

	ret = dwc3_gadget_set_link_state(dwc, DWC3_LINK_STATE_RECOV);
	if (ret < 0) {
		dev_err(dwc->dev, "failed to put link in Recovery\n");
		/* Disable LINK STATUS change */
		reg = dwc3_readl(dwc->regs, DWC3_DEVTEN);
		reg &= ~DWC3_DEVTEN_ULSTCNGEN;
		dwc3_writel(dwc->regs, DWC3_DEVTEN, reg);
		/* Required to complete this operation before returning */
		mb();
		goto out;
	}

	/* Recent versions do this automatically */
	if (dwc->revision < DWC3_REVISION_194A) {
		/* write zeroes to Link Change Request */
		reg = dwc3_readl(dwc->regs, DWC3_DCTL);
		reg &= ~DWC3_DCTL_ULSTCHNGREQ_MASK;
		dwc3_writel(dwc->regs, DWC3_DCTL, reg);
	}

	spin_unlock_irqrestore(&dwc->lock, flags);
	enable_irq(dwc->irq);

	/*
	 * Have bigger value (16 sec) for timeout since some host PCs driving
	 * resume for very long time (e.g. 8 sec)
	 */
	ret = wait_event_interruptible_timeout(dwc->wait_linkstate,
			(dwc->link_state < DWC3_LINK_STATE_U3) ||
			(dwc->link_state == DWC3_LINK_STATE_SS_DIS),
			msecs_to_jiffies(16000));

	spin_lock_irqsave(&dwc->lock, flags);
	/* Disable link status change event */
	reg = dwc3_readl(dwc->regs, DWC3_DEVTEN);
	reg &= ~DWC3_DEVTEN_ULSTCNGEN;
	dwc3_writel(dwc->regs, DWC3_DEVTEN, reg);
	/*
	 * Complete this write before we go ahead and perform resume
	 * as we don't need link status change notificaiton anymore.
	 */
	mb();

	if (!ret) {
		dev_dbg(dwc->dev, "Timeout moving into state(%d)\n",
							dwc->link_state);
		ret = -EINVAL;
		spin_unlock_irqrestore(&dwc->lock, flags);
		goto out1;
	} else {
		ret = 0;
		/*
		 * If USB is disconnected OR received RESET from host,
		 * don't perform resume
		 */
		if (dwc->link_state == DWC3_LINK_STATE_SS_DIS ||
				dwc->gadget.state == USB_STATE_DEFAULT)
			link_recover_only = true;
	}

	/*
	 * According to DWC3 databook, the controller does not
	 * trigger a wakeup event when remote-wakeup is used.
	 * Hence, after remote-wakeup sequence is complete, and
	 * the device is back at U0 state, it is required that
	 * the resume sequence is initiated by SW.
	 */
	if (!link_recover_only)
		dwc3_gadget_wakeup_interrupt(dwc, true);

	spin_unlock_irqrestore(&dwc->lock, flags);
	dev_dbg(dwc->dev, "%s: Exit\n", __func__);
	return ret;

out:
	spin_unlock_irqrestore(&dwc->lock, flags);
	enable_irq(dwc->irq);

out1:
	return ret;
}

static int dwc_gadget_func_wakeup(struct usb_gadget *g, int interface_id)
{
	int ret = 0;
	struct dwc3 *dwc = gadget_to_dwc(g);

	if (!g || (g->speed != USB_SPEED_SUPER))
		return -ENOTSUPP;

	if (dwc3_gadget_is_suspended(dwc)) {
		dev_dbg(dwc->dev, "USB bus is suspended, scheduling wakeup\n");
		dwc3_gadget_wakeup(&dwc->gadget);
		return -EAGAIN;
	}

	ret = dwc3_send_gadget_generic_command(dwc, DWC3_DGCMD_XMIT_DEV,
			0x1 | (interface_id << 4));
	if (ret)
		dev_err(dwc->dev, "Function wakeup HW command failed, ret %d\n",
				ret);

	return ret;
}

static int dwc3_gadget_set_selfpowered(struct usb_gadget *g,
		int is_selfpowered)
{
	struct dwc3		*dwc = gadget_to_dwc(g);
	unsigned long		flags;

	spin_lock_irqsave(&dwc->lock, flags);
	g->is_selfpowered = !!is_selfpowered;
	spin_unlock_irqrestore(&dwc->lock, flags);

	return 0;
}

/**
 * dwc3_device_core_soft_reset - Issues device core soft reset
 * @dwc: pointer to our context structure
 */
static int dwc3_device_core_soft_reset(struct dwc3 *dwc)
{
	u32             reg;
	int             retries = 10;

	reg = dwc3_readl(dwc->regs, DWC3_DCTL);
	reg |= DWC3_DCTL_CSFTRST;
	dwc3_writel(dwc->regs, DWC3_DCTL, reg);

	do {
		reg = dwc3_readl(dwc->regs, DWC3_DCTL);
		if (!(reg & DWC3_DCTL_CSFTRST))
			goto done;

		usleep_range(1000, 1100);
	} while (--retries);

	dev_err(dwc->dev, "%s timedout\n", __func__);

	return -ETIMEDOUT;

done:
	/* phy sync delay as per data book */
	msleep(50);

	/*
	 * Soft reset clears the block on the doorbell,
	 * set it back to prevent unwanted writes to the doorbell.
	 */
	dwc3_notify_event(dwc, DWC3_CONTROLLER_NOTIFY_CLEAR_DB, 0);

	return 0;
}

#define MIN_RUN_STOP_DELAY_MS 50

static int dwc3_gadget_run_stop(struct dwc3 *dwc, int is_on, int suspend)
{
	u32			reg, reg1;
	u32			timeout = 1500;

	dbg_event(0xFF, "run_stop", is_on);
	reg = dwc3_readl(dwc->regs, DWC3_DCTL);
	if (is_on) {
		if (dwc->revision <= DWC3_REVISION_187A) {
			reg &= ~DWC3_DCTL_TRGTULST_MASK;
			reg |= DWC3_DCTL_TRGTULST_RX_DET;
		}

		if (dwc->revision >= DWC3_REVISION_194A)
			reg &= ~DWC3_DCTL_KEEP_CONNECT;

		dwc3_event_buffers_setup(dwc);
		__dwc3_gadget_start(dwc);

		reg1 = dwc3_readl(dwc->regs, DWC3_DCFG);
		reg1 &= ~(DWC3_DCFG_SPEED_MASK);

		if (dwc->maximum_speed == USB_SPEED_SUPER_PLUS)
			reg1 |= DWC3_DCFG_SUPERSPEED_PLUS;
		else if (dwc->maximum_speed == USB_SPEED_HIGH)
			reg1 |= DWC3_DCFG_HIGHSPEED;
		else
			reg1 |= DWC3_DCFG_SUPERSPEED;
		dwc3_writel(dwc->regs, DWC3_DCFG, reg1);

		reg |= DWC3_DCTL_RUN_STOP;

		if (dwc->has_hibernation)
			reg |= DWC3_DCTL_KEEP_CONNECT;

		dwc->pullups_connected = true;
	} else {
		dwc3_gadget_disable_irq(dwc);

		dwc->err_evt_seen = false;
		dwc->pullups_connected = false;
		__dwc3_gadget_ep_disable(dwc->eps[0]);
		__dwc3_gadget_ep_disable(dwc->eps[1]);

		/*
		 * According to dwc3 databook, it is must to remove any active
		 * transfers before trying to stop USB device controller. Hence
		 * call dwc3_stop_active_transfers() API before stopping USB
		 * device controller.
		 */
		dwc3_stop_active_transfers_to_halt(dwc);

		reg &= ~DWC3_DCTL_RUN_STOP;

		if (dwc->has_hibernation && !suspend)
			reg &= ~DWC3_DCTL_KEEP_CONNECT;
	}

	dwc3_writel(dwc->regs, DWC3_DCTL, reg);

	/* Controller is not halted until the events are acknowledged */
	if (!is_on) {
		/*
		 * Clear out any pending events (i.e. End Transfer Command
		 * Complete).
		 */
		reg1 = dwc3_readl(dwc->regs, DWC3_GEVNTCOUNT(0));
		reg1 &= DWC3_GEVNTCOUNT_MASK;
		dbg_log_string("remaining EVNTCOUNT(0)=%d", reg1);
		dwc3_writel(dwc->regs, DWC3_GEVNTCOUNT(0), reg1);
		dwc3_notify_event(dwc, DWC3_GSI_EVT_BUF_CLEAR, 0);
		dwc3_notify_event(dwc, DWC3_CONTROLLER_NOTIFY_CLEAR_DB, 0);
	}

	do {
		reg = dwc3_readl(dwc->regs, DWC3_DSTS);
		reg &= DWC3_DSTS_DEVCTRLHLT;
	} while (--timeout && !(!is_on ^ !reg));

	if (!timeout) {
		dev_err(dwc->dev, "failed to %s controller\n",
				is_on ? "start" : "stop");
		if (is_on)
			dbg_event(0xFF, "STARTTOUT", reg);
		else
			dbg_event(0xFF, "STOPTOUT", reg);
		return -ETIMEDOUT;
	}

	return 0;
}

static int dwc3_gadget_run_stop_util(struct dwc3 *dwc)
{
	int ret = 0;

	dev_dbg(dwc->dev, "%s: enter: %d\n", __func__, dwc->gadget_state);
	switch (dwc->gadget_state) {
	case DWC3_GADGET_INACTIVE:
		if (dwc->vbus_active && dwc->softconnect) {
			ret = dwc3_gadget_run_stop(dwc, true, false);
			dwc->gadget_state = DWC3_GADGET_ACTIVE;
			break;
		}

		if (dwc->vbus_active) {
			dwc->gadget_state = DWC3_GADGET_CABLE_CONN;
			break;
		}

		if (dwc->softconnect) {
			dwc->gadget_state = DWC3_GADGET_SOFT_CONN;
			break;
		}
	case DWC3_GADGET_SOFT_CONN:
		if (!dwc->softconnect) {
			dwc->gadget_state = DWC3_GADGET_INACTIVE;
			break;
		}

		if (dwc->vbus_active) {
			ret = dwc3_gadget_run_stop(dwc, true, false);
			dwc->gadget_state = DWC3_GADGET_ACTIVE;
		}
		break;
	case DWC3_GADGET_CABLE_CONN:
		if (!dwc->vbus_active) {
			dwc->gadget_state = DWC3_GADGET_INACTIVE;
			break;
		}

		if (dwc->softconnect) {
			ret = dwc3_gadget_run_stop(dwc, true, false);
			dwc->gadget_state = DWC3_GADGET_ACTIVE;
		}
		break;
	case DWC3_GADGET_ACTIVE:
		if (!dwc->vbus_active) {
			dwc->gadget_state = DWC3_GADGET_SOFT_CONN;
			ret = dwc3_gadget_run_stop(dwc, false, false);
			break;
		}

		if (!dwc->softconnect) {
			dwc->gadget_state = DWC3_GADGET_CABLE_CONN;
			ret = dwc3_gadget_run_stop(dwc, false, false);
			break;
		}
		break;
	default:
		dev_err(dwc->dev, "Invalid state\n");
	}

	dev_dbg(dwc->dev, "%s: exit: %d\n", __func__, dwc->gadget_state);
	return ret;
}

static int dwc3_gadget_vbus_draw(struct usb_gadget *g, unsigned int mA)
{
	struct dwc3		*dwc = gadget_to_dwc(g);

	dwc->vbus_draw = mA;
	dev_dbg(dwc->dev, "Notify controller from %s. mA = %u\n", __func__, mA);
	dbg_event(0xFF, "currentDraw", mA);
	dwc3_notify_event(dwc, DWC3_CONTROLLER_SET_CURRENT_DRAW_EVENT, 0);
	return 0;
}

static int dwc3_gadget_pullup(struct usb_gadget *g, int is_on)
{
	struct dwc3		*dwc = gadget_to_dwc(g);
	unsigned long		flags;
	int			ret;
	ktime_t			diff;

	is_on = !!is_on;
	spin_lock_irqsave(&dwc->lock, flags);
	dwc->softconnect = is_on;

	if ((dwc3_is_otg_or_drd(dwc) && !dwc->vbus_active)
		|| !dwc->gadget_driver || dwc->err_evt_seen) {
		/*
		 * Need to wait for vbus_session(on) from otg driver or to
		 * the udc_start.
		 */
		spin_unlock_irqrestore(&dwc->lock, flags);
		dbg_event(0xFF, "WaitPullup", 0);
		return 0;
	}
	spin_unlock_irqrestore(&dwc->lock, flags);

	pm_runtime_get_sync(dwc->dev);
	dbg_event(0xFF, "Pullup gsync",
		atomic_read(&dwc->dev->power.usage_count));

	diff = ktime_sub(ktime_get(), dwc->last_run_stop);
	if (ktime_to_ms(diff) < MIN_RUN_STOP_DELAY_MS) {
		dbg_event(0xFF, "waitBefRun_Stop",
			  MIN_RUN_STOP_DELAY_MS - ktime_to_ms(diff));
		msleep(MIN_RUN_STOP_DELAY_MS - ktime_to_ms(diff));
	}

	dwc->last_run_stop = ktime_get();

	/*
	 * Per databook, when we want to stop the gadget, if a control transfer
	 * is still in process, complete it and get the core into setup phase.
	 */
	if (!is_on && (dwc->ep0state != EP0_SETUP_PHASE ||
				dwc->ep0_next_event != DWC3_EP0_COMPLETE)) {
		reinit_completion(&dwc->ep0_in_setup);

		ret = wait_for_completion_timeout(&dwc->ep0_in_setup,
				msecs_to_jiffies(DWC3_PULL_UP_TIMEOUT));
		if (ret == 0)
<<<<<<< HEAD
			dev_err(dwc->dev, "timed out waiting for SETUP phase\n");
=======
			dev_warn(dwc->dev, "timed out waiting for SETUP phase\n");
>>>>>>> b172b44f
	}

	/* pull-up disable: clear pending events without queueing bh */
	dwc->pullups_connected = is_on;

	disable_irq(dwc->irq);

	/* prevent pending bh to run later */
	flush_work(&dwc->bh_work);

	if (is_on)
		dwc3_device_core_soft_reset(dwc);

	spin_lock_irqsave(&dwc->lock, flags);
	if (dwc->ep0state != EP0_SETUP_PHASE)
		dbg_event(0xFF, "EP0 is not in SETUP phase\n", 0);

	/*
	 * If we are here after bus suspend notify otg state machine to
	 * increment pm usage count of dwc to prevent pm_runtime_suspend
	 * during enumeration.
	 */
	dwc->b_suspend = false;
	dwc3_notify_event(dwc, DWC3_CONTROLLER_NOTIFY_OTG_EVENT, 0);

	ret = dwc3_gadget_run_stop_util(dwc);
	spin_unlock_irqrestore(&dwc->lock, flags);
	if (!is_on && ret == -ETIMEDOUT) {
		/*
		 * If we fail to stop the controller then mark it as an error
		 * event since it can lead the controller to go into an unknown
		 * state.
		 */
		dbg_log_string("%s: error event seen\n", __func__);
		dwc->err_evt_seen = true;
		dwc3_notify_event(dwc, DWC3_CONTROLLER_ERROR_EVENT, 0);
		dwc3_notify_event(dwc, DWC3_CONTROLLER_NOTIFY_CLEAR_DB, 0);
	}
	enable_irq(dwc->irq);

	pm_runtime_mark_last_busy(dwc->dev);
	pm_runtime_put_autosuspend(dwc->dev);
	dbg_event(0xFF, "Pullup put",
		atomic_read(&dwc->dev->power.usage_count));
	return ret;
}

static void dwc3_gadget_enable_irq(struct dwc3 *dwc)
{
	u32			reg;

	dbg_event(0xFF, "UnmaskINT", 0);
	/* Enable all but Start and End of Frame IRQs */
	reg = (DWC3_DEVTEN_VNDRDEVTSTRCVEDEN |
			DWC3_DEVTEN_EVNTOVERFLOWEN |
			DWC3_DEVTEN_CMDCMPLTEN |
			DWC3_DEVTEN_ERRTICERREN |
			DWC3_DEVTEN_WKUPEVTEN |
			DWC3_DEVTEN_CONNECTDONEEN |
			DWC3_DEVTEN_USBRSTEN |
			DWC3_DEVTEN_DISCONNEVTEN);

	/*
	 * Enable SUSPENDEVENT(BIT:6) for version 230A and above
	 * else enable USB Link change event (BIT:3) for older version
	 */
	if (dwc->revision < DWC3_REVISION_230A)
		reg |= DWC3_DEVTEN_ULSTCNGEN;
	else
		reg |= DWC3_DEVTEN_EOPFEN;

	/* On 2.30a and above this bit enables U3/L2-L1 Suspend Events */
	if (dwc->revision >= DWC3_REVISION_230A)
		reg |= DWC3_DEVTEN_EOPFEN;

	dwc3_writel(dwc->regs, DWC3_DEVTEN, reg);
}

void dwc3_gadget_disable_irq(struct dwc3 *dwc)
{
	dbg_event(0xFF, "MaskINT", 0);
	/* mask all interrupts */
	dwc3_writel(dwc->regs, DWC3_DEVTEN, 0x00);
}

static irqreturn_t dwc3_thread_interrupt(int irq, void *_dwc);

/**
 * dwc3_gadget_setup_nump - calculate and initialize NUMP field of %DWC3_DCFG
 * @dwc: pointer to our context structure
 *
 * The following looks like complex but it's actually very simple. In order to
 * calculate the number of packets we can burst at once on OUT transfers, we're
 * gonna use RxFIFO size.
 *
 * To calculate RxFIFO size we need two numbers:
 * MDWIDTH = size, in bits, of the internal memory bus
 * RAM2_DEPTH = depth, in MDWIDTH, of internal RAM2 (where RxFIFO sits)
 *
 * Given these two numbers, the formula is simple:
 *
 * RxFIFO Size = (RAM2_DEPTH * MDWIDTH / 8) - 24 - 16;
 *
 * 24 bytes is for 3x SETUP packets
 * 16 bytes is a clock domain crossing tolerance
 *
 * Given RxFIFO Size, NUMP = RxFIFOSize / 1024;
 */
static void dwc3_gadget_setup_nump(struct dwc3 *dwc)
{
	u32 ram2_depth;
	u32 mdwidth;
	u32 nump;
	u32 reg;

	ram2_depth = DWC3_GHWPARAMS7_RAM2_DEPTH(dwc->hwparams.hwparams7);
	mdwidth = DWC3_GHWPARAMS0_MDWIDTH(dwc->hwparams.hwparams0);

	nump = ((ram2_depth * mdwidth / 8) - 24 - 16) / 1024;
	nump = min_t(u32, nump, 16);

	/* update NumP */
	reg = dwc3_readl(dwc->regs, DWC3_DCFG);
	reg &= ~DWC3_DCFG_NUMP_MASK;
	reg |= nump << DWC3_DCFG_NUMP_SHIFT;
	dwc3_writel(dwc->regs, DWC3_DCFG, reg);
}

static int dwc3_gadget_vbus_session(struct usb_gadget *_gadget, int is_active)
{
	struct dwc3 *dwc = gadget_to_dwc(_gadget);
	unsigned long flags;
	int ret = 0;

	if (dwc->dr_mode != USB_DR_MODE_OTG && dwc->dr_mode != USB_DR_MODE_DRD)
		return -EPERM;

	is_active = !!is_active;

	dbg_event(0xFF, "VbusSess", is_active);

	disable_irq(dwc->irq);

	flush_work(&dwc->bh_work);

	spin_lock_irqsave(&dwc->lock, flags);

	/* Mark that the vbus was powered */
	dwc->vbus_active = is_active;

	ret = dwc3_gadget_run_stop_util(dwc);

	/*
	 * Clearing run/stop bit might occur before disconnect event is seen.
	 * Make sure to let gadget driver know in that case.
	 */
	if (!dwc->vbus_active) {
		dev_dbg(dwc->dev, "calling disconnect from %s\n", __func__);
		dwc3_gadget_disconnect_interrupt(dwc);
	}

	spin_unlock_irqrestore(&dwc->lock, flags);
	if (!is_active && ret == -ETIMEDOUT) {
		dev_err(dwc->dev, "%s: Core soft reset...\n", __func__);
		dwc3_device_core_soft_reset(dwc);
	}

	enable_irq(dwc->irq);

	return 0;
}

static int __dwc3_gadget_start(struct dwc3 *dwc)
{
	struct dwc3_ep		*dep;
	int			ret = 0;
	u32			reg;

	dbg_event(0xFF, "__Gadgetstart", 0);

	/*
	 * Use IMOD if enabled via dwc->imod_interval. Otherwise, if
	 * the core supports IMOD, disable it.
	 */
	if (dwc->imod_interval) {
		dwc3_writel(dwc->regs, DWC3_DEV_IMOD(0), dwc->imod_interval);
		dwc3_writel(dwc->regs, DWC3_GEVNTCOUNT(0), DWC3_GEVNTCOUNT_EHB);
	} else if (dwc3_has_imod(dwc)) {
		dwc3_writel(dwc->regs, DWC3_DEV_IMOD(0), 0);
	}

	/*
	 * We are telling dwc3 that we want to use DCFG.NUMP as ACK TP's NUMP
	 * field instead of letting dwc3 itself calculate that automatically.
	 *
	 * This way, we maximize the chances that we'll be able to get several
	 * bursts of data without going through any sort of endpoint throttling.
	 */
	reg = dwc3_readl(dwc->regs, DWC3_GRXTHRCFG);
	if (dwc3_is_usb31(dwc))
		reg &= ~DWC31_GRXTHRCFG_PKTCNTSEL;
	else
		reg &= ~DWC3_GRXTHRCFG_PKTCNTSEL;

	dwc3_writel(dwc->regs, DWC3_GRXTHRCFG, reg);

	/*
	 * Programs the number of outstanding pipelined transfer requests
	 * the AXI master pushes to the AXI slave.
	 */
	if (dwc->revision >= DWC3_REVISION_270A) {
		reg = dwc3_readl(dwc->regs, DWC3_GSBUSCFG1);
		reg &= ~DWC3_GSBUSCFG1_PIPETRANSLIMIT_MASK;
		reg |= DWC3_GSBUSCFG1_PIPETRANSLIMIT(0xe);
		dwc3_writel(dwc->regs, DWC3_GSBUSCFG1, reg);
	}

	dwc3_gadget_setup_nump(dwc);

	/* Start with SuperSpeed Default */
	dwc3_gadget_ep0_desc.wMaxPacketSize = cpu_to_le16(512);

	dep = dwc->eps[0];
	ret = __dwc3_gadget_ep_enable(dep, DWC3_DEPCFG_ACTION_INIT);
	if (ret) {
		dev_err(dwc->dev, "failed to enable %s\n", dep->name);
		goto err0;
	}

	dep = dwc->eps[1];
	ret = __dwc3_gadget_ep_enable(dep, DWC3_DEPCFG_ACTION_INIT);
	if (ret) {
		dev_err(dwc->dev, "failed to enable %s\n", dep->name);
		goto err1;
	}

	/* begin to receive SETUP packets */
	dwc->ep0state = EP0_SETUP_PHASE;
	dwc->ep0_bounced = false;
	dwc->link_state = DWC3_LINK_STATE_SS_DIS;
	dwc->delayed_status = false;
	dwc3_ep0_out_start(dwc);

	dwc3_gadget_enable_irq(dwc);

	return 0;

err1:
	__dwc3_gadget_ep_disable(dwc->eps[0]);

err0:
	return ret;
}

static int dwc3_gadget_start(struct usb_gadget *g,
		struct usb_gadget_driver *driver)
{
	struct dwc3		*dwc = gadget_to_dwc(g);
	unsigned long		flags;
	int			ret = 0;

	dbg_event(0xFF, "Gadgetstart", 0);
	spin_lock_irqsave(&dwc->lock, flags);
	if (dwc->gadget_driver) {
		dev_err(dwc->dev, "%s is already bound to %s\n",
				dwc->gadget.name,
				dwc->gadget_driver->driver.name);
		ret = -EBUSY;
		goto err0;
	}

	dwc->gadget_driver	= driver;

	/*
	 * For DRD, this might get called by gadget driver during bootup
	 * even though host mode might be active. Don't actually perform
	 * device-specific initialization until device mode is activated.
	 * In that case dwc3_gadget_restart() will handle it.
	 */
	spin_unlock_irqrestore(&dwc->lock, flags);

	return 0;

err0:
	spin_unlock_irqrestore(&dwc->lock, flags);
	return ret;
}

static void __dwc3_gadget_stop(struct dwc3 *dwc)
{
	dbg_event(0xFF, "__Gadgetstop", 0);
	dwc3_gadget_disable_irq(dwc);
	__dwc3_gadget_ep_disable(dwc->eps[0]);
	__dwc3_gadget_ep_disable(dwc->eps[1]);
}

static int dwc3_gadget_stop(struct usb_gadget *g)
{
	struct dwc3		*dwc = gadget_to_dwc(g);
	unsigned long		flags;

	spin_lock_irqsave(&dwc->lock, flags);
	dwc->gadget_driver	= NULL;
	spin_unlock_irqrestore(&dwc->lock, flags);

	dbg_event(0xFF, "fwq_started", 0);
	flush_workqueue(dwc->dwc_wq);
	dbg_event(0xFF, "fwq_completed", 0);

	return 0;
}

static void __maybe_unused dwc3_gadget_set_speed(struct usb_gadget *g,
				  enum usb_device_speed speed)
{
	struct dwc3		*dwc = gadget_to_dwc(g);
	unsigned long		flags;
	u32			reg;

	spin_lock_irqsave(&dwc->lock, flags);
	reg = dwc3_readl(dwc->regs, DWC3_DCFG);
	reg &= ~(DWC3_DCFG_SPEED_MASK);

	/*
	 * WORKAROUND: DWC3 revision < 2.20a have an issue
	 * which would cause metastability state on Run/Stop
	 * bit if we try to force the IP to USB2-only mode.
	 *
	 * Because of that, we cannot configure the IP to any
	 * speed other than the SuperSpeed
	 *
	 * Refers to:
	 *
	 * STAR#9000525659: Clock Domain Crossing on DCTL in
	 * USB 2.0 Mode
	 */
	if (dwc->revision < DWC3_REVISION_220A &&
	    !dwc->dis_metastability_quirk) {
		reg |= DWC3_DCFG_SUPERSPEED;
	} else {
		switch (speed) {
		case USB_SPEED_LOW:
			reg |= DWC3_DCFG_LOWSPEED;
			break;
		case USB_SPEED_FULL:
			reg |= DWC3_DCFG_FULLSPEED;
			break;
		case USB_SPEED_HIGH:
			reg |= DWC3_DCFG_HIGHSPEED;
			break;
		case USB_SPEED_SUPER:
			reg |= DWC3_DCFG_SUPERSPEED;
			break;
		case USB_SPEED_SUPER_PLUS:
			if (dwc3_is_usb31(dwc))
				reg |= DWC3_DCFG_SUPERSPEED_PLUS;
			else
				reg |= DWC3_DCFG_SUPERSPEED;
			break;
		default:
			dev_err(dwc->dev, "invalid speed (%d)\n", speed);

			if (dwc->revision & DWC3_REVISION_IS_DWC31)
				reg |= DWC3_DCFG_SUPERSPEED_PLUS;
			else
				reg |= DWC3_DCFG_SUPERSPEED;
		}
	}
	dwc3_writel(dwc->regs, DWC3_DCFG, reg);

	spin_unlock_irqrestore(&dwc->lock, flags);
}

static int dwc3_gadget_restart_usb_session(struct usb_gadget *g)
{
	struct dwc3		*dwc = gadget_to_dwc(g);

	dbg_event(0xFF, "RestartUSBSession", 0);
	return dwc3_notify_event(dwc, DWC3_CONTROLLER_RESTART_USB_SESSION, 0);
}

static const struct usb_gadget_ops dwc3_gadget_ops = {
	.get_frame		= dwc3_gadget_get_frame,
	.wakeup			= dwc3_gadget_wakeup,
	.func_wakeup		= dwc_gadget_func_wakeup,
	.set_selfpowered	= dwc3_gadget_set_selfpowered,
	.vbus_session		= dwc3_gadget_vbus_session,
	.vbus_draw		= dwc3_gadget_vbus_draw,
	.pullup			= dwc3_gadget_pullup,
	.udc_start		= dwc3_gadget_start,
	.udc_stop		= dwc3_gadget_stop,
	.restart		= dwc3_gadget_restart_usb_session,
};

/* -------------------------------------------------------------------------- */

#define NUM_GSI_OUT_EPS	1
#define NUM_GSI_IN_EPS	2

static int dwc3_gadget_init_control_endpoint(struct dwc3_ep *dep)
{
	struct dwc3 *dwc = dep->dwc;

	usb_ep_set_maxpacket_limit(&dep->endpoint, 512);
	dep->endpoint.maxburst = 1;
	dep->endpoint.ops = &dwc3_gadget_ep0_ops;
	if (!dep->direction)
		dwc->gadget.ep0 = &dep->endpoint;

	dep->endpoint.caps.type_control = true;

	return 0;
}

static int dwc3_gadget_init_in_out_endpoint(struct dwc3_ep *dep)
{
	struct dwc3 *dwc = dep->dwc;

	usb_ep_set_maxpacket_limit(&dep->endpoint, 1024);
	dep->endpoint.max_streams = 15;
	dep->endpoint.ops = &dwc3_gadget_ep_ops;
	list_add_tail(&dep->endpoint.ep_list,
			&dwc->gadget.ep_list);
	dep->endpoint.caps.type_iso = true;
	dep->endpoint.caps.type_bulk = true;
	dep->endpoint.caps.type_int = true;

	return dwc3_alloc_trb_pool(dep);
}

static int dwc3_gadget_init_endpoint(struct dwc3 *dwc, u8 epnum)
{
	struct dwc3_ep			*dep;
	bool				direction = epnum & 1;
	int				ret;
	u8				num = epnum >> 1;

	dep = kzalloc(sizeof(*dep), GFP_KERNEL);
	if (!dep)
		return -ENOMEM;

	dep->dwc = dwc;
	dep->number = epnum;
	dep->direction = direction;
	dep->regs = dwc->regs + DWC3_DEP_BASE(epnum);
	dwc->eps[epnum] = dep;

	snprintf(dep->name, sizeof(dep->name), "ep%u%s", num,
			direction ? "in" : "out");

	dep->endpoint.ep_num = epnum >> 1;
	dep->endpoint.name = dep->name;

	if (!(dep->number > 1)) {
		dep->endpoint.desc = &dwc3_gadget_ep0_desc;
		dep->endpoint.comp_desc = NULL;
	}

	spin_lock_init(&dep->lock);

	if (num == 0)
		ret = dwc3_gadget_init_control_endpoint(dep);
	else
		ret = dwc3_gadget_init_in_out_endpoint(dep);

	if (ret)
		return ret;

	dep->endpoint.caps.dir_in = direction;
	dep->endpoint.caps.dir_out = !direction;

	INIT_LIST_HEAD(&dep->pending_list);
	INIT_LIST_HEAD(&dep->started_list);
	INIT_LIST_HEAD(&dep->cancelled_list);

	return 0;
}

static int dwc3_gadget_init_endpoints(struct dwc3 *dwc, u8 total)
{
	u8				epnum;
	u8				out_count;
	u8				in_count;
	u8				idx;
	struct dwc3_ep			*dep;

	in_count = out_count = total / 2;
	out_count += total & 1;		/* in case odd, there is one more OUT */

	INIT_LIST_HEAD(&dwc->gadget.ep_list);

	for (epnum = 0; epnum < total; epnum++) {
		int			ret;
		u8			num = epnum >> 1;

		ret = dwc3_gadget_init_endpoint(dwc, epnum);
		if (ret)
			return ret;

		dep = dwc->eps[epnum];
		/* Reserve EPs at the end for GSI */
		if (!dep->direction && num >
				out_count - NUM_GSI_OUT_EPS - 1) {
			/* Allocation of TRBs are handled by GSI EP ops. */
			dwc3_free_trb_pool(dep);
			idx = num - (out_count - NUM_GSI_OUT_EPS - 1);
			snprintf(dep->name, sizeof(dep->name), "gsi-epout%d",
					idx);
			dep->endpoint.ep_type = EP_TYPE_GSI;
		} else if (dep->direction && num >
				in_count - NUM_GSI_IN_EPS - 1) {
			/* Allocation of TRBs are handled by GSI EP ops. */
			dwc3_free_trb_pool(dep);
			idx = num - (in_count - NUM_GSI_IN_EPS - 1);
			snprintf(dep->name, sizeof(dep->name), "gsi-epin%d",
					idx);
			dep->endpoint.ep_type = EP_TYPE_GSI;
		}
	}

	return 0;
}

static void dwc3_gadget_free_endpoints(struct dwc3 *dwc)
{
	struct dwc3_ep			*dep;
	u8				epnum;

	for (epnum = 0; epnum < DWC3_ENDPOINTS_NUM; epnum++) {
		dep = dwc->eps[epnum];
		if (!dep)
			continue;
		/*
		 * Physical endpoints 0 and 1 are special; they form the
		 * bi-directional USB endpoint 0.
		 *
		 * For those two physical endpoints, we don't allocate a TRB
		 * pool nor do we add them the endpoints list. Due to that, we
		 * shouldn't do these two operations otherwise we would end up
		 * with all sorts of bugs when removing dwc3.ko.
		 */
		if (epnum != 0 && epnum != 1) {
			dwc3_free_trb_pool(dep);
			list_del(&dep->endpoint.ep_list);
		}

		kfree(dep);
	}
}

/* -------------------------------------------------------------------------- */

static int dwc3_gadget_ep_reclaim_completed_trb(struct dwc3_ep *dep,
		struct dwc3_request *req, struct dwc3_trb *trb,
		const struct dwc3_event_depevt *event, int status, int chain)
{
	unsigned int		count;

	dwc3_ep_inc_deq(dep);

	trace_dwc3_complete_trb(dep, trb);
	req->num_trbs--;

	/*
	 * If we're in the middle of series of chained TRBs and we
	 * receive a short transfer along the way, DWC3 will skip
	 * through all TRBs including the last TRB in the chain (the
	 * where CHN bit is zero. DWC3 will also avoid clearing HWO
	 * bit and SW has to do it manually.
	 *
	 * We're going to do that here to avoid problems of HW trying
	 * to use bogus TRBs for transfers.
	 */
	if (chain && (trb->ctrl & DWC3_TRB_CTRL_HWO))
		trb->ctrl &= ~DWC3_TRB_CTRL_HWO;

	/*
	 * If we're dealing with unaligned size OUT transfer, we will be left
	 * with one TRB pending in the ring. We need to manually clear HWO bit
	 * from that TRB.
	 */

	if (req->needs_extra_trb && !(trb->ctrl & DWC3_TRB_CTRL_CHN)) {
		trb->ctrl &= ~DWC3_TRB_CTRL_HWO;
		return 1;
	}

	count = trb->size & DWC3_TRB_SIZE_MASK;
	req->remaining += count;

	if ((trb->ctrl & DWC3_TRB_CTRL_HWO) && status != -ESHUTDOWN)
		return 1;

	if (event->status & DEPEVT_STATUS_SHORT && !chain)
		return 1;

	if ((trb->ctrl & DWC3_TRB_CTRL_IOC) ||
	    (trb->ctrl & DWC3_TRB_CTRL_LST))
		return 1;

	return 0;
}

static int dwc3_gadget_ep_reclaim_trb_sg(struct dwc3_ep *dep,
		struct dwc3_request *req, const struct dwc3_event_depevt *event,
		int status)
{
	struct dwc3_trb *trb = &dep->trb_pool[dep->trb_dequeue];
	struct scatterlist *sg = req->sg;
	struct scatterlist *s;
	unsigned int num_queued = req->num_queued_sgs;
	unsigned int i;
	int ret = 0;

	for_each_sg(sg, s, num_queued, i) {
		trb = &dep->trb_pool[dep->trb_dequeue];

		req->sg = sg_next(s);
		req->num_queued_sgs--;

		ret = dwc3_gadget_ep_reclaim_completed_trb(dep, req,
				trb, event, status, true);
		if (ret)
			break;
	}

	return ret;
}

static int dwc3_gadget_ep_reclaim_trb_linear(struct dwc3_ep *dep,
		struct dwc3_request *req, const struct dwc3_event_depevt *event,
		int status)
{
	struct dwc3_trb *trb = &dep->trb_pool[dep->trb_dequeue];

	return dwc3_gadget_ep_reclaim_completed_trb(dep, req, trb,
			event, status, false);
}

static bool dwc3_gadget_ep_request_completed(struct dwc3_request *req)
{
	return req->num_pending_sgs == 0 && req->num_queued_sgs == 0;
}

static int dwc3_gadget_ep_cleanup_completed_request(struct dwc3_ep *dep,
		const struct dwc3_event_depevt *event,
		struct dwc3_request *req, int status)
{
	struct dwc3 *dwc = dep->dwc;
	int ret;

	/*
	 * If the HWO is set, it implies the TRB is still being
	 * processed by the core. Hence do not reclaim it until
	 * it is processed by the core.
	 */
	if (req->trb->ctrl & DWC3_TRB_CTRL_HWO) {
		dbg_event(0xFF, "PEND TRB", dep->number);
		return 1;
	}

	if (req->request.num_mapped_sgs)
		ret = dwc3_gadget_ep_reclaim_trb_sg(dep, req, event,
				status);
	else
		ret = dwc3_gadget_ep_reclaim_trb_linear(dep, req, event,
				status);

	req->request.actual = req->request.length - req->remaining;

	if (!dwc3_gadget_ep_request_completed(req))
		goto out;

	if (req->needs_extra_trb) {
		unsigned int maxp = usb_endpoint_maxp(dep->endpoint.desc);

		ret = dwc3_gadget_ep_reclaim_trb_linear(dep, req, event,
				status);

		/* Reclaim MPS padding TRB for ZLP */
		if (!req->direction && req->request.zero && req->request.length &&
		    !usb_endpoint_xfer_isoc(dep->endpoint.desc) &&
		    (IS_ALIGNED(req->request.length, maxp)))
			ret = dwc3_gadget_ep_reclaim_trb_linear(dep, req, event, status);

		req->needs_extra_trb = false;
	}

	dwc3_gadget_giveback(dep, req, status);

out:
	return ret;
}

static void dwc3_gadget_ep_cleanup_completed_requests(struct dwc3_ep *dep,
		const struct dwc3_event_depevt *event, int status)
{
	struct dwc3_request	*req;

	while (!list_empty(&dep->started_list)) {
		int ret;

		req = next_request(&dep->started_list);
		ret = dwc3_gadget_ep_cleanup_completed_request(dep, event,
				req, status);
		if (ret)
			break;
	}
}

static bool dwc3_gadget_ep_should_continue(struct dwc3_ep *dep)
{
	struct dwc3_request	*req;

	if (!list_empty(&dep->pending_list))
		return true;

	/*
	 * We only need to check the first entry of the started list. We can
	 * assume the completed requests are removed from the started list.
	 */
	req = next_request(&dep->started_list);
	if (!req)
		return false;

	return !dwc3_gadget_ep_request_completed(req);
}

static void dwc3_gadget_endpoint_frame_from_event(struct dwc3_ep *dep,
		const struct dwc3_event_depevt *event)
{
	dep->frame_number = event->parameters;
}

static void dwc3_gadget_endpoint_transfer_in_progress(struct dwc3_ep *dep,
		const struct dwc3_event_depevt *event)
{
	struct dwc3		*dwc = dep->dwc;
	unsigned		status = 0;
	bool			stop = false;

	dwc3_gadget_endpoint_frame_from_event(dep, event);

	if (event->status & DEPEVT_STATUS_BUSERR)
		status = -ECONNRESET;

	if (event->status & DEPEVT_STATUS_MISSED_ISOC) {
		status = -EXDEV;

		dep->missed_isoc_packets++;
		dbg_event(dep->number, "MISSEDISOC", 0);
	}

	dwc3_gadget_ep_cleanup_completed_requests(dep, event, status);

	if (usb_endpoint_xfer_isoc(dep->endpoint.desc) &&
					(list_empty(&dep->started_list))) {
		stop = true;
		dbg_event(dep->number, "STOPXFER", dep->frame_number);
	}

	if (stop)
		dwc3_stop_active_transfer(dwc, dep->number, true);
	else if (dwc3_gadget_ep_should_continue(dep))
		__dwc3_gadget_kick_transfer(dep);

	/*
	 * WORKAROUND: This is the 2nd half of U1/U2 -> U0 workaround.
	 * See dwc3_gadget_linksts_change_interrupt() for 1st half.
	 */
	if (dwc->revision < DWC3_REVISION_183A) {
		u32		reg;
		int		i;

		for (i = 0; i < DWC3_ENDPOINTS_NUM; i++) {
			dep = dwc->eps[i];

			if (!(dep->flags & DWC3_EP_ENABLED))
				continue;

			if (!list_empty(&dep->started_list))
				return;
		}

		reg = dwc3_readl(dwc->regs, DWC3_DCTL);
		reg |= dwc->u1u2;
		dwc3_writel(dwc->regs, DWC3_DCTL, reg);

		dwc->u1u2 = 0;
	}
}

static void dwc3_gadget_endpoint_transfer_not_ready(struct dwc3_ep *dep,
		const struct dwc3_event_depevt *event)
{
	dwc3_gadget_endpoint_frame_from_event(dep, event);
	__dwc3_gadget_start_isoc(dep);
}

static void dwc3_endpoint_interrupt(struct dwc3 *dwc,
		const struct dwc3_event_depevt *event)
{
	struct dwc3_ep		*dep;
	u8			epnum = event->endpoint_number;
	u8			cmd;

	dep = dwc->eps[epnum];

	if (!(dep->flags & DWC3_EP_ENABLED)) {
		if (!(dep->flags & DWC3_EP_END_TRANSFER_PENDING))
			return;

		/* Handle only EPCMDCMPLT when EP disabled */
		if (event->endpoint_event != DWC3_DEPEVT_EPCMDCMPLT)
			return;
	}

	if (epnum == 0 || epnum == 1) {
		dwc3_ep0_interrupt(dwc, event);
		return;
	}

	dep->dbg_ep_events.total++;

	switch (event->endpoint_event) {
	case DWC3_DEPEVT_XFERINPROGRESS:
		dep->dbg_ep_events.xferinprogress++;
		dwc3_gadget_endpoint_transfer_in_progress(dep, event);
		break;
	case DWC3_DEPEVT_XFERNOTREADY:
		dep->dbg_ep_events.xfernotready++;
		dwc3_gadget_endpoint_transfer_not_ready(dep, event);
		break;
	case DWC3_DEPEVT_EPCMDCMPLT:
		dep->dbg_ep_events.epcmdcomplete++;
		cmd = DEPEVT_PARAMETER_CMD(event->parameters);
		/* Prevent GEN1 controllers to cleanup cancelled
		 * request twice (one from error path in kick_transfer
		 * another from here).
		 */
		if (cmd == DWC3_DEPCMD_ENDTRANSFER &&
			(dep->flags & DWC3_EP_END_TRANSFER_PENDING)) {
			dep->flags &= ~(DWC3_EP_END_TRANSFER_PENDING |
					DWC3_EP_TRANSFER_STARTED);
			dwc3_gadget_ep_cleanup_cancelled_requests(dep);
			dbg_log_string("DWC3_DEPEVT_EPCMDCMPLT (%d)",
							dep->number);
		}
		break;
	case DWC3_DEPEVT_STREAMEVT:
		dep->dbg_ep_events.streamevent++;
		break;
	case DWC3_DEPEVT_XFERCOMPLETE:
		dep->dbg_ep_events.xfercomplete++;
		break;
	case DWC3_DEPEVT_RXTXFIFOEVT:
		dep->dbg_ep_events.rxtxfifoevent++;
		break;
	}
}

static void dwc3_disconnect_gadget(struct dwc3 *dwc)
{
	struct usb_gadget_driver *gadget_driver;

	if (dwc->gadget_driver && dwc->gadget_driver->disconnect) {
		gadget_driver = dwc->gadget_driver;
		spin_unlock(&dwc->lock);
		dbg_event(0xFF, "DISCONNECT", 0);
		gadget_driver->disconnect(&dwc->gadget);
		spin_lock(&dwc->lock);
	}
}

static void dwc3_suspend_gadget(struct dwc3 *dwc)
{
	struct usb_gadget_driver *gadget_driver;

	if (dwc->gadget_driver && dwc->gadget_driver->suspend) {
		gadget_driver = dwc->gadget_driver;
		spin_unlock(&dwc->lock);
		dbg_event(0xFF, "SUSPEND", 0);
		gadget_driver->suspend(&dwc->gadget);
		spin_lock(&dwc->lock);
	}
}

static void dwc3_resume_gadget(struct dwc3 *dwc)
{
	struct usb_gadget_driver *gadget_driver;

	if (dwc->gadget_driver && dwc->gadget_driver->resume) {
		gadget_driver = dwc->gadget_driver;
		spin_unlock(&dwc->lock);
		dbg_event(0xFF, "RESUME", 0);
		gadget_driver->resume(&dwc->gadget);
		spin_lock(&dwc->lock);
	}
}

static void dwc3_reset_gadget(struct dwc3 *dwc)
{
	struct usb_gadget_driver *gadget_driver;

	if (!dwc->gadget_driver)
		return;

	if (dwc->gadget.speed != USB_SPEED_UNKNOWN) {
		gadget_driver = dwc->gadget_driver;
		spin_unlock(&dwc->lock);
		dbg_event(0xFF, "UDC RESET", 0);
		usb_gadget_udc_reset(&dwc->gadget, gadget_driver);
		spin_lock(&dwc->lock);
	}
}

void dwc3_stop_active_transfer(struct dwc3 *dwc, u32 epnum, bool force)
{
	struct dwc3_ep *dep;
	struct dwc3_gadget_ep_cmd_params params;
	u32 cmd;
	int ret;

	dep = dwc->eps[epnum];

	if ((dep->flags & DWC3_EP_END_TRANSFER_PENDING) ||
	    !dep->resource_index)
		return;

	if (dep->endpoint.endless)
		dwc3_notify_event(dwc, DWC3_CONTROLLER_NOTIFY_DISABLE_UPDXFER,
								dep->number);

	/*
	 * NOTICE: We are violating what the Databook says about the
	 * EndTransfer command. Ideally we would _always_ wait for the
	 * EndTransfer Command Completion IRQ, but that's causing too
	 * much trouble synchronizing between us and gadget driver.
	 *
	 * We have discussed this with the IP Provider and it was
	 * suggested to giveback all requests here, but give HW some
	 * extra time to synchronize with the interconnect. We're using
	 * an arbitrary 100us delay for that.
	 *
	 * Note also that a similar handling was tested by Synopsys
	 * (thanks a lot Paul) and nothing bad has come out of it.
	 * In short, what we're doing is:
	 *
	 * - Issue EndTransfer WITH CMDIOC bit set
	 * - Wait 100us
	 *
	 * As of IP version 3.10a of the DWC_usb3 IP, the controller
	 * supports a mode to work around the above limitation. The
	 * software can poll the CMDACT bit in the DEPCMD register
	 * after issuing a EndTransfer command. This mode is enabled
	 * by writing GUCTL2[14]. This polling is already done in the
	 * dwc3_send_gadget_ep_cmd() function so if the mode is
	 * enabled, the EndTransfer command will have completed upon
	 * returning from this function and we don't need to delay for
	 * 100us.
	 *
	 * This mode is NOT available on the DWC_usb31 IP.
	 */

	cmd = DWC3_DEPCMD_ENDTRANSFER;
	cmd |= force ? DWC3_DEPCMD_HIPRI_FORCERM : 0;
	cmd |= DWC3_DEPCMD_CMDIOC;
	cmd |= DWC3_DEPCMD_PARAM(dep->resource_index);
	memset(&params, 0, sizeof(params));
	ret = dwc3_send_gadget_ep_cmd(dep, cmd, &params);
	WARN_ON_ONCE(ret);
	dep->resource_index = 0;

	if (dwc3_is_usb31(dwc) || dwc->revision < DWC3_REVISION_310A) {
		if (dep->endpoint.ep_type != EP_TYPE_GSI)
			dep->flags |= DWC3_EP_END_TRANSFER_PENDING;
		udelay(100);
	}
	dbg_log_string("%s(%d): endxfer ret:%d)",
			dep->name, dep->number, ret);
}

int dwc3_stop_active_transfer_noioc(struct dwc3 *dwc, u32 epnum, bool force)
{
	struct dwc3_ep *dep;
	struct dwc3_gadget_ep_cmd_params params;
	u32 cmd;
	int ret = 0;

	dep = dwc->eps[epnum];

	if (!dep->resource_index)
		return ret;

	if (dep->endpoint.endless)
		dwc3_notify_event(dwc, DWC3_CONTROLLER_NOTIFY_DISABLE_UPDXFER,
								dep->number);

	cmd = DWC3_DEPCMD_ENDTRANSFER;
	cmd |= force ? DWC3_DEPCMD_HIPRI_FORCERM : 0;
	cmd |= DWC3_DEPCMD_PARAM(dep->resource_index);
	memset(&params, 0, sizeof(params));
	ret = dwc3_send_gadget_ep_cmd(dep, cmd, &params);
	WARN_ON_ONCE(ret);
	dep->resource_index = 0;

	dbg_log_string("%s(%d): endxfer ret:%d)",
			dep->name, dep->number, ret);

	/* Clear DWC3_EP_TRANSFER_STARTED if endxfer fails */
	if (ret)
		dep->flags &= ~DWC3_EP_TRANSFER_STARTED;

	return ret;
}

static void dwc3_clear_stall_all_ep(struct dwc3 *dwc)
{
	u32 epnum;

	for (epnum = 1; epnum < DWC3_ENDPOINTS_NUM; epnum++) {
		struct dwc3_ep *dep;
		int ret;

		dep = dwc->eps[epnum];
		if (!dep)
			continue;

		if (!(dep->flags & DWC3_EP_STALL))
			continue;

		dep->flags &= ~DWC3_EP_STALL;

		ret = dwc3_send_clear_stall_ep_cmd(dep);
		dbg_event(dep->number, "ECLRSTALL", ret);
		WARN_ON_ONCE(ret);
	}
}

static void dwc3_gadget_disconnect_interrupt(struct dwc3 *dwc)
{
	int			reg;

	dbg_event(0xFF, "DISCONNECT INT", 0);
	dev_dbg(dwc->dev, "Notify OTG from %s\n", __func__);
	dwc->b_suspend = false;
	dwc3_notify_event(dwc, DWC3_CONTROLLER_NOTIFY_OTG_EVENT, 0);

	reg = dwc3_readl(dwc->regs, DWC3_DCTL);
	reg &= ~DWC3_DCTL_INITU1ENA;
	dwc3_writel(dwc->regs, DWC3_DCTL, reg);

	reg &= ~DWC3_DCTL_INITU2ENA;
	dwc3_writel(dwc->regs, DWC3_DCTL, reg);

	dwc3_disconnect_gadget(dwc);

	dwc->gadget.speed = USB_SPEED_UNKNOWN;
	dwc->setup_packet_pending = false;
	dwc->link_state = DWC3_LINK_STATE_SS_DIS;
	usb_gadget_set_state(&dwc->gadget, USB_STATE_NOTATTACHED);

	dwc->connected = false;
	wake_up_interruptible(&dwc->wait_linkstate);
}

static void dwc3_gadget_reset_interrupt(struct dwc3 *dwc)
{
	u32			reg;

	dwc->connected = true;

	/*
	 * Ideally, dwc3_reset_gadget() would trigger the function
	 * drivers to stop any active transfers through ep disable.
	 * However, for functions which defer ep disable, such as mass
	 * storage, we will need to rely on the call to stop active
	 * transfers here, and avoid allowing of request queuing.
	 */
	dwc->connected = false;

	/*
	 * WORKAROUND: DWC3 revisions <1.88a have an issue which
	 * would cause a missing Disconnect Event if there's a
	 * pending Setup Packet in the FIFO.
	 *
	 * There's no suggested workaround on the official Bug
	 * report, which states that "unless the driver/application
	 * is doing any special handling of a disconnect event,
	 * there is no functional issue".
	 *
	 * Unfortunately, it turns out that we _do_ some special
	 * handling of a disconnect event, namely complete all
	 * pending transfers, notify gadget driver of the
	 * disconnection, and so on.
	 *
	 * Our suggested workaround is to follow the Disconnect
	 * Event steps here, instead, based on a setup_packet_pending
	 * flag. Such flag gets set whenever we have a SETUP_PENDING
	 * status for EP0 TRBs and gets cleared on XferComplete for the
	 * same endpoint.
	 *
	 * Refers to:
	 *
	 * STAR#9000466709: RTL: Device : Disconnect event not
	 * generated if setup packet pending in FIFO
	 */
	if (dwc->revision < DWC3_REVISION_188A) {
		if (dwc->setup_packet_pending)
			dwc3_gadget_disconnect_interrupt(dwc);
	}

	dbg_event(0xFF, "BUS RESET", 0);
	dev_dbg(dwc->dev, "Notify OTG from %s\n", __func__);
	dwc->b_suspend = false;
	dwc3_notify_event(dwc, DWC3_CONTROLLER_NOTIFY_OTG_EVENT, 0);

	usb_gadget_vbus_draw(&dwc->gadget, 100);

	dwc3_reset_gadget(dwc);

	reg = dwc3_readl(dwc->regs, DWC3_DCTL);
	reg &= ~DWC3_DCTL_TSTCTRL_MASK;
	dwc3_writel(dwc->regs, DWC3_DCTL, reg);
	dwc->test_mode = false;
	/*
	 * From SNPS databook section 8.1.2
	 * the EP0 should be in setup phase. So ensure
	 * that EP0 is in setup phase by issuing a stall
	 * and restart if EP0 is not in setup phase.
	 */
	if (dwc->ep0state != EP0_SETUP_PHASE) {
		unsigned int	dir;

		dbg_event(0xFF, "CONTRPEND(%d)", dwc->ep0state);
		dir = !!dwc->ep0_expect_in;
		if (dwc->ep0state == EP0_DATA_PHASE)
			dwc3_ep0_end_control_data(dwc, dwc->eps[dir]);
		else
			dwc3_ep0_end_control_data(dwc, dwc->eps[!dir]);

		dwc->eps[0]->trb_enqueue = 0;
		dwc->eps[1]->trb_enqueue = 0;

		dwc3_ep0_stall_and_restart(dwc);
	}

	dwc->delayed_status = false;
	dwc3_stop_active_transfers(dwc);
	dwc3_clear_stall_all_ep(dwc);

	/* Reset device address to zero */
	reg = dwc3_readl(dwc->regs, DWC3_DCFG);
	reg &= ~(DWC3_DCFG_DEVADDR_MASK);
	dwc3_writel(dwc->regs, DWC3_DCFG, reg);

	dwc->gadget.speed = USB_SPEED_UNKNOWN;
	dwc->link_state = DWC3_LINK_STATE_U0;
	wake_up_interruptible(&dwc->wait_linkstate);
}

static void dwc3_gadget_conndone_interrupt(struct dwc3 *dwc)
{
	struct dwc3_ep		*dep;
	int			ret;
	u32			reg;
	u8			speed;

	dbg_event(0xFF, "CONNECT DONE", 0);
	reg = dwc3_readl(dwc->regs, DWC3_DSTS);
	speed = reg & DWC3_DSTS_CONNECTSPD;
	dwc->speed = speed;

	/* Reset the retry on erratic error event count */
	dwc->retries_on_error = 0;

	/*
	 * RAMClkSel is reset to 0 after USB reset, so it must be reprogrammed
	 * each time on Connect Done.
	 *
	 * Currently we always use the reset value. If any platform
	 * wants to set this to a different value, we need to add a
	 * setting and update GCTL.RAMCLKSEL here.
	 */

	switch (speed) {
	case DWC3_DSTS_SUPERSPEED_PLUS:
		dwc3_gadget_ep0_desc.wMaxPacketSize = cpu_to_le16(512);
		dwc->gadget.ep0->maxpacket = 512;
		dwc->gadget.speed = USB_SPEED_SUPER_PLUS;
		break;
	case DWC3_DSTS_SUPERSPEED:
		/*
		 * WORKAROUND: DWC3 revisions <1.90a have an issue which
		 * would cause a missing USB3 Reset event.
		 *
		 * In such situations, we should force a USB3 Reset
		 * event by calling our dwc3_gadget_reset_interrupt()
		 * routine.
		 *
		 * Refers to:
		 *
		 * STAR#9000483510: RTL: SS : USB3 reset event may
		 * not be generated always when the link enters poll
		 */
		if (dwc->revision < DWC3_REVISION_190A)
			dwc3_gadget_reset_interrupt(dwc);

		dwc3_gadget_ep0_desc.wMaxPacketSize = cpu_to_le16(512);
		dwc->gadget.ep0->maxpacket = 512;
		dwc->gadget.speed = USB_SPEED_SUPER;
		break;
	case DWC3_DSTS_HIGHSPEED:
		dwc3_gadget_ep0_desc.wMaxPacketSize = cpu_to_le16(64);
		dwc->gadget.ep0->maxpacket = 64;
		dwc->gadget.speed = USB_SPEED_HIGH;
		break;
	case DWC3_DSTS_FULLSPEED:
		dwc3_gadget_ep0_desc.wMaxPacketSize = cpu_to_le16(64);
		dwc->gadget.ep0->maxpacket = 64;
		dwc->gadget.speed = USB_SPEED_FULL;
		break;
	case DWC3_DSTS_LOWSPEED:
		dwc3_gadget_ep0_desc.wMaxPacketSize = cpu_to_le16(8);
		dwc->gadget.ep0->maxpacket = 8;
		dwc->gadget.speed = USB_SPEED_LOW;
		break;
	}

	dwc->eps[1]->endpoint.maxpacket = dwc->gadget.ep0->maxpacket;

	/* Enable USB2 LPM Capability */

	if ((dwc->revision > DWC3_REVISION_194A) &&
	    (speed != DWC3_DSTS_SUPERSPEED) &&
	    (speed != DWC3_DSTS_SUPERSPEED_PLUS)) {
		reg = dwc3_readl(dwc->regs, DWC3_DCFG);
		reg |= DWC3_DCFG_LPM_CAP;
		dwc3_writel(dwc->regs, DWC3_DCFG, reg);

		reg = dwc3_readl(dwc->regs, DWC3_DCTL);
		reg &= ~(DWC3_DCTL_HIRD_THRES_MASK | DWC3_DCTL_L1_HIBER_EN);

		reg |= DWC3_DCTL_HIRD_THRES(dwc->hird_threshold);

		/*
		 * When dwc3 revisions >= 2.40a, LPM Erratum is enabled and
		 * DCFG.LPMCap is set, core responses with an ACK and the
		 * BESL value in the LPM token is less than or equal to LPM
		 * NYET threshold.
		 */
		WARN_ONCE(dwc->revision < DWC3_REVISION_240A
				&& dwc->has_lpm_erratum,
				"LPM Erratum not available on dwc3 revisions < 2.40a\n");

		if (dwc->has_lpm_erratum && dwc->revision >= DWC3_REVISION_240A)
			reg |= DWC3_DCTL_LPM_ERRATA(dwc->lpm_nyet_threshold);

		dwc3_writel(dwc->regs, DWC3_DCTL, reg);
	} else {
		reg = dwc3_readl(dwc->regs, DWC3_DCTL);
		reg &= ~DWC3_DCTL_HIRD_THRES_MASK;
		dwc3_writel(dwc->regs, DWC3_DCTL, reg);
	}

	dep = dwc->eps[0];
	ret = __dwc3_gadget_ep_enable(dep, DWC3_DEPCFG_ACTION_MODIFY);
	if (ret) {
		dev_err(dwc->dev, "failed to enable %s\n", dep->name);
		return;
	}

	dep = dwc->eps[1];
	ret = __dwc3_gadget_ep_enable(dep, DWC3_DEPCFG_ACTION_MODIFY);
	if (ret) {
		dev_err(dwc->dev, "failed to enable %s\n", dep->name);
		return;
	}

	dwc3_notify_event(dwc, DWC3_CONTROLLER_CONNDONE_EVENT, 0);

	/*
	 * Configure PHY via GUSB3PIPECTLn if required.
	 *
	 * Update GTXFIFOSIZn
	 *
	 * In both cases reset values should be sufficient.
	 */
}

static void dwc3_gadget_wakeup_interrupt(struct dwc3 *dwc, bool remote_wakeup)
{
	bool perform_resume = true;

	dev_dbg(dwc->dev, "%s\n", __func__);

	dbg_event(0xFF, "WAKEUP", remote_wakeup);
	/*
	 * Identify if it is called from wakeup_interrupt() context for bus
	 * resume or as part of remote wakeup. And based on that check for
	 * U3 state. as we need to handle case of L1 resume i.e. where we
	 * don't want to perform resume.
	 */
	if (!remote_wakeup && dwc->link_state != DWC3_LINK_STATE_U3)
		perform_resume = false;

	/* Only perform resume from L2 or Early Suspend states */
	if (perform_resume) {

		/*
		 * In case of remote wake up dwc3_gadget_wakeup_work()
		 * is doing pm_runtime_get_sync().
		 */
		dev_dbg(dwc->dev, "Notify OTG from %s\n", __func__);
		dwc->b_suspend = false;
		dwc3_notify_event(dwc,
				DWC3_CONTROLLER_NOTIFY_OTG_EVENT, 0);

		/*
		 * set state to U0 as function level resume is trying to queue
		 * notification over USB interrupt endpoint which would fail
		 * due to state is not being updated.
		 */
		dwc->link_state = DWC3_LINK_STATE_U0;
		dwc3_resume_gadget(dwc);
		return;
	}

	dwc->link_state = DWC3_LINK_STATE_U0;
}

static void dwc3_gadget_linksts_change_interrupt(struct dwc3 *dwc,
		unsigned int evtinfo)
{
	enum dwc3_link_state	next = evtinfo & DWC3_LINK_STATE_MASK;
	unsigned int		pwropt;

	/*
	 * WORKAROUND: DWC3 < 2.50a have an issue when configured without
	 * Hibernation mode enabled which would show up when device detects
	 * host-initiated U3 exit.
	 *
	 * In that case, device will generate a Link State Change Interrupt
	 * from U3 to RESUME which is only necessary if Hibernation is
	 * configured in.
	 *
	 * There are no functional changes due to such spurious event and we
	 * just need to ignore it.
	 *
	 * Refers to:
	 *
	 * STAR#9000570034 RTL: SS Resume event generated in non-Hibernation
	 * operational mode
	 */
	pwropt = DWC3_GHWPARAMS1_EN_PWROPT(dwc->hwparams.hwparams1);
	if ((dwc->revision < DWC3_REVISION_250A) &&
			(pwropt != DWC3_GHWPARAMS1_EN_PWROPT_HIB)) {
		if ((dwc->link_state == DWC3_LINK_STATE_U3) &&
				(next == DWC3_LINK_STATE_RESUME)) {
			return;
		}
	}

	/*
	 * WORKAROUND: DWC3 Revisions <1.83a have an issue which, depending
	 * on the link partner, the USB session might do multiple entry/exit
	 * of low power states before a transfer takes place.
	 *
	 * Due to this problem, we might experience lower throughput. The
	 * suggested workaround is to disable DCTL[12:9] bits if we're
	 * transitioning from U1/U2 to U0 and enable those bits again
	 * after a transfer completes and there are no pending transfers
	 * on any of the enabled endpoints.
	 *
	 * This is the first half of that workaround.
	 *
	 * Refers to:
	 *
	 * STAR#9000446952: RTL: Device SS : if U1/U2 ->U0 takes >128us
	 * core send LGO_Ux entering U0
	 */
	if (dwc->revision < DWC3_REVISION_183A) {
		if (next == DWC3_LINK_STATE_U0) {
			u32	u1u2;
			u32	reg;

			switch (dwc->link_state) {
			case DWC3_LINK_STATE_U1:
			case DWC3_LINK_STATE_U2:
				reg = dwc3_readl(dwc->regs, DWC3_DCTL);
				u1u2 = reg & (DWC3_DCTL_INITU2ENA
						| DWC3_DCTL_ACCEPTU2ENA
						| DWC3_DCTL_INITU1ENA
						| DWC3_DCTL_ACCEPTU1ENA);

				if (!dwc->u1u2)
					dwc->u1u2 = reg & u1u2;

				reg &= ~u1u2;

				dwc3_writel(dwc->regs, DWC3_DCTL, reg);
				break;
			default:
				/* do nothing */
				break;
			}
		}
	}

	switch (next) {
	case DWC3_LINK_STATE_U1:
		if (dwc->speed == USB_SPEED_SUPER)
			dwc3_suspend_gadget(dwc);
		break;
	case DWC3_LINK_STATE_U2:
	case DWC3_LINK_STATE_U3:
		dwc3_suspend_gadget(dwc);
		break;
	case DWC3_LINK_STATE_RESUME:
		dwc3_resume_gadget(dwc);
		break;
	default:
		/* do nothing */
		break;
	}

	dev_dbg(dwc->dev, "Going from (%d)--->(%d)\n", dwc->link_state, next);
	dwc->link_state = next;
	wake_up_interruptible(&dwc->wait_linkstate);
}

static void dwc3_gadget_suspend_interrupt(struct dwc3 *dwc,
					  unsigned int evtinfo)
{
	enum dwc3_link_state next = evtinfo & DWC3_LINK_STATE_MASK;

	dbg_event(0xFF, "SUSPEND INT", 0);
	dev_dbg(dwc->dev, "%s Entry to %d\n", __func__, next);

	if (dwc->link_state != next && next == DWC3_LINK_STATE_U3) {
		/*
		 * When first connecting the cable, even before the initial
		 * DWC3_DEVICE_EVENT_RESET or DWC3_DEVICE_EVENT_CONNECT_DONE
		 * events, the controller sees a DWC3_DEVICE_EVENT_SUSPEND
		 * event. In such a case, ignore.
		 * Ignore suspend event until device side usb is not into
		 * CONFIGURED state.
		 */
		if (dwc->gadget.state != USB_STATE_CONFIGURED) {
			dev_err(dwc->dev, "%s(): state:%d. Ignore SUSPEND.\n",
						__func__, dwc->gadget.state);
			return;
		}

		dwc3_suspend_gadget(dwc);

		dev_dbg(dwc->dev, "Notify OTG from %s\n", __func__);
		dwc->b_suspend = true;
		dwc3_notify_event(dwc, DWC3_CONTROLLER_NOTIFY_OTG_EVENT, 0);
	}

	dwc->link_state = next;
}

static void dwc3_gadget_hibernation_interrupt(struct dwc3 *dwc,
		unsigned int evtinfo)
{
	unsigned int is_ss = evtinfo & BIT(4);

	/*
	 * WORKAROUND: DWC3 revison 2.20a with hibernation support
	 * have a known issue which can cause USB CV TD.9.23 to fail
	 * randomly.
	 *
	 * Because of this issue, core could generate bogus hibernation
	 * events which SW needs to ignore.
	 *
	 * Refers to:
	 *
	 * STAR#9000546576: Device Mode Hibernation: Issue in USB 2.0
	 * Device Fallback from SuperSpeed
	 */
	if (is_ss ^ (dwc->speed == USB_SPEED_SUPER))
		return;

	/* enter hibernation here */
}

static void dwc3_gadget_interrupt(struct dwc3 *dwc,
		const struct dwc3_event_devt *event)
{
	switch (event->type) {
	case DWC3_DEVICE_EVENT_DISCONNECT:
		dwc3_gadget_disconnect_interrupt(dwc);
		dwc->dbg_gadget_events.disconnect++;
		break;
	case DWC3_DEVICE_EVENT_RESET:
		dwc3_gadget_reset_interrupt(dwc);
		dwc->dbg_gadget_events.reset++;
		break;
	case DWC3_DEVICE_EVENT_CONNECT_DONE:
		dwc3_gadget_conndone_interrupt(dwc);
		dwc->dbg_gadget_events.connect++;
		break;
	case DWC3_DEVICE_EVENT_WAKEUP:
		dwc3_gadget_wakeup_interrupt(dwc, false);
		dwc->dbg_gadget_events.wakeup++;
		break;
	case DWC3_DEVICE_EVENT_HIBER_REQ:
		if (dev_WARN_ONCE(dwc->dev, !dwc->has_hibernation,
					"unexpected hibernation event\n"))
			break;

		dwc3_gadget_hibernation_interrupt(dwc, event->event_info);
		break;
	case DWC3_DEVICE_EVENT_LINK_STATUS_CHANGE:
		dwc3_gadget_linksts_change_interrupt(dwc, event->event_info);
		dwc->dbg_gadget_events.link_status_change++;
		break;
	case DWC3_DEVICE_EVENT_EOPF:
		/* It changed to be suspend event for version 2.30a and above */
		if (dwc->revision >= DWC3_REVISION_230A) {
			dbg_event(0xFF, "GAD SUS", 0);
			dwc->dbg_gadget_events.suspend++;
			/*
			 * Ignore suspend event until the gadget enters into
			 * USB_STATE_CONFIGURED state.
			 */
			if (dwc->gadget.state >= USB_STATE_CONFIGURED)
				dwc3_gadget_suspend_interrupt(dwc,
						event->event_info);
			else
				usb_gadget_vbus_draw(&dwc->gadget, 2);
		}
		break;
	case DWC3_DEVICE_EVENT_SOF:
		dwc->dbg_gadget_events.sof++;
		break;
	case DWC3_DEVICE_EVENT_ERRATIC_ERROR:
		dbg_event(0xFF, "ERROR", dwc->retries_on_error);
		dwc->dbg_gadget_events.erratic_error++;
		dwc->err_evt_seen = true;
		break;
	case DWC3_DEVICE_EVENT_CMD_CMPL:
		dwc->dbg_gadget_events.cmdcmplt++;
		break;
	case DWC3_DEVICE_EVENT_OVERFLOW:
		dwc->dbg_gadget_events.overflow++;
		break;
	default:
		dev_WARN(dwc->dev, "UNKNOWN IRQ %d\n", event->type);
		dwc->dbg_gadget_events.unknown_event++;
	}
}

static void dwc3_process_event_entry(struct dwc3 *dwc,
		const union dwc3_event *event)
{
	trace_dwc3_event(event->raw, dwc);

	if (!event->type.is_devspec)
		dwc3_endpoint_interrupt(dwc, &event->depevt);
	else if (event->type.type == DWC3_EVENT_TYPE_DEV)
		dwc3_gadget_interrupt(dwc, &event->devt);
	else
		dev_err(dwc->dev, "UNKNOWN IRQ type %d\n", event->raw);
}

static irqreturn_t dwc3_process_event_buf(struct dwc3_event_buffer *evt)
{
	struct dwc3 *dwc = evt->dwc;
	irqreturn_t ret = IRQ_NONE;
	int left;
	u32 reg;

	left = evt->count;

	if (!(evt->flags & DWC3_EVENT_PENDING))
		return IRQ_NONE;

	while (left > 0) {
		union dwc3_event event;

		event.raw = *(u32 *) (evt->cache + evt->lpos);

		dwc3_process_event_entry(dwc, &event);

		if (dwc->err_evt_seen) {
			/*
			 * if erratic error, skip remaining events
			 * while controller undergoes reset
			 */
			evt->lpos = (evt->lpos + left) %
					DWC3_EVENT_BUFFERS_SIZE;
			if (dwc3_notify_event(dwc,
						DWC3_CONTROLLER_ERROR_EVENT, 0))
				dwc->err_evt_seen = 0;
			dwc->retries_on_error++;
			break;
		}

		/*
		 * FIXME we wrap around correctly to the next entry as
		 * almost all entries are 4 bytes in size. There is one
		 * entry which has 12 bytes which is a regular entry
		 * followed by 8 bytes data. ATM I don't know how
		 * things are organized if we get next to the a
		 * boundary so I worry about that once we try to handle
		 * that.
		 */
		evt->lpos = (evt->lpos + 4) % evt->length;
		left -= 4;
	}

	dwc->bh_handled_evt_cnt[dwc->irq_dbg_index] += (evt->count / 4);
	evt->count = 0;
	evt->flags &= ~DWC3_EVENT_PENDING;
	ret = IRQ_HANDLED;

	/* Unmask interrupt */
	reg = dwc3_readl(dwc->regs, DWC3_GEVNTSIZ(0));
	reg &= ~DWC3_GEVNTSIZ_INTMASK;
	dwc3_writel(dwc->regs, DWC3_GEVNTSIZ(0), reg);

	if (dwc->imod_interval) {
		dwc3_writel(dwc->regs, DWC3_GEVNTCOUNT(0), DWC3_GEVNTCOUNT_EHB);
		dwc3_writel(dwc->regs, DWC3_DEV_IMOD(0), dwc->imod_interval);
	}

	return ret;
}

void dwc3_bh_work(struct work_struct *w)
{
	struct dwc3 *dwc = container_of(w, struct dwc3, bh_work);

	pm_runtime_get_sync(dwc->dev);
	dwc3_thread_interrupt(dwc->irq, dwc->ev_buf);
	pm_runtime_put(dwc->dev);
}

static irqreturn_t dwc3_thread_interrupt(int irq, void *_evt)
{
	struct dwc3_event_buffer *evt = _evt;
	struct dwc3 *dwc = evt->dwc;
	unsigned long flags;
	irqreturn_t ret = IRQ_NONE;
	ktime_t start_time;

	start_time = ktime_get();

	spin_lock_irqsave(&dwc->lock, flags);
	dwc->bh_handled_evt_cnt[dwc->irq_dbg_index] = 0;
	ret = dwc3_process_event_buf(evt);
	spin_unlock_irqrestore(&dwc->lock, flags);

	dwc->bh_completion_time[dwc->irq_dbg_index] =
		ktime_to_us(ktime_sub(ktime_get(), start_time));
	dwc->irq_dbg_index = (dwc->irq_dbg_index + 1) % MAX_INTR_STATS;

	return ret;
}

static irqreturn_t dwc3_check_event_buf(struct dwc3_event_buffer *evt)
{
	struct dwc3 *dwc;
	u32 amount;
	u32 count;
	u32 reg;
	ktime_t start_time;

	if (!evt)
		return IRQ_NONE;

	dwc = evt->dwc;
	start_time = ktime_get();
	dwc->irq_cnt++;

	/* controller reset is still pending */
	if (dwc->err_evt_seen)
		return IRQ_HANDLED;

	/* Controller is being halted, ignore the interrupts */
	if (!dwc->pullups_connected) {
		count = dwc3_readl(dwc->regs, DWC3_GEVNTCOUNT(0));
		count &= DWC3_GEVNTCOUNT_MASK;
		dwc3_writel(dwc->regs, DWC3_GEVNTCOUNT(0), count);
		dbg_event(0xFF, "NO_PULLUP", count);
		return IRQ_HANDLED;
	}

	/*
	 * With PCIe legacy interrupt, test shows that top-half irq handler can
	 * be called again after HW interrupt deassertion. Check if bottom-half
	 * irq event handler completes before caching new event to prevent
	 * losing events.
	 */
	if (evt->flags & DWC3_EVENT_PENDING)
		return IRQ_HANDLED;

	count = dwc3_readl(dwc->regs, DWC3_GEVNTCOUNT(0));
	count &= DWC3_GEVNTCOUNT_MASK;
	if (!count)
		return IRQ_NONE;

	evt->count = count;
	evt->flags |= DWC3_EVENT_PENDING;

	/* Mask interrupt */
	reg = dwc3_readl(dwc->regs, DWC3_GEVNTSIZ(0));
	reg |= DWC3_GEVNTSIZ_INTMASK;
	dwc3_writel(dwc->regs, DWC3_GEVNTSIZ(0), reg);

	amount = min(count, evt->length - evt->lpos);
	memcpy(evt->cache + evt->lpos, evt->buf + evt->lpos, amount);

	if (amount < count)
		memcpy(evt->cache, evt->buf, count - amount);

	dwc3_writel(dwc->regs, DWC3_GEVNTCOUNT(0), count);

	dwc->irq_start_time[dwc->irq_dbg_index] = start_time;
	dwc->irq_completion_time[dwc->irq_dbg_index] =
		ktime_us_delta(ktime_get(), start_time);
	dwc->irq_event_count[dwc->irq_dbg_index] = count / 4;
	dwc->irq_dbg_index = (dwc->irq_dbg_index + 1) % MAX_INTR_STATS;

	return IRQ_WAKE_THREAD;
}

irqreturn_t dwc3_interrupt(int irq, void *_dwc)
{
	struct dwc3     *dwc = _dwc;
	irqreturn_t     ret = IRQ_NONE;
	irqreturn_t     status;

	status = dwc3_check_event_buf(dwc->ev_buf);
	if (status == IRQ_WAKE_THREAD)
		ret = status;

	if (ret == IRQ_WAKE_THREAD)
		queue_work(dwc->dwc_wq, &dwc->bh_work);

	return IRQ_HANDLED;
}

static int dwc3_gadget_get_irq(struct dwc3 *dwc)
{
	struct platform_device *dwc3_pdev = to_platform_device(dwc->dev);
	int irq;

	irq = platform_get_irq_byname(dwc3_pdev, "peripheral");
	if (irq > 0)
		goto out;

	if (irq == -EPROBE_DEFER)
		goto out;

	irq = platform_get_irq_byname(dwc3_pdev, "dwc_usb3");
	if (irq > 0)
		goto out;

	if (irq == -EPROBE_DEFER)
		goto out;

	irq = platform_get_irq(dwc3_pdev, 0);
	if (irq > 0)
		goto out;

	if (irq != -EPROBE_DEFER)
		dev_err(dwc->dev, "missing peripheral IRQ\n");

	if (!irq)
		irq = -EINVAL;

out:
	return irq;
}

/**
 * dwc3_gadget_init - initializes gadget related registers
 * @dwc: pointer to our controller context structure
 *
 * Returns 0 on success otherwise negative errno.
 */
int dwc3_gadget_init(struct dwc3 *dwc)
{
	int ret;
	int irq;

	irq = dwc3_gadget_get_irq(dwc);
	if (irq < 0) {
		ret = irq;
		goto err0;
	}

	dwc->irq_gadget = irq;

	INIT_WORK(&dwc->wakeup_work, dwc3_gadget_wakeup_work);

	dwc->ep0_trb = dma_alloc_coherent(dwc->sysdev,
					  sizeof(*dwc->ep0_trb) * 2,
					  &dwc->ep0_trb_addr, GFP_KERNEL);
	if (!dwc->ep0_trb) {
		dev_err(dwc->dev, "failed to allocate ep0 trb\n");
		ret = -ENOMEM;
		goto err0;
	}

	dwc->setup_buf = kzalloc(DWC3_EP0_SETUP_SIZE, GFP_KERNEL);
	if (!dwc->setup_buf) {
		ret = -ENOMEM;
		goto err1;
	}

	dwc->bounce = dma_alloc_coherent(dwc->sysdev, DWC3_BOUNCE_SIZE,
			&dwc->bounce_addr, GFP_KERNEL);
	if (!dwc->bounce) {
		ret = -ENOMEM;
		goto err2;
	}

	init_completion(&dwc->ep0_in_setup);

	dwc->gadget.ops                 = &dwc3_gadget_ops;
	dwc->gadget.speed               = USB_SPEED_UNKNOWN;
	dwc->gadget.sg_supported        = true;
	dwc->gadget.name                = "dwc3-gadget";
	dwc->gadget.is_otg              = dwc->dr_mode == USB_DR_MODE_OTG;

	/*
	 * FIXME We might be setting max_speed to <SUPER, however versions
	 * <2.20a of dwc3 have an issue with metastability (documented
	 * elsewhere in this driver) which tells us we can't set max speed to
	 * anything lower than SUPER.
	 *
	 * Because gadget.max_speed is only used by composite.c and function
	 * drivers (i.e. it won't go into dwc3's registers) we are allowing this
	 * to happen so we avoid sending SuperSpeed Capability descriptor
	 * together with our BOS descriptor as that could confuse host into
	 * thinking we can handle super speed.
	 *
	 * Note that, in fact, we won't even support GetBOS requests when speed
	 * is less than super speed because we don't have means, yet, to tell
	 * composite.c that we are USB 2.0 + LPM ECN.
	 */
	if (dwc->revision < DWC3_REVISION_220A &&
	    !dwc->dis_metastability_quirk)
		dev_info(dwc->dev, "changing max_speed on rev %08x\n",
				dwc->revision);

	dwc->gadget.max_speed		= dwc->maximum_speed;

	/*
	 * REVISIT: Here we should clear all pending IRQs to be
	 * sure we're starting from a well known location.
	 */

	dwc->num_eps = DWC3_ENDPOINTS_NUM;
	ret = dwc3_gadget_init_endpoints(dwc, dwc->num_eps);
	if (ret)
		goto err3;

	ret = usb_add_gadget_udc(dwc->dev, &dwc->gadget);
	if (ret) {
		dev_err(dwc->dev, "failed to register udc\n");
		goto err4;
	}

	return 0;

err4:
	dwc3_gadget_free_endpoints(dwc);

err3:
	dma_free_coherent(dwc->sysdev, DWC3_BOUNCE_SIZE, dwc->bounce,
			dwc->bounce_addr);

err2:
	kfree(dwc->setup_buf);

err1:
	dma_free_coherent(dwc->sysdev, sizeof(*dwc->ep0_trb) * 2,
			dwc->ep0_trb, dwc->ep0_trb_addr);

err0:
	return ret;
}

/* -------------------------------------------------------------------------- */

void dwc3_gadget_exit(struct dwc3 *dwc)
{
	usb_del_gadget_udc(&dwc->gadget);
	dwc3_gadget_free_endpoints(dwc);
	dma_free_coherent(dwc->sysdev, DWC3_BOUNCE_SIZE, dwc->bounce,
			  dwc->bounce_addr);
	kfree(dwc->setup_buf);
	dma_free_coherent(dwc->sysdev, sizeof(*dwc->ep0_trb) * 2,
			  dwc->ep0_trb, dwc->ep0_trb_addr);
}

int dwc3_gadget_suspend(struct dwc3 *dwc)
{
	if (!dwc->gadget_driver)
		return 0;

	dwc3_gadget_run_stop(dwc, false, false);
	dwc3_disconnect_gadget(dwc);
	__dwc3_gadget_stop(dwc);

	return 0;
}

int dwc3_gadget_resume(struct dwc3 *dwc)
{
	int			ret;

	if (!dwc->gadget_driver)
		return 0;

	ret = __dwc3_gadget_start(dwc);
	if (ret < 0)
		goto err0;

	ret = dwc3_gadget_run_stop(dwc, true, false);
	if (ret < 0)
		goto err1;

	return 0;

err1:
	__dwc3_gadget_stop(dwc);

err0:
	return ret;
}

void dwc3_gadget_process_pending_events(struct dwc3 *dwc)
{
	if (dwc->pending_events) {
		dwc3_interrupt(dwc->irq_gadget, dwc->ev_buf);
		dwc->pending_events = false;
		enable_irq(dwc->irq_gadget);
	}
}<|MERGE_RESOLUTION|>--- conflicted
+++ resolved
@@ -1144,16 +1144,11 @@
 	 * pending to be processed by the driver.
 	 */
 	if (dep->trb_enqueue == dep->trb_dequeue) {
-<<<<<<< HEAD
-		tmp = dwc3_ep_prev_trb(dep, dep->trb_enqueue);
-		if (!tmp || tmp->ctrl & DWC3_TRB_CTRL_HWO)
-=======
 		/*
 		 * If there is any request remained in the started_list at
 		 * this point, that means there is no TRB available.
 		 */
 		if (!list_empty(&dep->started_list))
->>>>>>> b172b44f
 			return 0;
 
 		return DWC3_TRB_NUM - 1;
@@ -2482,11 +2477,7 @@
 		ret = wait_for_completion_timeout(&dwc->ep0_in_setup,
 				msecs_to_jiffies(DWC3_PULL_UP_TIMEOUT));
 		if (ret == 0)
-<<<<<<< HEAD
-			dev_err(dwc->dev, "timed out waiting for SETUP phase\n");
-=======
 			dev_warn(dwc->dev, "timed out waiting for SETUP phase\n");
->>>>>>> b172b44f
 	}
 
 	/* pull-up disable: clear pending events without queueing bh */
