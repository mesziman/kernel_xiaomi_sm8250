// SPDX-License-Identifier: GPL-2.0
/*
 * gadget.c - DesignWare USB3 DRD Controller Gadget Framework Link
 *
 * Copyright (C) 2010-2011 Texas Instruments Incorporated - http://www.ti.com
 *
 * Authors: Felipe Balbi <balbi@ti.com>,
 *	    Sebastian Andrzej Siewior <bigeasy@linutronix.de>
 */

#include <linux/kernel.h>
#include <linux/delay.h>
#include <linux/slab.h>
#include <linux/spinlock.h>
#include <linux/platform_device.h>
#include <linux/pm_runtime.h>
#include <linux/interrupt.h>
#include <linux/io.h>
#include <linux/list.h>
#include <linux/dma-mapping.h>

#include <linux/usb/ch9.h>
#include <linux/usb/composite.h>
#include <linux/usb/gadget.h>

#include "debug.h"
#include "core.h"
#include "gadget.h"
#include "io.h"

#define DWC3_ALIGN_FRAME(d)	(((d)->frame_number + (d)->interval) \
					& ~((d)->interval - 1))

static void dwc3_gadget_wakeup_interrupt(struct dwc3 *dwc, bool remote_wakeup);
static int dwc3_gadget_wakeup_int(struct dwc3 *dwc);
static int __dwc3_gadget_start(struct dwc3 *dwc);
static void dwc3_gadget_disconnect_interrupt(struct dwc3 *dwc);

/**
 * dwc3_gadget_set_test_mode - enables usb2 test modes
 * @dwc: pointer to our context structure
 * @mode: the mode to set (J, K SE0 NAK, Force Enable)
 *
 * Caller should take care of locking. This function will return 0 on
 * success or -EINVAL if wrong Test Selector is passed.
 */
int dwc3_gadget_set_test_mode(struct dwc3 *dwc, int mode)
{
	u32		reg;

	reg = dwc3_readl(dwc->regs, DWC3_DCTL);
	reg &= ~DWC3_DCTL_TSTCTRL_MASK;

	switch (mode) {
	case TEST_J:
	case TEST_K:
	case TEST_SE0_NAK:
	case TEST_PACKET:
	case TEST_FORCE_EN:
		reg |= mode << 1;
		break;
	default:
		return -EINVAL;
	}

	dwc3_writel(dwc->regs, DWC3_DCTL, reg);

	return 0;
}

/**
 * dwc3_gadget_get_link_state - gets current state of usb link
 * @dwc: pointer to our context structure
 *
 * Caller should take care of locking. This function will
 * return the link state on success (>= 0) or -ETIMEDOUT.
 */
int dwc3_gadget_get_link_state(struct dwc3 *dwc)
{
	u32		reg;

	reg = dwc3_readl(dwc->regs, DWC3_DSTS);

	return DWC3_DSTS_USBLNKST(reg);
}

/**
 * dwc3_gadget_set_link_state - sets usb link to a particular state
 * @dwc: pointer to our context structure
 * @state: the state to put link into
 *
 * Caller should take care of locking. This function will
 * return 0 on success or -ETIMEDOUT.
 */
int dwc3_gadget_set_link_state(struct dwc3 *dwc, enum dwc3_link_state state)
{
	int		retries = 10000;
	u32		reg;

	/*
	 * Wait until device controller is ready. Only applies to 1.94a and
	 * later RTL.
	 */
	if (dwc->revision >= DWC3_REVISION_194A) {
		while (--retries) {
			reg = dwc3_readl(dwc->regs, DWC3_DSTS);
			if (reg & DWC3_DSTS_DCNRD)
				udelay(5);
			else
				break;
		}

		if (retries <= 0)
			return -ETIMEDOUT;
	}

	reg = dwc3_readl(dwc->regs, DWC3_DCTL);
	reg &= ~DWC3_DCTL_ULSTCHNGREQ_MASK;

	/* set requested state */
	reg |= DWC3_DCTL_ULSTCHNGREQ(state);
	dwc3_writel(dwc->regs, DWC3_DCTL, reg);

	/*
	 * The following code is racy when called from dwc3_gadget_wakeup,
	 * and is not needed, at least on newer versions
	 */
	if (dwc->revision >= DWC3_REVISION_194A)
		return 0;

	/* wait for a change in DSTS */
	retries = 10000;
	while (--retries) {
		reg = dwc3_readl(dwc->regs, DWC3_DSTS);

		if (DWC3_DSTS_USBLNKST(reg) == state)
			return 0;

		udelay(5);
	}

	return -ETIMEDOUT;
}

/**
 * dwc3_ep_inc_trb - increment a trb index.
 * @index: Pointer to the TRB index to increment.
 *
 * The index should never point to the link TRB. After incrementing,
 * if it is point to the link TRB, wrap around to the beginning. The
 * link TRB is always at the last TRB entry.
 */
static void dwc3_ep_inc_trb(u8 *index)
{
	(*index)++;
	if (*index == (DWC3_TRB_NUM - 1))
		*index = 0;
}

/**
 * dwc3_ep_inc_enq - increment endpoint's enqueue pointer
 * @dep: The endpoint whose enqueue pointer we're incrementing
 */
void dwc3_ep_inc_enq(struct dwc3_ep *dep)
{
	dwc3_ep_inc_trb(&dep->trb_enqueue);
}

/**
 * dwc3_ep_inc_deq - increment endpoint's dequeue pointer
 * @dep: The endpoint whose enqueue pointer we're incrementing
 */
void dwc3_ep_inc_deq(struct dwc3_ep *dep)
{
	dwc3_ep_inc_trb(&dep->trb_dequeue);
}

/*
 * dwc3_gadget_resize_tx_fifos - reallocate fifo spaces for current use-case
 * @dwc: pointer to our context structure
 *
 * This function will a best effort FIFO allocation in order
 * to improve FIFO usage and throughput, while still allowing
 * us to enable as many endpoints as possible.
 *
 * Keep in mind that this operation will be highly dependent
 * on the configured size for RAM1 - which contains TxFifo -,
 * the amount of endpoints enabled on coreConsultant tool, and
 * the width of the Master Bus.
 *
 * In the ideal world, we would always be able to satisfy the
 * following equation:
 *
 * ((512 + 2 * MDWIDTH-Bytes) + (Number of IN Endpoints - 1) * \
 * (3 * (1024 + MDWIDTH-Bytes) + MDWIDTH-Bytes)) / MDWIDTH-Bytes
 *
 * Unfortunately, due to many variables that's not always the case.
 */
int dwc3_gadget_resize_tx_fifos(struct dwc3 *dwc, struct dwc3_ep *dep)
{
	int		fifo_size, mdwidth, max_packet = 1024;
	int		tmp, mult = 1, fifo_0_start;

	if (!dwc->needs_fifo_resize || !dwc->tx_fifo_size)
		return 0;

	/* resize IN endpoints excepts ep0 */
	if (!usb_endpoint_dir_in(dep->endpoint.desc) ||
			dep->endpoint.ep_num == 0)
		return 0;

	/* Don't resize already resized IN endpoint */
	if (dep->fifo_depth) {
		dev_dbg(dwc->dev, "%s fifo_depth:%d is already set\n",
				dep->endpoint.name, dep->fifo_depth);
		return 0;
	}

	mdwidth = DWC3_MDWIDTH(dwc->hwparams.hwparams0);
	/* MDWIDTH is represented in bits, we need it in bytes */
	mdwidth >>= 3;

	if (((dep->endpoint.maxburst > 1) &&
			usb_endpoint_xfer_bulk(dep->endpoint.desc))
			|| usb_endpoint_xfer_isoc(dep->endpoint.desc))
		mult = 3;

	if ((dep->endpoint.maxburst > 6) &&
			usb_endpoint_xfer_bulk(dep->endpoint.desc)
			&& dwc3_is_usb31(dwc))
		mult = 6;

	tmp = ((max_packet + mdwidth) * mult) + mdwidth;
	fifo_size = DIV_ROUND_UP(tmp, mdwidth);
	dep->fifo_depth = fifo_size;

	/* Check if TXFIFOs start at non-zero addr */
	tmp = dwc3_readl(dwc->regs, DWC3_GTXFIFOSIZ(0));
	fifo_0_start = DWC3_GTXFIFOSIZ_TXFSTADDR(tmp);

	fifo_size |= (fifo_0_start + (dwc->last_fifo_depth << 16));
	if (dwc3_is_usb31(dwc))
		dwc->last_fifo_depth += DWC31_GTXFIFOSIZ_TXFDEF(fifo_size);
	else
		dwc->last_fifo_depth += DWC3_GTXFIFOSIZ_TXFDEF(fifo_size);

	dev_dbg(dwc->dev, "%s ep_num:%d last_fifo_depth:%04x fifo_depth:%d\n",
		dep->endpoint.name, dep->endpoint.ep_num, dwc->last_fifo_depth,
		dep->fifo_depth);

	dbg_event(0xFF, "resize_fifo", dep->number);
	dbg_event(0xFF, "fifo_depth", dep->fifo_depth);
	/* Check fifo size allocation doesn't exceed available RAM size. */
	if ((dwc->last_fifo_depth * mdwidth) >= dwc->tx_fifo_size) {
		dev_err(dwc->dev, "Fifosize(%d) > RAM size(%d) %s depth:%d\n",
			(dwc->last_fifo_depth * mdwidth), dwc->tx_fifo_size,
			dep->endpoint.name, fifo_size);
		if (dwc3_is_usb31(dwc))
			fifo_size = DWC31_GTXFIFOSIZ_TXFDEF(fifo_size);
		else
			fifo_size = DWC3_GTXFIFOSIZ_TXFDEF(fifo_size);
		dwc->last_fifo_depth -= fifo_size;
		dep->fifo_depth = 0;
		WARN_ON(1);
		return -ENOMEM;
	}

	if ((dwc->revision == DWC3_USB31_REVISION_170A) &&
		(dwc->versiontype == DWC3_USB31_VER_TYPE_EA06) &&
		usb_endpoint_xfer_isoc(dep->endpoint.desc))
		fifo_size |= DWC31_GTXFIFOSIZ_TXFRAMNUM;

	dwc3_writel(dwc->regs, DWC3_GTXFIFOSIZ(dep->endpoint.ep_num),
							fifo_size);
	return 0;
}

static void dwc3_gadget_del_and_unmap_request(struct dwc3_ep *dep,
		struct dwc3_request *req, int status)
{
	struct dwc3			*dwc = dep->dwc;

	req->started = false;
	list_del(&req->list);
	req->remaining = 0;
	req->needs_extra_trb = false;

	if (req->request.status == -EINPROGRESS)
		req->request.status = status;

	if (req->trb) {
		dbg_ep_unmap(dep->number, req);
		usb_gadget_unmap_request_by_dev(dwc->sysdev,
				&req->request, req->direction);
	}

	req->trb = NULL;
	trace_dwc3_gadget_giveback(req);
}

/**
 * dwc3_gadget_giveback - call struct usb_request's ->complete callback
 * @dep: The endpoint to whom the request belongs to
 * @req: The request we're giving back
 * @status: completion code for the request
 *
 * Must be called with controller's lock held and interrupts disabled. This
 * function will unmap @req and call its ->complete() callback to notify upper
 * layers that it has completed.
 */
void dwc3_gadget_giveback(struct dwc3_ep *dep, struct dwc3_request *req,
		int status)
{
	struct dwc3			*dwc = dep->dwc;

	dwc3_gadget_del_and_unmap_request(dep, req, status);

	spin_unlock(&dwc->lock);
	usb_gadget_giveback_request(&dep->endpoint, &req->request);
	spin_lock(&dwc->lock);
}

/**
 * dwc3_send_gadget_generic_command - issue a generic command for the controller
 * @dwc: pointer to the controller context
 * @cmd: the command to be issued
 * @param: command parameter
 *
 * Caller should take care of locking. Issue @cmd with a given @param to @dwc
 * and wait for its completion.
 */
int dwc3_send_gadget_generic_command(struct dwc3 *dwc, unsigned cmd, u32 param)
{
	u32		timeout = 500;
	int		status = 0;
	int		ret = 0;
	u32		reg;

	dwc3_writel(dwc->regs, DWC3_DGCMDPAR, param);
	dwc3_writel(dwc->regs, DWC3_DGCMD, cmd | DWC3_DGCMD_CMDACT);

	do {
		reg = dwc3_readl(dwc->regs, DWC3_DGCMD);
		if (!(reg & DWC3_DGCMD_CMDACT)) {
			status = DWC3_DGCMD_STATUS(reg);
			if (status)
				ret = -EINVAL;
			break;
		}
	} while (--timeout);

	if (!timeout) {
		ret = -ETIMEDOUT;
		status = -ETIMEDOUT;
	}

	trace_dwc3_gadget_generic_cmd(cmd, param, status);

	return ret;
}

/**
 * dwc3_send_gadget_ep_cmd - issue an endpoint command
 * @dep: the endpoint to which the command is going to be issued
 * @cmd: the command to be issued
 * @params: parameters to the command
 *
 * Caller should handle locking. This function will issue @cmd with given
 * @params to @dep and wait for its completion.
 */
int dwc3_send_gadget_ep_cmd(struct dwc3_ep *dep, unsigned cmd,
		struct dwc3_gadget_ep_cmd_params *params)
{
	const struct usb_endpoint_descriptor *desc = dep->endpoint.desc;
	struct dwc3		*dwc = dep->dwc;
	u32			timeout = 5000;
	u32			saved_config = 0;
	u32			reg;

	int			cmd_status = 0;
	int			ret = -EINVAL;

	/*
	 * When operating in USB 2.0 speeds (HS/FS), if GUSB2PHYCFG.ENBLSLPM or
	 * GUSB2PHYCFG.SUSPHY is set, it must be cleared before issuing an
	 * endpoint command.
	 *
	 * Save and clear both GUSB2PHYCFG.ENBLSLPM and GUSB2PHYCFG.SUSPHY
	 * settings. Restore them after the command is completed.
	 *
	 * DWC_usb3 3.30a and DWC_usb31 1.90a programming guide section 3.2.2
	 */
	if (dwc->gadget.speed <= USB_SPEED_HIGH) {
		reg = dwc3_readl(dwc->regs, DWC3_GUSB2PHYCFG(0));
		if (unlikely(reg & DWC3_GUSB2PHYCFG_SUSPHY)) {
			saved_config |= DWC3_GUSB2PHYCFG_SUSPHY;
			reg &= ~DWC3_GUSB2PHYCFG_SUSPHY;
		}

		if (reg & DWC3_GUSB2PHYCFG_ENBLSLPM) {
			saved_config |= DWC3_GUSB2PHYCFG_ENBLSLPM;
			reg &= ~DWC3_GUSB2PHYCFG_ENBLSLPM;
		}

		if (saved_config)
			dwc3_writel(dwc->regs, DWC3_GUSB2PHYCFG(0), reg);
	}

	dwc3_writel(dep->regs, DWC3_DEPCMDPAR0, params->param0);
	dwc3_writel(dep->regs, DWC3_DEPCMDPAR1, params->param1);
	dwc3_writel(dep->regs, DWC3_DEPCMDPAR2, params->param2);

	/*
	 * Synopsys Databook 2.60a states in section 6.3.2.5.6 of that if we're
	 * not relying on XferNotReady, we can make use of a special "No
	 * Response Update Transfer" command where we should clear both CmdAct
	 * and CmdIOC bits.
	 *
	 * With this, we don't need to wait for command completion and can
	 * straight away issue further commands to the endpoint.
	 *
	 * NOTICE: We're making an assumption that control endpoints will never
	 * make use of Update Transfer command. This is a safe assumption
	 * because we can never have more than one request at a time with
	 * Control Endpoints. If anybody changes that assumption, this chunk
	 * needs to be updated accordingly.
	 */
	if (DWC3_DEPCMD_CMD(cmd) == DWC3_DEPCMD_UPDATETRANSFER &&
			!usb_endpoint_xfer_isoc(desc))
		cmd &= ~(DWC3_DEPCMD_CMDIOC | DWC3_DEPCMD_CMDACT);
	else
		cmd |= DWC3_DEPCMD_CMDACT;

	dwc3_writel(dep->regs, DWC3_DEPCMD, cmd);
	do {
		reg = dwc3_readl(dep->regs, DWC3_DEPCMD);
		if (!(reg & DWC3_DEPCMD_CMDACT)) {
			cmd_status = DWC3_DEPCMD_STATUS(reg);

			switch (cmd_status) {
			case 0:
				ret = 0;
				break;
			case DEPEVT_TRANSFER_NO_RESOURCE:
				ret = -EINVAL;
				break;
			case DEPEVT_TRANSFER_BUS_EXPIRY:
				/*
				 * SW issues START TRANSFER command to
				 * isochronous ep with future frame interval. If
				 * future interval time has already passed when
				 * core receives the command, it will respond
				 * with an error status of 'Bus Expiry'.
				 *
				 * Instead of always returning -EINVAL, let's
				 * give a hint to the gadget driver that this is
				 * the case by returning -EAGAIN.
				 */
				ret = -EAGAIN;
				break;
			default:
				dev_WARN(dwc->dev, "UNKNOWN cmd status\n");
			}

			break;
		}
	} while (--timeout);

	if (timeout == 0) {
		ret = -ETIMEDOUT;
		dev_err(dwc->dev, "%s command timeout for %s\n",
			dwc3_gadget_ep_cmd_string(cmd), dep->name);
		if (DWC3_DEPCMD_CMD(cmd) != DWC3_DEPCMD_ENDTRANSFER) {
			dwc->ep_cmd_timeout_cnt++;
			dwc3_notify_event(dwc,
				DWC3_CONTROLLER_RESTART_USB_SESSION, 0);
		}
		cmd_status = -ETIMEDOUT;
	}

	trace_dwc3_gadget_ep_cmd(dep, cmd, params, cmd_status);

	if (ret == 0 && DWC3_DEPCMD_CMD(cmd) == DWC3_DEPCMD_STARTTRANSFER) {
		dep->flags |= DWC3_EP_TRANSFER_STARTED;
		dwc3_gadget_ep_get_transfer_index(dep);
	}

	if (saved_config) {
		reg = dwc3_readl(dwc->regs, DWC3_GUSB2PHYCFG(0));
		reg |= saved_config;
		dwc3_writel(dwc->regs, DWC3_GUSB2PHYCFG(0), reg);
	}

	return ret;
}

static int dwc3_send_clear_stall_ep_cmd(struct dwc3_ep *dep)
{
	struct dwc3 *dwc = dep->dwc;
	struct dwc3_gadget_ep_cmd_params params;
	u32 cmd = DWC3_DEPCMD_CLEARSTALL;

	/*
	 * As of core revision 2.60a the recommended programming model
	 * is to set the ClearPendIN bit when issuing a Clear Stall EP
	 * command for IN endpoints. This is to prevent an issue where
	 * some (non-compliant) hosts may not send ACK TPs for pending
	 * IN transfers due to a mishandled error condition. Synopsys
	 * STAR 9000614252.
	 */
	if (dep->direction && (dwc->revision >= DWC3_REVISION_260A) &&
	    (dwc->gadget.speed >= USB_SPEED_SUPER))
		cmd |= DWC3_DEPCMD_CLEARPENDIN;

	memset(&params, 0, sizeof(params));

	return dwc3_send_gadget_ep_cmd(dep, cmd, &params);
}

static int dwc3_alloc_trb_pool(struct dwc3_ep *dep)
{
	struct dwc3		*dwc = dep->dwc;
	u32			num_trbs = DWC3_TRB_NUM;

	if (dep->trb_pool)
		return 0;

	dep->trb_pool = dma_zalloc_coherent(dwc->sysdev,
			sizeof(struct dwc3_trb) * num_trbs,
			&dep->trb_pool_dma, GFP_KERNEL);
	if (!dep->trb_pool) {
		dev_err(dep->dwc->dev, "failed to allocate trb pool for %s\n",
				dep->name);
		return -ENOMEM;
	}
	dep->num_trbs = num_trbs;

	return 0;
}

static void dwc3_free_trb_pool(struct dwc3_ep *dep)
{
	struct dwc3		*dwc = dep->dwc;

	/* Freeing of GSI EP TRBs are handled by GSI EP ops. */
	if (dep->endpoint.ep_type == EP_TYPE_GSI)
		return;

	/*
	 * Clean up ep ring to avoid getting xferInProgress due to stale trbs
	 * with HWO bit set from previous composition when update transfer cmd
	 * is issued.
	 */
	if (dep->number > 1 && dep->trb_pool && dep->trb_pool_dma) {
		memset(&dep->trb_pool[0], 0,
			sizeof(struct dwc3_trb) * dep->num_trbs);
		dbg_event(dep->number, "Clr_TRB", 0);
		dev_dbg(dwc->dev, "Clr_TRB ring of %s\n", dep->name);

		dma_free_coherent(dwc->sysdev,
				sizeof(struct dwc3_trb) * DWC3_TRB_NUM,
				dep->trb_pool, dep->trb_pool_dma);
		dep->trb_pool = NULL;
		dep->trb_pool_dma = 0;
	}
}

static int dwc3_gadget_set_xfer_resource(struct dwc3_ep *dep)
{
	struct dwc3_gadget_ep_cmd_params params;

	memset(&params, 0x00, sizeof(params));

	params.param0 = DWC3_DEPXFERCFG_NUM_XFER_RES(1);

	return dwc3_send_gadget_ep_cmd(dep, DWC3_DEPCMD_SETTRANSFRESOURCE,
			&params);
}

/**
 * dwc3_gadget_start_config - configure ep resources
 * @dep: endpoint that is being enabled
 *
 * Issue a %DWC3_DEPCMD_DEPSTARTCFG command to @dep. After the command's
 * completion, it will set Transfer Resource for all available endpoints.
 *
 * The assignment of transfer resources cannot perfectly follow the data book
 * due to the fact that the controller driver does not have all knowledge of the
 * configuration in advance. It is given this information piecemeal by the
 * composite gadget framework after every SET_CONFIGURATION and
 * SET_INTERFACE. Trying to follow the databook programming model in this
 * scenario can cause errors. For two reasons:
 *
 * 1) The databook says to do %DWC3_DEPCMD_DEPSTARTCFG for every
 * %USB_REQ_SET_CONFIGURATION and %USB_REQ_SET_INTERFACE (8.1.5). This is
 * incorrect in the scenario of multiple interfaces.
 *
 * 2) The databook does not mention doing more %DWC3_DEPCMD_DEPXFERCFG for new
 * endpoint on alt setting (8.1.6).
 *
 * The following simplified method is used instead:
 *
 * All hardware endpoints can be assigned a transfer resource and this setting
 * will stay persistent until either a core reset or hibernation. So whenever we
 * do a %DWC3_DEPCMD_DEPSTARTCFG(0) we can go ahead and do
 * %DWC3_DEPCMD_DEPXFERCFG for every hardware endpoint as well. We are
 * guaranteed that there are as many transfer resources as endpoints.
 *
 * This function is called for each endpoint when it is being enabled but is
 * triggered only when called for EP0-out, which always happens first, and which
 * should only happen in one of the above conditions.
 */
static int dwc3_gadget_start_config(struct dwc3_ep *dep)
{
	struct dwc3_gadget_ep_cmd_params params;
	struct dwc3		*dwc;
	u32			cmd;
	int			i;
	int			ret;

	if (dep->number)
		return 0;

	memset(&params, 0x00, sizeof(params));
	cmd = DWC3_DEPCMD_DEPSTARTCFG;
	dwc = dep->dwc;

	ret = dwc3_send_gadget_ep_cmd(dep, cmd, &params);
	if (ret)
		return ret;

	for (i = 0; i < DWC3_ENDPOINTS_NUM; i++) {
		struct dwc3_ep *dep = dwc->eps[i];

		if (!dep)
			continue;

		ret = dwc3_gadget_set_xfer_resource(dep);
		if (ret)
			return ret;
	}

	return 0;
}

static int dwc3_gadget_set_ep_config(struct dwc3_ep *dep, unsigned int action)
{
	const struct usb_ss_ep_comp_descriptor *comp_desc;
	const struct usb_endpoint_descriptor *desc;
	struct dwc3_gadget_ep_cmd_params params;
	struct dwc3 *dwc = dep->dwc;

	comp_desc = dep->endpoint.comp_desc;
	desc = dep->endpoint.desc;

	memset(&params, 0x00, sizeof(params));

	params.param0 = DWC3_DEPCFG_EP_TYPE(usb_endpoint_type(desc))
		| DWC3_DEPCFG_MAX_PACKET_SIZE(usb_endpoint_maxp(desc));

	/* Burst size is only needed in SuperSpeed mode */
	if (dwc->gadget.speed >= USB_SPEED_SUPER) {
		u32 burst = dep->endpoint.maxburst;
		params.param0 |= DWC3_DEPCFG_BURST_SIZE(burst - 1);
	}

	params.param0 |= action;
	if (action == DWC3_DEPCFG_ACTION_RESTORE)
		params.param2 |= dep->saved_state;

	if (usb_endpoint_xfer_control(desc))
		params.param1 = DWC3_DEPCFG_XFER_COMPLETE_EN;

	if (dep->number <= 1 || usb_endpoint_xfer_isoc(desc))
		params.param1 |= DWC3_DEPCFG_XFER_NOT_READY_EN;

	if (usb_ss_max_streams(comp_desc) && usb_endpoint_xfer_bulk(desc)) {
		params.param1 |= DWC3_DEPCFG_STREAM_CAPABLE
			| DWC3_DEPCFG_STREAM_EVENT_EN;
		dep->stream_capable = true;
	}

	if (!usb_endpoint_xfer_control(desc))
		params.param1 |= DWC3_DEPCFG_XFER_IN_PROGRESS_EN;

	/*
	 * We are doing 1:1 mapping for endpoints, meaning
	 * Physical Endpoints 2 maps to Logical Endpoint 2 and
	 * so on. We consider the direction bit as part of the physical
	 * endpoint number. So USB endpoint 0x81 is 0x03.
	 */
	params.param1 |= DWC3_DEPCFG_EP_NUMBER(dep->number);

	/*
	 * We must use the lower 16 TX FIFOs even though
	 * HW might have more
	 */
	if (dep->direction)
		params.param0 |= DWC3_DEPCFG_FIFO_NUMBER(dep->number >> 1);

	if (desc->bInterval) {
		params.param1 |= DWC3_DEPCFG_BINTERVAL_M1(desc->bInterval - 1);
		dep->interval = 1 << (desc->bInterval - 1);
	}

	return dwc3_send_gadget_ep_cmd(dep, DWC3_DEPCMD_SETEPCONFIG, &params);
}

/**
 * __dwc3_gadget_ep_enable - initializes a hw endpoint
 * @dep: endpoint to be initialized
 * @action: one of INIT, MODIFY or RESTORE
 *
 * Caller should take care of locking. Execute all necessary commands to
 * initialize a HW endpoint so it can be used by a gadget driver.
 */
static int __dwc3_gadget_ep_enable(struct dwc3_ep *dep, unsigned int action)
{
	const struct usb_endpoint_descriptor *desc = dep->endpoint.desc;
	struct dwc3		*dwc = dep->dwc;

	u32			reg;
	int			ret;

	if (!(dep->flags & DWC3_EP_ENABLED)) {
		ret = dwc3_gadget_resize_tx_fifos(dwc, dep);
		if (ret)
			return ret;

		ret = dwc3_gadget_start_config(dep);
		if (ret) {
			dev_err(dwc->dev, "start_config() failed for %s\n",
								dep->name);
			return ret;
		}
	}

	ret = dwc3_gadget_set_ep_config(dep, action);
	if (ret) {
		dev_err(dwc->dev, "set_ep_config() failed for %s\n", dep->name);
		return ret;
	}

	if (!(dep->flags & DWC3_EP_ENABLED)) {
		struct dwc3_trb	*trb_st_hw;
		struct dwc3_trb	*trb_link;

		dep->type = usb_endpoint_type(desc);
		dep->flags |= DWC3_EP_ENABLED;
		dep->flags &= ~DWC3_EP_END_TRANSFER_PENDING;

		reg = dwc3_readl(dwc->regs, DWC3_DALEPENA);
		reg |= DWC3_DALEPENA_EP(dep->number);
		dwc3_writel(dwc->regs, DWC3_DALEPENA, reg);

		dep->trb_dequeue = 0;
		dep->trb_enqueue = 0;

		if (usb_endpoint_xfer_control(desc))
			goto out;

		/* Initialize the TRB ring */
		memset(dep->trb_pool, 0,
		       sizeof(struct dwc3_trb) * DWC3_TRB_NUM);

		/* Link TRB. The HWO bit is never reset */
		trb_st_hw = &dep->trb_pool[0];

		trb_link = &dep->trb_pool[DWC3_TRB_NUM - 1];
		trb_link->bpl = lower_32_bits(dwc3_trb_dma_offset(dep, trb_st_hw));
		trb_link->bph = upper_32_bits(dwc3_trb_dma_offset(dep, trb_st_hw));
		trb_link->ctrl |= DWC3_TRBCTL_LINK_TRB;
		trb_link->ctrl |= DWC3_TRB_CTRL_HWO;
	}

	/*
	 * Issue StartTransfer here with no-op TRB so we can always rely on No
	 * Response Update Transfer command.
	 */
	if ((usb_endpoint_xfer_bulk(desc) && !dep->endpoint.endless) ||
			usb_endpoint_xfer_int(desc)) {
		struct dwc3_gadget_ep_cmd_params params;
		struct dwc3_trb	*trb;
		dma_addr_t trb_dma;
		u32 cmd;

		memset(&params, 0, sizeof(params));
		trb = &dep->trb_pool[0];
		trb_dma = dwc3_trb_dma_offset(dep, trb);

		params.param0 = upper_32_bits(trb_dma);
		params.param1 = lower_32_bits(trb_dma);

		cmd = DWC3_DEPCMD_STARTTRANSFER;

		ret = dwc3_send_gadget_ep_cmd(dep, cmd, &params);
		if (ret < 0)
			return ret;
	}

out:
	trace_dwc3_gadget_ep_enable(dep);

	return 0;
}

static void dwc3_remove_requests(struct dwc3 *dwc, struct dwc3_ep *dep)
{
	int retries = 40;
	struct dwc3_request		*req;

	dbg_log_string("START for %s(%d)", dep->name, dep->number);
	dwc3_stop_active_transfer(dwc, dep->number, true);

	if (dep->number == 0 && dwc->ep0state != EP0_SETUP_PHASE) {
		unsigned int dir;

		dbg_log_string("CTRLPEND(%d)", dwc->ep0state);
		dir = !!dwc->ep0_expect_in;
		if (dwc->ep0state == EP0_DATA_PHASE)
			dwc3_ep0_end_control_data(dwc, dwc->eps[dir]);
		else
			dwc3_ep0_end_control_data(dwc, dwc->eps[!dir]);

		dwc->eps[0]->trb_enqueue = 0;
		dwc->eps[1]->trb_enqueue = 0;
	}

	do {
		udelay(50);
	} while ((dep->flags & DWC3_EP_END_TRANSFER_PENDING) && --retries);

	if (!retries)
		dbg_log_string("ep end_xfer cmd completion timeout for %d",
				dep->number);

	/* - giveback all requests to gadget driver */
	while (!list_empty(&dep->started_list)) {
		req = next_request(&dep->started_list);
		if (req)
			dwc3_gadget_giveback(dep, req, -ESHUTDOWN);
	}

	while (!list_empty(&dep->pending_list)) {
		req = next_request(&dep->pending_list);
		if (req)
			dwc3_gadget_giveback(dep, req, -ESHUTDOWN);
	}

	while (!list_empty(&dep->cancelled_list)) {
		req = next_request(&dep->cancelled_list);

		dwc3_gadget_giveback(dep, req, -ESHUTDOWN);
	}

	dbg_log_string("DONE for %s(%d)", dep->name, dep->number);
}

static void dwc3_stop_active_transfers(struct dwc3 *dwc)
{
	u32 epnum;

	dbg_log_string("START");
	for (epnum = 2; epnum < DWC3_ENDPOINTS_NUM; epnum++) {
		struct dwc3_ep *dep;

		dep = dwc->eps[epnum];
		if (!dep)
			continue;

		if (!(dep->flags & DWC3_EP_ENABLED))
			continue;

		if (dep->endpoint.ep_type == EP_TYPE_GSI && dep->direction)
			dwc3_notify_event(dwc,
				DWC3_CONTROLLER_NOTIFY_CLEAR_DB, 0);

		dwc3_remove_requests(dwc, dep);
		if (dep->endpoint.ep_type != EP_TYPE_GSI &&
					!dep->endpoint.endless) {
			if (dep->trb_pool) {
				memset(&dep->trb_pool[0], 0,
					sizeof(struct dwc3_trb) *
							dep->num_trbs);
				dbg_event(dep->number, "Clr_TRB", 0);
			}
		}
	}
	dbg_log_string("DONE");
}

static void dwc3_stop_active_transfers_to_halt(struct dwc3 *dwc)
{
	u32 epnum;
	struct dwc3_request *req;
	struct dwc3_ep *dep;

	dbg_log_string("START");
	for (epnum = 2; epnum < DWC3_ENDPOINTS_NUM; epnum++) {
		dep = dwc->eps[epnum];
		if (!dep)
			continue;

		if (!(dep->flags & DWC3_EP_ENABLED))
			continue;

		/*
		 * If the transfers didn't stop due to some reason
		 * don't giveback the request to gadget driver.
		 */
		if (dwc3_stop_active_transfer_noioc(dwc, dep->number, true))
			continue;

		/* - giveback all requests to gadget driver */
		while (!list_empty(&dep->started_list)) {
			req = next_request(&dep->started_list);
			if (req)
				dwc3_gadget_giveback(dep, req, -ESHUTDOWN);
		}

		while (!list_empty(&dep->pending_list)) {
			req = next_request(&dep->pending_list);
			if (req)
				dwc3_gadget_giveback(dep, req, -ESHUTDOWN);
		}
	}

	dbg_log_string("DONE");
}

/**
 * __dwc3_gadget_ep_disable - disables a hw endpoint
 * @dep: the endpoint to disable
 *
 * This function undoes what __dwc3_gadget_ep_enable did and also removes
 * requests which are currently being processed by the hardware and those which
 * are not yet scheduled.
 *
 * Caller should take care of locking.
 */
static int __dwc3_gadget_ep_disable(struct dwc3_ep *dep)
{
	struct dwc3		*dwc = dep->dwc;
	u32			reg;

	trace_dwc3_gadget_ep_disable(dep);

	if (dep->endpoint.ep_type == EP_TYPE_NORMAL)
		dwc3_remove_requests(dwc, dep);
	else if (dep->endpoint.ep_type == EP_TYPE_GSI)
		dwc3_stop_active_transfer(dwc, dep->number, true);

	/* make sure HW endpoint isn't stalled */
	if (dep->flags & DWC3_EP_STALL)
		__dwc3_gadget_ep_set_halt(dep, 0, false);

	reg = dwc3_readl(dwc->regs, DWC3_DALEPENA);
	reg &= ~DWC3_DALEPENA_EP(dep->number);
	dwc3_writel(dwc->regs, DWC3_DALEPENA, reg);

	dep->stream_capable = false;
	dep->type = 0;
	dep->flags &= DWC3_EP_END_TRANSFER_PENDING;

	/* Clear out the ep descriptors for non-ep0 */
	if (dep->number > 1) {
		dep->endpoint.comp_desc = NULL;
		dep->endpoint.desc = NULL;
	}

	return 0;
}

/* -------------------------------------------------------------------------- */

static int dwc3_gadget_ep0_enable(struct usb_ep *ep,
		const struct usb_endpoint_descriptor *desc)
{
	return -EINVAL;
}

static int dwc3_gadget_ep0_disable(struct usb_ep *ep)
{
	return -EINVAL;
}

/* -------------------------------------------------------------------------- */

static int dwc3_gadget_ep_enable(struct usb_ep *ep,
		const struct usb_endpoint_descriptor *desc)
{
	struct dwc3_ep			*dep;
	struct dwc3			*dwc;
	unsigned long			flags;
	int				ret;

	if (!ep || !desc || desc->bDescriptorType != USB_DT_ENDPOINT) {
		pr_debug("dwc3: invalid parameters\n");
		return -EINVAL;
	}

	if (!desc->wMaxPacketSize) {
		pr_debug("dwc3: missing wMaxPacketSize\n");
		return -EINVAL;
	}

	dep = to_dwc3_ep(ep);
	dwc = dep->dwc;

	if (dev_WARN_ONCE(dwc->dev, dep->flags & DWC3_EP_ENABLED,
					"%s is already enabled\n",
					dep->name))
		return 0;

	spin_lock_irqsave(&dwc->lock, flags);
	ret = __dwc3_gadget_ep_enable(dep, DWC3_DEPCFG_ACTION_INIT);
	dbg_event(dep->number, "ENABLE", ret);
	spin_unlock_irqrestore(&dwc->lock, flags);

	return ret;
}

static int dwc3_gadget_ep_disable(struct usb_ep *ep)
{
	struct dwc3_ep			*dep;
	struct dwc3			*dwc;
	unsigned long			flags;
	int				ret;

	if (!ep) {
		pr_debug("dwc3: invalid parameters\n");
		return -EINVAL;
	}

	dep = to_dwc3_ep(ep);
	dwc = dep->dwc;

	if (dev_WARN_ONCE(dwc->dev, !(dep->flags & DWC3_EP_ENABLED),
					"%s is already disabled\n",
					dep->name))
		return 0;

	spin_lock_irqsave(&dwc->lock, flags);
	ret = __dwc3_gadget_ep_disable(dep);
	dbg_event(dep->number, "DISABLE", ret);
	spin_unlock_irqrestore(&dwc->lock, flags);

	return ret;
}

static struct usb_request *dwc3_gadget_ep_alloc_request(struct usb_ep *ep,
		gfp_t gfp_flags)
{
	struct dwc3_request		*req;
	struct dwc3_ep			*dep = to_dwc3_ep(ep);

	req = kzalloc(sizeof(*req), gfp_flags);
	if (!req)
		return NULL;

	req->direction	= dep->direction;
	req->epnum	= dep->number;
	req->dep	= dep;

	trace_dwc3_alloc_request(req);

	return &req->request;
}

static void dwc3_gadget_ep_free_request(struct usb_ep *ep,
		struct usb_request *request)
{
	struct dwc3_request		*req = to_dwc3_request(request);

	trace_dwc3_free_request(req);
	kfree(req);
}

/**
 * dwc3_ep_prev_trb - returns the previous TRB in the ring
 * @dep: The endpoint with the TRB ring
 * @index: The index of the current TRB in the ring
 *
 * Returns the TRB prior to the one pointed to by the index. If the
 * index is 0, we will wrap backwards, skip the link TRB, and return
 * the one just before that.
 */
static struct dwc3_trb *dwc3_ep_prev_trb(struct dwc3_ep *dep, u8 index)
{
	u8 tmp = index;

	if (!dep->trb_pool)
		return NULL;

	if (!tmp)
		tmp = DWC3_TRB_NUM - 1;

	return &dep->trb_pool[tmp - 1];
}

static u32 dwc3_calc_trbs_left(struct dwc3_ep *dep)
{
	struct dwc3_trb		*tmp;
	u8			trbs_left;

	/*
	 * If enqueue & dequeue are equal than it is either full or empty.
	 *
	 * One way to know for sure is if the TRB right before us has HWO bit
	 * set or not. If it has, then we're definitely full and can't fit any
	 * more transfers in our ring.
	 */
	if (dep->trb_enqueue == dep->trb_dequeue) {
		tmp = dwc3_ep_prev_trb(dep, dep->trb_enqueue);
		if (!tmp || tmp->ctrl & DWC3_TRB_CTRL_HWO)
			return 0;

		return DWC3_TRB_NUM - 1;
	}

	trbs_left = dep->trb_dequeue - dep->trb_enqueue;
	trbs_left &= (DWC3_TRB_NUM - 1);

	if (dep->trb_dequeue < dep->trb_enqueue)
		trbs_left--;

	return trbs_left;
}

static void __dwc3_prepare_one_trb(struct dwc3_ep *dep, struct dwc3_trb *trb,
		dma_addr_t dma, unsigned length, unsigned chain, unsigned node,
		unsigned stream_id, unsigned short_not_ok, unsigned no_interrupt)
{
	struct dwc3		*dwc = dep->dwc;
	struct usb_gadget	*gadget = &dwc->gadget;
	enum usb_device_speed	speed = gadget->speed;

	trb->size = DWC3_TRB_SIZE_LENGTH(length);
	trb->bpl = lower_32_bits(dma);
	trb->bph = upper_32_bits(dma);

	switch (usb_endpoint_type(dep->endpoint.desc)) {
	case USB_ENDPOINT_XFER_CONTROL:
		trb->ctrl = DWC3_TRBCTL_CONTROL_SETUP;
		break;

	case USB_ENDPOINT_XFER_ISOC:
		if (!node) {
			trb->ctrl = DWC3_TRBCTL_ISOCHRONOUS_FIRST;

			/*
			 * USB Specification 2.0 Section 5.9.2 states that: "If
			 * there is only a single transaction in the microframe,
			 * only a DATA0 data packet PID is used.  If there are
			 * two transactions per microframe, DATA1 is used for
			 * the first transaction data packet and DATA0 is used
			 * for the second transaction data packet.  If there are
			 * three transactions per microframe, DATA2 is used for
			 * the first transaction data packet, DATA1 is used for
			 * the second, and DATA0 is used for the third."
			 *
			 * IOW, we should satisfy the following cases:
			 *
			 * 1) length <= maxpacket
			 *	- DATA0
			 *
			 * 2) maxpacket < length <= (2 * maxpacket)
			 *	- DATA1, DATA0
			 *
			 * 3) (2 * maxpacket) < length <= (3 * maxpacket)
			 *	- DATA2, DATA1, DATA0
			 */
			if (speed == USB_SPEED_HIGH) {
				struct usb_ep *ep = &dep->endpoint;
				unsigned int mult = 2;
				unsigned int maxp = usb_endpoint_maxp(ep->desc);

				if (length <= (2 * maxp))
					mult--;

				if (length <= maxp)
					mult--;

				trb->size |= DWC3_TRB_SIZE_PCM1(mult);
			}
		} else {
			trb->ctrl = DWC3_TRBCTL_ISOCHRONOUS;
		}

		/* always enable Interrupt on Missed ISOC */
		trb->ctrl |= DWC3_TRB_CTRL_ISP_IMI;
		break;

	case USB_ENDPOINT_XFER_BULK:
	case USB_ENDPOINT_XFER_INT:
		trb->ctrl = DWC3_TRBCTL_NORMAL;
		break;
	default:
		/*
		 * This is only possible with faulty memory because we
		 * checked it already :)
		 */
		dev_WARN(dwc->dev, "Unknown endpoint type %d\n",
				usb_endpoint_type(dep->endpoint.desc));
	}

	/*
	 * Enable Continue on Short Packet
	 * when endpoint is not a stream capable
	 */
	if (usb_endpoint_dir_out(dep->endpoint.desc)) {
		if (!dep->stream_capable)
			trb->ctrl |= DWC3_TRB_CTRL_CSP;

		if (short_not_ok)
			trb->ctrl |= DWC3_TRB_CTRL_ISP_IMI;
	}

	if ((!no_interrupt && !chain) ||
			(dwc3_calc_trbs_left(dep) == 1))
		trb->ctrl |= DWC3_TRB_CTRL_IOC;

	if (chain)
		trb->ctrl |= DWC3_TRB_CTRL_CHN;

	if (usb_endpoint_xfer_bulk(dep->endpoint.desc) && dep->stream_capable)
		trb->ctrl |= DWC3_TRB_CTRL_SID_SOFN(stream_id);

	/*
	 * Ensure that updates of buffer address and size happens
	 * before we set the DWC3_TRB_CTRL_HWO so that core
	 * does not process any stale TRB.
	 */
	mb();
	trb->ctrl |= DWC3_TRB_CTRL_HWO;

	dwc3_ep_inc_enq(dep);

	trace_dwc3_prepare_trb(dep, trb);
}

/**
 * dwc3_prepare_one_trb - setup one TRB from one request
 * @dep: endpoint for which this request is prepared
 * @req: dwc3_request pointer
 * @trb_length: buffer size of the TRB
 * @chain: should this TRB be chained to the next?
 * @node: only for isochronous endpoints. First TRB needs different type.
 */
static void dwc3_prepare_one_trb(struct dwc3_ep *dep,
		struct dwc3_request *req, unsigned int trb_length,
		unsigned chain, unsigned node)
{
	struct dwc3_trb		*trb;
	dma_addr_t		dma;
	unsigned		stream_id = req->request.stream_id;
	unsigned		short_not_ok = req->request.short_not_ok;
	unsigned		no_interrupt = req->request.no_interrupt;

	if (req->request.num_sgs > 0)
		dma = sg_dma_address(req->start_sg);
	else
		dma = req->request.dma;

	trb = &dep->trb_pool[dep->trb_enqueue];

	if (!req->trb) {
		dwc3_gadget_move_started_request(req);
		req->trb = trb;
		req->trb_dma = dwc3_trb_dma_offset(dep, trb);
	}

	req->num_trbs++;

	__dwc3_prepare_one_trb(dep, trb, dma, trb_length, chain, node,
			stream_id, short_not_ok, no_interrupt);
}

static void dwc3_prepare_one_trb_sg(struct dwc3_ep *dep,
		struct dwc3_request *req)
{
	struct scatterlist *sg = req->start_sg;
	struct scatterlist *s;
	int		i;
	unsigned int length = req->request.length;
<<<<<<< HEAD
	unsigned int maxp = usb_endpoint_maxp(dep->endpoint.desc);
	unsigned int rem = length % maxp;
=======
>>>>>>> 2884b8e7
	unsigned int remaining = req->request.num_mapped_sgs
		- req->num_queued_sgs;

	/*
	 * If we resume preparing the request, then get the remaining length of
	 * the request and resume where we left off.
	 */
	for_each_sg(req->request.sg, s, req->num_queued_sgs, i)
		length -= sg_dma_len(s);

	for_each_sg(sg, s, remaining, i) {
<<<<<<< HEAD
=======
		unsigned int maxp = usb_endpoint_maxp(dep->endpoint.desc);
		unsigned int rem = length % maxp;
>>>>>>> 2884b8e7
		unsigned int trb_length;
		unsigned chain = true;

		trb_length = min_t(unsigned int, length, sg_dma_len(s));

		length -= trb_length;

		/*
		 * IOMMU driver is coalescing the list of sgs which shares a
		 * page boundary into one and giving it to USB driver. With
		 * this the number of sgs mapped is not equal to the number of
		 * sgs passed. So mark the chain bit to false if it isthe last
		 * mapped sg.
		 */
		if ((i == remaining - 1) || !length)
			chain = false;

		if (rem && usb_endpoint_dir_out(dep->endpoint.desc) && !chain) {
			struct dwc3	*dwc = dep->dwc;
			struct dwc3_trb	*trb;

			req->needs_extra_trb = true;

			/* prepare normal TRB */
			dwc3_prepare_one_trb(dep, req, trb_length, true, i);

			/* Now prepare one extra TRB to align transfer size */
			trb = &dep->trb_pool[dep->trb_enqueue];
			req->num_trbs++;
			__dwc3_prepare_one_trb(dep, trb, dwc->bounce_addr,
					maxp - rem, false, 1,
					req->request.stream_id,
					req->request.short_not_ok,
					req->request.no_interrupt);
		} else if (req->request.zero && req->request.length &&
			   !usb_endpoint_xfer_isoc(dep->endpoint.desc) &&
			   !rem && !chain) {
			struct dwc3	*dwc = dep->dwc;
			struct dwc3_trb	*trb;

			req->needs_extra_trb = true;

			/* Prepare normal TRB */
			dwc3_prepare_one_trb(dep, req, trb_length, true, i);

			/* Prepare one extra TRB to handle ZLP */
			trb = &dep->trb_pool[dep->trb_enqueue];
			req->num_trbs++;
			__dwc3_prepare_one_trb(dep, trb, dwc->bounce_addr, 0,
					       !req->direction, 1,
					       req->request.stream_id,
					       req->request.short_not_ok,
					       req->request.no_interrupt);

			/* Prepare one more TRB to handle MPS alignment */
			if (!req->direction) {
				trb = &dep->trb_pool[dep->trb_enqueue];
				req->num_trbs++;
				__dwc3_prepare_one_trb(dep, trb, dwc->bounce_addr, maxp,
						       false, 1, req->request.stream_id,
						       req->request.short_not_ok,
						       req->request.no_interrupt);
			}
		} else {
			dwc3_prepare_one_trb(dep, req, trb_length, chain, i);
		}

		/*
		 * There can be a situation where all sgs in sglist are not
		 * queued because of insufficient trb number. To handle this
		 * case, update start_sg to next sg to be queued, so that
		 * we have free trbs we can continue queuing from where we
		 * previously stopped
		 */
		if (chain)
			req->start_sg = sg_next(s);

		req->num_queued_sgs++;

		/*
		 * The number of pending SG entries may not correspond to the
		 * number of mapped SG entries. If all the data are queued, then
		 * don't include unused SG entries.
		 */
		if (length == 0) {
			req->num_pending_sgs -= req->request.num_mapped_sgs - req->num_queued_sgs;
			break;
		}

		if (!dwc3_calc_trbs_left(dep))
			break;
	}
}

static void dwc3_prepare_one_trb_linear(struct dwc3_ep *dep,
		struct dwc3_request *req)
{
	unsigned int length = req->request.length;
	unsigned int maxp = usb_endpoint_maxp(dep->endpoint.desc);
	unsigned int rem = length % maxp;

	if ((!length || rem) && usb_endpoint_dir_out(dep->endpoint.desc)) {
		struct dwc3	*dwc = dep->dwc;
		struct dwc3_trb	*trb;

		req->needs_extra_trb = true;

		/* prepare normal TRB */
		dwc3_prepare_one_trb(dep, req, length, true, 0);

		/* Now prepare one extra TRB to align transfer size */
		trb = &dep->trb_pool[dep->trb_enqueue];
		req->num_trbs++;
		__dwc3_prepare_one_trb(dep, trb, dwc->bounce_addr, maxp - rem,
				false, 1, req->request.stream_id,
				req->request.short_not_ok,
				req->request.no_interrupt);
	} else if (req->request.zero && req->request.length &&
		   !usb_endpoint_xfer_isoc(dep->endpoint.desc) &&
		   (IS_ALIGNED(req->request.length, maxp))) {
		struct dwc3	*dwc = dep->dwc;
		struct dwc3_trb	*trb;

		req->needs_extra_trb = true;

		/* prepare normal TRB */
		dwc3_prepare_one_trb(dep, req, length, true, 0);

		/* Prepare one extra TRB to handle ZLP */
		trb = &dep->trb_pool[dep->trb_enqueue];
		req->num_trbs++;
		__dwc3_prepare_one_trb(dep, trb, dwc->bounce_addr, 0,
				!req->direction, 1, req->request.stream_id,
				req->request.short_not_ok,
				req->request.no_interrupt);

		/* Prepare one more TRB to handle MPS alignment for OUT */
		if (!req->direction) {
			trb = &dep->trb_pool[dep->trb_enqueue];
			req->num_trbs++;
			__dwc3_prepare_one_trb(dep, trb, dwc->bounce_addr, maxp,
					       false, 1, req->request.stream_id,
					       req->request.short_not_ok,
					       req->request.no_interrupt);
		}
	} else {
		dwc3_prepare_one_trb(dep, req, length, false, 0);
	}
}

/*
 * dwc3_prepare_trbs - setup TRBs from requests
 * @dep: endpoint for which requests are being prepared
 *
 * The function goes through the requests list and sets up TRBs for the
 * transfers. The function returns once there are no more TRBs available or
 * it runs out of requests.
 */
static void dwc3_prepare_trbs(struct dwc3_ep *dep)
{
	struct dwc3_request	*req, *n;

	BUILD_BUG_ON_NOT_POWER_OF_2(DWC3_TRB_NUM);

	/*
	 * We can get in a situation where there's a request in the started list
	 * but there weren't enough TRBs to fully kick it in the first time
	 * around, so it has been waiting for more TRBs to be freed up.
	 *
	 * In that case, we should check if we have a request with pending_sgs
	 * in the started list and prepare TRBs for that request first,
	 * otherwise we will prepare TRBs completely out of order and that will
	 * break things.
	 */
	list_for_each_entry(req, &dep->started_list, list) {
		if (req->num_pending_sgs > 0)
			dwc3_prepare_one_trb_sg(dep, req);

		if (!dwc3_calc_trbs_left(dep))
			return;
	}

	list_for_each_entry_safe(req, n, &dep->pending_list, list) {
		struct dwc3	*dwc = dep->dwc;
		int		ret;

		ret = usb_gadget_map_request_by_dev(dwc->sysdev, &req->request,
						    dep->direction);
		if (ret)
			return;

		req->sg			= req->request.sg;
		req->start_sg		= req->sg;
		req->num_queued_sgs	= 0;
		req->num_pending_sgs	= req->request.num_mapped_sgs;

		if (req->num_pending_sgs > 0)
			dwc3_prepare_one_trb_sg(dep, req);
		else
			dwc3_prepare_one_trb_linear(dep, req);

		dbg_ep_map(dep->number, req);
		if (!dwc3_calc_trbs_left(dep))
			return;
	}
}

static void dwc3_gadget_ep_cleanup_cancelled_requests(struct dwc3_ep *dep);

static int __dwc3_gadget_kick_transfer(struct dwc3_ep *dep)
{
	struct dwc3_gadget_ep_cmd_params params;
	struct dwc3_request		*req, *req1, *n;
	struct dwc3			*dwc = dep->dwc;
	int				starting;
	int				ret;
	u32				cmd;

	if (!dwc3_calc_trbs_left(dep))
		return 0;

	if (dep->flags & DWC3_EP_END_TRANSFER_PENDING) {
		dbg_event(dep->number, "ENDXFER Pending", dep->flags);
		return -EBUSY;
	}

	starting = !(dep->flags & DWC3_EP_TRANSFER_STARTED);

	dwc3_prepare_trbs(dep);
	req = next_request(&dep->started_list);
	if (!req) {
		dep->flags |= DWC3_EP_PENDING_REQUEST;
		dbg_event(dep->number, "NO REQ", 0);
		return 0;
	}

	memset(&params, 0, sizeof(params));

	if (starting) {
		params.param0 = upper_32_bits(req->trb_dma);
		params.param1 = lower_32_bits(req->trb_dma);
		cmd = DWC3_DEPCMD_STARTTRANSFER;

		if (usb_endpoint_xfer_isoc(dep->endpoint.desc))
			cmd |= DWC3_DEPCMD_PARAM(dep->frame_number);
	} else {
		cmd = DWC3_DEPCMD_UPDATETRANSFER |
			DWC3_DEPCMD_PARAM(dep->resource_index);
	}

	ret = dwc3_send_gadget_ep_cmd(dep, cmd, &params);
	if (ret < 0) {
		if ((ret == -EAGAIN) && starting &&
				usb_endpoint_xfer_isoc(dep->endpoint.desc)) {
			dbg_event(dep->number, "CMD_STS", ret);
			/* If bit13 in Command complete event is set, software
			 * must issue ENDTRANDFER command and wait for
			 * Xfernotready event to queue the requests again.
			 */
			if (!dep->resource_index) {
				dwc3_gadget_ep_get_transfer_index(dep);
				WARN_ON_ONCE(!dep->resource_index);
			}
			dwc3_stop_active_transfer(dwc, dep->number, true);

			list_for_each_entry_safe_reverse(req1, n,
						&dep->started_list, list) {
				req1->trb->ctrl &= ~DWC3_TRB_CTRL_HWO;
				req1->trb = NULL;
				dwc3_gadget_move_pending_list_front(req1);
				dwc3_ep_inc_deq(dep);
			}

			return ret;
		}

		dwc3_stop_active_transfer(dwc, dep->number, true);

		list_for_each_entry_safe(req, n, &dep->started_list, list)
			dwc3_gadget_move_cancelled_request(req);

		/* If ep isn't started, then there's no end transfer pending */
		if (!(dep->flags & DWC3_EP_END_TRANSFER_PENDING))
			dwc3_gadget_ep_cleanup_cancelled_requests(dep);

		return ret;
	}

	return 0;
}

static int __dwc3_gadget_get_frame(struct dwc3 *dwc)
{
	u32			reg;

	reg = dwc3_readl(dwc->regs, DWC3_DSTS);
	return DWC3_DSTS_SOFFN(reg);
}

static void __dwc3_gadget_start_isoc(struct dwc3_ep *dep)
{
	u16 wraparound_bits;

	if (list_empty(&dep->pending_list)) {
		dev_info(dep->dwc->dev, "%s: ran out of requests\n",
				dep->name);
		dep->flags |= DWC3_EP_PENDING_REQUEST;
		return;
	}

	wraparound_bits = dep->frame_number & DWC3_FRAME_WRAP_AROUND_MASK;
	dep->frame_number = dep->frame_number & ~DWC3_FRAME_WRAP_AROUND_MASK;

	/* if frame wrapped-around update wrap-around bits to reflect that */
	if (__dwc3_gadget_get_frame(dep->dwc) < dep->frame_number)
		wraparound_bits += BIT(14);

	dep->frame_number = __dwc3_gadget_get_frame(dep->dwc) +
				2 * dep->interval;

	/* align uf to ep interval */
	dep->frame_number = (wraparound_bits | dep->frame_number) &
				~(dep->interval - 1);

	__dwc3_gadget_kick_transfer(dep);
}

static int __dwc3_gadget_ep_queue(struct dwc3_ep *dep, struct dwc3_request *req)
{
	struct dwc3		*dwc = dep->dwc;

	if (!dep->endpoint.desc || !dwc->pullups_connected) {
		dev_err_ratelimited(dwc->dev, "%s: can't queue to disabled endpoint\n",
				dep->name);
		return -ESHUTDOWN;
	}

	if (dep->flags & DWC3_EP_END_TRANSFER_PENDING) {
		dev_err_ratelimited(dwc->dev, "%s: can't queue while ENDXFER Pending\n",
				dep->name);
		return -ESHUTDOWN;
	}

	if (WARN(req->dep != dep, "request %pK belongs to '%s'\n",
				&req->request, req->dep->name))
		return -EINVAL;

	if (req->request.status == -EINPROGRESS) {
		dev_err(dwc->dev, "%s: %pK request already in queue\n",
					dep->name, req);
		return -EBUSY;
	}

	req->request.actual	= 0;
	req->request.status	= -EINPROGRESS;

	trace_dwc3_ep_queue(req);

	list_add_tail(&req->list, &dep->pending_list);

	dbg_ep_queue(dep->number, req);
	/*
	 * NOTICE: Isochronous endpoints should NEVER be prestarted. We must
	 * wait for a XferNotReady event so we will know what's the current
	 * (micro-)frame number.
	 *
	 * Without this trick, we are very, very likely gonna get Bus Expiry
	 * errors which will force us issue EndTransfer command.
	 */
	if (usb_endpoint_xfer_isoc(dep->endpoint.desc)) {
		if (!(dep->flags & DWC3_EP_PENDING_REQUEST) &&
				!(dep->flags & DWC3_EP_TRANSFER_STARTED))
			return 0;

		if ((dep->flags & DWC3_EP_PENDING_REQUEST)) {
			if (!(dep->flags & DWC3_EP_TRANSFER_STARTED)) {
				__dwc3_gadget_start_isoc(dep);
				return 0;
			}
		}
	}

	return __dwc3_gadget_kick_transfer(dep);
}

static int dwc3_gadget_wakeup(struct usb_gadget *g)
{
	struct dwc3	*dwc = gadget_to_dwc(g);

	schedule_work(&dwc->wakeup_work);
	return 0;
}

static bool dwc3_gadget_is_suspended(struct dwc3 *dwc)
{
	if (atomic_read(&dwc->in_lpm) ||
			dwc->link_state == DWC3_LINK_STATE_U3)
		return true;
	return false;
}

static int dwc3_gadget_ep_queue(struct usb_ep *ep, struct usb_request *request,
	gfp_t gfp_flags)
{
	struct dwc3_request		*req = to_dwc3_request(request);
	struct dwc3_ep			*dep = to_dwc3_ep(ep);
	struct dwc3			*dwc = dep->dwc;

	unsigned long			flags;

	int				ret;

	spin_lock_irqsave(&dwc->lock, flags);
	ret = __dwc3_gadget_ep_queue(dep, req);
	spin_unlock_irqrestore(&dwc->lock, flags);

	return ret;
}

static void dwc3_gadget_ep_skip_trbs(struct dwc3_ep *dep, struct dwc3_request *req)
{
	int i;

	/*
	 * If request was already started, this means we had to
	 * stop the transfer. With that we also need to ignore
	 * all TRBs used by the request, however TRBs can only
	 * be modified after completion of END_TRANSFER
	 * command. So what we do here is that we wait for
	 * END_TRANSFER completion and only after that, we jump
	 * over TRBs by clearing HWO and incrementing dequeue
	 * pointer.
	 */
	for (i = 0; i < req->num_trbs; i++) {
		struct dwc3_trb *trb;

		trb = &dep->trb_pool[dep->trb_dequeue];
		trb->ctrl &= ~DWC3_TRB_CTRL_HWO;
		dwc3_ep_inc_deq(dep);
	}

	req->num_trbs = 0;
}

static void dwc3_gadget_ep_cleanup_cancelled_requests(struct dwc3_ep *dep)
{
	struct dwc3_request		*req;
	struct dwc3_request		*tmp;

	list_for_each_entry_safe(req, tmp, &dep->cancelled_list, list) {
		dwc3_gadget_ep_skip_trbs(dep, req);
		dwc3_gadget_giveback(dep, req, -ECONNRESET);
	}
}

static int dwc3_gadget_ep_dequeue(struct usb_ep *ep,
		struct usb_request *request)
{
	struct dwc3_request		*req = to_dwc3_request(request);
	struct dwc3_request		*r = NULL;

	struct dwc3_ep			*dep = to_dwc3_ep(ep);
	struct dwc3			*dwc = dep->dwc;

	unsigned long			flags;
	int				ret = 0;

	if (atomic_read(&dwc->in_lpm)) {
		dev_err(dwc->dev, "Unable to dequeue while in LPM\n");
		return -EAGAIN;
	}

	trace_dwc3_ep_dequeue(req);

	spin_lock_irqsave(&dwc->lock, flags);

	list_for_each_entry(r, &dep->cancelled_list, list) {
		if (r == req)
			goto out0;
	}

	list_for_each_entry(r, &dep->pending_list, list) {
		if (r == req)
			break;
	}

	if (r != req) {
		list_for_each_entry(r, &dep->started_list, list) {
			if (r == req)
				break;
		}
		if (r == req) {
			struct dwc3_request *t;

			/* wait until it is processed */
			dwc3_stop_active_transfer(dwc, dep->number, true);

			if (!r->trb)
				goto out0;

			/*
			 * Remove any started request if the transfer is
			 * cancelled.
			 */
			list_for_each_entry_safe(r, t, &dep->started_list, list)
				dwc3_gadget_move_cancelled_request(r);

			if (dep->flags & DWC3_EP_TRANSFER_STARTED)
				goto out0;
			else
				goto out1;
		}
		dev_err_ratelimited(dwc->dev, "request %pK was not queued to %s\n",
				request, ep->name);
		ret = -EINVAL;
		goto out0;
	}

out1:
	dbg_ep_dequeue(dep->number, req);
	dwc3_gadget_giveback(dep, req, -ECONNRESET);

out0:
	spin_unlock_irqrestore(&dwc->lock, flags);

	return ret;
}

int __dwc3_gadget_ep_set_halt(struct dwc3_ep *dep, int value, int protocol)
{
	struct dwc3_gadget_ep_cmd_params	params;
	struct dwc3				*dwc = dep->dwc;
	int					ret;

	if (!dep->endpoint.desc) {
		dev_dbg(dwc->dev, "(%s)'s desc is NULL.\n", dep->name);
		return -EINVAL;
	}

	if (usb_endpoint_xfer_isoc(dep->endpoint.desc)) {
		dev_err(dwc->dev, "%s is of Isochronous type\n", dep->name);
		return -EINVAL;
	}

	memset(&params, 0x00, sizeof(params));
	dbg_event(dep->number, "HALT", value);
	if (value) {
		struct dwc3_trb *trb;

		unsigned transfer_in_flight;
		unsigned started;

		if (dep->number > 1)
			trb = dwc3_ep_prev_trb(dep, dep->trb_enqueue);
		else
			trb = &dwc->ep0_trb[dep->trb_enqueue];

		if (trb)
			transfer_in_flight = trb->ctrl & DWC3_TRB_CTRL_HWO;
		else
			transfer_in_flight = false;

		started = !list_empty(&dep->started_list);

		if (!protocol && ((dep->direction && transfer_in_flight) ||
				(!dep->direction && started))) {
			return -EAGAIN;
		}

		ret = dwc3_send_gadget_ep_cmd(dep, DWC3_DEPCMD_SETSTALL,
				&params);
		if (ret)
			dev_err(dwc->dev, "failed to set STALL on %s\n",
					dep->name);
		else
			dep->flags |= DWC3_EP_STALL;
	} else {

		ret = dwc3_send_clear_stall_ep_cmd(dep);
		if (ret)
			dev_err(dwc->dev, "failed to clear STALL on %s\n",
					dep->name);
		else
			dep->flags &= ~(DWC3_EP_STALL | DWC3_EP_WEDGE);
	}

	return ret;
}

static int dwc3_gadget_ep_set_halt(struct usb_ep *ep, int value)
{
	struct dwc3_ep			*dep = to_dwc3_ep(ep);
	struct dwc3			*dwc = dep->dwc;

	unsigned long			flags;

	int				ret;

	if (!ep->desc) {
		dev_err(dwc->dev, "(%s)'s desc is NULL.\n", dep->name);
		return -EINVAL;
	}

	spin_lock_irqsave(&dwc->lock, flags);
	ret = __dwc3_gadget_ep_set_halt(dep, value, false);
	spin_unlock_irqrestore(&dwc->lock, flags);

	return ret;
}

static int dwc3_gadget_ep_set_wedge(struct usb_ep *ep)
{
	struct dwc3_ep			*dep = to_dwc3_ep(ep);
	struct dwc3			*dwc = dep->dwc;
	unsigned long			flags;
	int				ret;

	spin_lock_irqsave(&dwc->lock, flags);
	dbg_event(dep->number, "WEDGE", 0);
	dep->flags |= DWC3_EP_WEDGE;

	if (dep->number == 0 || dep->number == 1)
		ret = __dwc3_gadget_ep0_set_halt(ep, 1);
	else
		ret = __dwc3_gadget_ep_set_halt(dep, 1, false);
	spin_unlock_irqrestore(&dwc->lock, flags);

	return ret;
}

/* -------------------------------------------------------------------------- */

static struct usb_endpoint_descriptor dwc3_gadget_ep0_desc = {
	.bLength	= USB_DT_ENDPOINT_SIZE,
	.bDescriptorType = USB_DT_ENDPOINT,
	.bmAttributes	= USB_ENDPOINT_XFER_CONTROL,
};

static const struct usb_ep_ops dwc3_gadget_ep0_ops = {
	.enable		= dwc3_gadget_ep0_enable,
	.disable	= dwc3_gadget_ep0_disable,
	.alloc_request	= dwc3_gadget_ep_alloc_request,
	.free_request	= dwc3_gadget_ep_free_request,
	.queue		= dwc3_gadget_ep0_queue,
	.dequeue	= dwc3_gadget_ep_dequeue,
	.set_halt	= dwc3_gadget_ep0_set_halt,
	.set_wedge	= dwc3_gadget_ep_set_wedge,
};

static const struct usb_ep_ops dwc3_gadget_ep_ops = {
	.enable		= dwc3_gadget_ep_enable,
	.disable	= dwc3_gadget_ep_disable,
	.alloc_request	= dwc3_gadget_ep_alloc_request,
	.free_request	= dwc3_gadget_ep_free_request,
	.queue		= dwc3_gadget_ep_queue,
	.dequeue	= dwc3_gadget_ep_dequeue,
	.set_halt	= dwc3_gadget_ep_set_halt,
	.set_wedge	= dwc3_gadget_ep_set_wedge,
};

/* -------------------------------------------------------------------------- */

static int dwc3_gadget_get_frame(struct usb_gadget *g)
{
	struct dwc3		*dwc = gadget_to_dwc(g);

	return __dwc3_gadget_get_frame(dwc);
}

#define DWC3_PM_RESUME_RETRIES		20    /* Max Number of retries */
#define DWC3_PM_RESUME_DELAY		100   /* 100 msec */

static void dwc3_gadget_wakeup_work(struct work_struct *w)
{
	struct dwc3		*dwc;
	int			ret;
	static int		retry_count;

	dwc = container_of(w, struct dwc3, wakeup_work);

	ret = pm_runtime_get_sync(dwc->dev);
	if (ret) {
		/* pm_runtime_get_sync returns -EACCES error between
		 * late_suspend and early_resume, wait for system resume to
		 * finish and queue work again
		 */
		dev_dbg(dwc->dev, "PM runtime get sync failed, ret %d\n", ret);
		if (ret == -EACCES) {
			pm_runtime_put_noidle(dwc->dev);
			if (retry_count == DWC3_PM_RESUME_RETRIES) {
				retry_count = 0;
				dev_err(dwc->dev, "pm_runtime_get_sync timed out\n");
				return;
			}
			msleep(DWC3_PM_RESUME_DELAY);
			retry_count++;
			schedule_work(&dwc->wakeup_work);
			return;
		}
	}
	retry_count = 0;
	dbg_event(0xFF, "Gdgwake gsyn",
		atomic_read(&dwc->dev->power.usage_count));

	ret = dwc3_gadget_wakeup_int(dwc);
	if (ret)
		dev_err(dwc->dev, "Remote wakeup failed. ret = %d\n", ret);

	pm_runtime_put_noidle(dwc->dev);
	dbg_event(0xFF, "Gdgwake put",
		atomic_read(&dwc->dev->power.usage_count));
}

static int dwc3_gadget_wakeup_int(struct dwc3 *dwc)
{
	bool			link_recover_only = false;

	u32			reg;
	int			ret = 0;
	u8			link_state;
	unsigned long		flags;

	dev_dbg(dwc->dev, "%s(): Entry\n", __func__);
	disable_irq(dwc->irq);
	spin_lock_irqsave(&dwc->lock, flags);
	/*
	 * According to the Databook Remote wakeup request should
	 * be issued only when the device is in early suspend state.
	 *
	 * We can check that via USB Link State bits in DSTS register.
	 */
	link_state = dwc3_get_link_state(dwc);

	switch (link_state) {
	case DWC3_LINK_STATE_RX_DET:	/* in HS, means Early Suspend */
	case DWC3_LINK_STATE_U3:	/* in HS, means SUSPEND */
		break;
	case DWC3_LINK_STATE_U1:
		if (dwc->gadget.speed != USB_SPEED_SUPER) {
			link_recover_only = true;
			break;
		}
		/* Intentional fallthrough */
	default:
		dev_dbg(dwc->dev, "can't wakeup from link state %d\n",
				link_state);
		ret = -EINVAL;
		goto out;
	}

	/* Enable LINK STATUS change event */
	reg = dwc3_readl(dwc->regs, DWC3_DEVTEN);
	reg |= DWC3_DEVTEN_ULSTCNGEN;
	dwc3_writel(dwc->regs, DWC3_DEVTEN, reg);
	/*
	 * memory barrier is required to make sure that required events
	 * with core is enabled before performing RECOVERY mechnism.
	 */
	mb();

	ret = dwc3_gadget_set_link_state(dwc, DWC3_LINK_STATE_RECOV);
	if (ret < 0) {
		dev_err(dwc->dev, "failed to put link in Recovery\n");
		/* Disable LINK STATUS change */
		reg = dwc3_readl(dwc->regs, DWC3_DEVTEN);
		reg &= ~DWC3_DEVTEN_ULSTCNGEN;
		dwc3_writel(dwc->regs, DWC3_DEVTEN, reg);
		/* Required to complete this operation before returning */
		mb();
		goto out;
	}

	/* Recent versions do this automatically */
	if (dwc->revision < DWC3_REVISION_194A) {
		/* write zeroes to Link Change Request */
		reg = dwc3_readl(dwc->regs, DWC3_DCTL);
		reg &= ~DWC3_DCTL_ULSTCHNGREQ_MASK;
		dwc3_writel(dwc->regs, DWC3_DCTL, reg);
	}

	spin_unlock_irqrestore(&dwc->lock, flags);
	enable_irq(dwc->irq);

	/*
	 * Have bigger value (16 sec) for timeout since some host PCs driving
	 * resume for very long time (e.g. 8 sec)
	 */
	ret = wait_event_interruptible_timeout(dwc->wait_linkstate,
			(dwc->link_state < DWC3_LINK_STATE_U3) ||
			(dwc->link_state == DWC3_LINK_STATE_SS_DIS),
			msecs_to_jiffies(16000));

	spin_lock_irqsave(&dwc->lock, flags);
	/* Disable link status change event */
	reg = dwc3_readl(dwc->regs, DWC3_DEVTEN);
	reg &= ~DWC3_DEVTEN_ULSTCNGEN;
	dwc3_writel(dwc->regs, DWC3_DEVTEN, reg);
	/*
	 * Complete this write before we go ahead and perform resume
	 * as we don't need link status change notificaiton anymore.
	 */
	mb();

	if (!ret) {
		dev_dbg(dwc->dev, "Timeout moving into state(%d)\n",
							dwc->link_state);
		ret = -EINVAL;
		spin_unlock_irqrestore(&dwc->lock, flags);
		goto out1;
	} else {
		ret = 0;
		/*
		 * If USB is disconnected OR received RESET from host,
		 * don't perform resume
		 */
		if (dwc->link_state == DWC3_LINK_STATE_SS_DIS ||
				dwc->gadget.state == USB_STATE_DEFAULT)
			link_recover_only = true;
	}

	/*
	 * According to DWC3 databook, the controller does not
	 * trigger a wakeup event when remote-wakeup is used.
	 * Hence, after remote-wakeup sequence is complete, and
	 * the device is back at U0 state, it is required that
	 * the resume sequence is initiated by SW.
	 */
	if (!link_recover_only)
		dwc3_gadget_wakeup_interrupt(dwc, true);

	spin_unlock_irqrestore(&dwc->lock, flags);
	dev_dbg(dwc->dev, "%s: Exit\n", __func__);
	return ret;

out:
	spin_unlock_irqrestore(&dwc->lock, flags);
	enable_irq(dwc->irq);

out1:
	return ret;
}

static int dwc_gadget_func_wakeup(struct usb_gadget *g, int interface_id)
{
	int ret = 0;
	struct dwc3 *dwc = gadget_to_dwc(g);

	if (!g || (g->speed != USB_SPEED_SUPER))
		return -ENOTSUPP;

	if (dwc3_gadget_is_suspended(dwc)) {
		dev_dbg(dwc->dev, "USB bus is suspended, scheduling wakeup\n");
		dwc3_gadget_wakeup(&dwc->gadget);
		return -EAGAIN;
	}

	ret = dwc3_send_gadget_generic_command(dwc, DWC3_DGCMD_XMIT_DEV,
			0x1 | (interface_id << 4));
	if (ret)
		dev_err(dwc->dev, "Function wakeup HW command failed, ret %d\n",
				ret);

	return ret;
}

static int dwc3_gadget_set_selfpowered(struct usb_gadget *g,
		int is_selfpowered)
{
	struct dwc3		*dwc = gadget_to_dwc(g);
	unsigned long		flags;

	spin_lock_irqsave(&dwc->lock, flags);
	g->is_selfpowered = !!is_selfpowered;
	spin_unlock_irqrestore(&dwc->lock, flags);

	return 0;
}

/**
 * dwc3_device_core_soft_reset - Issues device core soft reset
 * @dwc: pointer to our context structure
 */
static int dwc3_device_core_soft_reset(struct dwc3 *dwc)
{
	u32             reg;
	int             retries = 10;

	reg = dwc3_readl(dwc->regs, DWC3_DCTL);
	reg |= DWC3_DCTL_CSFTRST;
	dwc3_writel(dwc->regs, DWC3_DCTL, reg);

	do {
		reg = dwc3_readl(dwc->regs, DWC3_DCTL);
		if (!(reg & DWC3_DCTL_CSFTRST))
			goto done;

		usleep_range(1000, 1100);
	} while (--retries);

	dev_err(dwc->dev, "%s timedout\n", __func__);

	return -ETIMEDOUT;

done:
	/* phy sync delay as per data book */
	msleep(50);

	/*
	 * Soft reset clears the block on the doorbell,
	 * set it back to prevent unwanted writes to the doorbell.
	 */
	dwc3_notify_event(dwc, DWC3_CONTROLLER_NOTIFY_CLEAR_DB, 0);

	return 0;
}

#define MIN_RUN_STOP_DELAY_MS 50

static int dwc3_gadget_run_stop(struct dwc3 *dwc, int is_on, int suspend)
{
	u32			reg, reg1;
	u32			timeout = 1500;

	dbg_event(0xFF, "run_stop", is_on);
	reg = dwc3_readl(dwc->regs, DWC3_DCTL);
	if (is_on) {
		if (dwc->revision <= DWC3_REVISION_187A) {
			reg &= ~DWC3_DCTL_TRGTULST_MASK;
			reg |= DWC3_DCTL_TRGTULST_RX_DET;
		}

		if (dwc->revision >= DWC3_REVISION_194A)
			reg &= ~DWC3_DCTL_KEEP_CONNECT;

		dwc3_event_buffers_setup(dwc);
		__dwc3_gadget_start(dwc);

		reg1 = dwc3_readl(dwc->regs, DWC3_DCFG);
		reg1 &= ~(DWC3_DCFG_SPEED_MASK);

		if (dwc->maximum_speed == USB_SPEED_SUPER_PLUS)
			reg1 |= DWC3_DCFG_SUPERSPEED_PLUS;
		else if (dwc->maximum_speed == USB_SPEED_HIGH)
			reg1 |= DWC3_DCFG_HIGHSPEED;
		else
			reg1 |= DWC3_DCFG_SUPERSPEED;
		dwc3_writel(dwc->regs, DWC3_DCFG, reg1);

		reg |= DWC3_DCTL_RUN_STOP;

		if (dwc->has_hibernation)
			reg |= DWC3_DCTL_KEEP_CONNECT;

		dwc->pullups_connected = true;
	} else {
		dwc3_gadget_disable_irq(dwc);

		dwc->err_evt_seen = false;
		dwc->pullups_connected = false;
		__dwc3_gadget_ep_disable(dwc->eps[0]);
		__dwc3_gadget_ep_disable(dwc->eps[1]);

		/*
		 * According to dwc3 databook, it is must to remove any active
		 * transfers before trying to stop USB device controller. Hence
		 * call dwc3_stop_active_transfers() API before stopping USB
		 * device controller.
		 */
		dwc3_stop_active_transfers_to_halt(dwc);

		reg &= ~DWC3_DCTL_RUN_STOP;

		if (dwc->has_hibernation && !suspend)
			reg &= ~DWC3_DCTL_KEEP_CONNECT;
	}

	dwc3_writel(dwc->regs, DWC3_DCTL, reg);

	/* Controller is not halted until the events are acknowledged */
	if (!is_on) {
		/*
		 * Clear out any pending events (i.e. End Transfer Command
		 * Complete).
		 */
		reg1 = dwc3_readl(dwc->regs, DWC3_GEVNTCOUNT(0));
		reg1 &= DWC3_GEVNTCOUNT_MASK;
		dbg_log_string("remaining EVNTCOUNT(0)=%d", reg1);
		dwc3_writel(dwc->regs, DWC3_GEVNTCOUNT(0), reg1);
		dwc3_notify_event(dwc, DWC3_GSI_EVT_BUF_CLEAR, 0);
		dwc3_notify_event(dwc, DWC3_CONTROLLER_NOTIFY_CLEAR_DB, 0);
	}

	do {
		reg = dwc3_readl(dwc->regs, DWC3_DSTS);
		reg &= DWC3_DSTS_DEVCTRLHLT;
	} while (--timeout && !(!is_on ^ !reg));

	if (!timeout) {
		dev_err(dwc->dev, "failed to %s controller\n",
				is_on ? "start" : "stop");
		if (is_on)
			dbg_event(0xFF, "STARTTOUT", reg);
		else
			dbg_event(0xFF, "STOPTOUT", reg);
		return -ETIMEDOUT;
	}

	return 0;
}

static int dwc3_gadget_run_stop_util(struct dwc3 *dwc)
{
	int ret = 0;

	dev_dbg(dwc->dev, "%s: enter: %d\n", __func__, dwc->gadget_state);
	switch (dwc->gadget_state) {
	case DWC3_GADGET_INACTIVE:
		if (dwc->vbus_active && dwc->softconnect) {
			ret = dwc3_gadget_run_stop(dwc, true, false);
			dwc->gadget_state = DWC3_GADGET_ACTIVE;
			break;
		}

		if (dwc->vbus_active) {
			dwc->gadget_state = DWC3_GADGET_CABLE_CONN;
			break;
		}

		if (dwc->softconnect) {
			dwc->gadget_state = DWC3_GADGET_SOFT_CONN;
			break;
		}
	case DWC3_GADGET_SOFT_CONN:
		if (!dwc->softconnect) {
			dwc->gadget_state = DWC3_GADGET_INACTIVE;
			break;
		}

		if (dwc->vbus_active) {
			ret = dwc3_gadget_run_stop(dwc, true, false);
			dwc->gadget_state = DWC3_GADGET_ACTIVE;
		}
		break;
	case DWC3_GADGET_CABLE_CONN:
		if (!dwc->vbus_active) {
			dwc->gadget_state = DWC3_GADGET_INACTIVE;
			break;
		}

		if (dwc->softconnect) {
			ret = dwc3_gadget_run_stop(dwc, true, false);
			dwc->gadget_state = DWC3_GADGET_ACTIVE;
		}
		break;
	case DWC3_GADGET_ACTIVE:
		if (!dwc->vbus_active) {
			dwc->gadget_state = DWC3_GADGET_SOFT_CONN;
			ret = dwc3_gadget_run_stop(dwc, false, false);
			break;
		}

		if (!dwc->softconnect) {
			dwc->gadget_state = DWC3_GADGET_CABLE_CONN;
			ret = dwc3_gadget_run_stop(dwc, false, false);
			break;
		}
		break;
	default:
		dev_err(dwc->dev, "Invalid state\n");
	}

	dev_dbg(dwc->dev, "%s: exit: %d\n", __func__, dwc->gadget_state);
	return ret;
}

static int dwc3_gadget_vbus_draw(struct usb_gadget *g, unsigned int mA)
{
	struct dwc3		*dwc = gadget_to_dwc(g);

	dwc->vbus_draw = mA;
	dev_dbg(dwc->dev, "Notify controller from %s. mA = %u\n", __func__, mA);
	dbg_event(0xFF, "currentDraw", mA);
	dwc3_notify_event(dwc, DWC3_CONTROLLER_SET_CURRENT_DRAW_EVENT, 0);
	return 0;
}

static int dwc3_gadget_pullup(struct usb_gadget *g, int is_on)
{
	struct dwc3		*dwc = gadget_to_dwc(g);
	unsigned long		flags;
	int			ret;
	ktime_t			diff;

	is_on = !!is_on;
	spin_lock_irqsave(&dwc->lock, flags);
	dwc->softconnect = is_on;

	if ((dwc3_is_otg_or_drd(dwc) && !dwc->vbus_active)
		|| !dwc->gadget_driver || dwc->err_evt_seen) {
		/*
		 * Need to wait for vbus_session(on) from otg driver or to
		 * the udc_start.
		 */
		spin_unlock_irqrestore(&dwc->lock, flags);
		dbg_event(0xFF, "WaitPullup", 0);
		return 0;
	}
	spin_unlock_irqrestore(&dwc->lock, flags);

	pm_runtime_get_sync(dwc->dev);
	dbg_event(0xFF, "Pullup gsync",
		atomic_read(&dwc->dev->power.usage_count));

	diff = ktime_sub(ktime_get(), dwc->last_run_stop);
	if (ktime_to_ms(diff) < MIN_RUN_STOP_DELAY_MS) {
		dbg_event(0xFF, "waitBefRun_Stop",
			  MIN_RUN_STOP_DELAY_MS - ktime_to_ms(diff));
		msleep(MIN_RUN_STOP_DELAY_MS - ktime_to_ms(diff));
	}

	dwc->last_run_stop = ktime_get();

	/*
	 * Per databook, when we want to stop the gadget, if a control transfer
	 * is still in process, complete it and get the core into setup phase.
	 */
	if (!is_on && (dwc->ep0state != EP0_SETUP_PHASE ||
				dwc->ep0_next_event != DWC3_EP0_COMPLETE)) {
		reinit_completion(&dwc->ep0_in_setup);

		ret = wait_for_completion_timeout(&dwc->ep0_in_setup,
				msecs_to_jiffies(DWC3_PULL_UP_TIMEOUT));
		if (ret == 0)
			dev_err(dwc->dev, "timed out waiting for SETUP phase\n");
	}

	/* pull-up disable: clear pending events without queueing bh */
	dwc->pullups_connected = is_on;

	disable_irq(dwc->irq);

	/* prevent pending bh to run later */
	flush_work(&dwc->bh_work);

	if (is_on)
		dwc3_device_core_soft_reset(dwc);

	spin_lock_irqsave(&dwc->lock, flags);
	if (dwc->ep0state != EP0_SETUP_PHASE)
		dbg_event(0xFF, "EP0 is not in SETUP phase\n", 0);

	/*
	 * If we are here after bus suspend notify otg state machine to
	 * increment pm usage count of dwc to prevent pm_runtime_suspend
	 * during enumeration.
	 */
	dwc->b_suspend = false;
	dwc3_notify_event(dwc, DWC3_CONTROLLER_NOTIFY_OTG_EVENT, 0);

	ret = dwc3_gadget_run_stop_util(dwc);
	spin_unlock_irqrestore(&dwc->lock, flags);
	if (!is_on && ret == -ETIMEDOUT) {
		/*
		 * If we fail to stop the controller then mark it as an error
		 * event since it can lead the controller to go into an unknown
		 * state.
		 */
		dbg_log_string("%s: error event seen\n", __func__);
		dwc->err_evt_seen = true;
		dwc3_notify_event(dwc, DWC3_CONTROLLER_ERROR_EVENT, 0);
		dwc3_notify_event(dwc, DWC3_CONTROLLER_NOTIFY_CLEAR_DB, 0);
	}
	enable_irq(dwc->irq);

	pm_runtime_mark_last_busy(dwc->dev);
	pm_runtime_put_autosuspend(dwc->dev);
	dbg_event(0xFF, "Pullup put",
		atomic_read(&dwc->dev->power.usage_count));
	return ret;
}

static void dwc3_gadget_enable_irq(struct dwc3 *dwc)
{
	u32			reg;

	dbg_event(0xFF, "UnmaskINT", 0);
	/* Enable all but Start and End of Frame IRQs */
	reg = (DWC3_DEVTEN_VNDRDEVTSTRCVEDEN |
			DWC3_DEVTEN_EVNTOVERFLOWEN |
			DWC3_DEVTEN_CMDCMPLTEN |
			DWC3_DEVTEN_ERRTICERREN |
			DWC3_DEVTEN_WKUPEVTEN |
			DWC3_DEVTEN_CONNECTDONEEN |
			DWC3_DEVTEN_USBRSTEN |
			DWC3_DEVTEN_DISCONNEVTEN);

	/*
	 * Enable SUSPENDEVENT(BIT:6) for version 230A and above
	 * else enable USB Link change event (BIT:3) for older version
	 */
	if (dwc->revision < DWC3_REVISION_230A)
		reg |= DWC3_DEVTEN_ULSTCNGEN;
	else
		reg |= DWC3_DEVTEN_EOPFEN;

	dwc3_writel(dwc->regs, DWC3_DEVTEN, reg);
}

void dwc3_gadget_disable_irq(struct dwc3 *dwc)
{
	dbg_event(0xFF, "MaskINT", 0);
	/* mask all interrupts */
	dwc3_writel(dwc->regs, DWC3_DEVTEN, 0x00);
}

static irqreturn_t dwc3_thread_interrupt(int irq, void *_dwc);

/**
 * dwc3_gadget_setup_nump - calculate and initialize NUMP field of %DWC3_DCFG
 * @dwc: pointer to our context structure
 *
 * The following looks like complex but it's actually very simple. In order to
 * calculate the number of packets we can burst at once on OUT transfers, we're
 * gonna use RxFIFO size.
 *
 * To calculate RxFIFO size we need two numbers:
 * MDWIDTH = size, in bits, of the internal memory bus
 * RAM2_DEPTH = depth, in MDWIDTH, of internal RAM2 (where RxFIFO sits)
 *
 * Given these two numbers, the formula is simple:
 *
 * RxFIFO Size = (RAM2_DEPTH * MDWIDTH / 8) - 24 - 16;
 *
 * 24 bytes is for 3x SETUP packets
 * 16 bytes is a clock domain crossing tolerance
 *
 * Given RxFIFO Size, NUMP = RxFIFOSize / 1024;
 */
static void dwc3_gadget_setup_nump(struct dwc3 *dwc)
{
	u32 ram2_depth;
	u32 mdwidth;
	u32 nump;
	u32 reg;

	ram2_depth = DWC3_GHWPARAMS7_RAM2_DEPTH(dwc->hwparams.hwparams7);
	mdwidth = DWC3_GHWPARAMS0_MDWIDTH(dwc->hwparams.hwparams0);

	nump = ((ram2_depth * mdwidth / 8) - 24 - 16) / 1024;
	nump = min_t(u32, nump, 16);

	/* update NumP */
	reg = dwc3_readl(dwc->regs, DWC3_DCFG);
	reg &= ~DWC3_DCFG_NUMP_MASK;
	reg |= nump << DWC3_DCFG_NUMP_SHIFT;
	dwc3_writel(dwc->regs, DWC3_DCFG, reg);
}

static int dwc3_gadget_vbus_session(struct usb_gadget *_gadget, int is_active)
{
	struct dwc3 *dwc = gadget_to_dwc(_gadget);
	unsigned long flags;
	int ret = 0;

	if (dwc->dr_mode != USB_DR_MODE_OTG && dwc->dr_mode != USB_DR_MODE_DRD)
		return -EPERM;

	is_active = !!is_active;

	dbg_event(0xFF, "VbusSess", is_active);

	disable_irq(dwc->irq);

	flush_work(&dwc->bh_work);

	spin_lock_irqsave(&dwc->lock, flags);

	/* Mark that the vbus was powered */
	dwc->vbus_active = is_active;

	ret = dwc3_gadget_run_stop_util(dwc);

	/*
	 * Clearing run/stop bit might occur before disconnect event is seen.
	 * Make sure to let gadget driver know in that case.
	 */
	if (!dwc->vbus_active) {
		dev_dbg(dwc->dev, "calling disconnect from %s\n", __func__);
		dwc3_gadget_disconnect_interrupt(dwc);
	}

	spin_unlock_irqrestore(&dwc->lock, flags);
	if (!is_active && ret == -ETIMEDOUT) {
		dev_err(dwc->dev, "%s: Core soft reset...\n", __func__);
		dwc3_device_core_soft_reset(dwc);
	}

	enable_irq(dwc->irq);

	return 0;
}

static int __dwc3_gadget_start(struct dwc3 *dwc)
{
	struct dwc3_ep		*dep;
	int			ret = 0;
	u32			reg;

	dbg_event(0xFF, "__Gadgetstart", 0);

	/*
	 * Use IMOD if enabled via dwc->imod_interval. Otherwise, if
	 * the core supports IMOD, disable it.
	 */
	if (dwc->imod_interval) {
		dwc3_writel(dwc->regs, DWC3_DEV_IMOD(0), dwc->imod_interval);
		dwc3_writel(dwc->regs, DWC3_GEVNTCOUNT(0), DWC3_GEVNTCOUNT_EHB);
	} else if (dwc3_has_imod(dwc)) {
		dwc3_writel(dwc->regs, DWC3_DEV_IMOD(0), 0);
	}

	/*
	 * We are telling dwc3 that we want to use DCFG.NUMP as ACK TP's NUMP
	 * field instead of letting dwc3 itself calculate that automatically.
	 *
	 * This way, we maximize the chances that we'll be able to get several
	 * bursts of data without going through any sort of endpoint throttling.
	 */
	reg = dwc3_readl(dwc->regs, DWC3_GRXTHRCFG);
	if (dwc3_is_usb31(dwc))
		reg &= ~DWC31_GRXTHRCFG_PKTCNTSEL;
	else
		reg &= ~DWC3_GRXTHRCFG_PKTCNTSEL;

	dwc3_writel(dwc->regs, DWC3_GRXTHRCFG, reg);

	/*
	 * Programs the number of outstanding pipelined transfer requests
	 * the AXI master pushes to the AXI slave.
	 */
	if (dwc->revision >= DWC3_REVISION_270A) {
		reg = dwc3_readl(dwc->regs, DWC3_GSBUSCFG1);
		reg &= ~DWC3_GSBUSCFG1_PIPETRANSLIMIT_MASK;
		reg |= DWC3_GSBUSCFG1_PIPETRANSLIMIT(0xe);
		dwc3_writel(dwc->regs, DWC3_GSBUSCFG1, reg);
	}

	dwc3_gadget_setup_nump(dwc);

	/* Start with SuperSpeed Default */
	dwc3_gadget_ep0_desc.wMaxPacketSize = cpu_to_le16(512);

	dep = dwc->eps[0];
	ret = __dwc3_gadget_ep_enable(dep, DWC3_DEPCFG_ACTION_INIT);
	if (ret) {
		dev_err(dwc->dev, "failed to enable %s\n", dep->name);
		goto err0;
	}

	dep = dwc->eps[1];
	ret = __dwc3_gadget_ep_enable(dep, DWC3_DEPCFG_ACTION_INIT);
	if (ret) {
		dev_err(dwc->dev, "failed to enable %s\n", dep->name);
		goto err1;
	}

	/* begin to receive SETUP packets */
	dwc->ep0state = EP0_SETUP_PHASE;
	dwc->ep0_bounced = false;
	dwc->link_state = DWC3_LINK_STATE_SS_DIS;
	dwc3_ep0_out_start(dwc);

	dwc3_gadget_enable_irq(dwc);

	return 0;

err1:
	__dwc3_gadget_ep_disable(dwc->eps[0]);

err0:
	return ret;
}

static int dwc3_gadget_start(struct usb_gadget *g,
		struct usb_gadget_driver *driver)
{
	struct dwc3		*dwc = gadget_to_dwc(g);
	unsigned long		flags;
	int			ret = 0;

	dbg_event(0xFF, "Gadgetstart", 0);
	spin_lock_irqsave(&dwc->lock, flags);
	if (dwc->gadget_driver) {
		dev_err(dwc->dev, "%s is already bound to %s\n",
				dwc->gadget.name,
				dwc->gadget_driver->driver.name);
		ret = -EBUSY;
		goto err0;
	}

	dwc->gadget_driver	= driver;

	/*
	 * For DRD, this might get called by gadget driver during bootup
	 * even though host mode might be active. Don't actually perform
	 * device-specific initialization until device mode is activated.
	 * In that case dwc3_gadget_restart() will handle it.
	 */
	spin_unlock_irqrestore(&dwc->lock, flags);

	return 0;

err0:
	spin_unlock_irqrestore(&dwc->lock, flags);
	return ret;
}

static void __dwc3_gadget_stop(struct dwc3 *dwc)
{
	dbg_event(0xFF, "__Gadgetstop", 0);
	dwc3_gadget_disable_irq(dwc);
	__dwc3_gadget_ep_disable(dwc->eps[0]);
	__dwc3_gadget_ep_disable(dwc->eps[1]);
}

static int dwc3_gadget_stop(struct usb_gadget *g)
{
	struct dwc3		*dwc = gadget_to_dwc(g);
	unsigned long		flags;

	spin_lock_irqsave(&dwc->lock, flags);
	dwc->gadget_driver	= NULL;
	spin_unlock_irqrestore(&dwc->lock, flags);

	dbg_event(0xFF, "fwq_started", 0);
	flush_workqueue(dwc->dwc_wq);
	dbg_event(0xFF, "fwq_completed", 0);

	return 0;
}

static void __maybe_unused dwc3_gadget_set_speed(struct usb_gadget *g,
				  enum usb_device_speed speed)
{
	struct dwc3		*dwc = gadget_to_dwc(g);
	unsigned long		flags;
	u32			reg;

	spin_lock_irqsave(&dwc->lock, flags);
	reg = dwc3_readl(dwc->regs, DWC3_DCFG);
	reg &= ~(DWC3_DCFG_SPEED_MASK);

	/*
	 * WORKAROUND: DWC3 revision < 2.20a have an issue
	 * which would cause metastability state on Run/Stop
	 * bit if we try to force the IP to USB2-only mode.
	 *
	 * Because of that, we cannot configure the IP to any
	 * speed other than the SuperSpeed
	 *
	 * Refers to:
	 *
	 * STAR#9000525659: Clock Domain Crossing on DCTL in
	 * USB 2.0 Mode
	 */
	if (dwc->revision < DWC3_REVISION_220A &&
	    !dwc->dis_metastability_quirk) {
		reg |= DWC3_DCFG_SUPERSPEED;
	} else {
		switch (speed) {
		case USB_SPEED_LOW:
			reg |= DWC3_DCFG_LOWSPEED;
			break;
		case USB_SPEED_FULL:
			reg |= DWC3_DCFG_FULLSPEED;
			break;
		case USB_SPEED_HIGH:
			reg |= DWC3_DCFG_HIGHSPEED;
			break;
		case USB_SPEED_SUPER:
			reg |= DWC3_DCFG_SUPERSPEED;
			break;
		case USB_SPEED_SUPER_PLUS:
			if (dwc3_is_usb31(dwc))
				reg |= DWC3_DCFG_SUPERSPEED_PLUS;
			else
				reg |= DWC3_DCFG_SUPERSPEED;
			break;
		default:
			dev_err(dwc->dev, "invalid speed (%d)\n", speed);

			if (dwc->revision & DWC3_REVISION_IS_DWC31)
				reg |= DWC3_DCFG_SUPERSPEED_PLUS;
			else
				reg |= DWC3_DCFG_SUPERSPEED;
		}
	}
	dwc3_writel(dwc->regs, DWC3_DCFG, reg);

	spin_unlock_irqrestore(&dwc->lock, flags);
}

static int dwc3_gadget_restart_usb_session(struct usb_gadget *g)
{
	struct dwc3		*dwc = gadget_to_dwc(g);

	dbg_event(0xFF, "RestartUSBSession", 0);
	return dwc3_notify_event(dwc, DWC3_CONTROLLER_RESTART_USB_SESSION, 0);
}

static const struct usb_gadget_ops dwc3_gadget_ops = {
	.get_frame		= dwc3_gadget_get_frame,
	.wakeup			= dwc3_gadget_wakeup,
	.func_wakeup		= dwc_gadget_func_wakeup,
	.set_selfpowered	= dwc3_gadget_set_selfpowered,
	.vbus_session		= dwc3_gadget_vbus_session,
	.vbus_draw		= dwc3_gadget_vbus_draw,
	.pullup			= dwc3_gadget_pullup,
	.udc_start		= dwc3_gadget_start,
	.udc_stop		= dwc3_gadget_stop,
	.restart		= dwc3_gadget_restart_usb_session,
};

/* -------------------------------------------------------------------------- */

#define NUM_GSI_OUT_EPS	1
#define NUM_GSI_IN_EPS	2

static int dwc3_gadget_init_control_endpoint(struct dwc3_ep *dep)
{
	struct dwc3 *dwc = dep->dwc;

	usb_ep_set_maxpacket_limit(&dep->endpoint, 512);
	dep->endpoint.maxburst = 1;
	dep->endpoint.ops = &dwc3_gadget_ep0_ops;
	if (!dep->direction)
		dwc->gadget.ep0 = &dep->endpoint;

	dep->endpoint.caps.type_control = true;

	return 0;
}

static int dwc3_gadget_init_in_out_endpoint(struct dwc3_ep *dep)
{
	struct dwc3 *dwc = dep->dwc;

	usb_ep_set_maxpacket_limit(&dep->endpoint, 1024);
	dep->endpoint.max_streams = 15;
	dep->endpoint.ops = &dwc3_gadget_ep_ops;
	list_add_tail(&dep->endpoint.ep_list,
			&dwc->gadget.ep_list);
	dep->endpoint.caps.type_iso = true;
	dep->endpoint.caps.type_bulk = true;
	dep->endpoint.caps.type_int = true;

	return dwc3_alloc_trb_pool(dep);
}

static int dwc3_gadget_init_endpoint(struct dwc3 *dwc, u8 epnum)
{
	struct dwc3_ep			*dep;
	bool				direction = epnum & 1;
	int				ret;
	u8				num = epnum >> 1;

	dep = kzalloc(sizeof(*dep), GFP_KERNEL);
	if (!dep)
		return -ENOMEM;

	dep->dwc = dwc;
	dep->number = epnum;
	dep->direction = direction;
	dep->regs = dwc->regs + DWC3_DEP_BASE(epnum);
	dwc->eps[epnum] = dep;

	snprintf(dep->name, sizeof(dep->name), "ep%u%s", num,
			direction ? "in" : "out");

	dep->endpoint.ep_num = epnum >> 1;
	dep->endpoint.name = dep->name;

	if (!(dep->number > 1)) {
		dep->endpoint.desc = &dwc3_gadget_ep0_desc;
		dep->endpoint.comp_desc = NULL;
	}

	spin_lock_init(&dep->lock);

	if (num == 0)
		ret = dwc3_gadget_init_control_endpoint(dep);
	else
		ret = dwc3_gadget_init_in_out_endpoint(dep);

	if (ret)
		return ret;

	dep->endpoint.caps.dir_in = direction;
	dep->endpoint.caps.dir_out = !direction;

	INIT_LIST_HEAD(&dep->pending_list);
	INIT_LIST_HEAD(&dep->started_list);
	INIT_LIST_HEAD(&dep->cancelled_list);

	return 0;
}

static int dwc3_gadget_init_endpoints(struct dwc3 *dwc, u8 total)
{
	u8				epnum;
	u8				out_count;
	u8				in_count;
	u8				idx;
	struct dwc3_ep			*dep;

	in_count = out_count = total / 2;
	out_count += total & 1;		/* in case odd, there is one more OUT */

	INIT_LIST_HEAD(&dwc->gadget.ep_list);

	for (epnum = 0; epnum < total; epnum++) {
		int			ret;
		u8			num = epnum >> 1;

		ret = dwc3_gadget_init_endpoint(dwc, epnum);
		if (ret)
			return ret;

		dep = dwc->eps[epnum];
		/* Reserve EPs at the end for GSI */
		if (!dep->direction && num >
				out_count - NUM_GSI_OUT_EPS - 1) {
			/* Allocation of TRBs are handled by GSI EP ops. */
			dwc3_free_trb_pool(dep);
			idx = num - (out_count - NUM_GSI_OUT_EPS - 1);
			snprintf(dep->name, sizeof(dep->name), "gsi-epout%d",
					idx);
			dep->endpoint.ep_type = EP_TYPE_GSI;
		} else if (dep->direction && num >
				in_count - NUM_GSI_IN_EPS - 1) {
			/* Allocation of TRBs are handled by GSI EP ops. */
			dwc3_free_trb_pool(dep);
			idx = num - (in_count - NUM_GSI_IN_EPS - 1);
			snprintf(dep->name, sizeof(dep->name), "gsi-epin%d",
					idx);
			dep->endpoint.ep_type = EP_TYPE_GSI;
		}
	}

	return 0;
}

static void dwc3_gadget_free_endpoints(struct dwc3 *dwc)
{
	struct dwc3_ep			*dep;
	u8				epnum;

	for (epnum = 0; epnum < DWC3_ENDPOINTS_NUM; epnum++) {
		dep = dwc->eps[epnum];
		if (!dep)
			continue;
		/*
		 * Physical endpoints 0 and 1 are special; they form the
		 * bi-directional USB endpoint 0.
		 *
		 * For those two physical endpoints, we don't allocate a TRB
		 * pool nor do we add them the endpoints list. Due to that, we
		 * shouldn't do these two operations otherwise we would end up
		 * with all sorts of bugs when removing dwc3.ko.
		 */
		if (epnum != 0 && epnum != 1) {
			dwc3_free_trb_pool(dep);
			list_del(&dep->endpoint.ep_list);
		}

		kfree(dep);
	}
}

/* -------------------------------------------------------------------------- */

static int dwc3_gadget_ep_reclaim_completed_trb(struct dwc3_ep *dep,
		struct dwc3_request *req, struct dwc3_trb *trb,
		const struct dwc3_event_depevt *event, int status, int chain)
{
	unsigned int		count;

	dwc3_ep_inc_deq(dep);

	trace_dwc3_complete_trb(dep, trb);
	req->num_trbs--;

	/*
	 * If we're in the middle of series of chained TRBs and we
	 * receive a short transfer along the way, DWC3 will skip
	 * through all TRBs including the last TRB in the chain (the
	 * where CHN bit is zero. DWC3 will also avoid clearing HWO
	 * bit and SW has to do it manually.
	 *
	 * We're going to do that here to avoid problems of HW trying
	 * to use bogus TRBs for transfers.
	 */
	if (chain && (trb->ctrl & DWC3_TRB_CTRL_HWO))
		trb->ctrl &= ~DWC3_TRB_CTRL_HWO;

	/*
	 * If we're dealing with unaligned size OUT transfer, we will be left
	 * with one TRB pending in the ring. We need to manually clear HWO bit
	 * from that TRB.
	 */

	if (req->needs_extra_trb && !(trb->ctrl & DWC3_TRB_CTRL_CHN)) {
		trb->ctrl &= ~DWC3_TRB_CTRL_HWO;
		return 1;
	}

	count = trb->size & DWC3_TRB_SIZE_MASK;
	req->remaining += count;

	if ((trb->ctrl & DWC3_TRB_CTRL_HWO) && status != -ESHUTDOWN)
		return 1;

	if (event->status & DEPEVT_STATUS_SHORT && !chain)
		return 1;

	if ((trb->ctrl & DWC3_TRB_CTRL_IOC) ||
	    (trb->ctrl & DWC3_TRB_CTRL_LST))
		return 1;

	return 0;
}

static int dwc3_gadget_ep_reclaim_trb_sg(struct dwc3_ep *dep,
		struct dwc3_request *req, const struct dwc3_event_depevt *event,
		int status)
{
	struct dwc3_trb *trb = &dep->trb_pool[dep->trb_dequeue];
	struct scatterlist *sg = req->sg;
	struct scatterlist *s;
	unsigned int pending = req->num_pending_sgs;
	unsigned int i;
	int ret = 0;

	for_each_sg(sg, s, pending, i) {
		trb = &dep->trb_pool[dep->trb_dequeue];

		req->sg = sg_next(s);
		req->num_pending_sgs--;

		ret = dwc3_gadget_ep_reclaim_completed_trb(dep, req,
				trb, event, status, true);
		if (ret)
			break;
	}

	return ret;
}

static int dwc3_gadget_ep_reclaim_trb_linear(struct dwc3_ep *dep,
		struct dwc3_request *req, const struct dwc3_event_depevt *event,
		int status)
{
	struct dwc3_trb *trb = &dep->trb_pool[dep->trb_dequeue];

	return dwc3_gadget_ep_reclaim_completed_trb(dep, req, trb,
			event, status, false);
}

static bool dwc3_gadget_ep_request_completed(struct dwc3_request *req)
{
	return req->num_pending_sgs == 0;
}

static int dwc3_gadget_ep_cleanup_completed_request(struct dwc3_ep *dep,
		const struct dwc3_event_depevt *event,
		struct dwc3_request *req, int status)
{
	struct dwc3 *dwc = dep->dwc;
	int ret;

	/*
	 * If the HWO is set, it implies the TRB is still being
	 * processed by the core. Hence do not reclaim it until
	 * it is processed by the core.
	 */
	if (req->trb->ctrl & DWC3_TRB_CTRL_HWO) {
		dbg_event(0xFF, "PEND TRB", dep->number);
		return 1;
	}

	if (req->num_pending_sgs)
		ret = dwc3_gadget_ep_reclaim_trb_sg(dep, req, event,
				status);
	else
		ret = dwc3_gadget_ep_reclaim_trb_linear(dep, req, event,
				status);

	req->request.actual = req->request.length - req->remaining;

	if (!dwc3_gadget_ep_request_completed(req))
		goto out;

	if (req->needs_extra_trb) {
		unsigned int maxp = usb_endpoint_maxp(dep->endpoint.desc);

		ret = dwc3_gadget_ep_reclaim_trb_linear(dep, req, event,
				status);
<<<<<<< HEAD
=======

		/* Reclaim MPS padding TRB for ZLP */
		if (!req->direction && req->request.zero && req->request.length &&
		    !usb_endpoint_xfer_isoc(dep->endpoint.desc) &&
		    (IS_ALIGNED(req->request.length, maxp)))
			ret = dwc3_gadget_ep_reclaim_trb_linear(dep, req, event, status);

		req->needs_extra_trb = false;
	}
>>>>>>> 2884b8e7

		/* Reclaim MPS padding TRB for ZLP */
		if (!req->direction && req->request.zero && req->request.length &&
		    !usb_endpoint_xfer_isoc(dep->endpoint.desc) &&
		    (IS_ALIGNED(req->request.length, maxp)))
			ret = dwc3_gadget_ep_reclaim_trb_linear(dep, req, event, status);

		req->needs_extra_trb = false;
	}

	dwc3_gadget_giveback(dep, req, status);

out:
	return ret;
}

static void dwc3_gadget_ep_cleanup_completed_requests(struct dwc3_ep *dep,
		const struct dwc3_event_depevt *event, int status)
{
	struct dwc3_request	*req;

	while (!list_empty(&dep->started_list)) {
		int ret;

		req = next_request(&dep->started_list);
		ret = dwc3_gadget_ep_cleanup_completed_request(dep, event,
				req, status);
		if (ret)
			break;
	}
}

static bool dwc3_gadget_ep_should_continue(struct dwc3_ep *dep)
{
	struct dwc3_request	*req;

	if (!list_empty(&dep->pending_list))
		return true;

	/*
	 * We only need to check the first entry of the started list. We can
	 * assume the completed requests are removed from the started list.
	 */
	req = next_request(&dep->started_list);
	if (!req)
		return false;

	return !dwc3_gadget_ep_request_completed(req);
}

static void dwc3_gadget_endpoint_frame_from_event(struct dwc3_ep *dep,
		const struct dwc3_event_depevt *event)
{
	dep->frame_number = event->parameters;
}

static void dwc3_gadget_endpoint_transfer_in_progress(struct dwc3_ep *dep,
		const struct dwc3_event_depevt *event)
{
	struct dwc3		*dwc = dep->dwc;
	unsigned		status = 0;
	bool			stop = false;

	dwc3_gadget_endpoint_frame_from_event(dep, event);

	if (event->status & DEPEVT_STATUS_BUSERR)
		status = -ECONNRESET;

	if (event->status & DEPEVT_STATUS_MISSED_ISOC) {
		status = -EXDEV;

		if (list_empty(&dep->started_list))
			stop = true;
	}

	dwc3_gadget_ep_cleanup_completed_requests(dep, event, status);

	if (stop)
		dwc3_stop_active_transfer(dwc, dep->number, true);
	else if (dwc3_gadget_ep_should_continue(dep))
		__dwc3_gadget_kick_transfer(dep);

	/*
	 * WORKAROUND: This is the 2nd half of U1/U2 -> U0 workaround.
	 * See dwc3_gadget_linksts_change_interrupt() for 1st half.
	 */
	if (dwc->revision < DWC3_REVISION_183A) {
		u32		reg;
		int		i;

		for (i = 0; i < DWC3_ENDPOINTS_NUM; i++) {
			dep = dwc->eps[i];

			if (!(dep->flags & DWC3_EP_ENABLED))
				continue;

			if (!list_empty(&dep->started_list))
				return;
		}

		reg = dwc3_readl(dwc->regs, DWC3_DCTL);
		reg |= dwc->u1u2;
		dwc3_writel(dwc->regs, DWC3_DCTL, reg);

		dwc->u1u2 = 0;
	}
}

static void dwc3_gadget_endpoint_transfer_not_ready(struct dwc3_ep *dep,
		const struct dwc3_event_depevt *event)
{
	dwc3_gadget_endpoint_frame_from_event(dep, event);
	__dwc3_gadget_start_isoc(dep);
}

static void dwc3_endpoint_interrupt(struct dwc3 *dwc,
		const struct dwc3_event_depevt *event)
{
	struct dwc3_ep		*dep;
	u8			epnum = event->endpoint_number;
	u8			cmd;

	dep = dwc->eps[epnum];

	if (!(dep->flags & DWC3_EP_ENABLED)) {
		if (!(dep->flags & DWC3_EP_END_TRANSFER_PENDING))
			return;

		/* Handle only EPCMDCMPLT when EP disabled */
		if (event->endpoint_event != DWC3_DEPEVT_EPCMDCMPLT)
			return;
	}

	if (epnum == 0 || epnum == 1) {
		dwc3_ep0_interrupt(dwc, event);
		return;
	}

	dep->dbg_ep_events.total++;

	switch (event->endpoint_event) {
	case DWC3_DEPEVT_XFERINPROGRESS:
		dep->dbg_ep_events.xferinprogress++;
		dwc3_gadget_endpoint_transfer_in_progress(dep, event);
		break;
	case DWC3_DEPEVT_XFERNOTREADY:
		dep->dbg_ep_events.xfernotready++;
		dwc3_gadget_endpoint_transfer_not_ready(dep, event);
		break;
	case DWC3_DEPEVT_EPCMDCMPLT:
		dep->dbg_ep_events.epcmdcomplete++;
		cmd = DEPEVT_PARAMETER_CMD(event->parameters);

		if (cmd == DWC3_DEPCMD_ENDTRANSFER) {
			dep->flags &= ~(DWC3_EP_END_TRANSFER_PENDING |
					DWC3_EP_TRANSFER_STARTED);
			dwc3_gadget_ep_cleanup_cancelled_requests(dep);
			dbg_log_string("DWC3_DEPEVT_EPCMDCMPLT (%d)",
							dep->number);
		}
		break;
	case DWC3_DEPEVT_STREAMEVT:
		dep->dbg_ep_events.streamevent++;
		break;
	case DWC3_DEPEVT_XFERCOMPLETE:
		dep->dbg_ep_events.xfercomplete++;
		break;
	case DWC3_DEPEVT_RXTXFIFOEVT:
		dep->dbg_ep_events.rxtxfifoevent++;
		break;
	}
}

static void dwc3_disconnect_gadget(struct dwc3 *dwc)
{
	struct usb_gadget_driver *gadget_driver;

	if (dwc->gadget_driver && dwc->gadget_driver->disconnect) {
		gadget_driver = dwc->gadget_driver;
		spin_unlock(&dwc->lock);
		dbg_event(0xFF, "DISCONNECT", 0);
		gadget_driver->disconnect(&dwc->gadget);
		spin_lock(&dwc->lock);
	}
}

static void dwc3_suspend_gadget(struct dwc3 *dwc)
{
	struct usb_gadget_driver *gadget_driver;

	if (dwc->gadget_driver && dwc->gadget_driver->suspend) {
		gadget_driver = dwc->gadget_driver;
		spin_unlock(&dwc->lock);
		dbg_event(0xFF, "SUSPEND", 0);
		gadget_driver->suspend(&dwc->gadget);
		spin_lock(&dwc->lock);
	}
}

static void dwc3_resume_gadget(struct dwc3 *dwc)
{
	struct usb_gadget_driver *gadget_driver;

	if (dwc->gadget_driver && dwc->gadget_driver->resume) {
		gadget_driver = dwc->gadget_driver;
		spin_unlock(&dwc->lock);
		dbg_event(0xFF, "RESUME", 0);
		gadget_driver->resume(&dwc->gadget);
		spin_lock(&dwc->lock);
	}
}

static void dwc3_reset_gadget(struct dwc3 *dwc)
{
	struct usb_gadget_driver *gadget_driver;

	if (!dwc->gadget_driver)
		return;

	if (dwc->gadget.speed != USB_SPEED_UNKNOWN) {
		gadget_driver = dwc->gadget_driver;
		spin_unlock(&dwc->lock);
		dbg_event(0xFF, "UDC RESET", 0);
		usb_gadget_udc_reset(&dwc->gadget, gadget_driver);
		spin_lock(&dwc->lock);
	}
}

void dwc3_stop_active_transfer(struct dwc3 *dwc, u32 epnum, bool force)
{
	struct dwc3_ep *dep;
	struct dwc3_gadget_ep_cmd_params params;
	u32 cmd;
	int ret;

	dep = dwc->eps[epnum];

	if ((dep->flags & DWC3_EP_END_TRANSFER_PENDING) ||
	    !dep->resource_index)
		return;

	if (dep->endpoint.endless)
		dwc3_notify_event(dwc, DWC3_CONTROLLER_NOTIFY_DISABLE_UPDXFER,
								dep->number);

	/*
	 * NOTICE: We are violating what the Databook says about the
	 * EndTransfer command. Ideally we would _always_ wait for the
	 * EndTransfer Command Completion IRQ, but that's causing too
	 * much trouble synchronizing between us and gadget driver.
	 *
	 * We have discussed this with the IP Provider and it was
	 * suggested to giveback all requests here, but give HW some
	 * extra time to synchronize with the interconnect. We're using
	 * an arbitrary 100us delay for that.
	 *
	 * Note also that a similar handling was tested by Synopsys
	 * (thanks a lot Paul) and nothing bad has come out of it.
	 * In short, what we're doing is:
	 *
	 * - Issue EndTransfer WITH CMDIOC bit set
	 * - Wait 100us
	 *
	 * As of IP version 3.10a of the DWC_usb3 IP, the controller
	 * supports a mode to work around the above limitation. The
	 * software can poll the CMDACT bit in the DEPCMD register
	 * after issuing a EndTransfer command. This mode is enabled
	 * by writing GUCTL2[14]. This polling is already done in the
	 * dwc3_send_gadget_ep_cmd() function so if the mode is
	 * enabled, the EndTransfer command will have completed upon
	 * returning from this function and we don't need to delay for
	 * 100us.
	 *
	 * This mode is NOT available on the DWC_usb31 IP.
	 */

	cmd = DWC3_DEPCMD_ENDTRANSFER;
	cmd |= force ? DWC3_DEPCMD_HIPRI_FORCERM : 0;
	cmd |= DWC3_DEPCMD_CMDIOC;
	cmd |= DWC3_DEPCMD_PARAM(dep->resource_index);
	memset(&params, 0, sizeof(params));
	ret = dwc3_send_gadget_ep_cmd(dep, cmd, &params);
	WARN_ON_ONCE(ret);
	dep->resource_index = 0;

	if (dwc3_is_usb31(dwc) || dwc->revision < DWC3_REVISION_310A) {
		if (dep->endpoint.ep_type != EP_TYPE_GSI)
			dep->flags |= DWC3_EP_END_TRANSFER_PENDING;
		udelay(100);
	}
	dbg_log_string("%s(%d): endxfer ret:%d)",
			dep->name, dep->number, ret);
}

int dwc3_stop_active_transfer_noioc(struct dwc3 *dwc, u32 epnum, bool force)
{
	struct dwc3_ep *dep;
	struct dwc3_gadget_ep_cmd_params params;
	u32 cmd;
	int ret = 0;

	dep = dwc->eps[epnum];

	if (!dep->resource_index)
		return ret;

	if (dep->endpoint.endless)
		dwc3_notify_event(dwc, DWC3_CONTROLLER_NOTIFY_DISABLE_UPDXFER,
								dep->number);

	cmd = DWC3_DEPCMD_ENDTRANSFER;
	cmd |= force ? DWC3_DEPCMD_HIPRI_FORCERM : 0;
	cmd |= DWC3_DEPCMD_PARAM(dep->resource_index);
	memset(&params, 0, sizeof(params));
	ret = dwc3_send_gadget_ep_cmd(dep, cmd, &params);
	WARN_ON_ONCE(ret);
	dep->resource_index = 0;

	dbg_log_string("%s(%d): endxfer ret:%d)",
			dep->name, dep->number, ret);
	return ret;
}

static void dwc3_clear_stall_all_ep(struct dwc3 *dwc)
{
	u32 epnum;

	for (epnum = 1; epnum < DWC3_ENDPOINTS_NUM; epnum++) {
		struct dwc3_ep *dep;
		int ret;

		dep = dwc->eps[epnum];
		if (!dep)
			continue;

		if (!(dep->flags & DWC3_EP_STALL))
			continue;

		dep->flags &= ~DWC3_EP_STALL;

		ret = dwc3_send_clear_stall_ep_cmd(dep);
		dbg_event(dep->number, "ECLRSTALL", ret);
		WARN_ON_ONCE(ret);
	}
}

static void dwc3_gadget_disconnect_interrupt(struct dwc3 *dwc)
{
	int			reg;

	dbg_event(0xFF, "DISCONNECT INT", 0);
	dev_dbg(dwc->dev, "Notify OTG from %s\n", __func__);
	dwc->b_suspend = false;
	dwc3_notify_event(dwc, DWC3_CONTROLLER_NOTIFY_OTG_EVENT, 0);

	reg = dwc3_readl(dwc->regs, DWC3_DCTL);
	reg &= ~DWC3_DCTL_INITU1ENA;
	dwc3_writel(dwc->regs, DWC3_DCTL, reg);

	reg &= ~DWC3_DCTL_INITU2ENA;
	dwc3_writel(dwc->regs, DWC3_DCTL, reg);

	dwc3_disconnect_gadget(dwc);

	dwc->gadget.speed = USB_SPEED_UNKNOWN;
	dwc->setup_packet_pending = false;
	dwc->link_state = DWC3_LINK_STATE_SS_DIS;
	usb_gadget_set_state(&dwc->gadget, USB_STATE_NOTATTACHED);

	dwc->connected = false;
	wake_up_interruptible(&dwc->wait_linkstate);
}

static void dwc3_gadget_reset_interrupt(struct dwc3 *dwc)
{
	u32			reg;

	dwc->connected = true;

	/*
	 * WORKAROUND: DWC3 revisions <1.88a have an issue which
	 * would cause a missing Disconnect Event if there's a
	 * pending Setup Packet in the FIFO.
	 *
	 * There's no suggested workaround on the official Bug
	 * report, which states that "unless the driver/application
	 * is doing any special handling of a disconnect event,
	 * there is no functional issue".
	 *
	 * Unfortunately, it turns out that we _do_ some special
	 * handling of a disconnect event, namely complete all
	 * pending transfers, notify gadget driver of the
	 * disconnection, and so on.
	 *
	 * Our suggested workaround is to follow the Disconnect
	 * Event steps here, instead, based on a setup_packet_pending
	 * flag. Such flag gets set whenever we have a SETUP_PENDING
	 * status for EP0 TRBs and gets cleared on XferComplete for the
	 * same endpoint.
	 *
	 * Refers to:
	 *
	 * STAR#9000466709: RTL: Device : Disconnect event not
	 * generated if setup packet pending in FIFO
	 */
	if (dwc->revision < DWC3_REVISION_188A) {
		if (dwc->setup_packet_pending)
			dwc3_gadget_disconnect_interrupt(dwc);
	}

	dbg_event(0xFF, "BUS RESET", 0);
	dev_dbg(dwc->dev, "Notify OTG from %s\n", __func__);
	dwc->b_suspend = false;
	dwc3_notify_event(dwc, DWC3_CONTROLLER_NOTIFY_OTG_EVENT, 0);

	usb_gadget_vbus_draw(&dwc->gadget, 100);

	dwc3_reset_gadget(dwc);

	reg = dwc3_readl(dwc->regs, DWC3_DCTL);
	reg &= ~DWC3_DCTL_TSTCTRL_MASK;
	dwc3_writel(dwc->regs, DWC3_DCTL, reg);
	dwc->test_mode = false;
	/*
	 * From SNPS databook section 8.1.2
	 * the EP0 should be in setup phase. So ensure
	 * that EP0 is in setup phase by issuing a stall
	 * and restart if EP0 is not in setup phase.
	 */
	if (dwc->ep0state != EP0_SETUP_PHASE) {
		unsigned int	dir;

		dbg_event(0xFF, "CONTRPEND(%d)", dwc->ep0state);
		dir = !!dwc->ep0_expect_in;
		if (dwc->ep0state == EP0_DATA_PHASE)
			dwc3_ep0_end_control_data(dwc, dwc->eps[dir]);
		else
			dwc3_ep0_end_control_data(dwc, dwc->eps[!dir]);

		dwc->eps[0]->trb_enqueue = 0;
		dwc->eps[1]->trb_enqueue = 0;

		dwc3_ep0_stall_and_restart(dwc);
	}

	dwc->delayed_status = false;
	dwc3_stop_active_transfers(dwc);
	dwc3_clear_stall_all_ep(dwc);

	/* Reset device address to zero */
	reg = dwc3_readl(dwc->regs, DWC3_DCFG);
	reg &= ~(DWC3_DCFG_DEVADDR_MASK);
	dwc3_writel(dwc->regs, DWC3_DCFG, reg);

	dwc->gadget.speed = USB_SPEED_UNKNOWN;
	dwc->link_state = DWC3_LINK_STATE_U0;
	wake_up_interruptible(&dwc->wait_linkstate);
}

static void dwc3_gadget_conndone_interrupt(struct dwc3 *dwc)
{
	struct dwc3_ep		*dep;
	int			ret;
	u32			reg;
	u8			speed;

	dbg_event(0xFF, "CONNECT DONE", 0);
	reg = dwc3_readl(dwc->regs, DWC3_DSTS);
	speed = reg & DWC3_DSTS_CONNECTSPD;
	dwc->speed = speed;

	/* Reset the retry on erratic error event count */
	dwc->retries_on_error = 0;

	/*
	 * RAMClkSel is reset to 0 after USB reset, so it must be reprogrammed
	 * each time on Connect Done.
	 *
	 * Currently we always use the reset value. If any platform
	 * wants to set this to a different value, we need to add a
	 * setting and update GCTL.RAMCLKSEL here.
	 */

	switch (speed) {
	case DWC3_DSTS_SUPERSPEED_PLUS:
		dwc3_gadget_ep0_desc.wMaxPacketSize = cpu_to_le16(512);
		dwc->gadget.ep0->maxpacket = 512;
		dwc->gadget.speed = USB_SPEED_SUPER_PLUS;
		break;
	case DWC3_DSTS_SUPERSPEED:
		/*
		 * WORKAROUND: DWC3 revisions <1.90a have an issue which
		 * would cause a missing USB3 Reset event.
		 *
		 * In such situations, we should force a USB3 Reset
		 * event by calling our dwc3_gadget_reset_interrupt()
		 * routine.
		 *
		 * Refers to:
		 *
		 * STAR#9000483510: RTL: SS : USB3 reset event may
		 * not be generated always when the link enters poll
		 */
		if (dwc->revision < DWC3_REVISION_190A)
			dwc3_gadget_reset_interrupt(dwc);

		dwc3_gadget_ep0_desc.wMaxPacketSize = cpu_to_le16(512);
		dwc->gadget.ep0->maxpacket = 512;
		dwc->gadget.speed = USB_SPEED_SUPER;
		break;
	case DWC3_DSTS_HIGHSPEED:
		dwc3_gadget_ep0_desc.wMaxPacketSize = cpu_to_le16(64);
		dwc->gadget.ep0->maxpacket = 64;
		dwc->gadget.speed = USB_SPEED_HIGH;
		break;
	case DWC3_DSTS_FULLSPEED:
		dwc3_gadget_ep0_desc.wMaxPacketSize = cpu_to_le16(64);
		dwc->gadget.ep0->maxpacket = 64;
		dwc->gadget.speed = USB_SPEED_FULL;
		break;
	case DWC3_DSTS_LOWSPEED:
		dwc3_gadget_ep0_desc.wMaxPacketSize = cpu_to_le16(8);
		dwc->gadget.ep0->maxpacket = 8;
		dwc->gadget.speed = USB_SPEED_LOW;
		break;
	}

	dwc->eps[1]->endpoint.maxpacket = dwc->gadget.ep0->maxpacket;

	/* Enable USB2 LPM Capability */

	if ((dwc->revision > DWC3_REVISION_194A) &&
	    (speed != DWC3_DSTS_SUPERSPEED) &&
	    (speed != DWC3_DSTS_SUPERSPEED_PLUS)) {
		reg = dwc3_readl(dwc->regs, DWC3_DCFG);
		reg |= DWC3_DCFG_LPM_CAP;
		dwc3_writel(dwc->regs, DWC3_DCFG, reg);

		reg = dwc3_readl(dwc->regs, DWC3_DCTL);
		reg &= ~(DWC3_DCTL_HIRD_THRES_MASK | DWC3_DCTL_L1_HIBER_EN);

		reg |= DWC3_DCTL_HIRD_THRES(dwc->hird_threshold);

		/*
		 * When dwc3 revisions >= 2.40a, LPM Erratum is enabled and
		 * DCFG.LPMCap is set, core responses with an ACK and the
		 * BESL value in the LPM token is less than or equal to LPM
		 * NYET threshold.
		 */
		WARN_ONCE(dwc->revision < DWC3_REVISION_240A
				&& dwc->has_lpm_erratum,
				"LPM Erratum not available on dwc3 revisions < 2.40a\n");

		if (dwc->has_lpm_erratum && dwc->revision >= DWC3_REVISION_240A)
			reg |= DWC3_DCTL_LPM_ERRATA(dwc->lpm_nyet_threshold);

		dwc3_writel(dwc->regs, DWC3_DCTL, reg);
	} else {
		reg = dwc3_readl(dwc->regs, DWC3_DCTL);
		reg &= ~DWC3_DCTL_HIRD_THRES_MASK;
		dwc3_writel(dwc->regs, DWC3_DCTL, reg);
	}

	dep = dwc->eps[0];
	ret = __dwc3_gadget_ep_enable(dep, DWC3_DEPCFG_ACTION_MODIFY);
	if (ret) {
		dev_err(dwc->dev, "failed to enable %s\n", dep->name);
		return;
	}

	dep = dwc->eps[1];
	ret = __dwc3_gadget_ep_enable(dep, DWC3_DEPCFG_ACTION_MODIFY);
	if (ret) {
		dev_err(dwc->dev, "failed to enable %s\n", dep->name);
		return;
	}

	dwc3_notify_event(dwc, DWC3_CONTROLLER_CONNDONE_EVENT, 0);

	/*
	 * Configure PHY via GUSB3PIPECTLn if required.
	 *
	 * Update GTXFIFOSIZn
	 *
	 * In both cases reset values should be sufficient.
	 */
}

static void dwc3_gadget_wakeup_interrupt(struct dwc3 *dwc, bool remote_wakeup)
{
	bool perform_resume = true;

	dev_dbg(dwc->dev, "%s\n", __func__);

	dbg_event(0xFF, "WAKEUP", remote_wakeup);
	/*
	 * Identify if it is called from wakeup_interrupt() context for bus
	 * resume or as part of remote wakeup. And based on that check for
	 * U3 state. as we need to handle case of L1 resume i.e. where we
	 * don't want to perform resume.
	 */
	if (!remote_wakeup && dwc->link_state != DWC3_LINK_STATE_U3)
		perform_resume = false;

	/* Only perform resume from L2 or Early Suspend states */
	if (perform_resume) {

		/*
		 * In case of remote wake up dwc3_gadget_wakeup_work()
		 * is doing pm_runtime_get_sync().
		 */
		dev_dbg(dwc->dev, "Notify OTG from %s\n", __func__);
		dwc->b_suspend = false;
		dwc3_notify_event(dwc,
				DWC3_CONTROLLER_NOTIFY_OTG_EVENT, 0);

		/*
		 * set state to U0 as function level resume is trying to queue
		 * notification over USB interrupt endpoint which would fail
		 * due to state is not being updated.
		 */
		dwc->link_state = DWC3_LINK_STATE_U0;
		dwc3_resume_gadget(dwc);
		return;
	}

	dwc->link_state = DWC3_LINK_STATE_U0;
}

static void dwc3_gadget_linksts_change_interrupt(struct dwc3 *dwc,
		unsigned int evtinfo)
{
	enum dwc3_link_state	next = evtinfo & DWC3_LINK_STATE_MASK;
	unsigned int		pwropt;

	/*
	 * WORKAROUND: DWC3 < 2.50a have an issue when configured without
	 * Hibernation mode enabled which would show up when device detects
	 * host-initiated U3 exit.
	 *
	 * In that case, device will generate a Link State Change Interrupt
	 * from U3 to RESUME which is only necessary if Hibernation is
	 * configured in.
	 *
	 * There are no functional changes due to such spurious event and we
	 * just need to ignore it.
	 *
	 * Refers to:
	 *
	 * STAR#9000570034 RTL: SS Resume event generated in non-Hibernation
	 * operational mode
	 */
	pwropt = DWC3_GHWPARAMS1_EN_PWROPT(dwc->hwparams.hwparams1);
	if ((dwc->revision < DWC3_REVISION_250A) &&
			(pwropt != DWC3_GHWPARAMS1_EN_PWROPT_HIB)) {
		if ((dwc->link_state == DWC3_LINK_STATE_U3) &&
				(next == DWC3_LINK_STATE_RESUME)) {
			return;
		}
	}

	/*
	 * WORKAROUND: DWC3 Revisions <1.83a have an issue which, depending
	 * on the link partner, the USB session might do multiple entry/exit
	 * of low power states before a transfer takes place.
	 *
	 * Due to this problem, we might experience lower throughput. The
	 * suggested workaround is to disable DCTL[12:9] bits if we're
	 * transitioning from U1/U2 to U0 and enable those bits again
	 * after a transfer completes and there are no pending transfers
	 * on any of the enabled endpoints.
	 *
	 * This is the first half of that workaround.
	 *
	 * Refers to:
	 *
	 * STAR#9000446952: RTL: Device SS : if U1/U2 ->U0 takes >128us
	 * core send LGO_Ux entering U0
	 */
	if (dwc->revision < DWC3_REVISION_183A) {
		if (next == DWC3_LINK_STATE_U0) {
			u32	u1u2;
			u32	reg;

			switch (dwc->link_state) {
			case DWC3_LINK_STATE_U1:
			case DWC3_LINK_STATE_U2:
				reg = dwc3_readl(dwc->regs, DWC3_DCTL);
				u1u2 = reg & (DWC3_DCTL_INITU2ENA
						| DWC3_DCTL_ACCEPTU2ENA
						| DWC3_DCTL_INITU1ENA
						| DWC3_DCTL_ACCEPTU1ENA);

				if (!dwc->u1u2)
					dwc->u1u2 = reg & u1u2;

				reg &= ~u1u2;

				dwc3_writel(dwc->regs, DWC3_DCTL, reg);
				break;
			default:
				/* do nothing */
				break;
			}
		}
	}

	switch (next) {
	case DWC3_LINK_STATE_U1:
		if (dwc->speed == USB_SPEED_SUPER)
			dwc3_suspend_gadget(dwc);
		break;
	case DWC3_LINK_STATE_U2:
	case DWC3_LINK_STATE_U3:
		dwc3_suspend_gadget(dwc);
		break;
	case DWC3_LINK_STATE_RESUME:
		dwc3_resume_gadget(dwc);
		break;
	default:
		/* do nothing */
		break;
	}

	dev_dbg(dwc->dev, "Going from (%d)--->(%d)\n", dwc->link_state, next);
	dwc->link_state = next;
	wake_up_interruptible(&dwc->wait_linkstate);
}

static void dwc3_gadget_suspend_interrupt(struct dwc3 *dwc,
					  unsigned int evtinfo)
{
	enum dwc3_link_state next = evtinfo & DWC3_LINK_STATE_MASK;

	dbg_event(0xFF, "SUSPEND INT", 0);
	dev_dbg(dwc->dev, "%s Entry to %d\n", __func__, next);

	if (dwc->link_state != next && next == DWC3_LINK_STATE_U3) {
		/*
		 * When first connecting the cable, even before the initial
		 * DWC3_DEVICE_EVENT_RESET or DWC3_DEVICE_EVENT_CONNECT_DONE
		 * events, the controller sees a DWC3_DEVICE_EVENT_SUSPEND
		 * event. In such a case, ignore.
		 * Ignore suspend event until device side usb is not into
		 * CONFIGURED state.
		 */
		if (dwc->gadget.state != USB_STATE_CONFIGURED) {
			dev_err(dwc->dev, "%s(): state:%d. Ignore SUSPEND.\n",
						__func__, dwc->gadget.state);
			return;
		}

		dwc3_suspend_gadget(dwc);

		dev_dbg(dwc->dev, "Notify OTG from %s\n", __func__);
		dwc->b_suspend = true;
		dwc3_notify_event(dwc, DWC3_CONTROLLER_NOTIFY_OTG_EVENT, 0);
	}

	dwc->link_state = next;
}

static void dwc3_gadget_hibernation_interrupt(struct dwc3 *dwc,
		unsigned int evtinfo)
{
	unsigned int is_ss = evtinfo & BIT(4);

	/*
	 * WORKAROUND: DWC3 revison 2.20a with hibernation support
	 * have a known issue which can cause USB CV TD.9.23 to fail
	 * randomly.
	 *
	 * Because of this issue, core could generate bogus hibernation
	 * events which SW needs to ignore.
	 *
	 * Refers to:
	 *
	 * STAR#9000546576: Device Mode Hibernation: Issue in USB 2.0
	 * Device Fallback from SuperSpeed
	 */
	if (is_ss ^ (dwc->speed == USB_SPEED_SUPER))
		return;

	/* enter hibernation here */
}

static void dwc3_gadget_interrupt(struct dwc3 *dwc,
		const struct dwc3_event_devt *event)
{
	switch (event->type) {
	case DWC3_DEVICE_EVENT_DISCONNECT:
		dwc3_gadget_disconnect_interrupt(dwc);
		dwc->dbg_gadget_events.disconnect++;
		break;
	case DWC3_DEVICE_EVENT_RESET:
		dwc3_gadget_reset_interrupt(dwc);
		dwc->dbg_gadget_events.reset++;
		break;
	case DWC3_DEVICE_EVENT_CONNECT_DONE:
		dwc3_gadget_conndone_interrupt(dwc);
		dwc->dbg_gadget_events.connect++;
		break;
	case DWC3_DEVICE_EVENT_WAKEUP:
		dwc3_gadget_wakeup_interrupt(dwc, false);
		dwc->dbg_gadget_events.wakeup++;
		break;
	case DWC3_DEVICE_EVENT_HIBER_REQ:
		if (dev_WARN_ONCE(dwc->dev, !dwc->has_hibernation,
					"unexpected hibernation event\n"))
			break;

		dwc3_gadget_hibernation_interrupt(dwc, event->event_info);
		break;
	case DWC3_DEVICE_EVENT_LINK_STATUS_CHANGE:
		dwc3_gadget_linksts_change_interrupt(dwc, event->event_info);
		dwc->dbg_gadget_events.link_status_change++;
		break;
	case DWC3_DEVICE_EVENT_EOPF:
		/* It changed to be suspend event for version 2.30a and above */
		if (dwc->revision >= DWC3_REVISION_230A) {
			dbg_event(0xFF, "GAD SUS", 0);
			dwc->dbg_gadget_events.suspend++;
			/*
			 * Ignore suspend event until the gadget enters into
			 * USB_STATE_CONFIGURED state.
			 */
			if (dwc->gadget.state >= USB_STATE_CONFIGURED)
				dwc3_gadget_suspend_interrupt(dwc,
						event->event_info);
			else
				usb_gadget_vbus_draw(&dwc->gadget, 2);
		}
		break;
	case DWC3_DEVICE_EVENT_SOF:
		dwc->dbg_gadget_events.sof++;
		break;
	case DWC3_DEVICE_EVENT_ERRATIC_ERROR:
		dbg_event(0xFF, "ERROR", dwc->retries_on_error);
		dwc->dbg_gadget_events.erratic_error++;
		dwc->err_evt_seen = true;
		break;
	case DWC3_DEVICE_EVENT_CMD_CMPL:
		dwc->dbg_gadget_events.cmdcmplt++;
		break;
	case DWC3_DEVICE_EVENT_OVERFLOW:
		dwc->dbg_gadget_events.overflow++;
		break;
	default:
		dev_WARN(dwc->dev, "UNKNOWN IRQ %d\n", event->type);
		dwc->dbg_gadget_events.unknown_event++;
	}
}

static void dwc3_process_event_entry(struct dwc3 *dwc,
		const union dwc3_event *event)
{
	trace_dwc3_event(event->raw, dwc);

	if (!event->type.is_devspec)
		dwc3_endpoint_interrupt(dwc, &event->depevt);
	else if (event->type.type == DWC3_EVENT_TYPE_DEV)
		dwc3_gadget_interrupt(dwc, &event->devt);
	else
		dev_err(dwc->dev, "UNKNOWN IRQ type %d\n", event->raw);
}

static irqreturn_t dwc3_process_event_buf(struct dwc3_event_buffer *evt)
{
	struct dwc3 *dwc = evt->dwc;
	irqreturn_t ret = IRQ_NONE;
	int left;
	u32 reg;

	left = evt->count;

	if (!(evt->flags & DWC3_EVENT_PENDING))
		return IRQ_NONE;

	while (left > 0) {
		union dwc3_event event;

		event.raw = *(u32 *) (evt->cache + evt->lpos);

		dwc3_process_event_entry(dwc, &event);

		if (dwc->err_evt_seen) {
			/*
			 * if erratic error, skip remaining events
			 * while controller undergoes reset
			 */
			evt->lpos = (evt->lpos + left) %
					DWC3_EVENT_BUFFERS_SIZE;
			if (dwc3_notify_event(dwc,
						DWC3_CONTROLLER_ERROR_EVENT, 0))
				dwc->err_evt_seen = 0;
			dwc->retries_on_error++;
			break;
		}

		/*
		 * FIXME we wrap around correctly to the next entry as
		 * almost all entries are 4 bytes in size. There is one
		 * entry which has 12 bytes which is a regular entry
		 * followed by 8 bytes data. ATM I don't know how
		 * things are organized if we get next to the a
		 * boundary so I worry about that once we try to handle
		 * that.
		 */
		evt->lpos = (evt->lpos + 4) % evt->length;
		left -= 4;
	}

	dwc->bh_handled_evt_cnt[dwc->irq_dbg_index] += (evt->count / 4);
	evt->count = 0;
	evt->flags &= ~DWC3_EVENT_PENDING;
	ret = IRQ_HANDLED;

	/* Unmask interrupt */
	reg = dwc3_readl(dwc->regs, DWC3_GEVNTSIZ(0));
	reg &= ~DWC3_GEVNTSIZ_INTMASK;
	dwc3_writel(dwc->regs, DWC3_GEVNTSIZ(0), reg);

	if (dwc->imod_interval) {
		dwc3_writel(dwc->regs, DWC3_GEVNTCOUNT(0), DWC3_GEVNTCOUNT_EHB);
		dwc3_writel(dwc->regs, DWC3_DEV_IMOD(0), dwc->imod_interval);
	}

	return ret;
}

void dwc3_bh_work(struct work_struct *w)
{
	struct dwc3 *dwc = container_of(w, struct dwc3, bh_work);

	pm_runtime_get_sync(dwc->dev);
	dwc3_thread_interrupt(dwc->irq, dwc->ev_buf);
	pm_runtime_put(dwc->dev);
}

static irqreturn_t dwc3_thread_interrupt(int irq, void *_evt)
{
	struct dwc3_event_buffer *evt = _evt;
	struct dwc3 *dwc = evt->dwc;
	unsigned long flags;
	irqreturn_t ret = IRQ_NONE;
	ktime_t start_time;

	start_time = ktime_get();

	spin_lock_irqsave(&dwc->lock, flags);
	dwc->bh_handled_evt_cnt[dwc->irq_dbg_index] = 0;
	ret = dwc3_process_event_buf(evt);
	spin_unlock_irqrestore(&dwc->lock, flags);

	dwc->bh_completion_time[dwc->irq_dbg_index] =
		ktime_to_us(ktime_sub(ktime_get(), start_time));
	dwc->irq_dbg_index = (dwc->irq_dbg_index + 1) % MAX_INTR_STATS;

	return ret;
}

static irqreturn_t dwc3_check_event_buf(struct dwc3_event_buffer *evt)
{
	struct dwc3 *dwc;
	u32 amount;
	u32 count;
	u32 reg;
	ktime_t start_time;

	if (!evt)
		return IRQ_NONE;

	dwc = evt->dwc;
	start_time = ktime_get();
	dwc->irq_cnt++;

	/* controller reset is still pending */
	if (dwc->err_evt_seen)
		return IRQ_HANDLED;

	/* Controller is being halted, ignore the interrupts */
	if (!dwc->pullups_connected) {
		count = dwc3_readl(dwc->regs, DWC3_GEVNTCOUNT(0));
		count &= DWC3_GEVNTCOUNT_MASK;
		dwc3_writel(dwc->regs, DWC3_GEVNTCOUNT(0), count);
		dbg_event(0xFF, "NO_PULLUP", count);
		return IRQ_HANDLED;
	}

	/*
	 * With PCIe legacy interrupt, test shows that top-half irq handler can
	 * be called again after HW interrupt deassertion. Check if bottom-half
	 * irq event handler completes before caching new event to prevent
	 * losing events.
	 */
	if (evt->flags & DWC3_EVENT_PENDING)
		return IRQ_HANDLED;

	count = dwc3_readl(dwc->regs, DWC3_GEVNTCOUNT(0));
	count &= DWC3_GEVNTCOUNT_MASK;
	if (!count)
		return IRQ_NONE;

	evt->count = count;
	evt->flags |= DWC3_EVENT_PENDING;

	/* Mask interrupt */
	reg = dwc3_readl(dwc->regs, DWC3_GEVNTSIZ(0));
	reg |= DWC3_GEVNTSIZ_INTMASK;
	dwc3_writel(dwc->regs, DWC3_GEVNTSIZ(0), reg);

	amount = min(count, evt->length - evt->lpos);
	memcpy(evt->cache + evt->lpos, evt->buf + evt->lpos, amount);

	if (amount < count)
		memcpy(evt->cache, evt->buf, count - amount);

	dwc3_writel(dwc->regs, DWC3_GEVNTCOUNT(0), count);

	dwc->irq_start_time[dwc->irq_dbg_index] = start_time;
	dwc->irq_completion_time[dwc->irq_dbg_index] =
		ktime_us_delta(ktime_get(), start_time);
	dwc->irq_event_count[dwc->irq_dbg_index] = count / 4;
	dwc->irq_dbg_index = (dwc->irq_dbg_index + 1) % MAX_INTR_STATS;

	return IRQ_WAKE_THREAD;
}

irqreturn_t dwc3_interrupt(int irq, void *_dwc)
{
	struct dwc3     *dwc = _dwc;
	irqreturn_t     ret = IRQ_NONE;
	irqreturn_t     status;

	status = dwc3_check_event_buf(dwc->ev_buf);
	if (status == IRQ_WAKE_THREAD)
		ret = status;

	if (ret == IRQ_WAKE_THREAD)
		queue_work(dwc->dwc_wq, &dwc->bh_work);

	return IRQ_HANDLED;
}

static int dwc3_gadget_get_irq(struct dwc3 *dwc)
{
	struct platform_device *dwc3_pdev = to_platform_device(dwc->dev);
	int irq;

	irq = platform_get_irq_byname(dwc3_pdev, "peripheral");
	if (irq > 0)
		goto out;

	if (irq == -EPROBE_DEFER)
		goto out;

	irq = platform_get_irq_byname(dwc3_pdev, "dwc_usb3");
	if (irq > 0)
		goto out;

	if (irq == -EPROBE_DEFER)
		goto out;

	irq = platform_get_irq(dwc3_pdev, 0);
	if (irq > 0)
		goto out;

	if (irq != -EPROBE_DEFER)
		dev_err(dwc->dev, "missing peripheral IRQ\n");

	if (!irq)
		irq = -EINVAL;

out:
	return irq;
}

/**
 * dwc3_gadget_init - initializes gadget related registers
 * @dwc: pointer to our controller context structure
 *
 * Returns 0 on success otherwise negative errno.
 */
int dwc3_gadget_init(struct dwc3 *dwc)
{
	int ret;
	int irq;

	irq = dwc3_gadget_get_irq(dwc);
	if (irq < 0) {
		ret = irq;
		goto err0;
	}

	dwc->irq_gadget = irq;

	INIT_WORK(&dwc->wakeup_work, dwc3_gadget_wakeup_work);

	dwc->ep0_trb = dma_alloc_coherent(dwc->sysdev,
					  sizeof(*dwc->ep0_trb) * 2,
					  &dwc->ep0_trb_addr, GFP_KERNEL);
	if (!dwc->ep0_trb) {
		dev_err(dwc->dev, "failed to allocate ep0 trb\n");
		ret = -ENOMEM;
		goto err0;
	}

	dwc->setup_buf = kzalloc(DWC3_EP0_SETUP_SIZE, GFP_KERNEL);
	if (!dwc->setup_buf) {
		ret = -ENOMEM;
		goto err1;
	}

	dwc->bounce = dma_alloc_coherent(dwc->sysdev, DWC3_BOUNCE_SIZE,
			&dwc->bounce_addr, GFP_KERNEL);
	if (!dwc->bounce) {
		ret = -ENOMEM;
		goto err2;
	}

	init_completion(&dwc->ep0_in_setup);

	dwc->gadget.ops                 = &dwc3_gadget_ops;
	dwc->gadget.speed               = USB_SPEED_UNKNOWN;
	dwc->gadget.sg_supported        = true;
	dwc->gadget.name                = "dwc3-gadget";
	dwc->gadget.is_otg              = dwc->dr_mode == USB_DR_MODE_OTG;

	/*
	 * FIXME We might be setting max_speed to <SUPER, however versions
	 * <2.20a of dwc3 have an issue with metastability (documented
	 * elsewhere in this driver) which tells us we can't set max speed to
	 * anything lower than SUPER.
	 *
	 * Because gadget.max_speed is only used by composite.c and function
	 * drivers (i.e. it won't go into dwc3's registers) we are allowing this
	 * to happen so we avoid sending SuperSpeed Capability descriptor
	 * together with our BOS descriptor as that could confuse host into
	 * thinking we can handle super speed.
	 *
	 * Note that, in fact, we won't even support GetBOS requests when speed
	 * is less than super speed because we don't have means, yet, to tell
	 * composite.c that we are USB 2.0 + LPM ECN.
	 */
	if (dwc->revision < DWC3_REVISION_220A &&
	    !dwc->dis_metastability_quirk)
		dev_info(dwc->dev, "changing max_speed on rev %08x\n",
				dwc->revision);

	dwc->gadget.max_speed		= dwc->maximum_speed;

	/*
	 * REVISIT: Here we should clear all pending IRQs to be
	 * sure we're starting from a well known location.
	 */

	dwc->num_eps = DWC3_ENDPOINTS_NUM;
	ret = dwc3_gadget_init_endpoints(dwc, dwc->num_eps);
	if (ret)
		goto err3;

	ret = usb_add_gadget_udc(dwc->dev, &dwc->gadget);
	if (ret) {
		dev_err(dwc->dev, "failed to register udc\n");
		goto err4;
	}

	return 0;

err4:
	dwc3_gadget_free_endpoints(dwc);

err3:
	dma_free_coherent(dwc->sysdev, DWC3_BOUNCE_SIZE, dwc->bounce,
			dwc->bounce_addr);

err2:
	kfree(dwc->setup_buf);

err1:
	dma_free_coherent(dwc->sysdev, sizeof(*dwc->ep0_trb) * 2,
			dwc->ep0_trb, dwc->ep0_trb_addr);

err0:
	return ret;
}

/* -------------------------------------------------------------------------- */

void dwc3_gadget_exit(struct dwc3 *dwc)
{
	usb_del_gadget_udc(&dwc->gadget);
	dwc3_gadget_free_endpoints(dwc);
	dma_free_coherent(dwc->sysdev, DWC3_BOUNCE_SIZE, dwc->bounce,
			  dwc->bounce_addr);
	kfree(dwc->setup_buf);
	dma_free_coherent(dwc->sysdev, sizeof(*dwc->ep0_trb) * 2,
			  dwc->ep0_trb, dwc->ep0_trb_addr);
}

int dwc3_gadget_suspend(struct dwc3 *dwc)
{
	if (!dwc->gadget_driver)
		return 0;

	dwc3_gadget_run_stop(dwc, false, false);
	dwc3_disconnect_gadget(dwc);
	__dwc3_gadget_stop(dwc);

	return 0;
}

int dwc3_gadget_resume(struct dwc3 *dwc)
{
	int			ret;

	if (!dwc->gadget_driver)
		return 0;

	ret = __dwc3_gadget_start(dwc);
	if (ret < 0)
		goto err0;

	ret = dwc3_gadget_run_stop(dwc, true, false);
	if (ret < 0)
		goto err1;

	return 0;

err1:
	__dwc3_gadget_stop(dwc);

err0:
	return ret;
}

void dwc3_gadget_process_pending_events(struct dwc3 *dwc)
{
	if (dwc->pending_events) {
		dwc3_interrupt(dwc->irq_gadget, dwc->ev_buf);
		dwc->pending_events = false;
		enable_irq(dwc->irq_gadget);
	}
}<|MERGE_RESOLUTION|>--- conflicted
+++ resolved
@@ -1283,11 +1283,8 @@
 	struct scatterlist *s;
 	int		i;
 	unsigned int length = req->request.length;
-<<<<<<< HEAD
 	unsigned int maxp = usb_endpoint_maxp(dep->endpoint.desc);
 	unsigned int rem = length % maxp;
-=======
->>>>>>> 2884b8e7
 	unsigned int remaining = req->request.num_mapped_sgs
 		- req->num_queued_sgs;
 
@@ -1299,11 +1296,6 @@
 		length -= sg_dma_len(s);
 
 	for_each_sg(sg, s, remaining, i) {
-<<<<<<< HEAD
-=======
-		unsigned int maxp = usb_endpoint_maxp(dep->endpoint.desc);
-		unsigned int rem = length % maxp;
->>>>>>> 2884b8e7
 		unsigned int trb_length;
 		unsigned chain = true;
 
@@ -3111,18 +3103,6 @@
 
 		ret = dwc3_gadget_ep_reclaim_trb_linear(dep, req, event,
 				status);
-<<<<<<< HEAD
-=======
-
-		/* Reclaim MPS padding TRB for ZLP */
-		if (!req->direction && req->request.zero && req->request.length &&
-		    !usb_endpoint_xfer_isoc(dep->endpoint.desc) &&
-		    (IS_ALIGNED(req->request.length, maxp)))
-			ret = dwc3_gadget_ep_reclaim_trb_linear(dep, req, event, status);
-
-		req->needs_extra_trb = false;
-	}
->>>>>>> 2884b8e7
 
 		/* Reclaim MPS padding TRB for ZLP */
 		if (!req->direction && req->request.zero && req->request.length &&
