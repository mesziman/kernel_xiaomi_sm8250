config LEDS_GPIO_REGISTER
	bool
	help
	  This option provides the function gpio_led_register_device.
	  As this function is used by arch code it must not be compiled as a
	  module.

menuconfig NEW_LEDS
	bool "LED Support"
	help
	  Say Y to enable Linux LED support.  This allows control of supported
	  LEDs from both userspace and optionally, by kernel events (triggers).

if NEW_LEDS

config LEDS_CLASS
	tristate "LED Class Support"
	help
	  This option enables the led sysfs class in /sys/class/leds.  You'll
	  need this to do anything useful with LEDs.  If unsure, say N.

config LEDS_CLASS_FLASH
	tristate "LED Flash Class Support"
	depends on LEDS_CLASS
	help
	  This option enables the flash led sysfs class in /sys/class/leds.
	  It wrapps LED Class and adds flash LEDs specific sysfs attributes
	  and kernel internal API to it. You'll need this to provide support
	  for the flash related features of a LED device. It can be built
	  as a module.

config LEDS_BRIGHTNESS_HW_CHANGED
	bool "LED Class brightness_hw_changed attribute support"
	depends on LEDS_CLASS
	help
	  This option enables support for the brightness_hw_changed attribute
	  for led sysfs class devices under /sys/class/leds.

	  See Documentation/ABI/testing/sysfs-class-led for details.

comment "LED drivers"

config LEDS_88PM860X
	tristate "LED Support for Marvell 88PM860x PMIC"
	depends on LEDS_CLASS
	depends on MFD_88PM860X
	help
	  This option enables support for on-chip LED drivers found on Marvell
	  Semiconductor 88PM8606 PMIC.

config LEDS_AAT1290
	tristate "LED support for the AAT1290"
	depends on LEDS_CLASS_FLASH
	depends on V4L2_FLASH_LED_CLASS || !V4L2_FLASH_LED_CLASS
	depends on GPIOLIB || COMPILE_TEST
	depends on OF
	depends on PINCTRL
	help
	 This option enables support for the LEDs on the AAT1290.

config LEDS_APU
	tristate "Front panel LED support for PC Engines APU/APU2/APU3 boards"
	depends on LEDS_CLASS
	depends on X86 && DMI
	help
	  This driver makes the PC Engines APU/APU2/APU3 front panel LEDs
	  accessible from userspace programs through the LED subsystem.

	  To compile this driver as a module, choose M here: the
	  module will be called leds-apu.

config LEDS_AS3645A
	tristate "AS3645A and LM3555 LED flash controllers support"
	depends on I2C && LEDS_CLASS_FLASH
	depends on V4L2_FLASH_LED_CLASS || !V4L2_FLASH_LED_CLASS
	help
	  Enable LED flash class support for AS3645A LED flash
	  controller. V4L2 flash API is provided as well if
	  CONFIG_V4L2_FLASH_API is enabled.

config LEDS_BCM6328
	tristate "LED Support for Broadcom BCM6328"
	depends on LEDS_CLASS
	depends on HAS_IOMEM
	depends on OF
	help
	  This option enables support for LEDs connected to the BCM6328
	  LED HW controller accessed via MMIO registers.

config LEDS_BCM6358
	tristate "LED Support for Broadcom BCM6358"
	depends on LEDS_CLASS
	depends on HAS_IOMEM
	depends on OF
	help
	  This option enables support for LEDs connected to the BCM6358
	  LED HW controller accessed via MMIO registers.

config LEDS_CPCAP
	tristate "LED Support for Motorola CPCAP"
	depends on LEDS_CLASS
	depends on MFD_CPCAP
	depends on OF
	help
	  This option enables support for LEDs offered by Motorola's
	  CPCAP PMIC.

config LEDS_CR0014114
	tristate "LED Support for Crane CR0014114"
	depends on LEDS_CLASS
	depends on SPI
	depends on OF
	help
	  This option enables support for CR0014114 LED Board which
	  is widely used in vending machines produced by
	  Crane Merchandising Systems.

	  To compile this driver as a module, choose M here: the module
	  will be called leds-cr0014114.

config LEDS_LM3530
	tristate "LCD Backlight driver for LM3530"
	depends on LEDS_CLASS
	depends on I2C
	help
	  This option enables support for the LCD backlight using
	  LM3530 ambient light sensor chip. This ALS chip can be
	  controlled manually or using PWM input or using ambient
	  light automatically.

config LEDS_LM3533
	tristate "LED support for LM3533"
	depends on LEDS_CLASS
	depends on MFD_LM3533
	help
	  This option enables support for the LEDs on National Semiconductor /
	  TI LM3533 Lighting Power chips.

	  The LEDs can be controlled directly, through PWM input, or by the
	  ambient-light-sensor interface. The chip supports
	  hardware-accelerated blinking with maximum on and off periods of 9.8
	  and 77 seconds respectively.

config LEDS_LM3642
	tristate "LED support for LM3642 Chip"
	depends on LEDS_CLASS && I2C
	select REGMAP_I2C
	help
	  This option enables support for LEDs connected to LM3642.
	  The LM3642 is a 4MHz fixed-frequency synchronous boost
	  converter plus 1.5A constant current driver for a high-current
	  white LED.

config LEDS_LM3692X
	tristate "LED support for LM3692x Chips"
	depends on LEDS_CLASS && I2C && OF
	select REGMAP_I2C
	help
	  This option enables support for the TI LM3692x family
	  of white LED string drivers used for backlighting.

config LEDS_LM3601X
	tristate "LED support for LM3601x Chips"
	depends on LEDS_CLASS && I2C
	depends on LEDS_CLASS_FLASH
	select REGMAP_I2C
	help
	  This option enables support for the TI LM3601x family
	  of flash, torch and indicator classes.

config LEDS_LOCOMO
	tristate "LED Support for Locomo device"
	depends on LEDS_CLASS
	depends on SHARP_LOCOMO
	help
	  This option enables support for the LEDs on Sharp Locomo.
	  Zaurus models SL-5500 and SL-5600.

config LEDS_MIKROTIK_RB532
	tristate "LED Support for Mikrotik Routerboard 532"
	depends on LEDS_CLASS
	depends on MIKROTIK_RB532
	help
	  This option enables support for the so called "User LED" of
	  Mikrotik's Routerboard 532.

config LEDS_MT6323
	tristate "LED Support for Mediatek MT6323 PMIC"
	depends on LEDS_CLASS
	depends on MFD_MT6397
	help
	  This option enables support for on-chip LED drivers found on
	  Mediatek MT6323 PMIC.

config LEDS_S3C24XX
	tristate "LED Support for Samsung S3C24XX GPIO LEDs"
	depends on LEDS_CLASS
	depends on ARCH_S3C24XX
	help
	  This option enables support for LEDs connected to GPIO lines
	  on Samsung S3C24XX series CPUs, such as the S3C2410 and S3C2440.

config LEDS_NET48XX
	tristate "LED Support for Soekris net48xx series Error LED"
	depends on LEDS_CLASS
	depends on SCx200_GPIO
	help
	  This option enables support for the Soekris net4801 and net4826 error
	  LED.

config LEDS_QTI_FLASH
	tristate "Support for QTI Flash LEDs"
	depends on LEDS_CLASS_FLASH
	depends on MFD_SPMI_PMIC
	select LEDS_TRIGGERS
	help
	  This driver supports flash LED peripheral that is present on
	  some Qualcomm Technologies, Inc. PMICs (e.g. PM8350C).  It can
	  configure the flash LED target current for several independent
	  channels. It also supports various over current and over
	  temperature mitigation features.

	  To compile this driver as a module, choose M here: the
	  module will be called leds-qti-flash.

config LEDS_FSG
	tristate "LED Support for the Freecom FSG-3"
	depends on LEDS_CLASS
	depends on MACH_FSG
	help
	  This option enables support for the LEDs on the Freecom FSG-3.

config LEDS_WRAP
	tristate "LED Support for the WRAP series LEDs"
	depends on LEDS_CLASS
	depends on SCx200_GPIO
	help
	  This option enables support for the PCEngines WRAP programmable LEDs.

config LEDS_COBALT_QUBE
	tristate "LED Support for the Cobalt Qube series front LED"
	depends on LEDS_CLASS
	depends on MIPS_COBALT
	help
	  This option enables support for the front LED on Cobalt Qube series

config LEDS_COBALT_RAQ
	bool "LED Support for the Cobalt Raq series"
	depends on LEDS_CLASS=y && MIPS_COBALT
	select LEDS_TRIGGERS
	help
	  This option enables support for the Cobalt Raq series LEDs.

config LEDS_SUNFIRE
	tristate "LED support for SunFire servers."
	depends on LEDS_CLASS
	depends on SPARC64
	select LEDS_TRIGGERS
	help
	  This option enables support for the Left, Middle, and Right
	  LEDs on the I/O and CPU boards of SunFire UltraSPARC servers.

config LEDS_IPAQ_MICRO
	tristate "LED Support for the Compaq iPAQ h3xxx"
	depends on LEDS_CLASS
	depends on MFD_IPAQ_MICRO
	help
	  Choose this option if you want to use the notification LED on
	  Compaq/HP iPAQ h3100 and h3600.

config LEDS_HP6XX
	tristate "LED Support for the HP Jornada 6xx"
	depends on LEDS_CLASS
	depends on SH_HP6XX
	help
	  This option enables LED support for the handheld
	  HP Jornada 620/660/680/690.

config LEDS_PCA9532
	tristate "LED driver for PCA9532 dimmer"
	depends on LEDS_CLASS
	depends on I2C && INPUT
	help
	  This option enables support for NXP pca9532
	  LED controller. It is generally only useful
	  as a platform driver

config LEDS_PCA9532_GPIO
	bool "Enable GPIO support for PCA9532"
	depends on LEDS_PCA9532
	depends on GPIOLIB
	help
	  Allow unused pins on PCA9532 to be used as gpio.

	  To use a pin as gpio pca9532_type in pca9532_platform data needs to
	  set to PCA9532_TYPE_GPIO.

config LEDS_GPIO
	tristate "LED Support for GPIO connected LEDs"
	depends on LEDS_CLASS
	depends on GPIOLIB || COMPILE_TEST
	help
	  This option enables support for the LEDs connected to GPIO
	  outputs. To be useful the particular board must have LEDs
	  and they must be connected to the GPIO lines.  The LEDs must be
	  defined as platform devices and/or OpenFirmware platform devices.
	  The code to use these bindings can be selected below.

config LEDS_LP3944
	tristate "LED Support for N.S. LP3944 (Fun Light) I2C chip"
	depends on LEDS_CLASS
	depends on I2C
	help
	  This option enables support for LEDs connected to the National
	  Semiconductor LP3944 Lighting Management Unit (LMU) also known as
	  Fun Light Chip.

	  To compile this driver as a module, choose M here: the
	  module will be called leds-lp3944.

config LEDS_LP3952
	tristate "LED Support for TI LP3952 2 channel LED driver"
	depends on LEDS_CLASS
	depends on I2C
	depends on GPIOLIB
	select REGMAP_I2C
	help
	  This option enables support for LEDs connected to the Texas
	  Instruments LP3952 LED driver.

	  To compile this driver as a module, choose M here: the
	  module will be called leds-lp3952.

config LEDS_LP55XX_COMMON
	tristate "Common Driver for TI/National LP5521/5523/55231/5562/8501"
	depends on LEDS_LP5521 || LEDS_LP5523 || LEDS_LP5562 || LEDS_LP8501
	select FW_LOADER
	select FW_LOADER_USER_HELPER
	help
	  This option supports common operations for LP5521/5523/55231/5562/8501
	  devices.

config LEDS_LP5521
	tristate "LED Support for N.S. LP5521 LED driver chip"
	depends on LEDS_CLASS && I2C
	select LEDS_LP55XX_COMMON
	help
	  If you say yes here you get support for the National Semiconductor
	  LP5521 LED driver. It is 3 channel chip with programmable engines.
	  Driver provides direct control via LED class and interface for
	  programming the engines.

config LEDS_LP5523
	tristate "LED Support for TI/National LP5523/55231 LED driver chip"
	depends on LEDS_CLASS && I2C
	select LEDS_LP55XX_COMMON
	help
	  If you say yes here you get support for TI/National Semiconductor
	  LP5523/55231 LED driver.
	  It is 9 channel chip with programmable engines.
	  Driver provides direct control via LED class and interface for
	  programming the engines.

config LEDS_LP5562
	tristate "LED Support for TI LP5562 LED driver chip"
	depends on LEDS_CLASS && I2C
	select LEDS_LP55XX_COMMON
	help
	  If you say yes here you get support for TI LP5562 LED driver.
	  It is 4 channels chip with programmable engines.
	  Driver provides direct control via LED class and interface for
	  programming the engines.

config LEDS_LP8501
	tristate "LED Support for TI LP8501 LED driver chip"
	depends on LEDS_CLASS && I2C
	select LEDS_LP55XX_COMMON
	help
	  If you say yes here you get support for TI LP8501 LED driver.
	  It is 9 channel chip with programmable engines.
	  Driver provides direct control via LED class and interface for
	  programming the engines.
	  It is similar as LP5523, but output power selection is available.
	  And register layout and engine program schemes are different.

config LEDS_LP8788
	tristate "LED support for the TI LP8788 PMIC"
	depends on LEDS_CLASS
	depends on MFD_LP8788
	help
	  This option enables support for the Keyboard LEDs on the LP8788 PMIC.

config LEDS_LP8860
	tristate "LED support for the TI LP8860 4 channel LED driver"
	depends on LEDS_CLASS && I2C && OF
	select REGMAP_I2C
	help
	  If you say yes here you get support for the TI LP8860 4 channel
	  LED driver.
	  This option enables support for the display cluster LEDs
	  on the LP8860 4 channel LED driver using the I2C communication
	  bus.

config LEDS_CLEVO_MAIL
	tristate "Mail LED on Clevo notebook"
	depends on LEDS_CLASS
	depends on X86 && SERIO_I8042 && DMI
	help
	  This driver makes the mail LED accessible from userspace
	  programs through the leds subsystem. This LED have three
	  known mode: off, blink at 0.5Hz and blink at 1Hz.

	  The driver supports two kinds of interface: using ledtrig-timer
	  or through /sys/class/leds/clevo::mail/brightness. As this LED
	  cannot change it's brightness it blinks instead. The brightness
	  value 0 means off, 1..127 means blink at 0.5Hz and 128..255 means
	  blink at 1Hz.

	  This module can drive the mail LED for the following notebooks:

	  	Clevo D400P
	  	Clevo D410J
	  	Clevo D410V
	  	Clevo D400V/D470V (not tested, but might work)
	  	Clevo M540N
	  	Clevo M5x0N (not tested, but might work)
	  	Positivo Mobile (Clevo M5x0V)

	  If your model is not listed here you can try the "nodetect"
	  module parameter.

	  To compile this driver as a module, choose M here: the
	  module will be called leds-clevo-mail.

config LEDS_PCA955X
	tristate "LED Support for PCA955x I2C chips"
	depends on LEDS_CLASS
	depends on I2C
	help
	  This option enables support for LEDs connected to PCA955x
	  LED driver chips accessed via the I2C bus.  Supported
	  devices include PCA9550, PCA9551, PCA9552, and PCA9553.

config LEDS_PCA955X_GPIO
	bool "Enable GPIO support for PCA955X"
	depends on LEDS_PCA955X
	depends on GPIOLIB
	help
	  Allow unused pins on PCA955X to be used as gpio.

	  To use a pin as gpio the pin type should be set to
	  PCA955X_TYPE_GPIO in the device tree.


config LEDS_PCA963X
	tristate "LED support for PCA963x I2C chip"
	depends on LEDS_CLASS
	depends on I2C
	help
	  This option enables support for LEDs connected to the PCA963x
	  LED driver chip accessed via the I2C bus. Supported
	  devices include PCA9633 and PCA9634

config LEDS_WM831X_STATUS
	tristate "LED support for status LEDs on WM831x PMICs"
	depends on LEDS_CLASS
	depends on MFD_WM831X
	help
	  This option enables support for the status LEDs of the WM831x
          series of PMICs.

config LEDS_WM8350
	tristate "LED Support for WM8350 AudioPlus PMIC"
	depends on LEDS_CLASS
	depends on MFD_WM8350
	help
	  This option enables support for LEDs driven by the Wolfson
	  Microelectronics WM8350 AudioPlus PMIC.

config LEDS_DA903X
	tristate "LED Support for DA9030/DA9034 PMIC"
	depends on LEDS_CLASS
	depends on PMIC_DA903X
	help
	  This option enables support for on-chip LED drivers found
	  on Dialog Semiconductor DA9030/DA9034 PMICs.

config LEDS_DA9052
	tristate "Dialog DA9052/DA9053 LEDS"
	depends on LEDS_CLASS
	depends on PMIC_DA9052
	help
	  This option enables support for on-chip LED drivers found
	  on Dialog Semiconductor DA9052-BC and DA9053-AA/Bx PMICs.

config LEDS_DAC124S085
	tristate "LED Support for DAC124S085 SPI DAC"
	depends on LEDS_CLASS
	depends on SPI
	help
	  This option enables support for DAC124S085 SPI DAC from NatSemi,
	  which can be used to control up to four LEDs.

config LEDS_PWM
	tristate "PWM driven LED Support"
	depends on LEDS_CLASS
	depends on PWM
	help
	  This option enables support for pwm driven LEDs

config LEDS_REGULATOR
	tristate "REGULATOR driven LED support"
	depends on LEDS_CLASS
	depends on REGULATOR
	help
	  This option enables support for regulator driven LEDs.

config LEDS_BD2802
	tristate "LED driver for BD2802 RGB LED"
	depends on LEDS_CLASS
	depends on I2C
	help
	  This option enables support for BD2802GU RGB LED driver chips
	  accessed via the I2C bus.

config LEDS_INTEL_SS4200
	tristate "LED driver for Intel NAS SS4200 series"
	depends on LEDS_CLASS
	depends on PCI && DMI
	depends on X86
	help
	  This option enables support for the Intel SS4200 series of
	  Network Attached Storage servers. You may control the hard
	  drive or power LEDs on the front panel. Using this driver
	  can stop the front LED from blinking after startup.

config LEDS_LT3593
	tristate "LED driver for LT3593 controllers"
	depends on LEDS_CLASS
	depends on GPIOLIB || COMPILE_TEST
	help
	  This option enables support for LEDs driven by a Linear Technology
	  LT3593 controller. This controller uses a special one-wire pulse
	  coding protocol to set the brightness.

config LEDS_ADP5520
	tristate "LED Support for ADP5520/ADP5501 PMIC"
	depends on LEDS_CLASS
	depends on PMIC_ADP5520
	help
	  This option enables support for on-chip LED drivers found
	  on Analog Devices ADP5520/ADP5501 PMICs.

	  To compile this driver as a module, choose M here: the module will
	  be called leds-adp5520.

config LEDS_MC13783
	tristate "LED Support for MC13XXX PMIC"
	depends on LEDS_CLASS
	depends on MFD_MC13XXX
	help
	  This option enables support for on-chip LED drivers found
	  on Freescale Semiconductor MC13783/MC13892/MC34708 PMIC.

config LEDS_NS2
	tristate "LED support for Network Space v2 GPIO LEDs"
	depends on LEDS_CLASS
	depends on MACH_KIRKWOOD || MACH_ARMADA_370
	default y
	help
	  This option enables support for the dual-GPIO LEDs found on the
	  following LaCie/Seagate boards:

		Network Space v2 (and parents: Max, Mini)
		Internet Space v2
		d2 Network v2
		n090401 (Seagate NAS 4-Bay)

config LEDS_NETXBIG
	tristate "LED support for Big Network series LEDs"
	depends on LEDS_CLASS
	depends on MACH_KIRKWOOD
	default y
	help
	  This option enables support for LEDs found on the LaCie 2Big
	  and 5Big Network v2 boards. The LEDs are wired to a CPLD and are
	  controlled through a GPIO extension bus.

config LEDS_ASIC3
	bool "LED support for the HTC ASIC3"
	depends on LEDS_CLASS=y
	depends on MFD_ASIC3
	default y
	help
	  This option enables support for the LEDs on the HTC ASIC3. The HTC
	  ASIC3 LED GPIOs are inputs, not outputs, thus the leds-gpio driver
	  cannot be used. This driver supports hardware blinking with an on+off
	  period from 62ms to 125s. Say Y to enable LEDs on the HP iPAQ hx4700.

config LEDS_TCA6507
	tristate "LED Support for TCA6507 I2C chip"
	depends on LEDS_CLASS && I2C
	help
	  This option enables support for LEDs connected to TC6507
	  LED driver chips accessed via the I2C bus.
	  Driver support brightness control and hardware-assisted blinking.

config LEDS_TLC591XX
	tristate "LED driver for TLC59108 and TLC59116 controllers"
	depends on LEDS_CLASS && I2C
	select REGMAP_I2C
	help
	  This option enables support for Texas Instruments TLC59108
	  and TLC59116 LED controllers.

config LEDS_MAX77693
	tristate "LED support for MAX77693 Flash"
	depends on LEDS_CLASS_FLASH
	depends on V4L2_FLASH_LED_CLASS || !V4L2_FLASH_LED_CLASS
	depends on MFD_MAX77693
	depends on OF
	help
	  This option enables support for the flash part of the MAX77693
	  multifunction device. It has build in control for two leds in flash
	  and torch mode.

config LEDS_MAX8997
	tristate "LED support for MAX8997 PMIC"
	depends on LEDS_CLASS && MFD_MAX8997
	help
	  This option enables support for on-chip LED drivers on
	  MAXIM MAX8997 PMIC.

config LEDS_LM355x
	tristate "LED support for LM3554 and LM3556 chips"
	depends on LEDS_CLASS && I2C
	select REGMAP_I2C
	help
	  This option enables support for LEDs connected to LM3554
	  and LM3556. It includes Torch, Flash and Indicator functions.

config LEDS_OT200
	tristate "LED support for the Bachmann OT200"
	depends on LEDS_CLASS && HAS_IOMEM && (X86_32 || COMPILE_TEST)
	help
	  This option enables support for the LEDs on the Bachmann OT200.
	  Say Y to enable LEDs on the Bachmann OT200.

config LEDS_MENF21BMC
	tristate "LED support for the MEN 14F021P00 BMC"
	depends on LEDS_CLASS && MFD_MENF21BMC
	help
	  Say Y here to include support for the MEN 14F021P00 BMC LEDs.

	  This driver can also be built as a module. If so the module
	  will be called leds-menf21bmc.

config LEDS_KTD2692
	tristate "LED support for KTD2692 flash LED controller"
	depends on LEDS_CLASS_FLASH && OF
	depends on GPIOLIB || COMPILE_TEST
	help
	  This option enables support for KTD2692 LED flash connected
	  through ExpressWire interface.

	  Say Y to enable this driver.

config LEDS_IS31FL319X
	tristate "LED Support for ISSI IS31FL319x I2C LED controller family"
	depends on LEDS_CLASS && I2C && OF
	select REGMAP_I2C
	help
	  This option enables support for LEDs connected to ISSI IS31FL319x
	  fancy LED driver chips accessed via the I2C bus.
	  Driver supports individual PWM brightness control for each channel.

	  This driver can also be built as a module. If so the module will be
	  called leds-is31fl319x.

config LEDS_IS31FL32XX
	tristate "LED support for ISSI IS31FL32XX I2C LED controller family"
	depends on LEDS_CLASS && I2C && OF
	help
	  Say Y here to include support for ISSI IS31FL32XX and Si-En SN32xx
	  LED controllers. They are I2C devices with multiple constant-current
	  channels, each with independent 256-level PWM control.

config LEDS_SC27XX_BLTC
	tristate "LED support for the SC27xx breathing light controller"
	depends on LEDS_CLASS && MFD_SC27XX_PMIC
	depends on OF
	help
	  Say Y here to include support for the SC27xx breathing light controller
	  LEDs.

	  This driver can also be built as a module. If so the module will be
	  called leds-sc27xx-bltc.

comment "LED driver for blink(1) USB RGB LED is under Special HID drivers (HID_THINGM)"

config LEDS_BLINKM
	tristate "LED support for the BlinkM I2C RGB LED"
	depends on LEDS_CLASS
	depends on I2C
	help
	  This option enables support for the BlinkM RGB LED connected
	  through I2C. Say Y to enable support for the BlinkM LED.

config LEDS_POWERNV
	tristate "LED support for PowerNV Platform"
	depends on LEDS_CLASS
	depends on PPC_POWERNV
	depends on OF
	help
	  This option enables support for the system LEDs present on
	  PowerNV platforms. Say 'y' to enable this support in kernel.
	  To compile this driver as a module, choose 'm' here: the module
	  will be called leds-powernv.

config LEDS_SYSCON
	bool "LED support for LEDs on system controllers"
	depends on LEDS_CLASS=y
	depends on MFD_SYSCON
	depends on OF
	help
	  This option enables support for the LEDs on syscon type
	  devices. This will only work with device tree enabled
	  devices.

config LEDS_PM8058
	tristate "LED Support for the Qualcomm PM8058 PMIC"
	depends on MFD_PM8XXX
	depends on LEDS_CLASS
	help
	  Choose this option if you want to use the LED drivers in
	  the Qualcomm PM8058 PMIC.

config LEDS_MLXCPLD
	tristate "LED support for the Mellanox boards"
	depends on X86 && DMI
	depends on LEDS_CLASS
	help
	  This option enables support for the LEDs on the Mellanox
	  boards. Say Y to enable these.

config LEDS_MLXREG
	tristate "LED support for the Mellanox switches management control"
	depends on LEDS_CLASS
	help
	  This option enables support for the LEDs on the Mellanox Ethernet and
	  InfiniBand switches. The driver can be activated by the platform device
	  device add call. Say Y to enable these. To compile this driver as a
	  module, choose 'M' here: the module will be called leds-mlxreg.

config LEDS_USER
	tristate "Userspace LED support"
	depends on LEDS_CLASS
	help
	  This option enables support for userspace LEDs. Say 'y' to enable this
	  support in kernel. To compile this driver as a module, choose 'm' here:
	  the module will be called uleds.

config LEDS_NIC78BX
	tristate "LED support for NI PXI NIC78bx devices"
	depends on LEDS_CLASS
	depends on X86 && ACPI
	help
	  This option enables support for the User1 and User2 LEDs on NI
	  PXI NIC78bx devices.

	  To compile this driver as a module, choose M here: the module
	  will be called leds-nic78bx.

config LEDS_QTI_TRI_LED
	tristate "LED support for Qualcomm Technologies, Inc. TRI_LED"
	depends on LEDS_CLASS && MFD_SPMI_PMIC && PWM && OF
	help
	  This driver supports the TRI_LED module found in Qualcomm
	  Technologies, Inc. PMIC chips. TRI_LED supports 3 LED drivers
	  at max and each is controlled by a PWM channel used for dimming
	  or blinking.

config LEDS_QPNP_FLASH_V2
        tristate "Support for QPNP V2 Flash LEDs"
        depends on LEDS_CLASS && MFD_SPMI_PMIC
	select LEDS_TRIGGERS
        help
          This driver supports the flash V2 LED functionality of Qualcomm
          Technologies, Inc. QPNP PMICs.  This driver supports PMICs starting
          from PMI8998, PM8150L and their derivatives.  It can configure the
          flash LED target current for several independent channels.  It also
          supports various over current and over temperature mitigation features.

config LEDS_QPNP_VIBRATOR_LDO
	tristate "Vibrator-LDO support for QPNP PMIC"
	depends on LEDS_CLASS && MFD_SPMI_PMIC
	help
	  This option enables device driver support for the vibrator-ldo
	  peripheral found on Qualcomm Technologies, Inc. QPNP PMICs.
	  The vibrator-ldo peripheral is capable of driving ERM vibrators.

<<<<<<< HEAD
config LEDS_AW2015
	tristate "LED Support for AW2015"
	depends on LEDS_CLASS && I2C
	help
	  this option enables support for the AW2015 RGB LED connected
	  through I2C. Say Y to enable support for the AW2015 LED.
=======
config LEDS_QPNP_VIBRATOR
	tristate "Vibrator support for QPNP PMIC"
	depends on LEDS_CLASS && MFD_SPMI_PMIC
	help
	  This option enables device driver support for the vibrator
	  on the Qualcomm technologies Inc's QPNP PMICs. The vibrator
	  is connected on the VIB_DRV_N line and can be controlled
	  manually or by the DTEST lines.It uses the android timed-output
	  framework.
>>>>>>> b226a909

comment "LED Triggers"
source "drivers/leds/trigger/Kconfig"

endif # NEW_LEDS<|MERGE_RESOLUTION|>--- conflicted
+++ resolved
@@ -799,24 +799,22 @@
 	  peripheral found on Qualcomm Technologies, Inc. QPNP PMICs.
 	  The vibrator-ldo peripheral is capable of driving ERM vibrators.
 
-<<<<<<< HEAD
+config LEDS_QPNP_VIBRATOR
+        tristate "Vibrator support for QPNP PMIC"
+        depends on LEDS_CLASS && MFD_SPMI_PMIC
+        help
+          This option enables device driver support for the vibrator
+          on the Qualcomm technologies Inc's QPNP PMICs. The vibrator
+          is connected on the VIB_DRV_N line and can be controlled
+          manually or by the DTEST lines.It uses the android timed-output
+          framework.
+
 config LEDS_AW2015
 	tristate "LED Support for AW2015"
 	depends on LEDS_CLASS && I2C
 	help
 	  this option enables support for the AW2015 RGB LED connected
 	  through I2C. Say Y to enable support for the AW2015 LED.
-=======
-config LEDS_QPNP_VIBRATOR
-	tristate "Vibrator support for QPNP PMIC"
-	depends on LEDS_CLASS && MFD_SPMI_PMIC
-	help
-	  This option enables device driver support for the vibrator
-	  on the Qualcomm technologies Inc's QPNP PMICs. The vibrator
-	  is connected on the VIB_DRV_N line and can be controlled
-	  manually or by the DTEST lines.It uses the android timed-output
-	  framework.
->>>>>>> b226a909
 
 comment "LED Triggers"
 source "drivers/leds/trigger/Kconfig"
