--- conflicted
+++ resolved
@@ -82,11 +82,8 @@
 obj-$(CONFIG_LEDS_QTI_TRI_LED)		+= leds-qti-tri-led.o
 obj-$(CONFIG_LEDS_QPNP_FLASH_V2)        += leds-qpnp-flash-v2.o leds-qpnp-flash-common.o
 obj-$(CONFIG_LEDS_QPNP_VIBRATOR_LDO)	+= leds-qpnp-vibrator-ldo.o
-<<<<<<< HEAD
-obj-$(CONFIG_LEDS_AW2015) += leds-aw2015.o
-=======
-obj-$(CONFIG_LEDS_QPNP_VIBRATOR)	+= leds-qpnp-vibrator.o
->>>>>>> b226a909
+obj-$(CONFIG_LEDS_QPNP_VIBRATOR)        += leds-qpnp-vibrator.o
+obj-$(CONFIG_LEDS_AW2015)               += leds-aw2015.o
 
 # LED SPI Drivers
 obj-$(CONFIG_LEDS_CR0014114)		+= leds-cr0014114.o
