--- conflicted
+++ resolved
@@ -1,11 +1,8 @@
 // SPDX-License-Identifier: GPL-2.0-only
 /*
  * Copyright (c) 2009-2021, The Linux Foundation. All rights reserved.
-<<<<<<< HEAD
  * Copyright (C) 2021 XiaoMi, Inc.
-=======
  * Copyright (c) 2022-2023, Qualcomm Innovation Center, Inc. All rights reserved.
->>>>>>> aad4cd6b
  */
 
 #define pr_fmt(fmt) "%s: " fmt, __func__
