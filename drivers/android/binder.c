/* binder.c
 *
 * Android IPC Subsystem
 *
 * Copyright (C) 2007-2008 Google, Inc.
 *
 * This software is licensed under the terms of the GNU General Public
 * License version 2, as published by the Free Software Foundation, and
 * may be copied, distributed, and modified under those terms.
 *
 * This program is distributed in the hope that it will be useful,
 * but WITHOUT ANY WARRANTY; without even the implied warranty of
 * MERCHANTABILITY or FITNESS FOR A PARTICULAR PURPOSE.  See the
 * GNU General Public License for more details.
 *
 */

/*
 * Locking overview
 *
 * There are 3 main spinlocks which must be acquired in the
 * order shown:
 *
 * 1) proc->outer_lock : protects binder_ref
 *    binder_proc_lock() and binder_proc_unlock() are
 *    used to acq/rel.
 * 2) node->lock : protects most fields of binder_node.
 *    binder_node_lock() and binder_node_unlock() are
 *    used to acq/rel
 * 3) proc->inner_lock : protects the thread and node lists
 *    (proc->threads, proc->waiting_threads, proc->nodes)
 *    and all todo lists associated with the binder_proc
 *    (proc->todo, thread->todo, proc->delivered_death and
 *    node->async_todo), as well as thread->transaction_stack
 *    binder_inner_proc_lock() and binder_inner_proc_unlock()
 *    are used to acq/rel
 *
 * Any lock under procA must never be nested under any lock at the same
 * level or below on procB.
 *
 * Functions that require a lock held on entry indicate which lock
 * in the suffix of the function name:
 *
 * foo_olocked() : requires node->outer_lock
 * foo_nlocked() : requires node->lock
 * foo_ilocked() : requires proc->inner_lock
 * foo_oilocked(): requires proc->outer_lock and proc->inner_lock
 * foo_nilocked(): requires node->lock and proc->inner_lock
 * ...
 */

#define pr_fmt(fmt) KBUILD_MODNAME ": " fmt

#include <linux/fdtable.h>
#include <linux/file.h>
#include <linux/freezer.h>
#include <linux/fs.h>
#include <linux/list.h>
#include <linux/miscdevice.h>
#include <linux/module.h>
#include <linux/mutex.h>
#include <linux/nsproxy.h>
#include <linux/poll.h>
#include <linux/debugfs.h>
#include <linux/rbtree.h>
#include <linux/sched/signal.h>
#include <linux/sched/mm.h>
#include <linux/seq_file.h>
#include <linux/uaccess.h>
#include <linux/pid_namespace.h>
#include <linux/security.h>
#include <linux/spinlock.h>
#include <linux/ratelimit.h>

#include <uapi/linux/android/binder.h>
#include <uapi/linux/sched/types.h>

#include <asm/cacheflush.h>

#include "binder_alloc.h"
#include "binder_internal.h"
#include "binder_trace.h"

static HLIST_HEAD(binder_deferred_list);
static DEFINE_MUTEX(binder_deferred_lock);

static HLIST_HEAD(binder_devices);
static HLIST_HEAD(binder_procs);
static DEFINE_MUTEX(binder_procs_lock);

static HLIST_HEAD(binder_dead_nodes);
static DEFINE_SPINLOCK(binder_dead_nodes_lock);

static struct dentry *binder_debugfs_dir_entry_root;
static struct dentry *binder_debugfs_dir_entry_proc;
static atomic_t binder_last_id;

static int proc_show(struct seq_file *m, void *unused);
DEFINE_SHOW_ATTRIBUTE(proc);

/* This is only defined in include/asm-arm/sizes.h */
#ifndef SZ_1K
#define SZ_1K                               0x400
#endif

#ifndef SZ_4M
#define SZ_4M                               0x400000
#endif

#define FORBIDDEN_MMAP_FLAGS                (VM_WRITE)

enum {
	BINDER_DEBUG_USER_ERROR             = 1U << 0,
	BINDER_DEBUG_FAILED_TRANSACTION     = 1U << 1,
	BINDER_DEBUG_DEAD_TRANSACTION       = 1U << 2,
	BINDER_DEBUG_OPEN_CLOSE             = 1U << 3,
	BINDER_DEBUG_DEAD_BINDER            = 1U << 4,
	BINDER_DEBUG_DEATH_NOTIFICATION     = 1U << 5,
	BINDER_DEBUG_READ_WRITE             = 1U << 6,
	BINDER_DEBUG_USER_REFS              = 1U << 7,
	BINDER_DEBUG_THREADS                = 1U << 8,
	BINDER_DEBUG_TRANSACTION            = 1U << 9,
	BINDER_DEBUG_TRANSACTION_COMPLETE   = 1U << 10,
	BINDER_DEBUG_FREE_BUFFER            = 1U << 11,
	BINDER_DEBUG_INTERNAL_REFS          = 1U << 12,
	BINDER_DEBUG_PRIORITY_CAP           = 1U << 13,
	BINDER_DEBUG_SPINLOCKS              = 1U << 14,
};
static uint32_t binder_debug_mask = BINDER_DEBUG_USER_ERROR |
	BINDER_DEBUG_FAILED_TRANSACTION | BINDER_DEBUG_DEAD_TRANSACTION;
module_param_named(debug_mask, binder_debug_mask, uint, 0644);

char *binder_devices_param = CONFIG_ANDROID_BINDER_DEVICES;
module_param_named(devices, binder_devices_param, charp, 0444);

static DECLARE_WAIT_QUEUE_HEAD(binder_user_error_wait);
static int binder_stop_on_user_error;

static int binder_set_stop_on_user_error(const char *val,
					 const struct kernel_param *kp)
{
	int ret;

	ret = param_set_int(val, kp);
	if (binder_stop_on_user_error < 2)
		wake_up(&binder_user_error_wait);
	return ret;
}
module_param_call(stop_on_user_error, binder_set_stop_on_user_error,
	param_get_int, &binder_stop_on_user_error, 0644);

#define binder_debug(mask, x...) \
	do { \
		if (binder_debug_mask & mask) \
			pr_info_ratelimited(x); \
	} while (0)

#define binder_user_error(x...) \
	do { \
		if (binder_debug_mask & BINDER_DEBUG_USER_ERROR) \
			pr_info_ratelimited(x); \
		if (binder_stop_on_user_error) \
			binder_stop_on_user_error = 2; \
	} while (0)

#define to_flat_binder_object(hdr) \
	container_of(hdr, struct flat_binder_object, hdr)

#define to_binder_fd_object(hdr) container_of(hdr, struct binder_fd_object, hdr)

#define to_binder_buffer_object(hdr) \
	container_of(hdr, struct binder_buffer_object, hdr)

#define to_binder_fd_array_object(hdr) \
	container_of(hdr, struct binder_fd_array_object, hdr)

enum binder_stat_types {
	BINDER_STAT_PROC,
	BINDER_STAT_THREAD,
	BINDER_STAT_NODE,
	BINDER_STAT_REF,
	BINDER_STAT_DEATH,
	BINDER_STAT_TRANSACTION,
	BINDER_STAT_TRANSACTION_COMPLETE,
	BINDER_STAT_COUNT
};

struct binder_stats {
	atomic_t br[_IOC_NR(BR_FAILED_REPLY) + 1];
	atomic_t bc[_IOC_NR(BC_REPLY_SG) + 1];
	atomic_t obj_created[BINDER_STAT_COUNT];
	atomic_t obj_deleted[BINDER_STAT_COUNT];
};

static struct binder_stats binder_stats;

static inline void binder_stats_deleted(enum binder_stat_types type)
{
	atomic_inc(&binder_stats.obj_deleted[type]);
}

static inline void binder_stats_created(enum binder_stat_types type)
{
	atomic_inc(&binder_stats.obj_created[type]);
}

struct binder_transaction_log binder_transaction_log;
struct binder_transaction_log binder_transaction_log_failed;

static struct binder_transaction_log_entry *binder_transaction_log_add(
	struct binder_transaction_log *log)
{
	struct binder_transaction_log_entry *e;
	unsigned int cur = atomic_inc_return(&log->cur);

	if (cur >= ARRAY_SIZE(log->entry))
		log->full = true;
	e = &log->entry[cur % ARRAY_SIZE(log->entry)];
	WRITE_ONCE(e->debug_id_done, 0);
	/*
	 * write-barrier to synchronize access to e->debug_id_done.
	 * We make sure the initialized 0 value is seen before
	 * memset() other fields are zeroed by memset.
	 */
	smp_wmb();
	memset(e, 0, sizeof(*e));
	return e;
}

/**
 * struct binder_work - work enqueued on a worklist
 * @entry:             node enqueued on list
 * @type:              type of work to be performed
 *
 * There are separate work lists for proc, thread, and node (async).
 */
struct binder_work {
	struct list_head entry;

	enum binder_work_type {
		BINDER_WORK_TRANSACTION = 1,
		BINDER_WORK_TRANSACTION_COMPLETE,
		BINDER_WORK_RETURN_ERROR,
		BINDER_WORK_NODE,
		BINDER_WORK_DEAD_BINDER,
		BINDER_WORK_DEAD_BINDER_AND_CLEAR,
		BINDER_WORK_CLEAR_DEATH_NOTIFICATION,
	} type;
};

struct binder_error {
	struct binder_work work;
	uint32_t cmd;
};

/**
 * struct binder_node - binder node bookkeeping
 * @debug_id:             unique ID for debugging
 *                        (invariant after initialized)
 * @lock:                 lock for node fields
 * @work:                 worklist element for node work
 *                        (protected by @proc->inner_lock)
 * @rb_node:              element for proc->nodes tree
 *                        (protected by @proc->inner_lock)
 * @dead_node:            element for binder_dead_nodes list
 *                        (protected by binder_dead_nodes_lock)
 * @proc:                 binder_proc that owns this node
 *                        (invariant after initialized)
 * @refs:                 list of references on this node
 *                        (protected by @lock)
 * @internal_strong_refs: used to take strong references when
 *                        initiating a transaction
 *                        (protected by @proc->inner_lock if @proc
 *                        and by @lock)
 * @local_weak_refs:      weak user refs from local process
 *                        (protected by @proc->inner_lock if @proc
 *                        and by @lock)
 * @local_strong_refs:    strong user refs from local process
 *                        (protected by @proc->inner_lock if @proc
 *                        and by @lock)
 * @tmp_refs:             temporary kernel refs
 *                        (protected by @proc->inner_lock while @proc
 *                        is valid, and by binder_dead_nodes_lock
 *                        if @proc is NULL. During inc/dec and node release
 *                        it is also protected by @lock to provide safety
 *                        as the node dies and @proc becomes NULL)
 * @ptr:                  userspace pointer for node
 *                        (invariant, no lock needed)
 * @cookie:               userspace cookie for node
 *                        (invariant, no lock needed)
 * @has_strong_ref:       userspace notified of strong ref
 *                        (protected by @proc->inner_lock if @proc
 *                        and by @lock)
 * @pending_strong_ref:   userspace has acked notification of strong ref
 *                        (protected by @proc->inner_lock if @proc
 *                        and by @lock)
 * @has_weak_ref:         userspace notified of weak ref
 *                        (protected by @proc->inner_lock if @proc
 *                        and by @lock)
 * @pending_weak_ref:     userspace has acked notification of weak ref
 *                        (protected by @proc->inner_lock if @proc
 *                        and by @lock)
 * @has_async_transaction: async transaction to node in progress
 *                        (protected by @lock)
 * @sched_policy:         minimum scheduling policy for node
 *                        (invariant after initialized)
 * @accept_fds:           file descriptor operations supported for node
 *                        (invariant after initialized)
 * @min_priority:         minimum scheduling priority
 *                        (invariant after initialized)
 * @inherit_rt:           inherit RT scheduling policy from caller
 * @txn_security_ctx:     require sender's security context
 *                        (invariant after initialized)
 * @async_todo:           list of async work items
 *                        (protected by @proc->inner_lock)
 *
 * Bookkeeping structure for binder nodes.
 */
struct binder_node {
	int debug_id;
	spinlock_t lock;
	struct binder_work work;
	union {
		struct rb_node rb_node;
		struct hlist_node dead_node;
	};
	struct binder_proc *proc;
	struct hlist_head refs;
	int internal_strong_refs;
	int local_weak_refs;
	int local_strong_refs;
	int tmp_refs;
	binder_uintptr_t ptr;
	binder_uintptr_t cookie;
	struct {
		/*
		 * bitfield elements protected by
		 * proc inner_lock
		 */
		u8 has_strong_ref:1;
		u8 pending_strong_ref:1;
		u8 has_weak_ref:1;
		u8 pending_weak_ref:1;
	};
	struct {
		/*
		 * invariant after initialization
		 */
		u8 sched_policy:2;
		u8 inherit_rt:1;
		u8 accept_fds:1;
		u8 txn_security_ctx:1;
		u8 min_priority;
	};
	bool has_async_transaction;
	struct list_head async_todo;
};

struct binder_ref_death {
	/**
	 * @work: worklist element for death notifications
	 *        (protected by inner_lock of the proc that
	 *        this ref belongs to)
	 */
	struct binder_work work;
	binder_uintptr_t cookie;
};

/**
 * struct binder_ref_data - binder_ref counts and id
 * @debug_id:        unique ID for the ref
 * @desc:            unique userspace handle for ref
 * @strong:          strong ref count (debugging only if not locked)
 * @weak:            weak ref count (debugging only if not locked)
 *
 * Structure to hold ref count and ref id information. Since
 * the actual ref can only be accessed with a lock, this structure
 * is used to return information about the ref to callers of
 * ref inc/dec functions.
 */
struct binder_ref_data {
	int debug_id;
	uint32_t desc;
	int strong;
	int weak;
};

/**
 * struct binder_ref - struct to track references on nodes
 * @data:        binder_ref_data containing id, handle, and current refcounts
 * @rb_node_desc: node for lookup by @data.desc in proc's rb_tree
 * @rb_node_node: node for lookup by @node in proc's rb_tree
 * @node_entry:  list entry for node->refs list in target node
 *               (protected by @node->lock)
 * @proc:        binder_proc containing ref
 * @node:        binder_node of target node. When cleaning up a
 *               ref for deletion in binder_cleanup_ref, a non-NULL
 *               @node indicates the node must be freed
 * @death:       pointer to death notification (ref_death) if requested
 *               (protected by @node->lock)
 *
 * Structure to track references from procA to target node (on procB). This
 * structure is unsafe to access without holding @proc->outer_lock.
 */
struct binder_ref {
	/* Lookups needed: */
	/*   node + proc => ref (transaction) */
	/*   desc + proc => ref (transaction, inc/dec ref) */
	/*   node => refs + procs (proc exit) */
	struct binder_ref_data data;
	struct rb_node rb_node_desc;
	struct rb_node rb_node_node;
	struct hlist_node node_entry;
	struct binder_proc *proc;
	struct binder_node *node;
	struct binder_ref_death *death;
};

enum binder_deferred_state {
	BINDER_DEFERRED_PUT_FILES    = 0x01,
	BINDER_DEFERRED_FLUSH        = 0x02,
	BINDER_DEFERRED_RELEASE      = 0x04,
};

/**
 * struct binder_priority - scheduler policy and priority
 * @sched_policy            scheduler policy
 * @prio                    [100..139] for SCHED_NORMAL, [0..99] for FIFO/RT
 *
 * The binder driver supports inheriting the following scheduler policies:
 * SCHED_NORMAL
 * SCHED_BATCH
 * SCHED_FIFO
 * SCHED_RR
 */
struct binder_priority {
	unsigned int sched_policy;
	int prio;
};

/**
 * struct binder_proc - binder process bookkeeping
 * @proc_node:            element for binder_procs list
 * @threads:              rbtree of binder_threads in this proc
 *                        (protected by @inner_lock)
 * @nodes:                rbtree of binder nodes associated with
 *                        this proc ordered by node->ptr
 *                        (protected by @inner_lock)
 * @refs_by_desc:         rbtree of refs ordered by ref->desc
 *                        (protected by @outer_lock)
 * @refs_by_node:         rbtree of refs ordered by ref->node
 *                        (protected by @outer_lock)
 * @waiting_threads:      threads currently waiting for proc work
 *                        (protected by @inner_lock)
 * @pid                   PID of group_leader of process
 *                        (invariant after initialized)
 * @tsk                   task_struct for group_leader of process
 *                        (invariant after initialized)
 * @files                 files_struct for process
 *                        (protected by @files_lock)
 * @files_lock            mutex to protect @files
 * @cred                  struct cred associated with the `struct file`
 *                        in binder_open()
 *                        (invariant after initialized)
 * @deferred_work_node:   element for binder_deferred_list
 *                        (protected by binder_deferred_lock)
 * @deferred_work:        bitmap of deferred work to perform
 *                        (protected by binder_deferred_lock)
 * @is_dead:              process is dead and awaiting free
 *                        when outstanding transactions are cleaned up
 *                        (protected by @inner_lock)
 * @todo:                 list of work for this process
 *                        (protected by @inner_lock)
 * @stats:                per-process binder statistics
 *                        (atomics, no lock needed)
 * @delivered_death:      list of delivered death notification
 *                        (protected by @inner_lock)
 * @max_threads:          cap on number of binder threads
 *                        (protected by @inner_lock)
 * @requested_threads:    number of binder threads requested but not
 *                        yet started. In current implementation, can
 *                        only be 0 or 1.
 *                        (protected by @inner_lock)
 * @requested_threads_started: number binder threads started
 *                        (protected by @inner_lock)
 * @tmp_ref:              temporary reference to indicate proc is in use
 *                        (protected by @inner_lock)
 * @default_priority:     default scheduler priority
 *                        (invariant after initialized)
 * @debugfs_entry:        debugfs node
 * @alloc:                binder allocator bookkeeping
 * @context:              binder_context for this proc
 *                        (invariant after initialized)
 * @inner_lock:           can nest under outer_lock and/or node lock
 * @outer_lock:           no nesting under innor or node lock
 *                        Lock order: 1) outer, 2) node, 3) inner
 * @binderfs_entry:       process-specific binderfs log file
 *
 * Bookkeeping structure for binder processes
 */
struct binder_proc {
	struct hlist_node proc_node;
	struct rb_root threads;
	struct rb_root nodes;
	struct rb_root refs_by_desc;
	struct rb_root refs_by_node;
	struct list_head waiting_threads;
	int pid;
	struct task_struct *tsk;
	struct files_struct *files;
	struct mutex files_lock;
	const struct cred *cred;
	struct hlist_node deferred_work_node;
	int deferred_work;
	bool is_dead;

	struct list_head todo;
	struct binder_stats stats;
	struct list_head delivered_death;
	int max_threads;
	int requested_threads;
	int requested_threads_started;
	int tmp_ref;
	struct binder_priority default_priority;
	struct dentry *debugfs_entry;
	struct binder_alloc alloc;
	struct binder_context *context;
	spinlock_t inner_lock;
	spinlock_t outer_lock;
	struct dentry *binderfs_entry;
};

enum {
	BINDER_LOOPER_STATE_REGISTERED  = 0x01,
	BINDER_LOOPER_STATE_ENTERED     = 0x02,
	BINDER_LOOPER_STATE_EXITED      = 0x04,
	BINDER_LOOPER_STATE_INVALID     = 0x08,
	BINDER_LOOPER_STATE_WAITING     = 0x10,
	BINDER_LOOPER_STATE_POLL        = 0x20,
};

/**
 * struct binder_thread - binder thread bookkeeping
 * @proc:                 binder process for this thread
 *                        (invariant after initialization)
 * @rb_node:              element for proc->threads rbtree
 *                        (protected by @proc->inner_lock)
 * @waiting_thread_node:  element for @proc->waiting_threads list
 *                        (protected by @proc->inner_lock)
 * @pid:                  PID for this thread
 *                        (invariant after initialization)
 * @looper:               bitmap of looping state
 *                        (only accessed by this thread)
 * @looper_needs_return:  looping thread needs to exit driver
 *                        (no lock needed)
 * @transaction_stack:    stack of in-progress transactions for this thread
 *                        (protected by @proc->inner_lock)
 * @todo:                 list of work to do for this thread
 *                        (protected by @proc->inner_lock)
 * @process_todo:         whether work in @todo should be processed
 *                        (protected by @proc->inner_lock)
 * @return_error:         transaction errors reported by this thread
 *                        (only accessed by this thread)
 * @reply_error:          transaction errors reported by target thread
 *                        (protected by @proc->inner_lock)
 * @wait:                 wait queue for thread work
 * @stats:                per-thread statistics
 *                        (atomics, no lock needed)
 * @tmp_ref:              temporary reference to indicate thread is in use
 *                        (atomic since @proc->inner_lock cannot
 *                        always be acquired)
 * @is_dead:              thread is dead and awaiting free
 *                        when outstanding transactions are cleaned up
 *                        (protected by @proc->inner_lock)
 * @task:                 struct task_struct for this thread
 *
 * Bookkeeping structure for binder threads.
 */
struct binder_thread {
	struct binder_proc *proc;
	struct rb_node rb_node;
	struct list_head waiting_thread_node;
	int pid;
	int looper;              /* only modified by this thread */
	bool looper_need_return; /* can be written by other thread */
	struct binder_transaction *transaction_stack;
	struct list_head todo;
	bool process_todo;
	struct binder_error return_error;
	struct binder_error reply_error;
	wait_queue_head_t wait;
	struct binder_stats stats;
	atomic_t tmp_ref;
	bool is_dead;
	struct task_struct *task;
};

struct binder_transaction {
	int debug_id;
	struct binder_work work;
	struct binder_thread *from;
	struct binder_transaction *from_parent;
	struct binder_proc *to_proc;
	struct binder_thread *to_thread;
	struct binder_transaction *to_parent;
	unsigned need_reply:1;
	/* unsigned is_dead:1; */	/* not used at the moment */

	struct binder_buffer *buffer;
	unsigned int	code;
	unsigned int	flags;
	struct binder_priority	priority;
	struct binder_priority	saved_priority;
	bool    set_priority_called;
	kuid_t	sender_euid;
	binder_uintptr_t security_ctx;
	/**
	 * @lock:  protects @from, @to_proc, and @to_thread
	 *
	 * @from, @to_proc, and @to_thread can be set to NULL
	 * during thread teardown
	 */
	spinlock_t lock;
};

/**
 * struct binder_object - union of flat binder object types
 * @hdr:   generic object header
 * @fbo:   binder object (nodes and refs)
 * @fdo:   file descriptor object
 * @bbo:   binder buffer pointer
 * @fdao:  file descriptor array
 *
 * Used for type-independent object copies
 */
struct binder_object {
	union {
		struct binder_object_header hdr;
		struct flat_binder_object fbo;
		struct binder_fd_object fdo;
		struct binder_buffer_object bbo;
		struct binder_fd_array_object fdao;
	};
};

/**
 * binder_proc_lock() - Acquire outer lock for given binder_proc
 * @proc:         struct binder_proc to acquire
 *
 * Acquires proc->outer_lock. Used to protect binder_ref
 * structures associated with the given proc.
 */
#define binder_proc_lock(proc) _binder_proc_lock(proc, __LINE__)
static void
_binder_proc_lock(struct binder_proc *proc, int line)
{
	binder_debug(BINDER_DEBUG_SPINLOCKS,
		     "%s: line=%d\n", __func__, line);
	spin_lock(&proc->outer_lock);
}

/**
 * binder_proc_unlock() - Release spinlock for given binder_proc
 * @proc:         struct binder_proc to acquire
 *
 * Release lock acquired via binder_proc_lock()
 */
#define binder_proc_unlock(_proc) _binder_proc_unlock(_proc, __LINE__)
static void
_binder_proc_unlock(struct binder_proc *proc, int line)
{
	binder_debug(BINDER_DEBUG_SPINLOCKS,
		     "%s: line=%d\n", __func__, line);
	spin_unlock(&proc->outer_lock);
}

/**
 * binder_inner_proc_lock() - Acquire inner lock for given binder_proc
 * @proc:         struct binder_proc to acquire
 *
 * Acquires proc->inner_lock. Used to protect todo lists
 */
#define binder_inner_proc_lock(proc) _binder_inner_proc_lock(proc, __LINE__)
static void
_binder_inner_proc_lock(struct binder_proc *proc, int line)
{
	binder_debug(BINDER_DEBUG_SPINLOCKS,
		     "%s: line=%d\n", __func__, line);
	spin_lock(&proc->inner_lock);
}

/**
 * binder_inner_proc_unlock() - Release inner lock for given binder_proc
 * @proc:         struct binder_proc to acquire
 *
 * Release lock acquired via binder_inner_proc_lock()
 */
#define binder_inner_proc_unlock(proc) _binder_inner_proc_unlock(proc, __LINE__)
static void
_binder_inner_proc_unlock(struct binder_proc *proc, int line)
{
	binder_debug(BINDER_DEBUG_SPINLOCKS,
		     "%s: line=%d\n", __func__, line);
	spin_unlock(&proc->inner_lock);
}

/**
 * binder_node_lock() - Acquire spinlock for given binder_node
 * @node:         struct binder_node to acquire
 *
 * Acquires node->lock. Used to protect binder_node fields
 */
#define binder_node_lock(node) _binder_node_lock(node, __LINE__)
static void
_binder_node_lock(struct binder_node *node, int line)
{
	binder_debug(BINDER_DEBUG_SPINLOCKS,
		     "%s: line=%d\n", __func__, line);
	spin_lock(&node->lock);
}

/**
 * binder_node_unlock() - Release spinlock for given binder_proc
 * @node:         struct binder_node to acquire
 *
 * Release lock acquired via binder_node_lock()
 */
#define binder_node_unlock(node) _binder_node_unlock(node, __LINE__)
static void
_binder_node_unlock(struct binder_node *node, int line)
{
	binder_debug(BINDER_DEBUG_SPINLOCKS,
		     "%s: line=%d\n", __func__, line);
	spin_unlock(&node->lock);
}

/**
 * binder_node_inner_lock() - Acquire node and inner locks
 * @node:         struct binder_node to acquire
 *
 * Acquires node->lock. If node->proc also acquires
 * proc->inner_lock. Used to protect binder_node fields
 */
#define binder_node_inner_lock(node) _binder_node_inner_lock(node, __LINE__)
static void
_binder_node_inner_lock(struct binder_node *node, int line)
{
	binder_debug(BINDER_DEBUG_SPINLOCKS,
		     "%s: line=%d\n", __func__, line);
	spin_lock(&node->lock);
	if (node->proc)
		binder_inner_proc_lock(node->proc);
}

/**
 * binder_node_unlock() - Release node and inner locks
 * @node:         struct binder_node to acquire
 *
 * Release lock acquired via binder_node_lock()
 */
#define binder_node_inner_unlock(node) _binder_node_inner_unlock(node, __LINE__)
static void
_binder_node_inner_unlock(struct binder_node *node, int line)
{
	struct binder_proc *proc = node->proc;

	binder_debug(BINDER_DEBUG_SPINLOCKS,
		     "%s: line=%d\n", __func__, line);
	if (proc)
		binder_inner_proc_unlock(proc);
	spin_unlock(&node->lock);
}

static bool binder_worklist_empty_ilocked(struct list_head *list)
{
	return list_empty(list);
}

/**
 * binder_worklist_empty() - Check if no items on the work list
 * @proc:       binder_proc associated with list
 * @list:	list to check
 *
 * Return: true if there are no items on list, else false
 */
static bool binder_worklist_empty(struct binder_proc *proc,
				  struct list_head *list)
{
	bool ret;

	binder_inner_proc_lock(proc);
	ret = binder_worklist_empty_ilocked(list);
	binder_inner_proc_unlock(proc);
	return ret;
}

/**
 * binder_enqueue_work_ilocked() - Add an item to the work list
 * @work:         struct binder_work to add to list
 * @target_list:  list to add work to
 *
 * Adds the work to the specified list. Asserts that work
 * is not already on a list.
 *
 * Requires the proc->inner_lock to be held.
 */
static void
binder_enqueue_work_ilocked(struct binder_work *work,
			   struct list_head *target_list)
{
	BUG_ON(target_list == NULL);
	BUG_ON(work->entry.next && !list_empty(&work->entry));
	list_add_tail(&work->entry, target_list);
}

/**
 * binder_enqueue_deferred_thread_work_ilocked() - Add deferred thread work
 * @thread:       thread to queue work to
 * @work:         struct binder_work to add to list
 *
 * Adds the work to the todo list of the thread. Doesn't set the process_todo
 * flag, which means that (if it wasn't already set) the thread will go to
 * sleep without handling this work when it calls read.
 *
 * Requires the proc->inner_lock to be held.
 */
static void
binder_enqueue_deferred_thread_work_ilocked(struct binder_thread *thread,
					    struct binder_work *work)
{
	WARN_ON(!list_empty(&thread->waiting_thread_node));
	binder_enqueue_work_ilocked(work, &thread->todo);
}

/**
 * binder_enqueue_thread_work_ilocked() - Add an item to the thread work list
 * @thread:       thread to queue work to
 * @work:         struct binder_work to add to list
 *
 * Adds the work to the todo list of the thread, and enables processing
 * of the todo queue.
 *
 * Requires the proc->inner_lock to be held.
 */
static void
binder_enqueue_thread_work_ilocked(struct binder_thread *thread,
				   struct binder_work *work)
{
	WARN_ON(!list_empty(&thread->waiting_thread_node));
	binder_enqueue_work_ilocked(work, &thread->todo);
	thread->process_todo = true;
}

/**
 * binder_enqueue_thread_work() - Add an item to the thread work list
 * @thread:       thread to queue work to
 * @work:         struct binder_work to add to list
 *
 * Adds the work to the todo list of the thread, and enables processing
 * of the todo queue.
 */
static void
binder_enqueue_thread_work(struct binder_thread *thread,
			   struct binder_work *work)
{
	binder_inner_proc_lock(thread->proc);
	binder_enqueue_thread_work_ilocked(thread, work);
	binder_inner_proc_unlock(thread->proc);
}

static void
binder_dequeue_work_ilocked(struct binder_work *work)
{
	list_del_init(&work->entry);
}

/**
 * binder_dequeue_work() - Removes an item from the work list
 * @proc:         binder_proc associated with list
 * @work:         struct binder_work to remove from list
 *
 * Removes the specified work item from whatever list it is on.
 * Can safely be called if work is not on any list.
 */
static void
binder_dequeue_work(struct binder_proc *proc, struct binder_work *work)
{
	binder_inner_proc_lock(proc);
	binder_dequeue_work_ilocked(work);
	binder_inner_proc_unlock(proc);
}

static struct binder_work *binder_dequeue_work_head_ilocked(
					struct list_head *list)
{
	struct binder_work *w;

	w = list_first_entry_or_null(list, struct binder_work, entry);
	if (w)
		list_del_init(&w->entry);
	return w;
}

static void
binder_defer_work(struct binder_proc *proc, enum binder_deferred_state defer);
static void binder_free_thread(struct binder_thread *thread);
static void binder_free_proc(struct binder_proc *proc);
static void binder_inc_node_tmpref_ilocked(struct binder_node *node);

static int task_get_unused_fd_flags(struct binder_proc *proc, int flags)
{
	unsigned long rlim_cur;
	unsigned long irqs;
	int ret;

	mutex_lock(&proc->files_lock);
	if (proc->files == NULL) {
		ret = -ESRCH;
		goto err;
	}
	if (!lock_task_sighand(proc->tsk, &irqs)) {
		ret = -EMFILE;
		goto err;
	}
	rlim_cur = task_rlimit(proc->tsk, RLIMIT_NOFILE);
	unlock_task_sighand(proc->tsk, &irqs);

	ret = __alloc_fd(proc->files, 0, rlim_cur, flags);
err:
	mutex_unlock(&proc->files_lock);
	return ret;
}

/*
 * copied from fd_install
 */
static void task_fd_install(
	struct binder_proc *proc, unsigned int fd, struct file *file)
{
	mutex_lock(&proc->files_lock);
	if (proc->files)
		__fd_install(proc->files, fd, file);
	mutex_unlock(&proc->files_lock);
}

/*
 * copied from sys_close
 */
static long task_close_fd(struct binder_proc *proc, unsigned int fd)
{
	int retval;

	mutex_lock(&proc->files_lock);
	if (proc->files == NULL) {
		retval = -ESRCH;
		goto err;
	}
	retval = __close_fd(proc->files, fd);
	/* can't restart close syscall because file table entry was cleared */
	if (unlikely(retval == -ERESTARTSYS ||
		     retval == -ERESTARTNOINTR ||
		     retval == -ERESTARTNOHAND ||
		     retval == -ERESTART_RESTARTBLOCK))
		retval = -EINTR;
err:
	mutex_unlock(&proc->files_lock);
	return retval;
}

static bool binder_has_work_ilocked(struct binder_thread *thread,
				    bool do_proc_work)
{
	return thread->process_todo ||
		thread->looper_need_return ||
		(do_proc_work &&
		 !binder_worklist_empty_ilocked(&thread->proc->todo));
}

static bool binder_has_work(struct binder_thread *thread, bool do_proc_work)
{
	bool has_work;

	binder_inner_proc_lock(thread->proc);
	has_work = binder_has_work_ilocked(thread, do_proc_work);
	binder_inner_proc_unlock(thread->proc);

	return has_work;
}

static bool binder_available_for_proc_work_ilocked(struct binder_thread *thread)
{
	return !thread->transaction_stack &&
		binder_worklist_empty_ilocked(&thread->todo) &&
		(thread->looper & (BINDER_LOOPER_STATE_ENTERED |
				   BINDER_LOOPER_STATE_REGISTERED));
}

static void binder_wakeup_poll_threads_ilocked(struct binder_proc *proc,
					       bool sync)
{
	struct rb_node *n;
	struct binder_thread *thread;

	for (n = rb_first(&proc->threads); n != NULL; n = rb_next(n)) {
		thread = rb_entry(n, struct binder_thread, rb_node);
		if (thread->looper & BINDER_LOOPER_STATE_POLL &&
		    binder_available_for_proc_work_ilocked(thread)) {
#ifdef CONFIG_SCHED_WALT
			if (thread->task && current->signal &&
				(current->signal->oom_score_adj == 0) &&
				(current->prio < DEFAULT_PRIO))
				thread->task->low_latency = true;
#endif
			if (sync)
				wake_up_interruptible_sync(&thread->wait);
			else
				wake_up_interruptible(&thread->wait);
		}
	}
}

/**
 * binder_select_thread_ilocked() - selects a thread for doing proc work.
 * @proc:	process to select a thread from
 *
 * Note that calling this function moves the thread off the waiting_threads
 * list, so it can only be woken up by the caller of this function, or a
 * signal. Therefore, callers *should* always wake up the thread this function
 * returns.
 *
 * Return:	If there's a thread currently waiting for process work,
 *		returns that thread. Otherwise returns NULL.
 */
static struct binder_thread *
binder_select_thread_ilocked(struct binder_proc *proc)
{
	struct binder_thread *thread;

	assert_spin_locked(&proc->inner_lock);
	thread = list_first_entry_or_null(&proc->waiting_threads,
					  struct binder_thread,
					  waiting_thread_node);

	if (thread)
		list_del_init(&thread->waiting_thread_node);

	return thread;
}

/**
 * binder_wakeup_thread_ilocked() - wakes up a thread for doing proc work.
 * @proc:	process to wake up a thread in
 * @thread:	specific thread to wake-up (may be NULL)
 * @sync:	whether to do a synchronous wake-up
 *
 * This function wakes up a thread in the @proc process.
 * The caller may provide a specific thread to wake-up in
 * the @thread parameter. If @thread is NULL, this function
 * will wake up threads that have called poll().
 *
 * Note that for this function to work as expected, callers
 * should first call binder_select_thread() to find a thread
 * to handle the work (if they don't have a thread already),
 * and pass the result into the @thread parameter.
 */
static void binder_wakeup_thread_ilocked(struct binder_proc *proc,
					 struct binder_thread *thread,
					 bool sync)
{
	assert_spin_locked(&proc->inner_lock);

	if (thread) {
#ifdef CONFIG_SCHED_WALT
		if (thread->task && current->signal &&
			(current->signal->oom_score_adj == 0) &&
			(current->prio < DEFAULT_PRIO))
			thread->task->low_latency = true;
#endif
		if (sync)
			wake_up_interruptible_sync(&thread->wait);
		else
			wake_up_interruptible(&thread->wait);
		return;
	}

	/* Didn't find a thread waiting for proc work; this can happen
	 * in two scenarios:
	 * 1. All threads are busy handling transactions
	 *    In that case, one of those threads should call back into
	 *    the kernel driver soon and pick up this work.
	 * 2. Threads are using the (e)poll interface, in which case
	 *    they may be blocked on the waitqueue without having been
	 *    added to waiting_threads. For this case, we just iterate
	 *    over all threads not handling transaction work, and
	 *    wake them all up. We wake all because we don't know whether
	 *    a thread that called into (e)poll is handling non-binder
	 *    work currently.
	 */
	binder_wakeup_poll_threads_ilocked(proc, sync);
}

static void binder_wakeup_proc_ilocked(struct binder_proc *proc)
{
	struct binder_thread *thread = binder_select_thread_ilocked(proc);

	binder_wakeup_thread_ilocked(proc, thread, /* sync = */false);
}

static bool is_rt_policy(int policy)
{
	return policy == SCHED_FIFO || policy == SCHED_RR;
}

static bool is_fair_policy(int policy)
{
	return policy == SCHED_NORMAL || policy == SCHED_BATCH;
}

static bool binder_supported_policy(int policy)
{
	return is_fair_policy(policy) || is_rt_policy(policy);
}

static int to_userspace_prio(int policy, int kernel_priority)
{
	if (is_fair_policy(policy))
		return PRIO_TO_NICE(kernel_priority);
	else
		return MAX_USER_RT_PRIO - 1 - kernel_priority;
}

static int to_kernel_prio(int policy, int user_priority)
{
	if (is_fair_policy(policy))
		return NICE_TO_PRIO(user_priority);
	else
		return MAX_USER_RT_PRIO - 1 - user_priority;
}

static void binder_do_set_priority(struct task_struct *task,
				   struct binder_priority desired,
				   bool verify)
{
	int priority; /* user-space prio value */
	bool has_cap_nice;
	unsigned int policy = desired.sched_policy;

	if (task->policy == policy && task->normal_prio == desired.prio)
		return;

	has_cap_nice = has_capability_noaudit(task, CAP_SYS_NICE);

	priority = to_userspace_prio(policy, desired.prio);

	if (verify && is_rt_policy(policy) && !has_cap_nice) {
		long max_rtprio = task_rlimit(task, RLIMIT_RTPRIO);

		if (max_rtprio == 0) {
			policy = SCHED_NORMAL;
			priority = MIN_NICE;
		} else if (priority > max_rtprio) {
			priority = max_rtprio;
		}
	}

	if (verify && is_fair_policy(policy) && !has_cap_nice) {
		long min_nice = rlimit_to_nice(task_rlimit(task, RLIMIT_NICE));

		if (min_nice > MAX_NICE) {
			binder_user_error("%d RLIMIT_NICE not set\n",
					  task->pid);
			return;
		} else if (priority < min_nice) {
			priority = min_nice;
		}
	}

	if (policy != desired.sched_policy ||
	    to_kernel_prio(policy, priority) != desired.prio)
		binder_debug(BINDER_DEBUG_PRIORITY_CAP,
			     "%d: priority %d not allowed, using %d instead\n",
			      task->pid, desired.prio,
			      to_kernel_prio(policy, priority));

	trace_binder_set_priority(task->tgid, task->pid, task->normal_prio,
				  to_kernel_prio(policy, priority),
				  desired.prio);

	/* Set the actual priority */
	if (task->policy != policy || is_rt_policy(policy)) {
		struct sched_param params;

		params.sched_priority = is_rt_policy(policy) ? priority : 0;

		sched_setscheduler_nocheck(task,
					   policy | SCHED_RESET_ON_FORK,
					   &params);
	}
	if (is_fair_policy(policy))
		set_user_nice(task, priority);
}

static void binder_set_priority(struct task_struct *task,
				struct binder_priority desired)
{
	binder_do_set_priority(task, desired, /* verify = */ true);
}

static void binder_restore_priority(struct task_struct *task,
				    struct binder_priority desired)
{
	binder_do_set_priority(task, desired, /* verify = */ false);
}

static void binder_transaction_priority(struct task_struct *task,
					struct binder_transaction *t,
					struct binder_priority node_prio,
					bool inherit_rt)
{
	struct binder_priority desired_prio = t->priority;

	if (t->set_priority_called)
		return;

	t->set_priority_called = true;
	t->saved_priority.sched_policy = task->policy;
	t->saved_priority.prio = task->normal_prio;

	if (!inherit_rt && is_rt_policy(desired_prio.sched_policy)) {
		desired_prio.prio = NICE_TO_PRIO(0);
		desired_prio.sched_policy = SCHED_NORMAL;
	}

	if (node_prio.prio < t->priority.prio ||
	    (node_prio.prio == t->priority.prio &&
	     node_prio.sched_policy == SCHED_FIFO)) {
		/*
		 * In case the minimum priority on the node is
		 * higher (lower value), use that priority. If
		 * the priority is the same, but the node uses
		 * SCHED_FIFO, prefer SCHED_FIFO, since it can
		 * run unbounded, unlike SCHED_RR.
		 */
		desired_prio = node_prio;
	}

	binder_set_priority(task, desired_prio);
}

static struct binder_node *binder_get_node_ilocked(struct binder_proc *proc,
						   binder_uintptr_t ptr)
{
	struct rb_node *n = proc->nodes.rb_node;
	struct binder_node *node;

	assert_spin_locked(&proc->inner_lock);

	while (n) {
		node = rb_entry(n, struct binder_node, rb_node);

		if (ptr < node->ptr)
			n = n->rb_left;
		else if (ptr > node->ptr)
			n = n->rb_right;
		else {
			/*
			 * take an implicit weak reference
			 * to ensure node stays alive until
			 * call to binder_put_node()
			 */
			binder_inc_node_tmpref_ilocked(node);
			return node;
		}
	}
	return NULL;
}

static struct binder_node *binder_get_node(struct binder_proc *proc,
					   binder_uintptr_t ptr)
{
	struct binder_node *node;

	binder_inner_proc_lock(proc);
	node = binder_get_node_ilocked(proc, ptr);
	binder_inner_proc_unlock(proc);
	return node;
}

static struct binder_node *binder_init_node_ilocked(
						struct binder_proc *proc,
						struct binder_node *new_node,
						struct flat_binder_object *fp)
{
	struct rb_node **p = &proc->nodes.rb_node;
	struct rb_node *parent = NULL;
	struct binder_node *node;
	binder_uintptr_t ptr = fp ? fp->binder : 0;
	binder_uintptr_t cookie = fp ? fp->cookie : 0;
	__u32 flags = fp ? fp->flags : 0;
	s8 priority;

	assert_spin_locked(&proc->inner_lock);

	while (*p) {

		parent = *p;
		node = rb_entry(parent, struct binder_node, rb_node);

		if (ptr < node->ptr)
			p = &(*p)->rb_left;
		else if (ptr > node->ptr)
			p = &(*p)->rb_right;
		else {
			/*
			 * A matching node is already in
			 * the rb tree. Abandon the init
			 * and return it.
			 */
			binder_inc_node_tmpref_ilocked(node);
			return node;
		}
	}
	node = new_node;
	binder_stats_created(BINDER_STAT_NODE);
	node->tmp_refs++;
	rb_link_node(&node->rb_node, parent, p);
	rb_insert_color(&node->rb_node, &proc->nodes);
	node->debug_id = atomic_inc_return(&binder_last_id);
	node->proc = proc;
	node->ptr = ptr;
	node->cookie = cookie;
	node->work.type = BINDER_WORK_NODE;
	priority = flags & FLAT_BINDER_FLAG_PRIORITY_MASK;
	node->sched_policy = (flags & FLAT_BINDER_FLAG_SCHED_POLICY_MASK) >>
		FLAT_BINDER_FLAG_SCHED_POLICY_SHIFT;
	node->min_priority = to_kernel_prio(node->sched_policy, priority);
	node->accept_fds = !!(flags & FLAT_BINDER_FLAG_ACCEPTS_FDS);
	node->inherit_rt = !!(flags & FLAT_BINDER_FLAG_INHERIT_RT);
	node->txn_security_ctx = !!(flags & FLAT_BINDER_FLAG_TXN_SECURITY_CTX);
	spin_lock_init(&node->lock);
	INIT_LIST_HEAD(&node->work.entry);
	INIT_LIST_HEAD(&node->async_todo);
	binder_debug(BINDER_DEBUG_INTERNAL_REFS,
		     "%d:%d node %d u%016llx c%016llx created\n",
		     proc->pid, current->pid, node->debug_id,
		     (u64)node->ptr, (u64)node->cookie);

	return node;
}

static struct binder_node *binder_new_node(struct binder_proc *proc,
					   struct flat_binder_object *fp)
{
	struct binder_node *node;
	struct binder_node *new_node = kzalloc(sizeof(*node), GFP_KERNEL);

	if (!new_node)
		return NULL;
	binder_inner_proc_lock(proc);
	node = binder_init_node_ilocked(proc, new_node, fp);
	binder_inner_proc_unlock(proc);
	if (node != new_node)
		/*
		 * The node was already added by another thread
		 */
		kfree(new_node);

	return node;
}

static void binder_free_node(struct binder_node *node)
{
	kfree(node);
	binder_stats_deleted(BINDER_STAT_NODE);
}

static int binder_inc_node_nilocked(struct binder_node *node, int strong,
				    int internal,
				    struct list_head *target_list)
{
	struct binder_proc *proc = node->proc;

	assert_spin_locked(&node->lock);
	if (proc)
		assert_spin_locked(&proc->inner_lock);
	if (strong) {
		if (internal) {
			if (target_list == NULL &&
			    node->internal_strong_refs == 0 &&
			    !(node->proc &&
			      node == node->proc->context->binder_context_mgr_node &&
			      node->has_strong_ref)) {
				pr_err("invalid inc strong node for %d\n",
					node->debug_id);
				return -EINVAL;
			}
			node->internal_strong_refs++;
		} else
			node->local_strong_refs++;
		if (!node->has_strong_ref && target_list) {
			struct binder_thread *thread = container_of(target_list,
						    struct binder_thread, todo);
			binder_dequeue_work_ilocked(&node->work);
			BUG_ON(&thread->todo != target_list);
			binder_enqueue_deferred_thread_work_ilocked(thread,
								   &node->work);
		}
	} else {
		if (!internal)
			node->local_weak_refs++;
		if (!node->has_weak_ref && list_empty(&node->work.entry)) {
			if (target_list == NULL) {
				pr_err("invalid inc weak node for %d\n",
					node->debug_id);
				return -EINVAL;
			}
			/*
			 * See comment above
			 */
			binder_enqueue_work_ilocked(&node->work, target_list);
		}
	}
	return 0;
}

static int binder_inc_node(struct binder_node *node, int strong, int internal,
			   struct list_head *target_list)
{
	int ret;

	binder_node_inner_lock(node);
	ret = binder_inc_node_nilocked(node, strong, internal, target_list);
	binder_node_inner_unlock(node);

	return ret;
}

static bool binder_dec_node_nilocked(struct binder_node *node,
				     int strong, int internal)
{
	struct binder_proc *proc = node->proc;

	assert_spin_locked(&node->lock);
	if (proc)
		assert_spin_locked(&proc->inner_lock);
	if (strong) {
		if (internal)
			node->internal_strong_refs--;
		else
			node->local_strong_refs--;
		if (node->local_strong_refs || node->internal_strong_refs)
			return false;
	} else {
		if (!internal)
			node->local_weak_refs--;
		if (node->local_weak_refs || node->tmp_refs ||
				!hlist_empty(&node->refs))
			return false;
	}

	if (proc && (node->has_strong_ref || node->has_weak_ref)) {
		if (list_empty(&node->work.entry)) {
			binder_enqueue_work_ilocked(&node->work, &proc->todo);
			binder_wakeup_proc_ilocked(proc);
		}
	} else {
		if (hlist_empty(&node->refs) && !node->local_strong_refs &&
		    !node->local_weak_refs && !node->tmp_refs) {
			if (proc) {
				binder_dequeue_work_ilocked(&node->work);
				rb_erase(&node->rb_node, &proc->nodes);
				binder_debug(BINDER_DEBUG_INTERNAL_REFS,
					     "refless node %d deleted\n",
					     node->debug_id);
			} else {
				BUG_ON(!list_empty(&node->work.entry));
				spin_lock(&binder_dead_nodes_lock);
				/*
				 * tmp_refs could have changed so
				 * check it again
				 */
				if (node->tmp_refs) {
					spin_unlock(&binder_dead_nodes_lock);
					return false;
				}
				hlist_del(&node->dead_node);
				spin_unlock(&binder_dead_nodes_lock);
				binder_debug(BINDER_DEBUG_INTERNAL_REFS,
					     "dead node %d deleted\n",
					     node->debug_id);
			}
			return true;
		}
	}
	return false;
}

static void binder_dec_node(struct binder_node *node, int strong, int internal)
{
	bool free_node;

	binder_node_inner_lock(node);
	free_node = binder_dec_node_nilocked(node, strong, internal);
	binder_node_inner_unlock(node);
	if (free_node)
		binder_free_node(node);
}

static void binder_inc_node_tmpref_ilocked(struct binder_node *node)
{
	/*
	 * No call to binder_inc_node() is needed since we
	 * don't need to inform userspace of any changes to
	 * tmp_refs
	 */
	node->tmp_refs++;
}

/**
 * binder_inc_node_tmpref() - take a temporary reference on node
 * @node:	node to reference
 *
 * Take reference on node to prevent the node from being freed
 * while referenced only by a local variable. The inner lock is
 * needed to serialize with the node work on the queue (which
 * isn't needed after the node is dead). If the node is dead
 * (node->proc is NULL), use binder_dead_nodes_lock to protect
 * node->tmp_refs against dead-node-only cases where the node
 * lock cannot be acquired (eg traversing the dead node list to
 * print nodes)
 */
static void binder_inc_node_tmpref(struct binder_node *node)
{
	binder_node_lock(node);
	if (node->proc)
		binder_inner_proc_lock(node->proc);
	else
		spin_lock(&binder_dead_nodes_lock);
	binder_inc_node_tmpref_ilocked(node);
	if (node->proc)
		binder_inner_proc_unlock(node->proc);
	else
		spin_unlock(&binder_dead_nodes_lock);
	binder_node_unlock(node);
}

/**
 * binder_dec_node_tmpref() - remove a temporary reference on node
 * @node:	node to reference
 *
 * Release temporary reference on node taken via binder_inc_node_tmpref()
 */
static void binder_dec_node_tmpref(struct binder_node *node)
{
	bool free_node;

	binder_node_inner_lock(node);
	if (!node->proc)
		spin_lock(&binder_dead_nodes_lock);
	node->tmp_refs--;
	BUG_ON(node->tmp_refs < 0);
	if (!node->proc)
		spin_unlock(&binder_dead_nodes_lock);
	/*
	 * Call binder_dec_node() to check if all refcounts are 0
	 * and cleanup is needed. Calling with strong=0 and internal=1
	 * causes no actual reference to be released in binder_dec_node().
	 * If that changes, a change is needed here too.
	 */
	free_node = binder_dec_node_nilocked(node, 0, 1);
	binder_node_inner_unlock(node);
	if (free_node)
		binder_free_node(node);
}

static void binder_put_node(struct binder_node *node)
{
	binder_dec_node_tmpref(node);
}

static struct binder_ref *binder_get_ref_olocked(struct binder_proc *proc,
						 u32 desc, bool need_strong_ref)
{
	struct rb_node *n = proc->refs_by_desc.rb_node;
	struct binder_ref *ref;

	while (n) {
		ref = rb_entry(n, struct binder_ref, rb_node_desc);

		if (desc < ref->data.desc) {
			n = n->rb_left;
		} else if (desc > ref->data.desc) {
			n = n->rb_right;
		} else if (need_strong_ref && !ref->data.strong) {
			binder_user_error("tried to use weak ref as strong ref\n");
			return NULL;
		} else {
			return ref;
		}
	}
	return NULL;
}

/**
 * binder_get_ref_for_node_olocked() - get the ref associated with given node
 * @proc:	binder_proc that owns the ref
 * @node:	binder_node of target
 * @new_ref:	newly allocated binder_ref to be initialized or %NULL
 *
 * Look up the ref for the given node and return it if it exists
 *
 * If it doesn't exist and the caller provides a newly allocated
 * ref, initialize the fields of the newly allocated ref and insert
 * into the given proc rb_trees and node refs list.
 *
 * Return:	the ref for node. It is possible that another thread
 *		allocated/initialized the ref first in which case the
 *		returned ref would be different than the passed-in
 *		new_ref. new_ref must be kfree'd by the caller in
 *		this case.
 */
static struct binder_ref *binder_get_ref_for_node_olocked(
					struct binder_proc *proc,
					struct binder_node *node,
					struct binder_ref *new_ref)
{
	struct binder_context *context = proc->context;
	struct rb_node **p = &proc->refs_by_node.rb_node;
	struct rb_node *parent = NULL;
	struct binder_ref *ref;
	struct rb_node *n;

	while (*p) {
		parent = *p;
		ref = rb_entry(parent, struct binder_ref, rb_node_node);

		if (node < ref->node)
			p = &(*p)->rb_left;
		else if (node > ref->node)
			p = &(*p)->rb_right;
		else
			return ref;
	}
	if (!new_ref)
		return NULL;

	binder_stats_created(BINDER_STAT_REF);
	new_ref->data.debug_id = atomic_inc_return(&binder_last_id);
	new_ref->proc = proc;
	new_ref->node = node;
	rb_link_node(&new_ref->rb_node_node, parent, p);
	rb_insert_color(&new_ref->rb_node_node, &proc->refs_by_node);

	new_ref->data.desc = (node == context->binder_context_mgr_node) ? 0 : 1;
	for (n = rb_first(&proc->refs_by_desc); n != NULL; n = rb_next(n)) {
		ref = rb_entry(n, struct binder_ref, rb_node_desc);
		if (ref->data.desc > new_ref->data.desc)
			break;
		new_ref->data.desc = ref->data.desc + 1;
	}

	p = &proc->refs_by_desc.rb_node;
	while (*p) {
		parent = *p;
		ref = rb_entry(parent, struct binder_ref, rb_node_desc);

		if (new_ref->data.desc < ref->data.desc)
			p = &(*p)->rb_left;
		else if (new_ref->data.desc > ref->data.desc)
			p = &(*p)->rb_right;
		else
			BUG();
	}
	rb_link_node(&new_ref->rb_node_desc, parent, p);
	rb_insert_color(&new_ref->rb_node_desc, &proc->refs_by_desc);

	binder_node_lock(node);
	hlist_add_head(&new_ref->node_entry, &node->refs);

	binder_debug(BINDER_DEBUG_INTERNAL_REFS,
		     "%d new ref %d desc %d for node %d\n",
		      proc->pid, new_ref->data.debug_id, new_ref->data.desc,
		      node->debug_id);
	binder_node_unlock(node);
	return new_ref;
}

static void binder_cleanup_ref_olocked(struct binder_ref *ref)
{
	bool delete_node = false;

	binder_debug(BINDER_DEBUG_INTERNAL_REFS,
		     "%d delete ref %d desc %d for node %d\n",
		      ref->proc->pid, ref->data.debug_id, ref->data.desc,
		      ref->node->debug_id);

	rb_erase(&ref->rb_node_desc, &ref->proc->refs_by_desc);
	rb_erase(&ref->rb_node_node, &ref->proc->refs_by_node);

	binder_node_inner_lock(ref->node);
	if (ref->data.strong)
		binder_dec_node_nilocked(ref->node, 1, 1);

	hlist_del(&ref->node_entry);
	delete_node = binder_dec_node_nilocked(ref->node, 0, 1);
	binder_node_inner_unlock(ref->node);
	/*
	 * Clear ref->node unless we want the caller to free the node
	 */
	if (!delete_node) {
		/*
		 * The caller uses ref->node to determine
		 * whether the node needs to be freed. Clear
		 * it since the node is still alive.
		 */
		ref->node = NULL;
	}

	if (ref->death) {
		binder_debug(BINDER_DEBUG_DEAD_BINDER,
			     "%d delete ref %d desc %d has death notification\n",
			      ref->proc->pid, ref->data.debug_id,
			      ref->data.desc);
		binder_dequeue_work(ref->proc, &ref->death->work);
		binder_stats_deleted(BINDER_STAT_DEATH);
	}
	binder_stats_deleted(BINDER_STAT_REF);
}

/**
 * binder_inc_ref_olocked() - increment the ref for given handle
 * @ref:         ref to be incremented
 * @strong:      if true, strong increment, else weak
 * @target_list: list to queue node work on
 *
 * Increment the ref. @ref->proc->outer_lock must be held on entry
 *
 * Return: 0, if successful, else errno
 */
static int binder_inc_ref_olocked(struct binder_ref *ref, int strong,
				  struct list_head *target_list)
{
	int ret;

	if (strong) {
		if (ref->data.strong == 0) {
			ret = binder_inc_node(ref->node, 1, 1, target_list);
			if (ret)
				return ret;
		}
		ref->data.strong++;
	} else {
		if (ref->data.weak == 0) {
			ret = binder_inc_node(ref->node, 0, 1, target_list);
			if (ret)
				return ret;
		}
		ref->data.weak++;
	}
	return 0;
}

/**
 * binder_dec_ref() - dec the ref for given handle
 * @ref:	ref to be decremented
 * @strong:	if true, strong decrement, else weak
 *
 * Decrement the ref.
 *
 * Return: true if ref is cleaned up and ready to be freed
 */
static bool binder_dec_ref_olocked(struct binder_ref *ref, int strong)
{
	if (strong) {
		if (ref->data.strong == 0) {
			binder_user_error("%d invalid dec strong, ref %d desc %d s %d w %d\n",
					  ref->proc->pid, ref->data.debug_id,
					  ref->data.desc, ref->data.strong,
					  ref->data.weak);
			return false;
		}
		ref->data.strong--;
		if (ref->data.strong == 0)
			binder_dec_node(ref->node, strong, 1);
	} else {
		if (ref->data.weak == 0) {
			binder_user_error("%d invalid dec weak, ref %d desc %d s %d w %d\n",
					  ref->proc->pid, ref->data.debug_id,
					  ref->data.desc, ref->data.strong,
					  ref->data.weak);
			return false;
		}
		ref->data.weak--;
	}
	if (ref->data.strong == 0 && ref->data.weak == 0) {
		binder_cleanup_ref_olocked(ref);
		return true;
	}
	return false;
}

/**
 * binder_get_node_from_ref() - get the node from the given proc/desc
 * @proc:	proc containing the ref
 * @desc:	the handle associated with the ref
 * @need_strong_ref: if true, only return node if ref is strong
 * @rdata:	the id/refcount data for the ref
 *
 * Given a proc and ref handle, return the associated binder_node
 *
 * Return: a binder_node or NULL if not found or not strong when strong required
 */
static struct binder_node *binder_get_node_from_ref(
		struct binder_proc *proc,
		u32 desc, bool need_strong_ref,
		struct binder_ref_data *rdata)
{
	struct binder_node *node;
	struct binder_ref *ref;

	binder_proc_lock(proc);
	ref = binder_get_ref_olocked(proc, desc, need_strong_ref);
	if (!ref)
		goto err_no_ref;
	node = ref->node;
	/*
	 * Take an implicit reference on the node to ensure
	 * it stays alive until the call to binder_put_node()
	 */
	binder_inc_node_tmpref(node);
	if (rdata)
		*rdata = ref->data;
	binder_proc_unlock(proc);

	return node;

err_no_ref:
	binder_proc_unlock(proc);
	return NULL;
}

/**
 * binder_free_ref() - free the binder_ref
 * @ref:	ref to free
 *
 * Free the binder_ref. Free the binder_node indicated by ref->node
 * (if non-NULL) and the binder_ref_death indicated by ref->death.
 */
static void binder_free_ref(struct binder_ref *ref)
{
	if (ref->node)
		binder_free_node(ref->node);
	kfree(ref->death);
	kfree(ref);
}

/**
 * binder_update_ref_for_handle() - inc/dec the ref for given handle
 * @proc:	proc containing the ref
 * @desc:	the handle associated with the ref
 * @increment:	true=inc reference, false=dec reference
 * @strong:	true=strong reference, false=weak reference
 * @rdata:	the id/refcount data for the ref
 *
 * Given a proc and ref handle, increment or decrement the ref
 * according to "increment" arg.
 *
 * Return: 0 if successful, else errno
 */
static int binder_update_ref_for_handle(struct binder_proc *proc,
		uint32_t desc, bool increment, bool strong,
		struct binder_ref_data *rdata)
{
	int ret = 0;
	struct binder_ref *ref;
	bool delete_ref = false;

	binder_proc_lock(proc);
	ref = binder_get_ref_olocked(proc, desc, strong);
	if (!ref) {
		ret = -EINVAL;
		goto err_no_ref;
	}
	if (increment)
		ret = binder_inc_ref_olocked(ref, strong, NULL);
	else
		delete_ref = binder_dec_ref_olocked(ref, strong);

	if (rdata)
		*rdata = ref->data;
	binder_proc_unlock(proc);

	if (delete_ref)
		binder_free_ref(ref);
	return ret;

err_no_ref:
	binder_proc_unlock(proc);
	return ret;
}

/**
 * binder_dec_ref_for_handle() - dec the ref for given handle
 * @proc:	proc containing the ref
 * @desc:	the handle associated with the ref
 * @strong:	true=strong reference, false=weak reference
 * @rdata:	the id/refcount data for the ref
 *
 * Just calls binder_update_ref_for_handle() to decrement the ref.
 *
 * Return: 0 if successful, else errno
 */
static int binder_dec_ref_for_handle(struct binder_proc *proc,
		uint32_t desc, bool strong, struct binder_ref_data *rdata)
{
	return binder_update_ref_for_handle(proc, desc, false, strong, rdata);
}


/**
 * binder_inc_ref_for_node() - increment the ref for given proc/node
 * @proc:	 proc containing the ref
 * @node:	 target node
 * @strong:	 true=strong reference, false=weak reference
 * @target_list: worklist to use if node is incremented
 * @rdata:	 the id/refcount data for the ref
 *
 * Given a proc and node, increment the ref. Create the ref if it
 * doesn't already exist
 *
 * Return: 0 if successful, else errno
 */
static int binder_inc_ref_for_node(struct binder_proc *proc,
			struct binder_node *node,
			bool strong,
			struct list_head *target_list,
			struct binder_ref_data *rdata)
{
	struct binder_ref *ref;
	struct binder_ref *new_ref = NULL;
	int ret = 0;

	binder_proc_lock(proc);
	ref = binder_get_ref_for_node_olocked(proc, node, NULL);
	if (!ref) {
		binder_proc_unlock(proc);
		new_ref = kzalloc(sizeof(*ref), GFP_KERNEL);
		if (!new_ref)
			return -ENOMEM;
		binder_proc_lock(proc);
		ref = binder_get_ref_for_node_olocked(proc, node, new_ref);
	}
	ret = binder_inc_ref_olocked(ref, strong, target_list);
	*rdata = ref->data;
	binder_proc_unlock(proc);
	if (new_ref && ref != new_ref)
		/*
		 * Another thread created the ref first so
		 * free the one we allocated
		 */
		kfree(new_ref);
	return ret;
}

static void binder_pop_transaction_ilocked(struct binder_thread *target_thread,
					   struct binder_transaction *t)
{
	BUG_ON(!target_thread);
	assert_spin_locked(&target_thread->proc->inner_lock);
	BUG_ON(target_thread->transaction_stack != t);
	BUG_ON(target_thread->transaction_stack->from != target_thread);
	target_thread->transaction_stack =
		target_thread->transaction_stack->from_parent;
	t->from = NULL;
}

/**
 * binder_thread_dec_tmpref() - decrement thread->tmp_ref
 * @thread:	thread to decrement
 *
 * A thread needs to be kept alive while being used to create or
 * handle a transaction. binder_get_txn_from() is used to safely
 * extract t->from from a binder_transaction and keep the thread
 * indicated by t->from from being freed. When done with that
 * binder_thread, this function is called to decrement the
 * tmp_ref and free if appropriate (thread has been released
 * and no transaction being processed by the driver)
 */
static void binder_thread_dec_tmpref(struct binder_thread *thread)
{
	/*
	 * atomic is used to protect the counter value while
	 * it cannot reach zero or thread->is_dead is false
	 */
	binder_inner_proc_lock(thread->proc);
	atomic_dec(&thread->tmp_ref);
	if (thread->is_dead && !atomic_read(&thread->tmp_ref)) {
		binder_inner_proc_unlock(thread->proc);
		binder_free_thread(thread);
		return;
	}
	binder_inner_proc_unlock(thread->proc);
}

/**
 * binder_proc_dec_tmpref() - decrement proc->tmp_ref
 * @proc:	proc to decrement
 *
 * A binder_proc needs to be kept alive while being used to create or
 * handle a transaction. proc->tmp_ref is incremented when
 * creating a new transaction or the binder_proc is currently in-use
 * by threads that are being released. When done with the binder_proc,
 * this function is called to decrement the counter and free the
 * proc if appropriate (proc has been released, all threads have
 * been released and not currenly in-use to process a transaction).
 */
static void binder_proc_dec_tmpref(struct binder_proc *proc)
{
	binder_inner_proc_lock(proc);
	proc->tmp_ref--;
	if (proc->is_dead && RB_EMPTY_ROOT(&proc->threads) &&
			!proc->tmp_ref) {
		binder_inner_proc_unlock(proc);
		binder_free_proc(proc);
		return;
	}
	binder_inner_proc_unlock(proc);
}

/**
 * binder_get_txn_from() - safely extract the "from" thread in transaction
 * @t:	binder transaction for t->from
 *
 * Atomically return the "from" thread and increment the tmp_ref
 * count for the thread to ensure it stays alive until
 * binder_thread_dec_tmpref() is called.
 *
 * Return: the value of t->from
 */
static struct binder_thread *binder_get_txn_from(
		struct binder_transaction *t)
{
	struct binder_thread *from;

	spin_lock(&t->lock);
	from = t->from;
	if (from)
		atomic_inc(&from->tmp_ref);
	spin_unlock(&t->lock);
	return from;
}

/**
 * binder_get_txn_from_and_acq_inner() - get t->from and acquire inner lock
 * @t:	binder transaction for t->from
 *
 * Same as binder_get_txn_from() except it also acquires the proc->inner_lock
 * to guarantee that the thread cannot be released while operating on it.
 * The caller must call binder_inner_proc_unlock() to release the inner lock
 * as well as call binder_dec_thread_txn() to release the reference.
 *
 * Return: the value of t->from
 */
static struct binder_thread *binder_get_txn_from_and_acq_inner(
		struct binder_transaction *t)
{
	struct binder_thread *from;

	from = binder_get_txn_from(t);
	if (!from)
		return NULL;
	binder_inner_proc_lock(from->proc);
	if (t->from) {
		BUG_ON(from != t->from);
		return from;
	}
	binder_inner_proc_unlock(from->proc);
	binder_thread_dec_tmpref(from);
	return NULL;
}

static void binder_free_transaction(struct binder_transaction *t)
{
	struct binder_proc *target_proc = t->to_proc;

	if (target_proc) {
		binder_inner_proc_lock(target_proc);
		if (t->buffer)
			t->buffer->transaction = NULL;
		binder_inner_proc_unlock(target_proc);
	}
	/*
	 * If the transaction has no target_proc, then
	 * t->buffer->transaction has already been cleared.
	 */
	kfree(t);
	binder_stats_deleted(BINDER_STAT_TRANSACTION);
}

static void binder_send_failed_reply(struct binder_transaction *t,
				     uint32_t error_code)
{
	struct binder_thread *target_thread;
	struct binder_transaction *next;

	BUG_ON(t->flags & TF_ONE_WAY);
	while (1) {
		target_thread = binder_get_txn_from_and_acq_inner(t);
		if (target_thread) {
			binder_debug(BINDER_DEBUG_FAILED_TRANSACTION,
				     "send failed reply for transaction %d to %d:%d\n",
				      t->debug_id,
				      target_thread->proc->pid,
				      target_thread->pid);

			binder_pop_transaction_ilocked(target_thread, t);
			if (target_thread->reply_error.cmd == BR_OK) {
				target_thread->reply_error.cmd = error_code;
				binder_enqueue_thread_work_ilocked(
					target_thread,
					&target_thread->reply_error.work);
				wake_up_interruptible(&target_thread->wait);
			} else {
				/*
				 * Cannot get here for normal operation, but
				 * we can if multiple synchronous transactions
				 * are sent without blocking for responses.
				 * Just ignore the 2nd error in this case.
				 */
				pr_warn("Unexpected reply error: %u\n",
					target_thread->reply_error.cmd);
			}
			binder_inner_proc_unlock(target_thread->proc);
			binder_thread_dec_tmpref(target_thread);
			binder_free_transaction(t);
			return;
		}
		next = t->from_parent;

		binder_debug(BINDER_DEBUG_FAILED_TRANSACTION,
			     "send failed reply for transaction %d, target dead\n",
			     t->debug_id);

		binder_free_transaction(t);
		if (next == NULL) {
			binder_debug(BINDER_DEBUG_DEAD_BINDER,
				     "reply failed, no target thread at root\n");
			return;
		}
		t = next;
		binder_debug(BINDER_DEBUG_DEAD_BINDER,
			     "reply failed, no target thread -- retry %d\n",
			      t->debug_id);
	}
}

/**
 * binder_cleanup_transaction() - cleans up undelivered transaction
 * @t:		transaction that needs to be cleaned up
 * @reason:	reason the transaction wasn't delivered
 * @error_code:	error to return to caller (if synchronous call)
 */
static void binder_cleanup_transaction(struct binder_transaction *t,
				       const char *reason,
				       uint32_t error_code)
{
	if (t->buffer->target_node && !(t->flags & TF_ONE_WAY)) {
		binder_send_failed_reply(t, error_code);
	} else {
		binder_debug(BINDER_DEBUG_DEAD_TRANSACTION,
			"undelivered transaction %d, %s\n",
			t->debug_id, reason);
		binder_free_transaction(t);
	}
}

/**
 * binder_get_object() - gets object and checks for valid metadata
 * @proc:	binder_proc owning the buffer
 * @buffer:	binder_buffer that we're parsing.
 * @offset:	offset in the @buffer at which to validate an object.
 * @object:	struct binder_object to read into
 *
 * Return:	If there's a valid metadata object at @offset in @buffer, the
 *		size of that object. Otherwise, it returns zero. The object
 *		is read into the struct binder_object pointed to by @object.
 */
static size_t binder_get_object(struct binder_proc *proc,
				struct binder_buffer *buffer,
				unsigned long offset,
				struct binder_object *object)
{
	size_t read_size;
	struct binder_object_header *hdr;
	size_t object_size = 0;

	read_size = min_t(size_t, sizeof(*object), buffer->data_size - offset);
	if (offset > buffer->data_size || read_size < sizeof(*hdr) ||
	    !IS_ALIGNED(offset, sizeof(u32)))
		return 0;
	binder_alloc_copy_from_buffer(&proc->alloc, object, buffer,
				      offset, read_size);

	/* Ok, now see if we read a complete object. */
	hdr = &object->hdr;
	switch (hdr->type) {
	case BINDER_TYPE_BINDER:
	case BINDER_TYPE_WEAK_BINDER:
	case BINDER_TYPE_HANDLE:
	case BINDER_TYPE_WEAK_HANDLE:
		object_size = sizeof(struct flat_binder_object);
		break;
	case BINDER_TYPE_FD:
		object_size = sizeof(struct binder_fd_object);
		break;
	case BINDER_TYPE_PTR:
		object_size = sizeof(struct binder_buffer_object);
		break;
	case BINDER_TYPE_FDA:
		object_size = sizeof(struct binder_fd_array_object);
		break;
	default:
		return 0;
	}
	if (offset <= buffer->data_size - object_size &&
	    buffer->data_size >= object_size)
		return object_size;
	else
		return 0;
}

/**
 * binder_validate_ptr() - validates binder_buffer_object in a binder_buffer.
 * @proc:	binder_proc owning the buffer
 * @b:		binder_buffer containing the object
 * @object:	struct binder_object to read into
 * @index:	index in offset array at which the binder_buffer_object is
 *		located
 * @start_offset: points to the start of the offset array
 * @object_offsetp: offset of @object read from @b
 * @num_valid:	the number of valid offsets in the offset array
 *
 * Return:	If @index is within the valid range of the offset array
 *		described by @start and @num_valid, and if there's a valid
 *		binder_buffer_object at the offset found in index @index
 *		of the offset array, that object is returned. Otherwise,
 *		%NULL is returned.
 *		Note that the offset found in index @index itself is not
 *		verified; this function assumes that @num_valid elements
 *		from @start were previously verified to have valid offsets.
 *		If @object_offsetp is non-NULL, then the offset within
 *		@b is written to it.
 */
static struct binder_buffer_object *binder_validate_ptr(
						struct binder_proc *proc,
						struct binder_buffer *b,
						struct binder_object *object,
						binder_size_t index,
						binder_size_t start_offset,
						binder_size_t *object_offsetp,
						binder_size_t num_valid)
{
	size_t object_size;
	binder_size_t object_offset;
	unsigned long buffer_offset;

	if (index >= num_valid)
		return NULL;

	buffer_offset = start_offset + sizeof(binder_size_t) * index;
	binder_alloc_copy_from_buffer(&proc->alloc, &object_offset,
				      b, buffer_offset, sizeof(object_offset));
	object_size = binder_get_object(proc, b, object_offset, object);
	if (!object_size || object->hdr.type != BINDER_TYPE_PTR)
		return NULL;
	if (object_offsetp)
		*object_offsetp = object_offset;

	return &object->bbo;
}

/**
 * binder_validate_fixup() - validates pointer/fd fixups happen in order.
 * @proc:		binder_proc owning the buffer
 * @b:			transaction buffer
 * @objects_start_offset: offset to start of objects buffer
 * @buffer_obj_offset:	offset to binder_buffer_object in which to fix up
 * @fixup_offset:	start offset in @buffer to fix up
 * @last_obj_offset:	offset to last binder_buffer_object that we fixed
 * @last_min_offset:	minimum fixup offset in object at @last_obj_offset
 *
 * Return:		%true if a fixup in buffer @buffer at offset @offset is
 *			allowed.
 *
 * For safety reasons, we only allow fixups inside a buffer to happen
 * at increasing offsets; additionally, we only allow fixup on the last
 * buffer object that was verified, or one of its parents.
 *
 * Example of what is allowed:
 *
 * A
 *   B (parent = A, offset = 0)
 *   C (parent = A, offset = 16)
 *     D (parent = C, offset = 0)
 *   E (parent = A, offset = 32) // min_offset is 16 (C.parent_offset)
 *
 * Examples of what is not allowed:
 *
 * Decreasing offsets within the same parent:
 * A
 *   C (parent = A, offset = 16)
 *   B (parent = A, offset = 0) // decreasing offset within A
 *
 * Referring to a parent that wasn't the last object or any of its parents:
 * A
 *   B (parent = A, offset = 0)
 *   C (parent = A, offset = 0)
 *   C (parent = A, offset = 16)
 *     D (parent = B, offset = 0) // B is not A or any of A's parents
 */
static bool binder_validate_fixup(struct binder_proc *proc,
				  struct binder_buffer *b,
				  binder_size_t objects_start_offset,
				  binder_size_t buffer_obj_offset,
				  binder_size_t fixup_offset,
				  binder_size_t last_obj_offset,
				  binder_size_t last_min_offset)
{
	if (!last_obj_offset) {
		/* Nothing to fix up in */
		return false;
	}

	while (last_obj_offset != buffer_obj_offset) {
		unsigned long buffer_offset;
		struct binder_object last_object;
		struct binder_buffer_object *last_bbo;
		size_t object_size = binder_get_object(proc, b, last_obj_offset,
						       &last_object);
		if (object_size != sizeof(*last_bbo))
			return false;

		last_bbo = &last_object.bbo;
		/*
		 * Safe to retrieve the parent of last_obj, since it
		 * was already previously verified by the driver.
		 */
		if ((last_bbo->flags & BINDER_BUFFER_FLAG_HAS_PARENT) == 0)
			return false;
		last_min_offset = last_bbo->parent_offset + sizeof(uintptr_t);
		buffer_offset = objects_start_offset +
			sizeof(binder_size_t) * last_bbo->parent,
		binder_alloc_copy_from_buffer(&proc->alloc, &last_obj_offset,
					      b, buffer_offset,
					      sizeof(last_obj_offset));
	}
	return (fixup_offset >= last_min_offset);
}

static void binder_transaction_buffer_release(struct binder_proc *proc,
					      struct binder_buffer *buffer,
					      binder_size_t failed_at,
					      bool is_failure)
{
	int debug_id = buffer->debug_id;
	binder_size_t off_start_offset, buffer_offset, off_end_offset;

	binder_debug(BINDER_DEBUG_TRANSACTION,
		     "%d buffer release %d, size %zd-%zd, failed at %llx\n",
		     proc->pid, buffer->debug_id,
		     buffer->data_size, buffer->offsets_size,
		     (unsigned long long)failed_at);

	if (buffer->target_node)
		binder_dec_node(buffer->target_node, 1, 0);

	off_start_offset = ALIGN(buffer->data_size, sizeof(void *));
	off_end_offset = is_failure ? failed_at :
				off_start_offset + buffer->offsets_size;
	for (buffer_offset = off_start_offset; buffer_offset < off_end_offset;
	     buffer_offset += sizeof(binder_size_t)) {
		struct binder_object_header *hdr;
		size_t object_size;
		struct binder_object object;
		binder_size_t object_offset;

		binder_alloc_copy_from_buffer(&proc->alloc, &object_offset,
					      buffer, buffer_offset,
					      sizeof(object_offset));
		object_size = binder_get_object(proc, buffer,
						object_offset, &object);
		if (object_size == 0) {
			pr_err("transaction release %d bad object at offset %lld, size %zd\n",
			       debug_id, (u64)object_offset, buffer->data_size);
			continue;
		}
		hdr = &object.hdr;
		switch (hdr->type) {
		case BINDER_TYPE_BINDER:
		case BINDER_TYPE_WEAK_BINDER: {
			struct flat_binder_object *fp;
			struct binder_node *node;

			fp = to_flat_binder_object(hdr);
			node = binder_get_node(proc, fp->binder);
			if (node == NULL) {
				pr_err("transaction release %d bad node %016llx\n",
				       debug_id, (u64)fp->binder);
				break;
			}
			binder_debug(BINDER_DEBUG_TRANSACTION,
				     "        node %d u%016llx\n",
				     node->debug_id, (u64)node->ptr);
			binder_dec_node(node, hdr->type == BINDER_TYPE_BINDER,
					0);
			binder_put_node(node);
		} break;
		case BINDER_TYPE_HANDLE:
		case BINDER_TYPE_WEAK_HANDLE: {
			struct flat_binder_object *fp;
			struct binder_ref_data rdata;
			int ret;

			fp = to_flat_binder_object(hdr);
			ret = binder_dec_ref_for_handle(proc, fp->handle,
				hdr->type == BINDER_TYPE_HANDLE, &rdata);

			if (ret) {
				pr_err("transaction release %d bad handle %d, ret = %d\n",
				 debug_id, fp->handle, ret);
				break;
			}
			binder_debug(BINDER_DEBUG_TRANSACTION,
				     "        ref %d desc %d\n",
				     rdata.debug_id, rdata.desc);
		} break;

		case BINDER_TYPE_FD: {
			struct binder_fd_object *fp = to_binder_fd_object(hdr);

			binder_debug(BINDER_DEBUG_TRANSACTION,
				     "        fd %d\n", fp->fd);
			if (failed_at)
				task_close_fd(proc, fp->fd);
		} break;
		case BINDER_TYPE_PTR:
			/*
			 * Nothing to do here, this will get cleaned up when the
			 * transaction buffer gets freed
			 */
			break;
		case BINDER_TYPE_FDA: {
			struct binder_fd_array_object *fda;
			struct binder_buffer_object *parent;
			struct binder_object ptr_object;
			binder_size_t fda_offset;
			size_t fd_index;
			binder_size_t fd_buf_size;
			binder_size_t num_valid;

			num_valid = (buffer_offset - off_start_offset) /
						sizeof(binder_size_t);
			fda = to_binder_fd_array_object(hdr);
			parent = binder_validate_ptr(proc, buffer, &ptr_object,
						     fda->parent,
						     off_start_offset,
						     NULL,
						     num_valid);
			if (!parent) {
				pr_err("transaction release %d bad parent offset\n",
				       debug_id);
				continue;
			}
			fd_buf_size = sizeof(u32) * fda->num_fds;
			if (fda->num_fds >= SIZE_MAX / sizeof(u32)) {
				pr_err("transaction release %d invalid number of fds (%lld)\n",
				       debug_id, (u64)fda->num_fds);
				continue;
			}
			if (fd_buf_size > parent->length ||
			    fda->parent_offset > parent->length - fd_buf_size) {
				/* No space for all file descriptors here. */
				pr_err("transaction release %d not enough space for %lld fds in buffer\n",
				       debug_id, (u64)fda->num_fds);
				continue;
			}
			/*
			 * the source data for binder_buffer_object is visible
			 * to user-space and the @buffer element is the user
			 * pointer to the buffer_object containing the fd_array.
			 * Convert the address to an offset relative to
			 * the base of the transaction buffer.
			 */
			fda_offset =
			    (parent->buffer - (uintptr_t)buffer->user_data) +
			    fda->parent_offset;
			for (fd_index = 0; fd_index < fda->num_fds;
			     fd_index++) {
				u32 fd;
				binder_size_t offset = fda_offset +
					fd_index * sizeof(fd);

				binder_alloc_copy_from_buffer(&proc->alloc,
							      &fd,
							      buffer,
							      offset,
							      sizeof(fd));
				task_close_fd(proc, fd);
			}
		} break;
		default:
			pr_err("transaction release %d bad object type %x\n",
				debug_id, hdr->type);
			break;
		}
	}
}

static int binder_translate_binder(struct flat_binder_object *fp,
				   struct binder_transaction *t,
				   struct binder_thread *thread)
{
	struct binder_node *node;
	struct binder_proc *proc = thread->proc;
	struct binder_proc *target_proc = t->to_proc;
	struct binder_ref_data rdata;
	int ret = 0;

	node = binder_get_node(proc, fp->binder);
	if (!node) {
		node = binder_new_node(proc, fp);
		if (!node)
			return -ENOMEM;
	}
	if (fp->cookie != node->cookie) {
		binder_user_error("%d:%d sending u%016llx node %d, cookie mismatch %016llx != %016llx\n",
				  proc->pid, thread->pid, (u64)fp->binder,
				  node->debug_id, (u64)fp->cookie,
				  (u64)node->cookie);
		ret = -EINVAL;
		goto done;
	}
	if (security_binder_transfer_binder(proc->cred, target_proc->cred)) {
		ret = -EPERM;
		goto done;
	}

	ret = binder_inc_ref_for_node(target_proc, node,
			fp->hdr.type == BINDER_TYPE_BINDER,
			&thread->todo, &rdata);
	if (ret)
		goto done;

	if (fp->hdr.type == BINDER_TYPE_BINDER)
		fp->hdr.type = BINDER_TYPE_HANDLE;
	else
		fp->hdr.type = BINDER_TYPE_WEAK_HANDLE;
	fp->binder = 0;
	fp->handle = rdata.desc;
	fp->cookie = 0;

	trace_binder_transaction_node_to_ref(t, node, &rdata);
	binder_debug(BINDER_DEBUG_TRANSACTION,
		     "        node %d u%016llx -> ref %d desc %d\n",
		     node->debug_id, (u64)node->ptr,
		     rdata.debug_id, rdata.desc);
done:
	binder_put_node(node);
	return ret;
}

static int binder_translate_handle(struct flat_binder_object *fp,
				   struct binder_transaction *t,
				   struct binder_thread *thread)
{
	struct binder_proc *proc = thread->proc;
	struct binder_proc *target_proc = t->to_proc;
	struct binder_node *node;
	struct binder_ref_data src_rdata;
	int ret = 0;

	node = binder_get_node_from_ref(proc, fp->handle,
			fp->hdr.type == BINDER_TYPE_HANDLE, &src_rdata);
	if (!node) {
		binder_user_error("%d:%d got transaction with invalid handle, %d\n",
				  proc->pid, thread->pid, fp->handle);
		return -EINVAL;
	}
	if (security_binder_transfer_binder(proc->cred, target_proc->cred)) {
		ret = -EPERM;
		goto done;
	}

	binder_node_lock(node);
	if (node->proc == target_proc) {
		if (fp->hdr.type == BINDER_TYPE_HANDLE)
			fp->hdr.type = BINDER_TYPE_BINDER;
		else
			fp->hdr.type = BINDER_TYPE_WEAK_BINDER;
		fp->binder = node->ptr;
		fp->cookie = node->cookie;
		if (node->proc)
			binder_inner_proc_lock(node->proc);
		binder_inc_node_nilocked(node,
					 fp->hdr.type == BINDER_TYPE_BINDER,
					 0, NULL);
		if (node->proc)
			binder_inner_proc_unlock(node->proc);
		trace_binder_transaction_ref_to_node(t, node, &src_rdata);
		binder_debug(BINDER_DEBUG_TRANSACTION,
			     "        ref %d desc %d -> node %d u%016llx\n",
			     src_rdata.debug_id, src_rdata.desc, node->debug_id,
			     (u64)node->ptr);
		binder_node_unlock(node);
	} else {
		struct binder_ref_data dest_rdata;

		binder_node_unlock(node);
		ret = binder_inc_ref_for_node(target_proc, node,
				fp->hdr.type == BINDER_TYPE_HANDLE,
				NULL, &dest_rdata);
		if (ret)
			goto done;

		fp->binder = 0;
		fp->handle = dest_rdata.desc;
		fp->cookie = 0;
		trace_binder_transaction_ref_to_ref(t, node, &src_rdata,
						    &dest_rdata);
		binder_debug(BINDER_DEBUG_TRANSACTION,
			     "        ref %d desc %d -> ref %d desc %d (node %d)\n",
			     src_rdata.debug_id, src_rdata.desc,
			     dest_rdata.debug_id, dest_rdata.desc,
			     node->debug_id);
	}
done:
	binder_put_node(node);
	return ret;
}

static int binder_translate_fd(int fd,
			       struct binder_transaction *t,
			       struct binder_thread *thread,
			       struct binder_transaction *in_reply_to)
{
	struct binder_proc *proc = thread->proc;
	struct binder_proc *target_proc = t->to_proc;
	int target_fd;
	struct file *file;
	int ret;
	bool target_allows_fd;

	if (in_reply_to)
		target_allows_fd = !!(in_reply_to->flags & TF_ACCEPT_FDS);
	else
		target_allows_fd = t->buffer->target_node->accept_fds;
	if (!target_allows_fd) {
		binder_user_error("%d:%d got %s with fd, %d, but target does not allow fds\n",
				  proc->pid, thread->pid,
				  in_reply_to ? "reply" : "transaction",
				  fd);
		ret = -EPERM;
		goto err_fd_not_accepted;
	}

	file = fget(fd);
	if (!file) {
		binder_user_error("%d:%d got transaction with invalid fd, %d\n",
				  proc->pid, thread->pid, fd);
		ret = -EBADF;
		goto err_fget;
	}
	ret = security_binder_transfer_file(proc->cred, target_proc->cred, file);
	if (ret < 0) {
		ret = -EPERM;
		goto err_security;
	}

	target_fd = task_get_unused_fd_flags(target_proc, O_CLOEXEC);
	if (target_fd < 0) {
		ret = -ENOMEM;
		goto err_get_unused_fd;
	}
	task_fd_install(target_proc, target_fd, file);
	trace_binder_transaction_fd(t, fd, target_fd);
	binder_debug(BINDER_DEBUG_TRANSACTION, "        fd %d -> %d\n",
		     fd, target_fd);

	return target_fd;

err_get_unused_fd:
err_security:
	fput(file);
err_fget:
err_fd_not_accepted:
	return ret;
}

static int binder_translate_fd_array(struct binder_fd_array_object *fda,
				     struct binder_buffer_object *parent,
				     struct binder_transaction *t,
				     struct binder_thread *thread,
				     struct binder_transaction *in_reply_to)
{
	binder_size_t fdi, fd_buf_size, num_installed_fds;
	binder_size_t fda_offset;
	int target_fd;
	struct binder_proc *proc = thread->proc;
	struct binder_proc *target_proc = t->to_proc;

	fd_buf_size = sizeof(u32) * fda->num_fds;
	if (fda->num_fds >= SIZE_MAX / sizeof(u32)) {
		binder_user_error("%d:%d got transaction with invalid number of fds (%lld)\n",
				  proc->pid, thread->pid, (u64)fda->num_fds);
		return -EINVAL;
	}
	if (fd_buf_size > parent->length ||
	    fda->parent_offset > parent->length - fd_buf_size) {
		/* No space for all file descriptors here. */
		binder_user_error("%d:%d not enough space to store %lld fds in buffer\n",
				  proc->pid, thread->pid, (u64)fda->num_fds);
		return -EINVAL;
	}
	/*
	 * the source data for binder_buffer_object is visible
	 * to user-space and the @buffer element is the user
	 * pointer to the buffer_object containing the fd_array.
	 * Convert the address to an offset relative to
	 * the base of the transaction buffer.
	 */
	fda_offset = (parent->buffer - (uintptr_t)t->buffer->user_data) +
		fda->parent_offset;
	if (!IS_ALIGNED((unsigned long)fda_offset, sizeof(u32))) {
		binder_user_error("%d:%d parent offset not aligned correctly.\n",
				  proc->pid, thread->pid);
		return -EINVAL;
	}
	for (fdi = 0; fdi < fda->num_fds; fdi++) {
		u32 fd;

		binder_size_t offset = fda_offset + fdi * sizeof(fd);

		binder_alloc_copy_from_buffer(&target_proc->alloc,
					      &fd, t->buffer,
					      offset, sizeof(fd));
		target_fd = binder_translate_fd(fd, t, thread, in_reply_to);
		if (target_fd < 0)
			goto err_translate_fd_failed;
		binder_alloc_copy_to_buffer(&target_proc->alloc,
					    t->buffer, offset,
					    &target_fd, sizeof(fd));
	}
	return 0;

err_translate_fd_failed:
	/*
	 * Failed to allocate fd or security error, free fds
	 * installed so far.
	 */
	num_installed_fds = fdi;
	for (fdi = 0; fdi < num_installed_fds; fdi++) {
		u32 fd;
		binder_size_t offset = fda_offset + fdi * sizeof(fd);
		binder_alloc_copy_from_buffer(&target_proc->alloc,
					      &fd, t->buffer,
					      offset, sizeof(fd));
		task_close_fd(target_proc, fd);
	}
	return target_fd;
}

static int binder_fixup_parent(struct binder_transaction *t,
			       struct binder_thread *thread,
			       struct binder_buffer_object *bp,
			       binder_size_t off_start_offset,
			       binder_size_t num_valid,
			       binder_size_t last_fixup_obj_off,
			       binder_size_t last_fixup_min_off)
{
	struct binder_buffer_object *parent;
	struct binder_buffer *b = t->buffer;
	struct binder_proc *proc = thread->proc;
	struct binder_proc *target_proc = t->to_proc;
	struct binder_object object;
	binder_size_t buffer_offset;
	binder_size_t parent_offset;

	if (!(bp->flags & BINDER_BUFFER_FLAG_HAS_PARENT))
		return 0;

	parent = binder_validate_ptr(target_proc, b, &object, bp->parent,
				     off_start_offset, &parent_offset,
				     num_valid);
	if (!parent) {
		binder_user_error("%d:%d got transaction with invalid parent offset or type\n",
				  proc->pid, thread->pid);
		return -EINVAL;
	}

	if (!binder_validate_fixup(target_proc, b, off_start_offset,
				   parent_offset, bp->parent_offset,
				   last_fixup_obj_off,
				   last_fixup_min_off)) {
		binder_user_error("%d:%d got transaction with out-of-order buffer fixup\n",
				  proc->pid, thread->pid);
		return -EINVAL;
	}

	if (parent->length < sizeof(binder_uintptr_t) ||
	    bp->parent_offset > parent->length - sizeof(binder_uintptr_t)) {
		/* No space for a pointer here! */
		binder_user_error("%d:%d got transaction with invalid parent offset\n",
				  proc->pid, thread->pid);
		return -EINVAL;
	}
	buffer_offset = bp->parent_offset +
			(uintptr_t)parent->buffer - (uintptr_t)b->user_data;
	binder_alloc_copy_to_buffer(&target_proc->alloc, b, buffer_offset,
				    &bp->buffer, sizeof(bp->buffer));

	return 0;
}

/**
 * binder_proc_transaction() - sends a transaction to a process and wakes it up
 * @t:		transaction to send
 * @proc:	process to send the transaction to
 * @thread:	thread in @proc to send the transaction to (may be NULL)
 *
 * This function queues a transaction to the specified process. It will try
 * to find a thread in the target process to handle the transaction and
 * wake it up. If no thread is found, the work is queued to the proc
 * waitqueue.
 *
 * If the @thread parameter is not NULL, the transaction is always queued
 * to the waitlist of that specific thread.
 *
 * Return:	true if the transactions was successfully queued
 *		false if the target process or thread is dead
 */
static bool binder_proc_transaction(struct binder_transaction *t,
				    struct binder_proc *proc,
				    struct binder_thread *thread)
{
	struct binder_node *node = t->buffer->target_node;
	struct binder_priority node_prio;
	bool oneway = !!(t->flags & TF_ONE_WAY);
	bool pending_async = false;

	BUG_ON(!node);
	binder_node_lock(node);
	node_prio.prio = node->min_priority;
	node_prio.sched_policy = node->sched_policy;

	if (oneway) {
		BUG_ON(thread);
		if (node->has_async_transaction) {
			pending_async = true;
		} else {
			node->has_async_transaction = true;
		}
	}

	binder_inner_proc_lock(proc);

	if (proc->is_dead || (thread && thread->is_dead)) {
		binder_inner_proc_unlock(proc);
		binder_node_unlock(node);
		return false;
	}

	if (!thread && !pending_async)
		thread = binder_select_thread_ilocked(proc);

	if (thread) {
		binder_transaction_priority(thread->task, t, node_prio,
					    node->inherit_rt);
		binder_enqueue_thread_work_ilocked(thread, &t->work);
	} else if (!pending_async) {
		binder_enqueue_work_ilocked(&t->work, &proc->todo);
	} else {
		binder_enqueue_work_ilocked(&t->work, &node->async_todo);
	}

	if (!pending_async)
		binder_wakeup_thread_ilocked(proc, thread, !oneway /* sync */);

	binder_inner_proc_unlock(proc);
	binder_node_unlock(node);

	return true;
}

/**
 * binder_get_node_refs_for_txn() - Get required refs on node for txn
 * @node:         struct binder_node for which to get refs
 * @proc:         returns @node->proc if valid
 * @error:        if no @proc then returns BR_DEAD_REPLY
 *
 * User-space normally keeps the node alive when creating a transaction
 * since it has a reference to the target. The local strong ref keeps it
 * alive if the sending process dies before the target process processes
 * the transaction. If the source process is malicious or has a reference
 * counting bug, relying on the local strong ref can fail.
 *
 * Since user-space can cause the local strong ref to go away, we also take
 * a tmpref on the node to ensure it survives while we are constructing
 * the transaction. We also need a tmpref on the proc while we are
 * constructing the transaction, so we take that here as well.
 *
 * Return: The target_node with refs taken or NULL if no @node->proc is NULL.
 * Also sets @proc if valid. If the @node->proc is NULL indicating that the
 * target proc has died, @error is set to BR_DEAD_REPLY
 */
static struct binder_node *binder_get_node_refs_for_txn(
		struct binder_node *node,
		struct binder_proc **procp,
		uint32_t *error)
{
	struct binder_node *target_node = NULL;

	binder_node_inner_lock(node);
	if (node->proc) {
		target_node = node;
		binder_inc_node_nilocked(node, 1, 0, NULL);
		binder_inc_node_tmpref_ilocked(node);
		node->proc->tmp_ref++;
		*procp = node->proc;
	} else
		*error = BR_DEAD_REPLY;
	binder_node_inner_unlock(node);

	return target_node;
}

static void binder_transaction(struct binder_proc *proc,
			       struct binder_thread *thread,
			       struct binder_transaction_data *tr, int reply,
			       binder_size_t extra_buffers_size)
{
	int ret;
	struct binder_transaction *t;
	struct binder_work *w;
	struct binder_work *tcomplete;
	binder_size_t buffer_offset = 0;
	binder_size_t off_start_offset, off_end_offset;
	binder_size_t off_min;
	binder_size_t sg_buf_offset, sg_buf_end_offset;
	struct binder_proc *target_proc = NULL;
	struct binder_thread *target_thread = NULL;
	struct binder_node *target_node = NULL;
	struct binder_transaction *in_reply_to = NULL;
	struct binder_transaction_log_entry *e;
	uint32_t return_error = 0;
	uint32_t return_error_param = 0;
	uint32_t return_error_line = 0;
	binder_size_t last_fixup_obj_off = 0;
	binder_size_t last_fixup_min_off = 0;
	struct binder_context *context = proc->context;
	int t_debug_id = atomic_inc_return(&binder_last_id);
	char *secctx = NULL;
	u32 secctx_sz = 0;

	e = binder_transaction_log_add(&binder_transaction_log);
	e->debug_id = t_debug_id;
	e->call_type = reply ? 2 : !!(tr->flags & TF_ONE_WAY);
	e->from_proc = proc->pid;
	e->from_thread = thread->pid;
	e->target_handle = tr->target.handle;
	e->data_size = tr->data_size;
	e->offsets_size = tr->offsets_size;
	e->context_name = proc->context->name;

	if (reply) {
		binder_inner_proc_lock(proc);
		in_reply_to = thread->transaction_stack;
		if (in_reply_to == NULL) {
			binder_inner_proc_unlock(proc);
			binder_user_error("%d:%d got reply transaction with no transaction stack\n",
					  proc->pid, thread->pid);
			return_error = BR_FAILED_REPLY;
			return_error_param = -EPROTO;
			return_error_line = __LINE__;
			goto err_empty_call_stack;
		}
		if (in_reply_to->to_thread != thread) {
			spin_lock(&in_reply_to->lock);
			binder_user_error("%d:%d got reply transaction with bad transaction stack, transaction %d has target %d:%d\n",
				proc->pid, thread->pid, in_reply_to->debug_id,
				in_reply_to->to_proc ?
				in_reply_to->to_proc->pid : 0,
				in_reply_to->to_thread ?
				in_reply_to->to_thread->pid : 0);
			spin_unlock(&in_reply_to->lock);
			binder_inner_proc_unlock(proc);
			return_error = BR_FAILED_REPLY;
			return_error_param = -EPROTO;
			return_error_line = __LINE__;
			in_reply_to = NULL;
			goto err_bad_call_stack;
		}
		thread->transaction_stack = in_reply_to->to_parent;
		binder_inner_proc_unlock(proc);
		target_thread = binder_get_txn_from_and_acq_inner(in_reply_to);
		if (target_thread == NULL) {
			return_error = BR_DEAD_REPLY;
			return_error_line = __LINE__;
			goto err_dead_binder;
		}
		if (target_thread->transaction_stack != in_reply_to) {
			binder_user_error("%d:%d got reply transaction with bad target transaction stack %d, expected %d\n",
				proc->pid, thread->pid,
				target_thread->transaction_stack ?
				target_thread->transaction_stack->debug_id : 0,
				in_reply_to->debug_id);
			binder_inner_proc_unlock(target_thread->proc);
			return_error = BR_FAILED_REPLY;
			return_error_param = -EPROTO;
			return_error_line = __LINE__;
			in_reply_to = NULL;
			target_thread = NULL;
			goto err_dead_binder;
		}
		target_proc = target_thread->proc;
		target_proc->tmp_ref++;
		binder_inner_proc_unlock(target_thread->proc);
	} else {
		if (tr->target.handle) {
			struct binder_ref *ref;

			/*
			 * There must already be a strong ref
			 * on this node. If so, do a strong
			 * increment on the node to ensure it
			 * stays alive until the transaction is
			 * done.
			 */
			binder_proc_lock(proc);
			ref = binder_get_ref_olocked(proc, tr->target.handle,
						     true);
			if (ref) {
				target_node = binder_get_node_refs_for_txn(
						ref->node, &target_proc,
						&return_error);
			} else {
				binder_user_error("%d:%d got transaction to invalid handle\n",
						  proc->pid, thread->pid);
				return_error = BR_FAILED_REPLY;
			}
			binder_proc_unlock(proc);
		} else {
			mutex_lock(&context->context_mgr_node_lock);
			target_node = context->binder_context_mgr_node;
			if (target_node)
				target_node = binder_get_node_refs_for_txn(
						target_node, &target_proc,
						&return_error);
			else
				return_error = BR_DEAD_REPLY;
			mutex_unlock(&context->context_mgr_node_lock);
			if (target_node && target_proc->pid == proc->pid) {
				binder_user_error("%d:%d got transaction to context manager from process owning it\n",
						  proc->pid, thread->pid);
				return_error = BR_FAILED_REPLY;
				return_error_param = -EINVAL;
				return_error_line = __LINE__;
				goto err_invalid_target_handle;
			}
		}
		if (!target_node) {
			/*
			 * return_error is set above
			 */
			return_error_param = -EINVAL;
			return_error_line = __LINE__;
			goto err_dead_binder;
		}
		e->to_node = target_node->debug_id;
<<<<<<< HEAD
		if (security_binder_transaction(proc->tsk,
						target_proc->tsk) < 0) {
=======
		if (WARN_ON(proc == target_proc)) {
			return_error = BR_FAILED_REPLY;
			return_error_param = -EINVAL;
			return_error_line = __LINE__;
			goto err_invalid_target_handle;
		}
		if (security_binder_transaction(proc->cred,
						target_proc->cred) < 0) {
>>>>>>> 1f244a54
			return_error = BR_FAILED_REPLY;
			return_error_param = -EPERM;
			return_error_line = __LINE__;
			goto err_invalid_target_handle;
		}
		binder_inner_proc_lock(proc);

		w = list_first_entry_or_null(&thread->todo,
					     struct binder_work, entry);
		if (!(tr->flags & TF_ONE_WAY) && w &&
		    w->type == BINDER_WORK_TRANSACTION) {
			/*
			 * Do not allow new outgoing transaction from a
			 * thread that has a transaction at the head of
			 * its todo list. Only need to check the head
			 * because binder_select_thread_ilocked picks a
			 * thread from proc->waiting_threads to enqueue
			 * the transaction, and nothing is queued to the
			 * todo list while the thread is on waiting_threads.
			 */
			binder_user_error("%d:%d new transaction not allowed when there is a transaction on thread todo\n",
					  proc->pid, thread->pid);
			binder_inner_proc_unlock(proc);
			return_error = BR_FAILED_REPLY;
			return_error_param = -EPROTO;
			return_error_line = __LINE__;
			goto err_bad_todo_list;
		}

		if (!(tr->flags & TF_ONE_WAY) && thread->transaction_stack) {
			struct binder_transaction *tmp;

			tmp = thread->transaction_stack;
			if (tmp->to_thread != thread) {
				spin_lock(&tmp->lock);
				binder_user_error("%d:%d got new transaction with bad transaction stack, transaction %d has target %d:%d\n",
					proc->pid, thread->pid, tmp->debug_id,
					tmp->to_proc ? tmp->to_proc->pid : 0,
					tmp->to_thread ?
					tmp->to_thread->pid : 0);
				spin_unlock(&tmp->lock);
				binder_inner_proc_unlock(proc);
				return_error = BR_FAILED_REPLY;
				return_error_param = -EPROTO;
				return_error_line = __LINE__;
				goto err_bad_call_stack;
			}
			while (tmp) {
				struct binder_thread *from;

				spin_lock(&tmp->lock);
				from = tmp->from;
				if (from && from->proc == target_proc) {
					atomic_inc(&from->tmp_ref);
					target_thread = from;
					spin_unlock(&tmp->lock);
					break;
				}
				spin_unlock(&tmp->lock);
				tmp = tmp->from_parent;
			}
		}
		binder_inner_proc_unlock(proc);
	}
	if (target_thread)
		e->to_thread = target_thread->pid;
	e->to_proc = target_proc->pid;

	/* TODO: reuse incoming transaction for reply */
	t = kzalloc(sizeof(*t), GFP_KERNEL);
	if (t == NULL) {
		return_error = BR_FAILED_REPLY;
		return_error_param = -ENOMEM;
		return_error_line = __LINE__;
		goto err_alloc_t_failed;
	}
	binder_stats_created(BINDER_STAT_TRANSACTION);
	spin_lock_init(&t->lock);

	tcomplete = kzalloc(sizeof(*tcomplete), GFP_KERNEL);
	if (tcomplete == NULL) {
		return_error = BR_FAILED_REPLY;
		return_error_param = -ENOMEM;
		return_error_line = __LINE__;
		goto err_alloc_tcomplete_failed;
	}
	binder_stats_created(BINDER_STAT_TRANSACTION_COMPLETE);

	t->debug_id = t_debug_id;

	if (reply)
		binder_debug(BINDER_DEBUG_TRANSACTION,
			     "%d:%d BC_REPLY %d -> %d:%d, data %016llx-%016llx size %lld-%lld-%lld\n",
			     proc->pid, thread->pid, t->debug_id,
			     target_proc->pid, target_thread->pid,
			     (u64)tr->data.ptr.buffer,
			     (u64)tr->data.ptr.offsets,
			     (u64)tr->data_size, (u64)tr->offsets_size,
			     (u64)extra_buffers_size);
	else
		binder_debug(BINDER_DEBUG_TRANSACTION,
			     "%d:%d BC_TRANSACTION %d -> %d - node %d, data %016llx-%016llx size %lld-%lld-%lld\n",
			     proc->pid, thread->pid, t->debug_id,
			     target_proc->pid, target_node->debug_id,
			     (u64)tr->data.ptr.buffer,
			     (u64)tr->data.ptr.offsets,
			     (u64)tr->data_size, (u64)tr->offsets_size,
			     (u64)extra_buffers_size);

	if (!reply && !(tr->flags & TF_ONE_WAY))
		t->from = thread;
	else
		t->from = NULL;
	t->sender_euid = proc->cred->euid;
	t->to_proc = target_proc;
	t->to_thread = target_thread;
	t->code = tr->code;
	t->flags = tr->flags;
	if (!(t->flags & TF_ONE_WAY) &&
	    binder_supported_policy(current->policy)) {
		/* Inherit supported policies for synchronous transactions */
		t->priority.sched_policy = current->policy;
		t->priority.prio = current->normal_prio;
	} else {
		/* Otherwise, fall back to the default priority */
		t->priority = target_proc->default_priority;
	}

	if (target_node && target_node->txn_security_ctx) {
		u32 secid;
		size_t added_size;

		security_task_getsecid(proc->tsk, &secid);
		ret = security_secid_to_secctx(secid, &secctx, &secctx_sz);
		if (ret) {
			return_error = BR_FAILED_REPLY;
			return_error_param = ret;
			return_error_line = __LINE__;
			goto err_get_secctx_failed;
		}
		added_size = ALIGN(secctx_sz, sizeof(u64));
		extra_buffers_size += added_size;
		if (extra_buffers_size < added_size) {
			/* integer overflow of extra_buffers_size */
			return_error = BR_FAILED_REPLY;
			return_error_param = EINVAL;
			return_error_line = __LINE__;
			goto err_bad_extra_size;
		}
	}

	trace_binder_transaction(reply, t, target_node);

	t->buffer = binder_alloc_new_buf(&target_proc->alloc, tr->data_size,
		tr->offsets_size, extra_buffers_size,
		!reply && (t->flags & TF_ONE_WAY), current->tgid);
	if (IS_ERR(t->buffer)) {
		/*
		 * -ESRCH indicates VMA cleared. The target is dying.
		 */
		return_error_param = PTR_ERR(t->buffer);
		return_error = return_error_param == -ESRCH ?
			BR_DEAD_REPLY : BR_FAILED_REPLY;
		return_error_line = __LINE__;
		t->buffer = NULL;
		goto err_binder_alloc_buf_failed;
	}
	if (secctx) {
		size_t buf_offset = ALIGN(tr->data_size, sizeof(void *)) +
				    ALIGN(tr->offsets_size, sizeof(void *)) +
				    ALIGN(extra_buffers_size, sizeof(void *)) -
				    ALIGN(secctx_sz, sizeof(u64));

		t->security_ctx = (uintptr_t)t->buffer->user_data + buf_offset;
		binder_alloc_copy_to_buffer(&target_proc->alloc,
					    t->buffer, buf_offset,
					    secctx, secctx_sz);
		security_release_secctx(secctx, secctx_sz);
		secctx = NULL;
	}
	t->buffer->debug_id = t->debug_id;
	t->buffer->transaction = t;
	t->buffer->target_node = target_node;
	trace_binder_transaction_alloc_buf(t->buffer);

	if (binder_alloc_copy_user_to_buffer(
				&target_proc->alloc,
				t->buffer, 0,
				(const void __user *)
					(uintptr_t)tr->data.ptr.buffer,
				tr->data_size)) {
		binder_user_error("%d:%d got transaction with invalid data ptr\n",
				proc->pid, thread->pid);
		return_error = BR_FAILED_REPLY;
		return_error_param = -EFAULT;
		return_error_line = __LINE__;
		goto err_copy_data_failed;
	}
	if (binder_alloc_copy_user_to_buffer(
				&target_proc->alloc,
				t->buffer,
				ALIGN(tr->data_size, sizeof(void *)),
				(const void __user *)
					(uintptr_t)tr->data.ptr.offsets,
				tr->offsets_size)) {
		binder_user_error("%d:%d got transaction with invalid offsets ptr\n",
				proc->pid, thread->pid);
		return_error = BR_FAILED_REPLY;
		return_error_param = -EFAULT;
		return_error_line = __LINE__;
		goto err_copy_data_failed;
	}
	if (!IS_ALIGNED(tr->offsets_size, sizeof(binder_size_t))) {
		binder_user_error("%d:%d got transaction with invalid offsets size, %lld\n",
				proc->pid, thread->pid, (u64)tr->offsets_size);
		return_error = BR_FAILED_REPLY;
		return_error_param = -EINVAL;
		return_error_line = __LINE__;
		goto err_bad_offset;
	}
	if (!IS_ALIGNED(extra_buffers_size, sizeof(u64))) {
		binder_user_error("%d:%d got transaction with unaligned buffers size, %lld\n",
				  proc->pid, thread->pid,
				  (u64)extra_buffers_size);
		return_error = BR_FAILED_REPLY;
		return_error_param = -EINVAL;
		return_error_line = __LINE__;
		goto err_bad_offset;
	}
	off_start_offset = ALIGN(tr->data_size, sizeof(void *));
	buffer_offset = off_start_offset;
	off_end_offset = off_start_offset + tr->offsets_size;
	sg_buf_offset = ALIGN(off_end_offset, sizeof(void *));
	sg_buf_end_offset = sg_buf_offset + extra_buffers_size -
		ALIGN(secctx_sz, sizeof(u64));
	off_min = 0;
	for (buffer_offset = off_start_offset; buffer_offset < off_end_offset;
	     buffer_offset += sizeof(binder_size_t)) {
		struct binder_object_header *hdr;
		size_t object_size;
		struct binder_object object;
		binder_size_t object_offset;

		binder_alloc_copy_from_buffer(&target_proc->alloc,
					      &object_offset,
					      t->buffer,
					      buffer_offset,
					      sizeof(object_offset));
		object_size = binder_get_object(target_proc, t->buffer,
						object_offset, &object);
		if (object_size == 0 || object_offset < off_min) {
			binder_user_error("%d:%d got transaction with invalid offset (%lld, min %lld max %lld) or object.\n",
					  proc->pid, thread->pid,
					  (u64)object_offset,
					  (u64)off_min,
					  (u64)t->buffer->data_size);
			return_error = BR_FAILED_REPLY;
			return_error_param = -EINVAL;
			return_error_line = __LINE__;
			goto err_bad_offset;
		}

		hdr = &object.hdr;
		off_min = object_offset + object_size;
		switch (hdr->type) {
		case BINDER_TYPE_BINDER:
		case BINDER_TYPE_WEAK_BINDER: {
			struct flat_binder_object *fp;

			fp = to_flat_binder_object(hdr);
			ret = binder_translate_binder(fp, t, thread);
			if (ret < 0) {
				return_error = BR_FAILED_REPLY;
				return_error_param = ret;
				return_error_line = __LINE__;
				goto err_translate_failed;
			}
			binder_alloc_copy_to_buffer(&target_proc->alloc,
						    t->buffer, object_offset,
						    fp, sizeof(*fp));
		} break;
		case BINDER_TYPE_HANDLE:
		case BINDER_TYPE_WEAK_HANDLE: {
			struct flat_binder_object *fp;

			fp = to_flat_binder_object(hdr);
			ret = binder_translate_handle(fp, t, thread);
			if (ret < 0) {
				return_error = BR_FAILED_REPLY;
				return_error_param = ret;
				return_error_line = __LINE__;
				goto err_translate_failed;
			}
			binder_alloc_copy_to_buffer(&target_proc->alloc,
						    t->buffer, object_offset,
						    fp, sizeof(*fp));
		} break;

		case BINDER_TYPE_FD: {
			struct binder_fd_object *fp = to_binder_fd_object(hdr);
			int target_fd = binder_translate_fd(fp->fd, t, thread,
							    in_reply_to);

			if (target_fd < 0) {
				return_error = BR_FAILED_REPLY;
				return_error_param = target_fd;
				return_error_line = __LINE__;
				goto err_translate_failed;
			}
			fp->pad_binder = 0;
			fp->fd = target_fd;
			binder_alloc_copy_to_buffer(&target_proc->alloc,
						    t->buffer, object_offset,
						    fp, sizeof(*fp));
		} break;
		case BINDER_TYPE_FDA: {
			struct binder_object ptr_object;
			binder_size_t parent_offset;
			struct binder_fd_array_object *fda =
				to_binder_fd_array_object(hdr);
			size_t num_valid = (buffer_offset - off_start_offset) /
						sizeof(binder_size_t);
			struct binder_buffer_object *parent =
				binder_validate_ptr(target_proc, t->buffer,
						    &ptr_object, fda->parent,
						    off_start_offset,
						    &parent_offset,
						    num_valid);
			if (!parent) {
				binder_user_error("%d:%d got transaction with invalid parent offset or type\n",
						  proc->pid, thread->pid);
				return_error = BR_FAILED_REPLY;
				return_error_param = -EINVAL;
				return_error_line = __LINE__;
				goto err_bad_parent;
			}
			if (!binder_validate_fixup(target_proc, t->buffer,
						   off_start_offset,
						   parent_offset,
						   fda->parent_offset,
						   last_fixup_obj_off,
						   last_fixup_min_off)) {
				binder_user_error("%d:%d got transaction with out-of-order buffer fixup\n",
						  proc->pid, thread->pid);
				return_error = BR_FAILED_REPLY;
				return_error_param = -EINVAL;
				return_error_line = __LINE__;
				goto err_bad_parent;
			}
			ret = binder_translate_fd_array(fda, parent, t, thread,
							in_reply_to);
			if (ret < 0) {
				return_error = BR_FAILED_REPLY;
				return_error_param = ret;
				return_error_line = __LINE__;
				goto err_translate_failed;
			}
			last_fixup_obj_off = parent_offset;
			last_fixup_min_off =
				fda->parent_offset + sizeof(u32) * fda->num_fds;
		} break;
		case BINDER_TYPE_PTR: {
			struct binder_buffer_object *bp =
				to_binder_buffer_object(hdr);
			size_t buf_left = sg_buf_end_offset - sg_buf_offset;
			size_t num_valid;

			if (bp->length > buf_left) {
				binder_user_error("%d:%d got transaction with too large buffer\n",
						  proc->pid, thread->pid);
				return_error = BR_FAILED_REPLY;
				return_error_param = -EINVAL;
				return_error_line = __LINE__;
				goto err_bad_offset;
			}
			if (binder_alloc_copy_user_to_buffer(
						&target_proc->alloc,
						t->buffer,
						sg_buf_offset,
						(const void __user *)
							(uintptr_t)bp->buffer,
						bp->length)) {
				binder_user_error("%d:%d got transaction with invalid offsets ptr\n",
						  proc->pid, thread->pid);
				return_error_param = -EFAULT;
				return_error = BR_FAILED_REPLY;
				return_error_line = __LINE__;
				goto err_copy_data_failed;
			}
			/* Fixup buffer pointer to target proc address space */
			bp->buffer = (uintptr_t)
				t->buffer->user_data + sg_buf_offset;
			sg_buf_offset += ALIGN(bp->length, sizeof(u64));

			num_valid = (buffer_offset - off_start_offset) /
					sizeof(binder_size_t);
			ret = binder_fixup_parent(t, thread, bp,
						  off_start_offset,
						  num_valid,
						  last_fixup_obj_off,
						  last_fixup_min_off);
			if (ret < 0) {
				return_error = BR_FAILED_REPLY;
				return_error_param = ret;
				return_error_line = __LINE__;
				goto err_translate_failed;
			}
			binder_alloc_copy_to_buffer(&target_proc->alloc,
						    t->buffer, object_offset,
						    bp, sizeof(*bp));
			last_fixup_obj_off = object_offset;
			last_fixup_min_off = 0;
		} break;
		default:
			binder_user_error("%d:%d got transaction with invalid object type, %x\n",
				proc->pid, thread->pid, hdr->type);
			return_error = BR_FAILED_REPLY;
			return_error_param = -EINVAL;
			return_error_line = __LINE__;
			goto err_bad_object_type;
		}
	}
	tcomplete->type = BINDER_WORK_TRANSACTION_COMPLETE;
	t->work.type = BINDER_WORK_TRANSACTION;

	if (reply) {
		binder_enqueue_thread_work(thread, tcomplete);
		binder_inner_proc_lock(target_proc);
		if (target_thread->is_dead) {
			binder_inner_proc_unlock(target_proc);
			goto err_dead_proc_or_thread;
		}
		BUG_ON(t->buffer->async_transaction != 0);
		binder_pop_transaction_ilocked(target_thread, in_reply_to);
		binder_enqueue_thread_work_ilocked(target_thread, &t->work);
		binder_inner_proc_unlock(target_proc);

		wake_up_interruptible_sync(&target_thread->wait);
		binder_restore_priority(current, in_reply_to->saved_priority);
		binder_free_transaction(in_reply_to);
	} else if (!(t->flags & TF_ONE_WAY)) {
		BUG_ON(t->buffer->async_transaction != 0);
		binder_inner_proc_lock(proc);
		/*
		 * Defer the TRANSACTION_COMPLETE, so we don't return to
		 * userspace immediately; this allows the target process to
		 * immediately start processing this transaction, reducing
		 * latency. We will then return the TRANSACTION_COMPLETE when
		 * the target replies (or there is an error).
		 */
		binder_enqueue_deferred_thread_work_ilocked(thread, tcomplete);
		t->need_reply = 1;
		t->from_parent = thread->transaction_stack;
		thread->transaction_stack = t;
		binder_inner_proc_unlock(proc);
		if (!binder_proc_transaction(t, target_proc, target_thread)) {
			binder_inner_proc_lock(proc);
			binder_pop_transaction_ilocked(thread, t);
			binder_inner_proc_unlock(proc);
			goto err_dead_proc_or_thread;
		}
	} else {
		BUG_ON(target_node == NULL);
		BUG_ON(t->buffer->async_transaction != 1);
		binder_enqueue_thread_work(thread, tcomplete);
		if (!binder_proc_transaction(t, target_proc, NULL))
			goto err_dead_proc_or_thread;
	}
	if (target_thread)
		binder_thread_dec_tmpref(target_thread);
	binder_proc_dec_tmpref(target_proc);
	if (target_node)
		binder_dec_node_tmpref(target_node);
	/*
	 * write barrier to synchronize with initialization
	 * of log entry
	 */
	smp_wmb();
	WRITE_ONCE(e->debug_id_done, t_debug_id);
	return;

err_dead_proc_or_thread:
	return_error = BR_DEAD_REPLY;
	return_error_line = __LINE__;
	binder_dequeue_work(proc, tcomplete);
err_translate_failed:
err_bad_object_type:
err_bad_offset:
err_bad_parent:
err_copy_data_failed:
	trace_binder_transaction_failed_buffer_release(t->buffer);
	binder_transaction_buffer_release(target_proc, t->buffer,
					  buffer_offset, true);
	if (target_node)
		binder_dec_node_tmpref(target_node);
	target_node = NULL;
	t->buffer->transaction = NULL;
	binder_alloc_free_buf(&target_proc->alloc, t->buffer);
err_binder_alloc_buf_failed:
err_bad_extra_size:
	if (secctx)
		security_release_secctx(secctx, secctx_sz);
err_get_secctx_failed:
	kfree(tcomplete);
	binder_stats_deleted(BINDER_STAT_TRANSACTION_COMPLETE);
err_alloc_tcomplete_failed:
	kfree(t);
	binder_stats_deleted(BINDER_STAT_TRANSACTION);
err_alloc_t_failed:
err_bad_todo_list:
err_bad_call_stack:
err_empty_call_stack:
err_dead_binder:
err_invalid_target_handle:
	if (target_thread)
		binder_thread_dec_tmpref(target_thread);
	if (target_proc)
		binder_proc_dec_tmpref(target_proc);
	if (target_node) {
		binder_dec_node(target_node, 1, 0);
		binder_dec_node_tmpref(target_node);
	}

	binder_debug(BINDER_DEBUG_FAILED_TRANSACTION,
		     "%d:%d transaction failed %d/%d, size %lld-%lld line %d\n",
		     proc->pid, thread->pid, return_error, return_error_param,
		     (u64)tr->data_size, (u64)tr->offsets_size,
		     return_error_line);

	{
		struct binder_transaction_log_entry *fe;

		e->return_error = return_error;
		e->return_error_param = return_error_param;
		e->return_error_line = return_error_line;
		fe = binder_transaction_log_add(&binder_transaction_log_failed);
		*fe = *e;
		/*
		 * write barrier to synchronize with initialization
		 * of log entry
		 */
		smp_wmb();
		WRITE_ONCE(e->debug_id_done, t_debug_id);
		WRITE_ONCE(fe->debug_id_done, t_debug_id);
	}

	BUG_ON(thread->return_error.cmd != BR_OK);
	if (in_reply_to) {
		binder_restore_priority(current, in_reply_to->saved_priority);
		thread->return_error.cmd = BR_TRANSACTION_COMPLETE;
		binder_enqueue_thread_work(thread, &thread->return_error.work);
		binder_send_failed_reply(in_reply_to, return_error);
	} else {
		thread->return_error.cmd = return_error;
		binder_enqueue_thread_work(thread, &thread->return_error.work);
	}
}

static int binder_thread_write(struct binder_proc *proc,
			struct binder_thread *thread,
			binder_uintptr_t binder_buffer, size_t size,
			binder_size_t *consumed)
{
	uint32_t cmd;
	struct binder_context *context = proc->context;
	void __user *buffer = (void __user *)(uintptr_t)binder_buffer;
	void __user *ptr = buffer + *consumed;
	void __user *end = buffer + size;

	while (ptr < end && thread->return_error.cmd == BR_OK) {
		int ret;

		if (get_user(cmd, (uint32_t __user *)ptr))
			return -EFAULT;
		ptr += sizeof(uint32_t);
		trace_binder_command(cmd);
		if (_IOC_NR(cmd) < ARRAY_SIZE(binder_stats.bc)) {
			atomic_inc(&binder_stats.bc[_IOC_NR(cmd)]);
			atomic_inc(&proc->stats.bc[_IOC_NR(cmd)]);
			atomic_inc(&thread->stats.bc[_IOC_NR(cmd)]);
		}
		switch (cmd) {
		case BC_INCREFS:
		case BC_ACQUIRE:
		case BC_RELEASE:
		case BC_DECREFS: {
			uint32_t target;
			const char *debug_string;
			bool strong = cmd == BC_ACQUIRE || cmd == BC_RELEASE;
			bool increment = cmd == BC_INCREFS || cmd == BC_ACQUIRE;
			struct binder_ref_data rdata;

			if (get_user(target, (uint32_t __user *)ptr))
				return -EFAULT;

			ptr += sizeof(uint32_t);
			ret = -1;
			if (increment && !target) {
				struct binder_node *ctx_mgr_node;
				mutex_lock(&context->context_mgr_node_lock);
				ctx_mgr_node = context->binder_context_mgr_node;
				if (ctx_mgr_node)
					ret = binder_inc_ref_for_node(
							proc, ctx_mgr_node,
							strong, NULL, &rdata);
				mutex_unlock(&context->context_mgr_node_lock);
			}
			if (ret)
				ret = binder_update_ref_for_handle(
						proc, target, increment, strong,
						&rdata);
			if (!ret && rdata.desc != target) {
				binder_user_error("%d:%d tried to acquire reference to desc %d, got %d instead\n",
					proc->pid, thread->pid,
					target, rdata.desc);
			}
			switch (cmd) {
			case BC_INCREFS:
				debug_string = "IncRefs";
				break;
			case BC_ACQUIRE:
				debug_string = "Acquire";
				break;
			case BC_RELEASE:
				debug_string = "Release";
				break;
			case BC_DECREFS:
			default:
				debug_string = "DecRefs";
				break;
			}
			if (ret) {
				binder_user_error("%d:%d %s %d refcount change on invalid ref %d ret %d\n",
					proc->pid, thread->pid, debug_string,
					strong, target, ret);
				break;
			}
			binder_debug(BINDER_DEBUG_USER_REFS,
				     "%d:%d %s ref %d desc %d s %d w %d\n",
				     proc->pid, thread->pid, debug_string,
				     rdata.debug_id, rdata.desc, rdata.strong,
				     rdata.weak);
			break;
		}
		case BC_INCREFS_DONE:
		case BC_ACQUIRE_DONE: {
			binder_uintptr_t node_ptr;
			binder_uintptr_t cookie;
			struct binder_node *node;
			bool free_node;

			if (get_user(node_ptr, (binder_uintptr_t __user *)ptr))
				return -EFAULT;
			ptr += sizeof(binder_uintptr_t);
			if (get_user(cookie, (binder_uintptr_t __user *)ptr))
				return -EFAULT;
			ptr += sizeof(binder_uintptr_t);
			node = binder_get_node(proc, node_ptr);
			if (node == NULL) {
				binder_user_error("%d:%d %s u%016llx no match\n",
					proc->pid, thread->pid,
					cmd == BC_INCREFS_DONE ?
					"BC_INCREFS_DONE" :
					"BC_ACQUIRE_DONE",
					(u64)node_ptr);
				break;
			}
			if (cookie != node->cookie) {
				binder_user_error("%d:%d %s u%016llx node %d cookie mismatch %016llx != %016llx\n",
					proc->pid, thread->pid,
					cmd == BC_INCREFS_DONE ?
					"BC_INCREFS_DONE" : "BC_ACQUIRE_DONE",
					(u64)node_ptr, node->debug_id,
					(u64)cookie, (u64)node->cookie);
				binder_put_node(node);
				break;
			}
			binder_node_inner_lock(node);
			if (cmd == BC_ACQUIRE_DONE) {
				if (node->pending_strong_ref == 0) {
					binder_user_error("%d:%d BC_ACQUIRE_DONE node %d has no pending acquire request\n",
						proc->pid, thread->pid,
						node->debug_id);
					binder_node_inner_unlock(node);
					binder_put_node(node);
					break;
				}
				node->pending_strong_ref = 0;
			} else {
				if (node->pending_weak_ref == 0) {
					binder_user_error("%d:%d BC_INCREFS_DONE node %d has no pending increfs request\n",
						proc->pid, thread->pid,
						node->debug_id);
					binder_node_inner_unlock(node);
					binder_put_node(node);
					break;
				}
				node->pending_weak_ref = 0;
			}
			free_node = binder_dec_node_nilocked(node,
					cmd == BC_ACQUIRE_DONE, 0);
			WARN_ON(free_node);
			binder_debug(BINDER_DEBUG_USER_REFS,
				     "%d:%d %s node %d ls %d lw %d tr %d\n",
				     proc->pid, thread->pid,
				     cmd == BC_INCREFS_DONE ? "BC_INCREFS_DONE" : "BC_ACQUIRE_DONE",
				     node->debug_id, node->local_strong_refs,
				     node->local_weak_refs, node->tmp_refs);
			binder_node_inner_unlock(node);
			binder_put_node(node);
			break;
		}
		case BC_ATTEMPT_ACQUIRE:
			pr_err("BC_ATTEMPT_ACQUIRE not supported\n");
			return -EINVAL;
		case BC_ACQUIRE_RESULT:
			pr_err("BC_ACQUIRE_RESULT not supported\n");
			return -EINVAL;

		case BC_FREE_BUFFER: {
			binder_uintptr_t data_ptr;
			struct binder_buffer *buffer;

			if (get_user(data_ptr, (binder_uintptr_t __user *)ptr))
				return -EFAULT;
			ptr += sizeof(binder_uintptr_t);

			buffer = binder_alloc_prepare_to_free(&proc->alloc,
							      data_ptr);
			if (IS_ERR_OR_NULL(buffer)) {
				if (PTR_ERR(buffer) == -EPERM) {
					binder_user_error(
						"%d:%d BC_FREE_BUFFER u%016llx matched unreturned or currently freeing buffer\n",
						proc->pid, thread->pid,
						(u64)data_ptr);
				} else {
					binder_user_error(
						"%d:%d BC_FREE_BUFFER u%016llx no match\n",
						proc->pid, thread->pid,
						(u64)data_ptr);
				}
				break;
			}
			binder_debug(BINDER_DEBUG_FREE_BUFFER,
				     "%d:%d BC_FREE_BUFFER u%016llx found buffer %d for %s transaction\n",
				     proc->pid, thread->pid, (u64)data_ptr,
				     buffer->debug_id,
				     buffer->transaction ? "active" : "finished");

			binder_inner_proc_lock(proc);
			if (buffer->transaction) {
				buffer->transaction->buffer = NULL;
				buffer->transaction = NULL;
			}
			binder_inner_proc_unlock(proc);
			if (buffer->async_transaction && buffer->target_node) {
				struct binder_node *buf_node;
				struct binder_work *w;

				buf_node = buffer->target_node;
				binder_node_inner_lock(buf_node);
				BUG_ON(!buf_node->has_async_transaction);
				BUG_ON(buf_node->proc != proc);
				w = binder_dequeue_work_head_ilocked(
						&buf_node->async_todo);
				if (!w) {
					buf_node->has_async_transaction = false;
				} else {
					binder_enqueue_work_ilocked(
							w, &proc->todo);
					binder_wakeup_proc_ilocked(proc);
				}
				binder_node_inner_unlock(buf_node);
			}
			trace_binder_transaction_buffer_release(buffer);
			binder_transaction_buffer_release(proc, buffer, 0, false);
			binder_alloc_free_buf(&proc->alloc, buffer);
			break;
		}

		case BC_TRANSACTION_SG:
		case BC_REPLY_SG: {
			struct binder_transaction_data_sg tr;

			if (copy_from_user(&tr, ptr, sizeof(tr)))
				return -EFAULT;
			ptr += sizeof(tr);
			binder_transaction(proc, thread, &tr.transaction_data,
					   cmd == BC_REPLY_SG, tr.buffers_size);
			break;
		}
		case BC_TRANSACTION:
		case BC_REPLY: {
			struct binder_transaction_data tr;

			if (copy_from_user(&tr, ptr, sizeof(tr)))
				return -EFAULT;
			ptr += sizeof(tr);
			binder_transaction(proc, thread, &tr,
					   cmd == BC_REPLY, 0);
			break;
		}

		case BC_REGISTER_LOOPER:
			binder_debug(BINDER_DEBUG_THREADS,
				     "%d:%d BC_REGISTER_LOOPER\n",
				     proc->pid, thread->pid);
			binder_inner_proc_lock(proc);
			if (thread->looper & BINDER_LOOPER_STATE_ENTERED) {
				thread->looper |= BINDER_LOOPER_STATE_INVALID;
				binder_user_error("%d:%d ERROR: BC_REGISTER_LOOPER called after BC_ENTER_LOOPER\n",
					proc->pid, thread->pid);
			} else if (proc->requested_threads == 0) {
				thread->looper |= BINDER_LOOPER_STATE_INVALID;
				binder_user_error("%d:%d ERROR: BC_REGISTER_LOOPER called without request\n",
					proc->pid, thread->pid);
			} else {
				proc->requested_threads--;
				proc->requested_threads_started++;
			}
			thread->looper |= BINDER_LOOPER_STATE_REGISTERED;
			binder_inner_proc_unlock(proc);
			break;
		case BC_ENTER_LOOPER:
			binder_debug(BINDER_DEBUG_THREADS,
				     "%d:%d BC_ENTER_LOOPER\n",
				     proc->pid, thread->pid);
			if (thread->looper & BINDER_LOOPER_STATE_REGISTERED) {
				thread->looper |= BINDER_LOOPER_STATE_INVALID;
				binder_user_error("%d:%d ERROR: BC_ENTER_LOOPER called after BC_REGISTER_LOOPER\n",
					proc->pid, thread->pid);
			}
			thread->looper |= BINDER_LOOPER_STATE_ENTERED;
			break;
		case BC_EXIT_LOOPER:
			binder_debug(BINDER_DEBUG_THREADS,
				     "%d:%d BC_EXIT_LOOPER\n",
				     proc->pid, thread->pid);
			thread->looper |= BINDER_LOOPER_STATE_EXITED;
			break;

		case BC_REQUEST_DEATH_NOTIFICATION:
		case BC_CLEAR_DEATH_NOTIFICATION: {
			uint32_t target;
			binder_uintptr_t cookie;
			struct binder_ref *ref;
			struct binder_ref_death *death = NULL;

			if (get_user(target, (uint32_t __user *)ptr))
				return -EFAULT;
			ptr += sizeof(uint32_t);
			if (get_user(cookie, (binder_uintptr_t __user *)ptr))
				return -EFAULT;
			ptr += sizeof(binder_uintptr_t);
			if (cmd == BC_REQUEST_DEATH_NOTIFICATION) {
				/*
				 * Allocate memory for death notification
				 * before taking lock
				 */
				death = kzalloc(sizeof(*death), GFP_KERNEL);
				if (death == NULL) {
					WARN_ON(thread->return_error.cmd !=
						BR_OK);
					thread->return_error.cmd = BR_ERROR;
					binder_enqueue_thread_work(
						thread,
						&thread->return_error.work);
					binder_debug(
						BINDER_DEBUG_FAILED_TRANSACTION,
						"%d:%d BC_REQUEST_DEATH_NOTIFICATION failed\n",
						proc->pid, thread->pid);
					break;
				}
			}
			binder_proc_lock(proc);
			ref = binder_get_ref_olocked(proc, target, false);
			if (ref == NULL) {
				binder_user_error("%d:%d %s invalid ref %d\n",
					proc->pid, thread->pid,
					cmd == BC_REQUEST_DEATH_NOTIFICATION ?
					"BC_REQUEST_DEATH_NOTIFICATION" :
					"BC_CLEAR_DEATH_NOTIFICATION",
					target);
				binder_proc_unlock(proc);
				kfree(death);
				break;
			}

			binder_debug(BINDER_DEBUG_DEATH_NOTIFICATION,
				     "%d:%d %s %016llx ref %d desc %d s %d w %d for node %d\n",
				     proc->pid, thread->pid,
				     cmd == BC_REQUEST_DEATH_NOTIFICATION ?
				     "BC_REQUEST_DEATH_NOTIFICATION" :
				     "BC_CLEAR_DEATH_NOTIFICATION",
				     (u64)cookie, ref->data.debug_id,
				     ref->data.desc, ref->data.strong,
				     ref->data.weak, ref->node->debug_id);

			binder_node_lock(ref->node);
			if (cmd == BC_REQUEST_DEATH_NOTIFICATION) {
				if (ref->death) {
					binder_user_error("%d:%d BC_REQUEST_DEATH_NOTIFICATION death notification already set\n",
						proc->pid, thread->pid);
					binder_node_unlock(ref->node);
					binder_proc_unlock(proc);
					kfree(death);
					break;
				}
				binder_stats_created(BINDER_STAT_DEATH);
				INIT_LIST_HEAD(&death->work.entry);
				death->cookie = cookie;
				ref->death = death;
				if (ref->node->proc == NULL) {
					ref->death->work.type = BINDER_WORK_DEAD_BINDER;

					binder_inner_proc_lock(proc);
					binder_enqueue_work_ilocked(
						&ref->death->work, &proc->todo);
					binder_wakeup_proc_ilocked(proc);
					binder_inner_proc_unlock(proc);
				}
			} else {
				if (ref->death == NULL) {
					binder_user_error("%d:%d BC_CLEAR_DEATH_NOTIFICATION death notification not active\n",
						proc->pid, thread->pid);
					binder_node_unlock(ref->node);
					binder_proc_unlock(proc);
					break;
				}
				death = ref->death;
				if (death->cookie != cookie) {
					binder_user_error("%d:%d BC_CLEAR_DEATH_NOTIFICATION death notification cookie mismatch %016llx != %016llx\n",
						proc->pid, thread->pid,
						(u64)death->cookie,
						(u64)cookie);
					binder_node_unlock(ref->node);
					binder_proc_unlock(proc);
					break;
				}
				ref->death = NULL;
				binder_inner_proc_lock(proc);
				if (list_empty(&death->work.entry)) {
					death->work.type = BINDER_WORK_CLEAR_DEATH_NOTIFICATION;
					if (thread->looper &
					    (BINDER_LOOPER_STATE_REGISTERED |
					     BINDER_LOOPER_STATE_ENTERED))
						binder_enqueue_thread_work_ilocked(
								thread,
								&death->work);
					else {
						binder_enqueue_work_ilocked(
								&death->work,
								&proc->todo);
						binder_wakeup_proc_ilocked(
								proc);
					}
				} else {
					BUG_ON(death->work.type != BINDER_WORK_DEAD_BINDER);
					death->work.type = BINDER_WORK_DEAD_BINDER_AND_CLEAR;
				}
				binder_inner_proc_unlock(proc);
			}
			binder_node_unlock(ref->node);
			binder_proc_unlock(proc);
		} break;
		case BC_DEAD_BINDER_DONE: {
			struct binder_work *w;
			binder_uintptr_t cookie;
			struct binder_ref_death *death = NULL;

			if (get_user(cookie, (binder_uintptr_t __user *)ptr))
				return -EFAULT;

			ptr += sizeof(cookie);
			binder_inner_proc_lock(proc);
			list_for_each_entry(w, &proc->delivered_death,
					    entry) {
				struct binder_ref_death *tmp_death =
					container_of(w,
						     struct binder_ref_death,
						     work);

				if (tmp_death->cookie == cookie) {
					death = tmp_death;
					break;
				}
			}
			binder_debug(BINDER_DEBUG_DEAD_BINDER,
				     "%d:%d BC_DEAD_BINDER_DONE %016llx found %pK\n",
				     proc->pid, thread->pid, (u64)cookie,
				     death);
			if (death == NULL) {
				binder_user_error("%d:%d BC_DEAD_BINDER_DONE %016llx not found\n",
					proc->pid, thread->pid, (u64)cookie);
				binder_inner_proc_unlock(proc);
				break;
			}
			binder_dequeue_work_ilocked(&death->work);
			if (death->work.type == BINDER_WORK_DEAD_BINDER_AND_CLEAR) {
				death->work.type = BINDER_WORK_CLEAR_DEATH_NOTIFICATION;
				if (thread->looper &
					(BINDER_LOOPER_STATE_REGISTERED |
					 BINDER_LOOPER_STATE_ENTERED))
					binder_enqueue_thread_work_ilocked(
						thread, &death->work);
				else {
					binder_enqueue_work_ilocked(
							&death->work,
							&proc->todo);
					binder_wakeup_proc_ilocked(proc);
				}
			}
			binder_inner_proc_unlock(proc);
		} break;

		default:
			pr_err("%d:%d unknown command %d\n",
			       proc->pid, thread->pid, cmd);
			return -EINVAL;
		}
		*consumed = ptr - buffer;
	}
	return 0;
}

static void binder_stat_br(struct binder_proc *proc,
			   struct binder_thread *thread, uint32_t cmd)
{
	trace_binder_return(cmd);
	if (_IOC_NR(cmd) < ARRAY_SIZE(binder_stats.br)) {
		atomic_inc(&binder_stats.br[_IOC_NR(cmd)]);
		atomic_inc(&proc->stats.br[_IOC_NR(cmd)]);
		atomic_inc(&thread->stats.br[_IOC_NR(cmd)]);
	}
}

static int binder_put_node_cmd(struct binder_proc *proc,
			       struct binder_thread *thread,
			       void __user **ptrp,
			       binder_uintptr_t node_ptr,
			       binder_uintptr_t node_cookie,
			       int node_debug_id,
			       uint32_t cmd, const char *cmd_name)
{
	void __user *ptr = *ptrp;

	if (put_user(cmd, (uint32_t __user *)ptr))
		return -EFAULT;
	ptr += sizeof(uint32_t);

	if (put_user(node_ptr, (binder_uintptr_t __user *)ptr))
		return -EFAULT;
	ptr += sizeof(binder_uintptr_t);

	if (put_user(node_cookie, (binder_uintptr_t __user *)ptr))
		return -EFAULT;
	ptr += sizeof(binder_uintptr_t);

	binder_stat_br(proc, thread, cmd);
	binder_debug(BINDER_DEBUG_USER_REFS, "%d:%d %s %d u%016llx c%016llx\n",
		     proc->pid, thread->pid, cmd_name, node_debug_id,
		     (u64)node_ptr, (u64)node_cookie);

	*ptrp = ptr;
	return 0;
}

static int binder_wait_for_work(struct binder_thread *thread,
				bool do_proc_work)
{
	DEFINE_WAIT(wait);
	struct binder_proc *proc = thread->proc;
	int ret = 0;

	freezer_do_not_count();
	binder_inner_proc_lock(proc);
	for (;;) {
		prepare_to_wait(&thread->wait, &wait, TASK_INTERRUPTIBLE);
		if (binder_has_work_ilocked(thread, do_proc_work))
			break;
		if (do_proc_work)
			list_add(&thread->waiting_thread_node,
				 &proc->waiting_threads);
		binder_inner_proc_unlock(proc);
		schedule();
		binder_inner_proc_lock(proc);
		list_del_init(&thread->waiting_thread_node);
		if (signal_pending(current)) {
			ret = -EINTR;
			break;
		}
	}
	finish_wait(&thread->wait, &wait);
	binder_inner_proc_unlock(proc);
	freezer_count();

	return ret;
}

static int binder_thread_read(struct binder_proc *proc,
			      struct binder_thread *thread,
			      binder_uintptr_t binder_buffer, size_t size,
			      binder_size_t *consumed, int non_block)
{
	void __user *buffer = (void __user *)(uintptr_t)binder_buffer;
	void __user *ptr = buffer + *consumed;
	void __user *end = buffer + size;

	int ret = 0;
	int wait_for_proc_work;

	if (*consumed == 0) {
		if (put_user(BR_NOOP, (uint32_t __user *)ptr))
			return -EFAULT;
		ptr += sizeof(uint32_t);
	}

retry:
	binder_inner_proc_lock(proc);
	wait_for_proc_work = binder_available_for_proc_work_ilocked(thread);
	binder_inner_proc_unlock(proc);

	thread->looper |= BINDER_LOOPER_STATE_WAITING;

	trace_binder_wait_for_work(wait_for_proc_work,
				   !!thread->transaction_stack,
				   !binder_worklist_empty(proc, &thread->todo));
	if (wait_for_proc_work) {
		if (!(thread->looper & (BINDER_LOOPER_STATE_REGISTERED |
					BINDER_LOOPER_STATE_ENTERED))) {
			binder_user_error("%d:%d ERROR: Thread waiting for process work before calling BC_REGISTER_LOOPER or BC_ENTER_LOOPER (state %x)\n",
				proc->pid, thread->pid, thread->looper);
			wait_event_interruptible(binder_user_error_wait,
						 binder_stop_on_user_error < 2);
		}
		binder_restore_priority(current, proc->default_priority);
	}

	if (non_block) {
		if (!binder_has_work(thread, wait_for_proc_work))
			ret = -EAGAIN;
	} else {
		ret = binder_wait_for_work(thread, wait_for_proc_work);
	}

	thread->looper &= ~BINDER_LOOPER_STATE_WAITING;

	if (ret)
		return ret;

	while (1) {
		uint32_t cmd;
		struct binder_transaction_data_secctx tr;
		struct binder_transaction_data *trd = &tr.transaction_data;
		struct binder_work *w = NULL;
		struct list_head *list = NULL;
		struct binder_transaction *t = NULL;
		struct binder_thread *t_from;
		size_t trsize = sizeof(*trd);

		binder_inner_proc_lock(proc);
		if (!binder_worklist_empty_ilocked(&thread->todo))
			list = &thread->todo;
		else if (!binder_worklist_empty_ilocked(&proc->todo) &&
			   wait_for_proc_work)
			list = &proc->todo;
		else {
			binder_inner_proc_unlock(proc);

			/* no data added */
			if (ptr - buffer == 4 && !thread->looper_need_return)
				goto retry;
			break;
		}

		if (end - ptr < sizeof(tr) + 4) {
			binder_inner_proc_unlock(proc);
			break;
		}
		w = binder_dequeue_work_head_ilocked(list);
		if (binder_worklist_empty_ilocked(&thread->todo))
			thread->process_todo = false;

		switch (w->type) {
		case BINDER_WORK_TRANSACTION: {
			binder_inner_proc_unlock(proc);
			t = container_of(w, struct binder_transaction, work);
		} break;
		case BINDER_WORK_RETURN_ERROR: {
			struct binder_error *e = container_of(
					w, struct binder_error, work);

			WARN_ON(e->cmd == BR_OK);
			binder_inner_proc_unlock(proc);
			if (put_user(e->cmd, (uint32_t __user *)ptr))
				return -EFAULT;
			cmd = e->cmd;
			e->cmd = BR_OK;
			ptr += sizeof(uint32_t);

			binder_stat_br(proc, thread, cmd);
		} break;
		case BINDER_WORK_TRANSACTION_COMPLETE: {
			binder_inner_proc_unlock(proc);
			cmd = BR_TRANSACTION_COMPLETE;
			kfree(w);
			binder_stats_deleted(BINDER_STAT_TRANSACTION_COMPLETE);
			if (put_user(cmd, (uint32_t __user *)ptr))
				return -EFAULT;
			ptr += sizeof(uint32_t);

			binder_stat_br(proc, thread, cmd);
			binder_debug(BINDER_DEBUG_TRANSACTION_COMPLETE,
				     "%d:%d BR_TRANSACTION_COMPLETE\n",
				     proc->pid, thread->pid);
		} break;
		case BINDER_WORK_NODE: {
			struct binder_node *node = container_of(w, struct binder_node, work);
			int strong, weak;
			binder_uintptr_t node_ptr = node->ptr;
			binder_uintptr_t node_cookie = node->cookie;
			int node_debug_id = node->debug_id;
			int has_weak_ref;
			int has_strong_ref;
			void __user *orig_ptr = ptr;

			BUG_ON(proc != node->proc);
			strong = node->internal_strong_refs ||
					node->local_strong_refs;
			weak = !hlist_empty(&node->refs) ||
					node->local_weak_refs ||
					node->tmp_refs || strong;
			has_strong_ref = node->has_strong_ref;
			has_weak_ref = node->has_weak_ref;

			if (weak && !has_weak_ref) {
				node->has_weak_ref = 1;
				node->pending_weak_ref = 1;
				node->local_weak_refs++;
			}
			if (strong && !has_strong_ref) {
				node->has_strong_ref = 1;
				node->pending_strong_ref = 1;
				node->local_strong_refs++;
			}
			if (!strong && has_strong_ref)
				node->has_strong_ref = 0;
			if (!weak && has_weak_ref)
				node->has_weak_ref = 0;
			if (!weak && !strong) {
				binder_debug(BINDER_DEBUG_INTERNAL_REFS,
					     "%d:%d node %d u%016llx c%016llx deleted\n",
					     proc->pid, thread->pid,
					     node_debug_id,
					     (u64)node_ptr,
					     (u64)node_cookie);
				rb_erase(&node->rb_node, &proc->nodes);
				binder_inner_proc_unlock(proc);
				binder_node_lock(node);
				/*
				 * Acquire the node lock before freeing the
				 * node to serialize with other threads that
				 * may have been holding the node lock while
				 * decrementing this node (avoids race where
				 * this thread frees while the other thread
				 * is unlocking the node after the final
				 * decrement)
				 */
				binder_node_unlock(node);
				binder_free_node(node);
			} else
				binder_inner_proc_unlock(proc);

			if (weak && !has_weak_ref)
				ret = binder_put_node_cmd(
						proc, thread, &ptr, node_ptr,
						node_cookie, node_debug_id,
						BR_INCREFS, "BR_INCREFS");
			if (!ret && strong && !has_strong_ref)
				ret = binder_put_node_cmd(
						proc, thread, &ptr, node_ptr,
						node_cookie, node_debug_id,
						BR_ACQUIRE, "BR_ACQUIRE");
			if (!ret && !strong && has_strong_ref)
				ret = binder_put_node_cmd(
						proc, thread, &ptr, node_ptr,
						node_cookie, node_debug_id,
						BR_RELEASE, "BR_RELEASE");
			if (!ret && !weak && has_weak_ref)
				ret = binder_put_node_cmd(
						proc, thread, &ptr, node_ptr,
						node_cookie, node_debug_id,
						BR_DECREFS, "BR_DECREFS");
			if (orig_ptr == ptr)
				binder_debug(BINDER_DEBUG_INTERNAL_REFS,
					     "%d:%d node %d u%016llx c%016llx state unchanged\n",
					     proc->pid, thread->pid,
					     node_debug_id,
					     (u64)node_ptr,
					     (u64)node_cookie);
			if (ret)
				return ret;
		} break;
		case BINDER_WORK_DEAD_BINDER:
		case BINDER_WORK_DEAD_BINDER_AND_CLEAR:
		case BINDER_WORK_CLEAR_DEATH_NOTIFICATION: {
			struct binder_ref_death *death;
			uint32_t cmd;
			binder_uintptr_t cookie;

			death = container_of(w, struct binder_ref_death, work);
			if (w->type == BINDER_WORK_CLEAR_DEATH_NOTIFICATION)
				cmd = BR_CLEAR_DEATH_NOTIFICATION_DONE;
			else
				cmd = BR_DEAD_BINDER;
			cookie = death->cookie;

			binder_debug(BINDER_DEBUG_DEATH_NOTIFICATION,
				     "%d:%d %s %016llx\n",
				      proc->pid, thread->pid,
				      cmd == BR_DEAD_BINDER ?
				      "BR_DEAD_BINDER" :
				      "BR_CLEAR_DEATH_NOTIFICATION_DONE",
				      (u64)cookie);
			if (w->type == BINDER_WORK_CLEAR_DEATH_NOTIFICATION) {
				binder_inner_proc_unlock(proc);
				kfree(death);
				binder_stats_deleted(BINDER_STAT_DEATH);
			} else {
				binder_enqueue_work_ilocked(
						w, &proc->delivered_death);
				binder_inner_proc_unlock(proc);
			}
			if (put_user(cmd, (uint32_t __user *)ptr))
				return -EFAULT;
			ptr += sizeof(uint32_t);
			if (put_user(cookie,
				     (binder_uintptr_t __user *)ptr))
				return -EFAULT;
			ptr += sizeof(binder_uintptr_t);
			binder_stat_br(proc, thread, cmd);
			if (cmd == BR_DEAD_BINDER)
				goto done; /* DEAD_BINDER notifications can cause transactions */
		} break;
		}

		if (!t)
			continue;

		BUG_ON(t->buffer == NULL);
		if (t->buffer->target_node) {
			struct binder_node *target_node = t->buffer->target_node;
			struct binder_priority node_prio;

			trd->target.ptr = target_node->ptr;
			trd->cookie =  target_node->cookie;
			node_prio.sched_policy = target_node->sched_policy;
			node_prio.prio = target_node->min_priority;
			binder_transaction_priority(current, t, node_prio,
						    target_node->inherit_rt);
			cmd = BR_TRANSACTION;
		} else {
			trd->target.ptr = 0;
			trd->cookie = 0;
			cmd = BR_REPLY;
		}
		trd->code = t->code;
		trd->flags = t->flags;
		trd->sender_euid = from_kuid(current_user_ns(), t->sender_euid);

		t_from = binder_get_txn_from(t);
		if (t_from) {
			struct task_struct *sender = t_from->proc->tsk;

			trd->sender_pid =
				task_tgid_nr_ns(sender,
						task_active_pid_ns(current));
		} else {
			trd->sender_pid = 0;
		}

		trd->data_size = t->buffer->data_size;
		trd->offsets_size = t->buffer->offsets_size;
		trd->data.ptr.buffer = (uintptr_t)t->buffer->user_data;
		trd->data.ptr.offsets = trd->data.ptr.buffer +
					ALIGN(t->buffer->data_size,
					    sizeof(void *));

		tr.secctx = t->security_ctx;
		if (t->security_ctx) {
			cmd = BR_TRANSACTION_SEC_CTX;
			trsize = sizeof(tr);
		}
		if (put_user(cmd, (uint32_t __user *)ptr)) {
			if (t_from)
				binder_thread_dec_tmpref(t_from);

			binder_cleanup_transaction(t, "put_user failed",
						   BR_FAILED_REPLY);

			return -EFAULT;
		}
		ptr += sizeof(uint32_t);
		if (copy_to_user(ptr, &tr, trsize)) {
			if (t_from)
				binder_thread_dec_tmpref(t_from);

			binder_cleanup_transaction(t, "copy_to_user failed",
						   BR_FAILED_REPLY);

			return -EFAULT;
		}
		ptr += trsize;

		trace_binder_transaction_received(t);
#ifdef CONFIG_SCHED_WALT
		if (current->low_latency)
			current->low_latency = false;
#endif
		binder_stat_br(proc, thread, cmd);
		binder_debug(BINDER_DEBUG_TRANSACTION,
			     "%d:%d %s %d %d:%d, cmd %d size %zd-%zd ptr %016llx-%016llx\n",
			     proc->pid, thread->pid,
			     (cmd == BR_TRANSACTION) ? "BR_TRANSACTION" :
				(cmd == BR_TRANSACTION_SEC_CTX) ?
				     "BR_TRANSACTION_SEC_CTX" : "BR_REPLY",
			     t->debug_id, t_from ? t_from->proc->pid : 0,
			     t_from ? t_from->pid : 0, cmd,
			     t->buffer->data_size, t->buffer->offsets_size,
			     (u64)trd->data.ptr.buffer,
			     (u64)trd->data.ptr.offsets);

		if (t_from)
			binder_thread_dec_tmpref(t_from);
		t->buffer->allow_user_free = 1;
		if (cmd != BR_REPLY && !(t->flags & TF_ONE_WAY)) {
			binder_inner_proc_lock(thread->proc);
			t->to_parent = thread->transaction_stack;
			t->to_thread = thread;
			thread->transaction_stack = t;
			binder_inner_proc_unlock(thread->proc);
		} else {
			binder_free_transaction(t);
		}
		break;
	}

done:

	*consumed = ptr - buffer;
	binder_inner_proc_lock(proc);
	if (proc->requested_threads == 0 &&
	    list_empty(&thread->proc->waiting_threads) &&
	    proc->requested_threads_started < proc->max_threads &&
	    (thread->looper & (BINDER_LOOPER_STATE_REGISTERED |
	     BINDER_LOOPER_STATE_ENTERED)) /* the user-space code fails to */
	     /*spawn a new thread if we leave this out */) {
		proc->requested_threads++;
		binder_inner_proc_unlock(proc);
		binder_debug(BINDER_DEBUG_THREADS,
			     "%d:%d BR_SPAWN_LOOPER\n",
			     proc->pid, thread->pid);
		if (put_user(BR_SPAWN_LOOPER, (uint32_t __user *)buffer))
			return -EFAULT;
		binder_stat_br(proc, thread, BR_SPAWN_LOOPER);
	} else
		binder_inner_proc_unlock(proc);
	return 0;
}

static void binder_release_work(struct binder_proc *proc,
				struct list_head *list)
{
	struct binder_work *w;
	enum binder_work_type wtype;

	while (1) {
		binder_inner_proc_lock(proc);
		w = binder_dequeue_work_head_ilocked(list);
		wtype = w ? w->type : 0;
		binder_inner_proc_unlock(proc);
		if (!w)
			return;

		switch (wtype) {
		case BINDER_WORK_TRANSACTION: {
			struct binder_transaction *t;

			t = container_of(w, struct binder_transaction, work);

			binder_cleanup_transaction(t, "process died.",
						   BR_DEAD_REPLY);
		} break;
		case BINDER_WORK_RETURN_ERROR: {
			struct binder_error *e = container_of(
					w, struct binder_error, work);

			binder_debug(BINDER_DEBUG_DEAD_TRANSACTION,
				"undelivered TRANSACTION_ERROR: %u\n",
				e->cmd);
		} break;
		case BINDER_WORK_TRANSACTION_COMPLETE: {
			binder_debug(BINDER_DEBUG_DEAD_TRANSACTION,
				"undelivered TRANSACTION_COMPLETE\n");
			kfree(w);
			binder_stats_deleted(BINDER_STAT_TRANSACTION_COMPLETE);
		} break;
		case BINDER_WORK_DEAD_BINDER_AND_CLEAR:
		case BINDER_WORK_CLEAR_DEATH_NOTIFICATION: {
			struct binder_ref_death *death;

			death = container_of(w, struct binder_ref_death, work);
			binder_debug(BINDER_DEBUG_DEAD_TRANSACTION,
				"undelivered death notification, %016llx\n",
				(u64)death->cookie);
			kfree(death);
			binder_stats_deleted(BINDER_STAT_DEATH);
		} break;
		case BINDER_WORK_NODE:
			break;
		default:
			pr_err("unexpected work type, %d, not freed\n",
			       wtype);
			break;
		}
	}

}

static struct binder_thread *binder_get_thread_ilocked(
		struct binder_proc *proc, struct binder_thread *new_thread)
{
	struct binder_thread *thread = NULL;
	struct rb_node *parent = NULL;
	struct rb_node **p = &proc->threads.rb_node;

	while (*p) {
		parent = *p;
		thread = rb_entry(parent, struct binder_thread, rb_node);

		if (current->pid < thread->pid)
			p = &(*p)->rb_left;
		else if (current->pid > thread->pid)
			p = &(*p)->rb_right;
		else
			return thread;
	}
	if (!new_thread)
		return NULL;
	thread = new_thread;
	binder_stats_created(BINDER_STAT_THREAD);
	thread->proc = proc;
	thread->pid = current->pid;
	get_task_struct(current);
	thread->task = current;
	atomic_set(&thread->tmp_ref, 0);
	init_waitqueue_head(&thread->wait);
	INIT_LIST_HEAD(&thread->todo);
	rb_link_node(&thread->rb_node, parent, p);
	rb_insert_color(&thread->rb_node, &proc->threads);
	thread->looper_need_return = true;
	thread->return_error.work.type = BINDER_WORK_RETURN_ERROR;
	thread->return_error.cmd = BR_OK;
	thread->reply_error.work.type = BINDER_WORK_RETURN_ERROR;
	thread->reply_error.cmd = BR_OK;
	INIT_LIST_HEAD(&new_thread->waiting_thread_node);
	return thread;
}

static struct binder_thread *binder_get_thread(struct binder_proc *proc)
{
	struct binder_thread *thread;
	struct binder_thread *new_thread;

	binder_inner_proc_lock(proc);
	thread = binder_get_thread_ilocked(proc, NULL);
	binder_inner_proc_unlock(proc);
	if (!thread) {
		new_thread = kzalloc(sizeof(*thread), GFP_KERNEL);
		if (new_thread == NULL)
			return NULL;
		binder_inner_proc_lock(proc);
		thread = binder_get_thread_ilocked(proc, new_thread);
		binder_inner_proc_unlock(proc);
		if (thread != new_thread)
			kfree(new_thread);
	}
	return thread;
}

static void binder_free_proc(struct binder_proc *proc)
{
	struct binder_device *device;

	BUG_ON(!list_empty(&proc->todo));
	BUG_ON(!list_empty(&proc->delivered_death));
	device = container_of(proc->context, struct binder_device, context);
	if (refcount_dec_and_test(&device->ref)) {
		kfree(proc->context->name);
		kfree(device);
	}
	binder_alloc_deferred_release(&proc->alloc);
	put_task_struct(proc->tsk);
	put_cred(proc->cred);
	binder_stats_deleted(BINDER_STAT_PROC);
	kfree(proc);
}

static void binder_free_thread(struct binder_thread *thread)
{
	BUG_ON(!list_empty(&thread->todo));
	binder_stats_deleted(BINDER_STAT_THREAD);
	binder_proc_dec_tmpref(thread->proc);
	put_task_struct(thread->task);
	kfree(thread);
}

static int binder_thread_release(struct binder_proc *proc,
				 struct binder_thread *thread)
{
	struct binder_transaction *t;
	struct binder_transaction *send_reply = NULL;
	int active_transactions = 0;
	struct binder_transaction *last_t = NULL;

	binder_inner_proc_lock(thread->proc);
	/*
	 * take a ref on the proc so it survives
	 * after we remove this thread from proc->threads.
	 * The corresponding dec is when we actually
	 * free the thread in binder_free_thread()
	 */
	proc->tmp_ref++;
	/*
	 * take a ref on this thread to ensure it
	 * survives while we are releasing it
	 */
	atomic_inc(&thread->tmp_ref);
	rb_erase(&thread->rb_node, &proc->threads);
	t = thread->transaction_stack;
	if (t) {
		spin_lock(&t->lock);
		if (t->to_thread == thread)
			send_reply = t;
	}
	thread->is_dead = true;

	while (t) {
		last_t = t;
		active_transactions++;
		binder_debug(BINDER_DEBUG_DEAD_TRANSACTION,
			     "release %d:%d transaction %d %s, still active\n",
			      proc->pid, thread->pid,
			     t->debug_id,
			     (t->to_thread == thread) ? "in" : "out");

		if (t->to_thread == thread) {
			t->to_proc = NULL;
			t->to_thread = NULL;
			if (t->buffer) {
				t->buffer->transaction = NULL;
				t->buffer = NULL;
			}
			t = t->to_parent;
		} else if (t->from == thread) {
			t->from = NULL;
			t = t->from_parent;
		} else
			BUG();
		spin_unlock(&last_t->lock);
		if (t)
			spin_lock(&t->lock);
	}

	/*
	 * If this thread used poll, make sure we remove the waitqueue
	 * from any epoll data structures holding it with POLLFREE.
	 * waitqueue_active() is safe to use here because we're holding
	 * the inner lock.
	 */
	if ((thread->looper & BINDER_LOOPER_STATE_POLL) &&
	    waitqueue_active(&thread->wait)) {
		wake_up_poll(&thread->wait, EPOLLHUP | POLLFREE);
	}

	binder_inner_proc_unlock(thread->proc);

	/*
	 * This is needed to avoid races between wake_up_poll() above and
	 * and ep_remove_waitqueue() called for other reasons (eg the epoll file
	 * descriptor being closed); ep_remove_waitqueue() holds an RCU read
	 * lock, so we can be sure it's done after calling synchronize_rcu().
	 */
	if (thread->looper & BINDER_LOOPER_STATE_POLL)
		synchronize_rcu();

	if (send_reply)
		binder_send_failed_reply(send_reply, BR_DEAD_REPLY);
	binder_release_work(proc, &thread->todo);
	binder_thread_dec_tmpref(thread);
	return active_transactions;
}

static __poll_t binder_poll(struct file *filp,
				struct poll_table_struct *wait)
{
	struct binder_proc *proc = filp->private_data;
	struct binder_thread *thread = NULL;
	bool wait_for_proc_work;

	thread = binder_get_thread(proc);
	if (!thread)
		return POLLERR;

	binder_inner_proc_lock(thread->proc);
	thread->looper |= BINDER_LOOPER_STATE_POLL;
	wait_for_proc_work = binder_available_for_proc_work_ilocked(thread);

	binder_inner_proc_unlock(thread->proc);

	poll_wait(filp, &thread->wait, wait);

	if (binder_has_work(thread, wait_for_proc_work))
		return EPOLLIN;

	return 0;
}

static int binder_ioctl_write_read(struct file *filp,
				unsigned int cmd, unsigned long arg,
				struct binder_thread *thread)
{
	int ret = 0;
	struct binder_proc *proc = filp->private_data;
	unsigned int size = _IOC_SIZE(cmd);
	void __user *ubuf = (void __user *)arg;
	struct binder_write_read bwr;

	if (size != sizeof(struct binder_write_read)) {
		ret = -EINVAL;
		goto out;
	}
	if (copy_from_user(&bwr, ubuf, sizeof(bwr))) {
		ret = -EFAULT;
		goto out;
	}
	binder_debug(BINDER_DEBUG_READ_WRITE,
		     "%d:%d write %lld at %016llx, read %lld at %016llx\n",
		     proc->pid, thread->pid,
		     (u64)bwr.write_size, (u64)bwr.write_buffer,
		     (u64)bwr.read_size, (u64)bwr.read_buffer);

	if (bwr.write_size > 0) {
		ret = binder_thread_write(proc, thread,
					  bwr.write_buffer,
					  bwr.write_size,
					  &bwr.write_consumed);
		trace_binder_write_done(ret);
		if (ret < 0) {
			bwr.read_consumed = 0;
			if (copy_to_user(ubuf, &bwr, sizeof(bwr)))
				ret = -EFAULT;
			goto out;
		}
	}
	if (bwr.read_size > 0) {
		ret = binder_thread_read(proc, thread, bwr.read_buffer,
					 bwr.read_size,
					 &bwr.read_consumed,
					 filp->f_flags & O_NONBLOCK);
		trace_binder_read_done(ret);
		binder_inner_proc_lock(proc);
		if (!binder_worklist_empty_ilocked(&proc->todo))
			binder_wakeup_proc_ilocked(proc);
		binder_inner_proc_unlock(proc);
		if (ret < 0) {
			if (copy_to_user(ubuf, &bwr, sizeof(bwr)))
				ret = -EFAULT;
			goto out;
		}
	}
	binder_debug(BINDER_DEBUG_READ_WRITE,
		     "%d:%d wrote %lld of %lld, read return %lld of %lld\n",
		     proc->pid, thread->pid,
		     (u64)bwr.write_consumed, (u64)bwr.write_size,
		     (u64)bwr.read_consumed, (u64)bwr.read_size);
	if (copy_to_user(ubuf, &bwr, sizeof(bwr))) {
		ret = -EFAULT;
		goto out;
	}
out:
	return ret;
}

static int binder_ioctl_set_ctx_mgr(struct file *filp,
				    struct flat_binder_object *fbo)
{
	int ret = 0;
	struct binder_proc *proc = filp->private_data;
	struct binder_context *context = proc->context;
	struct binder_node *new_node;
	kuid_t curr_euid = current_euid();

	mutex_lock(&context->context_mgr_node_lock);
	if (context->binder_context_mgr_node) {
		pr_err("BINDER_SET_CONTEXT_MGR already set\n");
		ret = -EBUSY;
		goto out;
	}
	ret = security_binder_set_context_mgr(proc->cred);
	if (ret < 0)
		goto out;
	if (uid_valid(context->binder_context_mgr_uid)) {
		if (!uid_eq(context->binder_context_mgr_uid, curr_euid)) {
			pr_err("BINDER_SET_CONTEXT_MGR bad uid %d != %d\n",
			       from_kuid(&init_user_ns, curr_euid),
			       from_kuid(&init_user_ns,
					 context->binder_context_mgr_uid));
			ret = -EPERM;
			goto out;
		}
	} else {
		context->binder_context_mgr_uid = curr_euid;
	}
	new_node = binder_new_node(proc, fbo);
	if (!new_node) {
		ret = -ENOMEM;
		goto out;
	}
	binder_node_lock(new_node);
	new_node->local_weak_refs++;
	new_node->local_strong_refs++;
	new_node->has_strong_ref = 1;
	new_node->has_weak_ref = 1;
	context->binder_context_mgr_node = new_node;
	binder_node_unlock(new_node);
	binder_put_node(new_node);
out:
	mutex_unlock(&context->context_mgr_node_lock);
	return ret;
}

static int binder_ioctl_get_node_info_for_ref(struct binder_proc *proc,
		struct binder_node_info_for_ref *info)
{
	struct binder_node *node;
	struct binder_context *context = proc->context;
	__u32 handle = info->handle;

	if (info->strong_count || info->weak_count || info->reserved1 ||
	    info->reserved2 || info->reserved3) {
		binder_user_error("%d BINDER_GET_NODE_INFO_FOR_REF: only handle may be non-zero.",
				  proc->pid);
		return -EINVAL;
	}

	/* This ioctl may only be used by the context manager */
	mutex_lock(&context->context_mgr_node_lock);
	if (!context->binder_context_mgr_node ||
		context->binder_context_mgr_node->proc != proc) {
		mutex_unlock(&context->context_mgr_node_lock);
		return -EPERM;
	}
	mutex_unlock(&context->context_mgr_node_lock);

	node = binder_get_node_from_ref(proc, handle, true, NULL);
	if (!node)
		return -EINVAL;

	info->strong_count = node->local_strong_refs +
		node->internal_strong_refs;
	info->weak_count = node->local_weak_refs;

	binder_put_node(node);

	return 0;
}

static int binder_ioctl_get_node_debug_info(struct binder_proc *proc,
				struct binder_node_debug_info *info)
{
	struct rb_node *n;
	binder_uintptr_t ptr = info->ptr;

	memset(info, 0, sizeof(*info));

	binder_inner_proc_lock(proc);
	for (n = rb_first(&proc->nodes); n != NULL; n = rb_next(n)) {
		struct binder_node *node = rb_entry(n, struct binder_node,
						    rb_node);
		if (node->ptr > ptr) {
			info->ptr = node->ptr;
			info->cookie = node->cookie;
			info->has_strong_ref = node->has_strong_ref;
			info->has_weak_ref = node->has_weak_ref;
			break;
		}
	}
	binder_inner_proc_unlock(proc);

	return 0;
}

static long binder_ioctl(struct file *filp, unsigned int cmd, unsigned long arg)
{
	int ret;
	struct binder_proc *proc = filp->private_data;
	struct binder_thread *thread;
	unsigned int size = _IOC_SIZE(cmd);
	void __user *ubuf = (void __user *)arg;

	/*pr_info("binder_ioctl: %d:%d %x %lx\n",
			proc->pid, current->pid, cmd, arg);*/

	binder_selftest_alloc(&proc->alloc);

	trace_binder_ioctl(cmd, arg);

	ret = wait_event_interruptible(binder_user_error_wait, binder_stop_on_user_error < 2);
	if (ret)
		goto err_unlocked;

	thread = binder_get_thread(proc);
	if (thread == NULL) {
		ret = -ENOMEM;
		goto err;
	}

	switch (cmd) {
	case BINDER_WRITE_READ:
		ret = binder_ioctl_write_read(filp, cmd, arg, thread);
		if (ret)
			goto err;
		break;
	case BINDER_SET_MAX_THREADS: {
		int max_threads;

		if (copy_from_user(&max_threads, ubuf,
				   sizeof(max_threads))) {
			ret = -EINVAL;
			goto err;
		}
		binder_inner_proc_lock(proc);
		proc->max_threads = max_threads;
		binder_inner_proc_unlock(proc);
		break;
	}
	case BINDER_SET_CONTEXT_MGR_EXT: {
		struct flat_binder_object fbo;

		if (copy_from_user(&fbo, ubuf, sizeof(fbo))) {
			ret = -EINVAL;
			goto err;
		}
		ret = binder_ioctl_set_ctx_mgr(filp, &fbo);
		if (ret)
			goto err;
		break;
	}
	case BINDER_SET_CONTEXT_MGR:
		ret = binder_ioctl_set_ctx_mgr(filp, NULL);
		if (ret)
			goto err;
		break;
	case BINDER_THREAD_EXIT:
		binder_debug(BINDER_DEBUG_THREADS, "%d:%d exit\n",
			     proc->pid, thread->pid);
		binder_thread_release(proc, thread);
		thread = NULL;
		break;
	case BINDER_VERSION: {
		struct binder_version __user *ver = ubuf;

		if (size != sizeof(struct binder_version)) {
			ret = -EINVAL;
			goto err;
		}
		if (put_user(BINDER_CURRENT_PROTOCOL_VERSION,
			     &ver->protocol_version)) {
			ret = -EINVAL;
			goto err;
		}
		break;
	}
	case BINDER_GET_NODE_INFO_FOR_REF: {
		struct binder_node_info_for_ref info;

		if (copy_from_user(&info, ubuf, sizeof(info))) {
			ret = -EFAULT;
			goto err;
		}

		ret = binder_ioctl_get_node_info_for_ref(proc, &info);
		if (ret < 0)
			goto err;

		if (copy_to_user(ubuf, &info, sizeof(info))) {
			ret = -EFAULT;
			goto err;
		}

		break;
	}
	case BINDER_GET_NODE_DEBUG_INFO: {
		struct binder_node_debug_info info;

		if (copy_from_user(&info, ubuf, sizeof(info))) {
			ret = -EFAULT;
			goto err;
		}

		ret = binder_ioctl_get_node_debug_info(proc, &info);
		if (ret < 0)
			goto err;

		if (copy_to_user(ubuf, &info, sizeof(info))) {
			ret = -EFAULT;
			goto err;
		}
		break;
	}
	default:
		ret = -EINVAL;
		goto err;
	}
	ret = 0;
err:
	if (thread)
		thread->looper_need_return = false;
	wait_event_interruptible(binder_user_error_wait, binder_stop_on_user_error < 2);
	if (ret && ret != -EINTR)
		pr_info("%d:%d ioctl %x %lx returned %d\n", proc->pid, current->pid, cmd, arg, ret);
err_unlocked:
	trace_binder_ioctl_done(ret);
	return ret;
}

static void binder_vma_open(struct vm_area_struct *vma)
{
	struct binder_proc *proc = vma->vm_private_data;

	binder_debug(BINDER_DEBUG_OPEN_CLOSE,
		     "%d open vm area %lx-%lx (%ld K) vma %lx pagep %lx\n",
		     proc->pid, vma->vm_start, vma->vm_end,
		     (vma->vm_end - vma->vm_start) / SZ_1K, vma->vm_flags,
		     (unsigned long)pgprot_val(vma->vm_page_prot));
}

static void binder_vma_close(struct vm_area_struct *vma)
{
	struct binder_proc *proc = vma->vm_private_data;

	binder_debug(BINDER_DEBUG_OPEN_CLOSE,
		     "%d close vm area %lx-%lx (%ld K) vma %lx pagep %lx\n",
		     proc->pid, vma->vm_start, vma->vm_end,
		     (vma->vm_end - vma->vm_start) / SZ_1K, vma->vm_flags,
		     (unsigned long)pgprot_val(vma->vm_page_prot));
	binder_alloc_vma_close(&proc->alloc);
	binder_defer_work(proc, BINDER_DEFERRED_PUT_FILES);
}

static vm_fault_t binder_vm_fault(struct vm_fault *vmf)
{
	return VM_FAULT_SIGBUS;
}

static const struct vm_operations_struct binder_vm_ops = {
	.open = binder_vma_open,
	.close = binder_vma_close,
	.fault = binder_vm_fault,
};

static int binder_mmap(struct file *filp, struct vm_area_struct *vma)
{
	int ret;
	struct binder_proc *proc = filp->private_data;
	const char *failure_string;

	if (proc->tsk != current->group_leader)
		return -EINVAL;

	if ((vma->vm_end - vma->vm_start) > SZ_4M)
		vma->vm_end = vma->vm_start + SZ_4M;

	binder_debug(BINDER_DEBUG_OPEN_CLOSE,
		     "%s: %d %lx-%lx (%ld K) vma %lx pagep %lx\n",
		     __func__, proc->pid, vma->vm_start, vma->vm_end,
		     (vma->vm_end - vma->vm_start) / SZ_1K, vma->vm_flags,
		     (unsigned long)pgprot_val(vma->vm_page_prot));

	if (vma->vm_flags & FORBIDDEN_MMAP_FLAGS) {
		ret = -EPERM;
		failure_string = "bad vm_flags";
		goto err_bad_arg;
	}
	vma->vm_flags |= VM_DONTCOPY | VM_MIXEDMAP;
	vma->vm_flags &= ~VM_MAYWRITE;

	vma->vm_ops = &binder_vm_ops;
	vma->vm_private_data = proc;

	ret = binder_alloc_mmap_handler(&proc->alloc, vma);
	if (ret)
		return ret;
	mutex_lock(&proc->files_lock);
	proc->files = get_files_struct(current);
	mutex_unlock(&proc->files_lock);
	return 0;

err_bad_arg:
	pr_err("%s: %d %lx-%lx %s failed %d\n", __func__,
	       proc->pid, vma->vm_start, vma->vm_end, failure_string, ret);
	return ret;
}

static int binder_open(struct inode *nodp, struct file *filp)
{
	struct binder_proc *proc;
	struct binder_device *binder_dev;
	struct binderfs_info *info;
	struct dentry *binder_binderfs_dir_entry_proc = NULL;

	binder_debug(BINDER_DEBUG_OPEN_CLOSE, "%s: %d:%d\n", __func__,
		     current->group_leader->pid, current->pid);

	proc = kzalloc(sizeof(*proc), GFP_KERNEL);
	if (proc == NULL)
		return -ENOMEM;
	spin_lock_init(&proc->inner_lock);
	spin_lock_init(&proc->outer_lock);
	get_task_struct(current->group_leader);
	proc->tsk = current->group_leader;
	mutex_init(&proc->files_lock);
	proc->cred = get_cred(filp->f_cred);
	INIT_LIST_HEAD(&proc->todo);
	if (binder_supported_policy(current->policy)) {
		proc->default_priority.sched_policy = current->policy;
		proc->default_priority.prio = current->normal_prio;
	} else {
		proc->default_priority.sched_policy = SCHED_NORMAL;
		proc->default_priority.prio = NICE_TO_PRIO(0);
	}

	/* binderfs stashes devices in i_private */
	if (is_binderfs_device(nodp)) {
		binder_dev = nodp->i_private;
		info = nodp->i_sb->s_fs_info;
		binder_binderfs_dir_entry_proc = info->proc_log_dir;
	} else {
		binder_dev = container_of(filp->private_data,
					  struct binder_device, miscdev);
	}
	refcount_inc(&binder_dev->ref);
	proc->context = &binder_dev->context;
	binder_alloc_init(&proc->alloc);

	binder_stats_created(BINDER_STAT_PROC);
	proc->pid = current->group_leader->pid;
	INIT_LIST_HEAD(&proc->delivered_death);
	INIT_LIST_HEAD(&proc->waiting_threads);
	filp->private_data = proc;

	mutex_lock(&binder_procs_lock);
	hlist_add_head(&proc->proc_node, &binder_procs);
	mutex_unlock(&binder_procs_lock);

	if (binder_debugfs_dir_entry_proc) {
		char strbuf[11];

		snprintf(strbuf, sizeof(strbuf), "%u", proc->pid);
		/*
		 * proc debug entries are shared between contexts, so
		 * this will fail if the process tries to open the driver
		 * again with a different context. The priting code will
		 * anyway print all contexts that a given PID has, so this
		 * is not a problem.
		 */
		proc->debugfs_entry = debugfs_create_file(strbuf, 0444,
			binder_debugfs_dir_entry_proc,
			(void *)(unsigned long)proc->pid,
			&proc_fops);
	}

	if (binder_binderfs_dir_entry_proc) {
		char strbuf[11];
		struct dentry *binderfs_entry;

		snprintf(strbuf, sizeof(strbuf), "%u", proc->pid);
		/*
		 * Similar to debugfs, the process specific log file is shared
		 * between contexts. If the file has already been created for a
		 * process, the following binderfs_create_file() call will
		 * fail with error code EEXIST if another context of the same
		 * process invoked binder_open(). This is ok since same as
		 * debugfs, the log file will contain information on all
		 * contexts of a given PID.
		 */
		binderfs_entry = binderfs_create_file(binder_binderfs_dir_entry_proc,
			strbuf, &proc_fops, (void *)(unsigned long)proc->pid);
		if (!IS_ERR(binderfs_entry)) {
			proc->binderfs_entry = binderfs_entry;
		} else {
			int error;

			error = PTR_ERR(binderfs_entry);
			if (error != -EEXIST) {
				pr_warn("Unable to create file %s in binderfs (error %d)\n",
					strbuf, error);
			}
		}
	}

	return 0;
}

static int binder_flush(struct file *filp, fl_owner_t id)
{
	struct binder_proc *proc = filp->private_data;

	binder_defer_work(proc, BINDER_DEFERRED_FLUSH);

	return 0;
}

static void binder_deferred_flush(struct binder_proc *proc)
{
	struct rb_node *n;
	int wake_count = 0;

	binder_inner_proc_lock(proc);
	for (n = rb_first(&proc->threads); n != NULL; n = rb_next(n)) {
		struct binder_thread *thread = rb_entry(n, struct binder_thread, rb_node);

		thread->looper_need_return = true;
		if (thread->looper & BINDER_LOOPER_STATE_WAITING) {
			wake_up_interruptible(&thread->wait);
			wake_count++;
		}
	}
	binder_inner_proc_unlock(proc);

	binder_debug(BINDER_DEBUG_OPEN_CLOSE,
		     "binder_flush: %d woke %d threads\n", proc->pid,
		     wake_count);
}

static int binder_release(struct inode *nodp, struct file *filp)
{
	struct binder_proc *proc = filp->private_data;

	debugfs_remove(proc->debugfs_entry);

	if (proc->binderfs_entry) {
		binderfs_remove_file(proc->binderfs_entry);
		proc->binderfs_entry = NULL;
	}

	binder_defer_work(proc, BINDER_DEFERRED_RELEASE);

	return 0;
}

static int binder_node_release(struct binder_node *node, int refs)
{
	struct binder_ref *ref;
	int death = 0;
	struct binder_proc *proc = node->proc;

	binder_release_work(proc, &node->async_todo);

	binder_node_lock(node);
	binder_inner_proc_lock(proc);
	binder_dequeue_work_ilocked(&node->work);
	/*
	 * The caller must have taken a temporary ref on the node,
	 */
	BUG_ON(!node->tmp_refs);
	if (hlist_empty(&node->refs) && node->tmp_refs == 1) {
		binder_inner_proc_unlock(proc);
		binder_node_unlock(node);
		binder_free_node(node);

		return refs;
	}

	node->proc = NULL;
	node->local_strong_refs = 0;
	node->local_weak_refs = 0;
	binder_inner_proc_unlock(proc);

	spin_lock(&binder_dead_nodes_lock);
	hlist_add_head(&node->dead_node, &binder_dead_nodes);
	spin_unlock(&binder_dead_nodes_lock);

	hlist_for_each_entry(ref, &node->refs, node_entry) {
		refs++;
		/*
		 * Need the node lock to synchronize
		 * with new notification requests and the
		 * inner lock to synchronize with queued
		 * death notifications.
		 */
		binder_inner_proc_lock(ref->proc);
		if (!ref->death) {
			binder_inner_proc_unlock(ref->proc);
			continue;
		}

		death++;

		BUG_ON(!list_empty(&ref->death->work.entry));
		ref->death->work.type = BINDER_WORK_DEAD_BINDER;
		binder_enqueue_work_ilocked(&ref->death->work,
					    &ref->proc->todo);
		binder_wakeup_proc_ilocked(ref->proc);
		binder_inner_proc_unlock(ref->proc);
	}

	binder_debug(BINDER_DEBUG_DEAD_BINDER,
		     "node %d now dead, refs %d, death %d\n",
		     node->debug_id, refs, death);
	binder_node_unlock(node);
	binder_put_node(node);

	return refs;
}

static void binder_deferred_release(struct binder_proc *proc)
{
	struct binder_context *context = proc->context;
	struct rb_node *n;
	int threads, nodes, incoming_refs, outgoing_refs, active_transactions;

	BUG_ON(proc->files);

	mutex_lock(&binder_procs_lock);
	hlist_del(&proc->proc_node);
	mutex_unlock(&binder_procs_lock);

	mutex_lock(&context->context_mgr_node_lock);
	if (context->binder_context_mgr_node &&
	    context->binder_context_mgr_node->proc == proc) {
		binder_debug(BINDER_DEBUG_DEAD_BINDER,
			     "%s: %d context_mgr_node gone\n",
			     __func__, proc->pid);
		context->binder_context_mgr_node = NULL;
	}
	mutex_unlock(&context->context_mgr_node_lock);
	binder_inner_proc_lock(proc);
	/*
	 * Make sure proc stays alive after we
	 * remove all the threads
	 */
	proc->tmp_ref++;

	proc->is_dead = true;
	threads = 0;
	active_transactions = 0;
	while ((n = rb_first(&proc->threads))) {
		struct binder_thread *thread;

		thread = rb_entry(n, struct binder_thread, rb_node);
		binder_inner_proc_unlock(proc);
		threads++;
		active_transactions += binder_thread_release(proc, thread);
		binder_inner_proc_lock(proc);
	}

	nodes = 0;
	incoming_refs = 0;
	while ((n = rb_first(&proc->nodes))) {
		struct binder_node *node;

		node = rb_entry(n, struct binder_node, rb_node);
		nodes++;
		/*
		 * take a temporary ref on the node before
		 * calling binder_node_release() which will either
		 * kfree() the node or call binder_put_node()
		 */
		binder_inc_node_tmpref_ilocked(node);
		rb_erase(&node->rb_node, &proc->nodes);
		binder_inner_proc_unlock(proc);
		incoming_refs = binder_node_release(node, incoming_refs);
		binder_inner_proc_lock(proc);
	}
	binder_inner_proc_unlock(proc);

	outgoing_refs = 0;
	binder_proc_lock(proc);
	while ((n = rb_first(&proc->refs_by_desc))) {
		struct binder_ref *ref;

		ref = rb_entry(n, struct binder_ref, rb_node_desc);
		outgoing_refs++;
		binder_cleanup_ref_olocked(ref);
		binder_proc_unlock(proc);
		binder_free_ref(ref);
		binder_proc_lock(proc);
	}
	binder_proc_unlock(proc);

	binder_release_work(proc, &proc->todo);
	binder_release_work(proc, &proc->delivered_death);

	binder_debug(BINDER_DEBUG_OPEN_CLOSE,
		     "%s: %d threads %d, nodes %d (ref %d), refs %d, active transactions %d\n",
		     __func__, proc->pid, threads, nodes, incoming_refs,
		     outgoing_refs, active_transactions);

	binder_proc_dec_tmpref(proc);
}

static void binder_deferred_func(struct work_struct *work)
{
	struct binder_proc *proc;
	struct files_struct *files;

	int defer;

	do {
		mutex_lock(&binder_deferred_lock);
		if (!hlist_empty(&binder_deferred_list)) {
			proc = hlist_entry(binder_deferred_list.first,
					struct binder_proc, deferred_work_node);
			hlist_del_init(&proc->deferred_work_node);
			defer = proc->deferred_work;
			proc->deferred_work = 0;
		} else {
			proc = NULL;
			defer = 0;
		}
		mutex_unlock(&binder_deferred_lock);

		files = NULL;
		if (defer & BINDER_DEFERRED_PUT_FILES) {
			mutex_lock(&proc->files_lock);
			files = proc->files;
			if (files)
				proc->files = NULL;
			mutex_unlock(&proc->files_lock);
		}

		if (defer & BINDER_DEFERRED_FLUSH)
			binder_deferred_flush(proc);

		if (defer & BINDER_DEFERRED_RELEASE)
			binder_deferred_release(proc); /* frees proc */

		if (files)
			put_files_struct(files);
	} while (proc);
}
static DECLARE_WORK(binder_deferred_work, binder_deferred_func);

static void
binder_defer_work(struct binder_proc *proc, enum binder_deferred_state defer)
{
	mutex_lock(&binder_deferred_lock);
	proc->deferred_work |= defer;
	if (hlist_unhashed(&proc->deferred_work_node)) {
		hlist_add_head(&proc->deferred_work_node,
				&binder_deferred_list);
		schedule_work(&binder_deferred_work);
	}
	mutex_unlock(&binder_deferred_lock);
}

static void print_binder_transaction_ilocked(struct seq_file *m,
					     struct binder_proc *proc,
					     const char *prefix,
					     struct binder_transaction *t)
{
	struct binder_proc *to_proc;
	struct binder_buffer *buffer = t->buffer;

	spin_lock(&t->lock);
	to_proc = t->to_proc;
	seq_printf(m,
		   "%s %d: %pK from %d:%d to %d:%d code %x flags %x pri %d:%d r%d",
		   prefix, t->debug_id, t,
		   t->from ? t->from->proc->pid : 0,
		   t->from ? t->from->pid : 0,
		   to_proc ? to_proc->pid : 0,
		   t->to_thread ? t->to_thread->pid : 0,
		   t->code, t->flags, t->priority.sched_policy,
		   t->priority.prio, t->need_reply);
	spin_unlock(&t->lock);

	if (proc != to_proc) {
		/*
		 * Can only safely deref buffer if we are holding the
		 * correct proc inner lock for this node
		 */
		seq_puts(m, "\n");
		return;
	}

	if (buffer == NULL) {
		seq_puts(m, " buffer free\n");
		return;
	}
	if (buffer->target_node)
		seq_printf(m, " node %d", buffer->target_node->debug_id);
	seq_printf(m, " size %zd:%zd data %pK\n",
		   buffer->data_size, buffer->offsets_size,
		   buffer->user_data);
}

static void print_binder_work_ilocked(struct seq_file *m,
				     struct binder_proc *proc,
				     const char *prefix,
				     const char *transaction_prefix,
				     struct binder_work *w)
{
	struct binder_node *node;
	struct binder_transaction *t;

	switch (w->type) {
	case BINDER_WORK_TRANSACTION:
		t = container_of(w, struct binder_transaction, work);
		print_binder_transaction_ilocked(
				m, proc, transaction_prefix, t);
		break;
	case BINDER_WORK_RETURN_ERROR: {
		struct binder_error *e = container_of(
				w, struct binder_error, work);

		seq_printf(m, "%stransaction error: %u\n",
			   prefix, e->cmd);
	} break;
	case BINDER_WORK_TRANSACTION_COMPLETE:
		seq_printf(m, "%stransaction complete\n", prefix);
		break;
	case BINDER_WORK_NODE:
		node = container_of(w, struct binder_node, work);
		seq_printf(m, "%snode work %d: u%016llx c%016llx\n",
			   prefix, node->debug_id,
			   (u64)node->ptr, (u64)node->cookie);
		break;
	case BINDER_WORK_DEAD_BINDER:
		seq_printf(m, "%shas dead binder\n", prefix);
		break;
	case BINDER_WORK_DEAD_BINDER_AND_CLEAR:
		seq_printf(m, "%shas cleared dead binder\n", prefix);
		break;
	case BINDER_WORK_CLEAR_DEATH_NOTIFICATION:
		seq_printf(m, "%shas cleared death notification\n", prefix);
		break;
	default:
		seq_printf(m, "%sunknown work: type %d\n", prefix, w->type);
		break;
	}
}

static void print_binder_thread_ilocked(struct seq_file *m,
					struct binder_thread *thread,
					int print_always)
{
	struct binder_transaction *t;
	struct binder_work *w;
	size_t start_pos = m->count;
	size_t header_pos;

	seq_printf(m, "  thread %d: l %02x need_return %d tr %d\n",
			thread->pid, thread->looper,
			thread->looper_need_return,
			atomic_read(&thread->tmp_ref));
	header_pos = m->count;
	t = thread->transaction_stack;
	while (t) {
		if (t->from == thread) {
			print_binder_transaction_ilocked(m, thread->proc,
					"    outgoing transaction", t);
			t = t->from_parent;
		} else if (t->to_thread == thread) {
			print_binder_transaction_ilocked(m, thread->proc,
						 "    incoming transaction", t);
			t = t->to_parent;
		} else {
			print_binder_transaction_ilocked(m, thread->proc,
					"    bad transaction", t);
			t = NULL;
		}
	}
	list_for_each_entry(w, &thread->todo, entry) {
		print_binder_work_ilocked(m, thread->proc, "    ",
					  "    pending transaction", w);
	}
	if (!print_always && m->count == header_pos)
		m->count = start_pos;
}

static void print_binder_node_nilocked(struct seq_file *m,
				       struct binder_node *node)
{
	struct binder_ref *ref;
	struct binder_work *w;
	int count;

	count = 0;
	hlist_for_each_entry(ref, &node->refs, node_entry)
		count++;

	seq_printf(m, "  node %d: u%016llx c%016llx pri %d:%d hs %d hw %d ls %d lw %d is %d iw %d tr %d",
		   node->debug_id, (u64)node->ptr, (u64)node->cookie,
		   node->sched_policy, node->min_priority,
		   node->has_strong_ref, node->has_weak_ref,
		   node->local_strong_refs, node->local_weak_refs,
		   node->internal_strong_refs, count, node->tmp_refs);
	if (count) {
		seq_puts(m, " proc");
		hlist_for_each_entry(ref, &node->refs, node_entry)
			seq_printf(m, " %d", ref->proc->pid);
	}
	seq_puts(m, "\n");
	if (node->proc) {
		list_for_each_entry(w, &node->async_todo, entry)
			print_binder_work_ilocked(m, node->proc, "    ",
					  "    pending async transaction", w);
	}
}

static void print_binder_ref_olocked(struct seq_file *m,
				     struct binder_ref *ref)
{
	binder_node_lock(ref->node);
	seq_printf(m, "  ref %d: desc %d %snode %d s %d w %d d %pK\n",
		   ref->data.debug_id, ref->data.desc,
		   ref->node->proc ? "" : "dead ",
		   ref->node->debug_id, ref->data.strong,
		   ref->data.weak, ref->death);
	binder_node_unlock(ref->node);
}

static void print_binder_proc(struct seq_file *m,
			      struct binder_proc *proc, int print_all)
{
	struct binder_work *w;
	struct rb_node *n;
	size_t start_pos = m->count;
	size_t header_pos;
	struct binder_node *last_node = NULL;

	seq_printf(m, "proc %d\n", proc->pid);
	seq_printf(m, "context %s\n", proc->context->name);
	header_pos = m->count;

	binder_inner_proc_lock(proc);
	for (n = rb_first(&proc->threads); n != NULL; n = rb_next(n))
		print_binder_thread_ilocked(m, rb_entry(n, struct binder_thread,
						rb_node), print_all);

	for (n = rb_first(&proc->nodes); n != NULL; n = rb_next(n)) {
		struct binder_node *node = rb_entry(n, struct binder_node,
						    rb_node);
		if (!print_all && !node->has_async_transaction)
			continue;

		/*
		 * take a temporary reference on the node so it
		 * survives and isn't removed from the tree
		 * while we print it.
		 */
		binder_inc_node_tmpref_ilocked(node);
		/* Need to drop inner lock to take node lock */
		binder_inner_proc_unlock(proc);
		if (last_node)
			binder_put_node(last_node);
		binder_node_inner_lock(node);
		print_binder_node_nilocked(m, node);
		binder_node_inner_unlock(node);
		last_node = node;
		binder_inner_proc_lock(proc);
	}
	binder_inner_proc_unlock(proc);
	if (last_node)
		binder_put_node(last_node);

	if (print_all) {
		binder_proc_lock(proc);
		for (n = rb_first(&proc->refs_by_desc);
		     n != NULL;
		     n = rb_next(n))
			print_binder_ref_olocked(m, rb_entry(n,
							    struct binder_ref,
							    rb_node_desc));
		binder_proc_unlock(proc);
	}
	binder_alloc_print_allocated(m, &proc->alloc);
	binder_inner_proc_lock(proc);
	list_for_each_entry(w, &proc->todo, entry)
		print_binder_work_ilocked(m, proc, "  ",
					  "  pending transaction", w);
	list_for_each_entry(w, &proc->delivered_death, entry) {
		seq_puts(m, "  has delivered dead binder\n");
		break;
	}
	binder_inner_proc_unlock(proc);
	if (!print_all && m->count == header_pos)
		m->count = start_pos;
}

static const char * const binder_return_strings[] = {
	"BR_ERROR",
	"BR_OK",
	"BR_TRANSACTION",
	"BR_REPLY",
	"BR_ACQUIRE_RESULT",
	"BR_DEAD_REPLY",
	"BR_TRANSACTION_COMPLETE",
	"BR_INCREFS",
	"BR_ACQUIRE",
	"BR_RELEASE",
	"BR_DECREFS",
	"BR_ATTEMPT_ACQUIRE",
	"BR_NOOP",
	"BR_SPAWN_LOOPER",
	"BR_FINISHED",
	"BR_DEAD_BINDER",
	"BR_CLEAR_DEATH_NOTIFICATION_DONE",
	"BR_FAILED_REPLY"
};

static const char * const binder_command_strings[] = {
	"BC_TRANSACTION",
	"BC_REPLY",
	"BC_ACQUIRE_RESULT",
	"BC_FREE_BUFFER",
	"BC_INCREFS",
	"BC_ACQUIRE",
	"BC_RELEASE",
	"BC_DECREFS",
	"BC_INCREFS_DONE",
	"BC_ACQUIRE_DONE",
	"BC_ATTEMPT_ACQUIRE",
	"BC_REGISTER_LOOPER",
	"BC_ENTER_LOOPER",
	"BC_EXIT_LOOPER",
	"BC_REQUEST_DEATH_NOTIFICATION",
	"BC_CLEAR_DEATH_NOTIFICATION",
	"BC_DEAD_BINDER_DONE",
	"BC_TRANSACTION_SG",
	"BC_REPLY_SG",
};

static const char * const binder_objstat_strings[] = {
	"proc",
	"thread",
	"node",
	"ref",
	"death",
	"transaction",
	"transaction_complete"
};

static void print_binder_stats(struct seq_file *m, const char *prefix,
			       struct binder_stats *stats)
{
	int i;

	BUILD_BUG_ON(ARRAY_SIZE(stats->bc) !=
		     ARRAY_SIZE(binder_command_strings));
	for (i = 0; i < ARRAY_SIZE(stats->bc); i++) {
		int temp = atomic_read(&stats->bc[i]);

		if (temp)
			seq_printf(m, "%s%s: %d\n", prefix,
				   binder_command_strings[i], temp);
	}

	BUILD_BUG_ON(ARRAY_SIZE(stats->br) !=
		     ARRAY_SIZE(binder_return_strings));
	for (i = 0; i < ARRAY_SIZE(stats->br); i++) {
		int temp = atomic_read(&stats->br[i]);

		if (temp)
			seq_printf(m, "%s%s: %d\n", prefix,
				   binder_return_strings[i], temp);
	}

	BUILD_BUG_ON(ARRAY_SIZE(stats->obj_created) !=
		     ARRAY_SIZE(binder_objstat_strings));
	BUILD_BUG_ON(ARRAY_SIZE(stats->obj_created) !=
		     ARRAY_SIZE(stats->obj_deleted));
	for (i = 0; i < ARRAY_SIZE(stats->obj_created); i++) {
		int created = atomic_read(&stats->obj_created[i]);
		int deleted = atomic_read(&stats->obj_deleted[i]);

		if (created || deleted)
			seq_printf(m, "%s%s: active %d total %d\n",
				prefix,
				binder_objstat_strings[i],
				created - deleted,
				created);
	}
}

static void print_binder_proc_stats(struct seq_file *m,
				    struct binder_proc *proc)
{
	struct binder_work *w;
	struct binder_thread *thread;
	struct rb_node *n;
	int count, strong, weak, ready_threads;
	size_t free_async_space =
		binder_alloc_get_free_async_space(&proc->alloc);

	seq_printf(m, "proc %d\n", proc->pid);
	seq_printf(m, "context %s\n", proc->context->name);
	count = 0;
	ready_threads = 0;
	binder_inner_proc_lock(proc);
	for (n = rb_first(&proc->threads); n != NULL; n = rb_next(n))
		count++;

	list_for_each_entry(thread, &proc->waiting_threads, waiting_thread_node)
		ready_threads++;

	seq_printf(m, "  threads: %d\n", count);
	seq_printf(m, "  requested threads: %d+%d/%d\n"
			"  ready threads %d\n"
			"  free async space %zd\n", proc->requested_threads,
			proc->requested_threads_started, proc->max_threads,
			ready_threads,
			free_async_space);
	count = 0;
	for (n = rb_first(&proc->nodes); n != NULL; n = rb_next(n))
		count++;
	binder_inner_proc_unlock(proc);
	seq_printf(m, "  nodes: %d\n", count);
	count = 0;
	strong = 0;
	weak = 0;
	binder_proc_lock(proc);
	for (n = rb_first(&proc->refs_by_desc); n != NULL; n = rb_next(n)) {
		struct binder_ref *ref = rb_entry(n, struct binder_ref,
						  rb_node_desc);
		count++;
		strong += ref->data.strong;
		weak += ref->data.weak;
	}
	binder_proc_unlock(proc);
	seq_printf(m, "  refs: %d s %d w %d\n", count, strong, weak);

	count = binder_alloc_get_allocated_count(&proc->alloc);
	seq_printf(m, "  buffers: %d\n", count);

	binder_alloc_print_pages(m, &proc->alloc);

	count = 0;
	binder_inner_proc_lock(proc);
	list_for_each_entry(w, &proc->todo, entry) {
		if (w->type == BINDER_WORK_TRANSACTION)
			count++;
	}
	binder_inner_proc_unlock(proc);
	seq_printf(m, "  pending transactions: %d\n", count);

	print_binder_stats(m, "  ", &proc->stats);
}


int binder_state_show(struct seq_file *m, void *unused)
{
	struct binder_proc *proc;
	struct binder_node *node;
	struct binder_node *last_node = NULL;

	seq_puts(m, "binder state:\n");

	spin_lock(&binder_dead_nodes_lock);
	if (!hlist_empty(&binder_dead_nodes))
		seq_puts(m, "dead nodes:\n");
	hlist_for_each_entry(node, &binder_dead_nodes, dead_node) {
		/*
		 * take a temporary reference on the node so it
		 * survives and isn't removed from the list
		 * while we print it.
		 */
		node->tmp_refs++;
		spin_unlock(&binder_dead_nodes_lock);
		if (last_node)
			binder_put_node(last_node);
		binder_node_lock(node);
		print_binder_node_nilocked(m, node);
		binder_node_unlock(node);
		last_node = node;
		spin_lock(&binder_dead_nodes_lock);
	}
	spin_unlock(&binder_dead_nodes_lock);
	if (last_node)
		binder_put_node(last_node);

	mutex_lock(&binder_procs_lock);
	hlist_for_each_entry(proc, &binder_procs, proc_node)
		print_binder_proc(m, proc, 1);
	mutex_unlock(&binder_procs_lock);

	return 0;
}

int binder_stats_show(struct seq_file *m, void *unused)
{
	struct binder_proc *proc;

	seq_puts(m, "binder stats:\n");

	print_binder_stats(m, "", &binder_stats);

	mutex_lock(&binder_procs_lock);
	hlist_for_each_entry(proc, &binder_procs, proc_node)
		print_binder_proc_stats(m, proc);
	mutex_unlock(&binder_procs_lock);

	return 0;
}

int binder_transactions_show(struct seq_file *m, void *unused)
{
	struct binder_proc *proc;

	seq_puts(m, "binder transactions:\n");
	mutex_lock(&binder_procs_lock);
	hlist_for_each_entry(proc, &binder_procs, proc_node)
		print_binder_proc(m, proc, 0);
	mutex_unlock(&binder_procs_lock);

	return 0;
}

static int proc_show(struct seq_file *m, void *unused)
{
	struct binder_proc *itr;
	int pid = (unsigned long)m->private;

	mutex_lock(&binder_procs_lock);
	hlist_for_each_entry(itr, &binder_procs, proc_node) {
		if (itr->pid == pid) {
			seq_puts(m, "binder proc state:\n");
			print_binder_proc(m, itr, 1);
		}
	}
	mutex_unlock(&binder_procs_lock);

	return 0;
}

static void print_binder_transaction_log_entry(struct seq_file *m,
					struct binder_transaction_log_entry *e)
{
	int debug_id = READ_ONCE(e->debug_id_done);
	/*
	 * read barrier to guarantee debug_id_done read before
	 * we print the log values
	 */
	smp_rmb();
	seq_printf(m,
		   "%d: %s from %d:%d to %d:%d context %s node %d handle %d size %d:%d ret %d/%d l=%d",
		   e->debug_id, (e->call_type == 2) ? "reply" :
		   ((e->call_type == 1) ? "async" : "call "), e->from_proc,
		   e->from_thread, e->to_proc, e->to_thread, e->context_name,
		   e->to_node, e->target_handle, e->data_size, e->offsets_size,
		   e->return_error, e->return_error_param,
		   e->return_error_line);
	/*
	 * read-barrier to guarantee read of debug_id_done after
	 * done printing the fields of the entry
	 */
	smp_rmb();
	seq_printf(m, debug_id && debug_id == READ_ONCE(e->debug_id_done) ?
			"\n" : " (incomplete)\n");
}

int binder_transaction_log_show(struct seq_file *m, void *unused)
{
	struct binder_transaction_log *log = m->private;
	unsigned int log_cur = atomic_read(&log->cur);
	unsigned int count;
	unsigned int cur;
	int i;

	count = log_cur + 1;
	cur = count < ARRAY_SIZE(log->entry) && !log->full ?
		0 : count % ARRAY_SIZE(log->entry);
	if (count > ARRAY_SIZE(log->entry) || log->full)
		count = ARRAY_SIZE(log->entry);
	for (i = 0; i < count; i++) {
		unsigned int index = cur++ % ARRAY_SIZE(log->entry);

		print_binder_transaction_log_entry(m, &log->entry[index]);
	}
	return 0;
}

const struct file_operations binder_fops = {
	.owner = THIS_MODULE,
	.poll = binder_poll,
	.unlocked_ioctl = binder_ioctl,
	.compat_ioctl = binder_ioctl,
	.mmap = binder_mmap,
	.open = binder_open,
	.flush = binder_flush,
	.release = binder_release,
};

static int __init init_binder_device(const char *name)
{
	int ret;
	struct binder_device *binder_device;

	binder_device = kzalloc(sizeof(*binder_device), GFP_KERNEL);
	if (!binder_device)
		return -ENOMEM;

	binder_device->miscdev.fops = &binder_fops;
	binder_device->miscdev.minor = MISC_DYNAMIC_MINOR;
	binder_device->miscdev.name = name;

	refcount_set(&binder_device->ref, 1);
	binder_device->context.binder_context_mgr_uid = INVALID_UID;
	binder_device->context.name = name;
	mutex_init(&binder_device->context.context_mgr_node_lock);

	ret = misc_register(&binder_device->miscdev);
	if (ret < 0) {
		kfree(binder_device);
		return ret;
	}

	hlist_add_head(&binder_device->hlist, &binder_devices);

	return ret;
}

static int __init binder_init(void)
{
	int ret;
	char *device_name, *device_tmp;
	struct binder_device *device;
	struct hlist_node *tmp;
	char *device_names = NULL;

	ret = binder_alloc_shrinker_init();
	if (ret)
		return ret;

	atomic_set(&binder_transaction_log.cur, ~0U);
	atomic_set(&binder_transaction_log_failed.cur, ~0U);

	binder_debugfs_dir_entry_root = debugfs_create_dir("binder", NULL);
	if (binder_debugfs_dir_entry_root)
		binder_debugfs_dir_entry_proc = debugfs_create_dir("proc",
						 binder_debugfs_dir_entry_root);

	if (binder_debugfs_dir_entry_root) {
		debugfs_create_file("state",
				    0444,
				    binder_debugfs_dir_entry_root,
				    NULL,
				    &binder_state_fops);
		debugfs_create_file("stats",
				    0444,
				    binder_debugfs_dir_entry_root,
				    NULL,
				    &binder_stats_fops);
		debugfs_create_file("transactions",
				    0444,
				    binder_debugfs_dir_entry_root,
				    NULL,
				    &binder_transactions_fops);
		debugfs_create_file("transaction_log",
				    0444,
				    binder_debugfs_dir_entry_root,
				    &binder_transaction_log,
				    &binder_transaction_log_fops);
		debugfs_create_file("failed_transaction_log",
				    0444,
				    binder_debugfs_dir_entry_root,
				    &binder_transaction_log_failed,
				    &binder_transaction_log_fops);
	}

	if (!IS_ENABLED(CONFIG_ANDROID_BINDERFS) &&
	    strcmp(binder_devices_param, "") != 0) {
		/*
		* Copy the module_parameter string, because we don't want to
		* tokenize it in-place.
		 */
		device_names = kstrdup(binder_devices_param, GFP_KERNEL);
		if (!device_names) {
			ret = -ENOMEM;
			goto err_alloc_device_names_failed;
		}

		device_tmp = device_names;
		while ((device_name = strsep(&device_tmp, ","))) {
			ret = init_binder_device(device_name);
			if (ret)
				goto err_init_binder_device_failed;
		}
	}

	ret = init_binderfs();
	if (ret)
		goto err_init_binder_device_failed;

	return ret;

err_init_binder_device_failed:
	hlist_for_each_entry_safe(device, tmp, &binder_devices, hlist) {
		misc_deregister(&device->miscdev);
		hlist_del(&device->hlist);
		kfree(device);
	}

	kfree(device_names);

err_alloc_device_names_failed:
	debugfs_remove_recursive(binder_debugfs_dir_entry_root);

	return ret;
}

device_initcall(binder_init);

#define CREATE_TRACE_POINTS
#include "binder_trace.h"

MODULE_LICENSE("GPL v2");<|MERGE_RESOLUTION|>--- conflicted
+++ resolved
@@ -509,7 +509,7 @@
 	struct task_struct *tsk;
 	struct files_struct *files;
 	struct mutex files_lock;
-	const struct cred *cred;
+    const struct cred *cred;
 	struct hlist_node deferred_work_node;
 	int deferred_work;
 	bool is_dead;
@@ -3076,19 +3076,8 @@
 			goto err_dead_binder;
 		}
 		e->to_node = target_node->debug_id;
-<<<<<<< HEAD
-		if (security_binder_transaction(proc->tsk,
-						target_proc->tsk) < 0) {
-=======
-		if (WARN_ON(proc == target_proc)) {
-			return_error = BR_FAILED_REPLY;
-			return_error_param = -EINVAL;
-			return_error_line = __LINE__;
-			goto err_invalid_target_handle;
-		}
 		if (security_binder_transaction(proc->cred,
 						target_proc->cred) < 0) {
->>>>>>> 1f244a54
 			return_error = BR_FAILED_REPLY;
 			return_error_param = -EPERM;
 			return_error_line = __LINE__;
@@ -4691,7 +4680,6 @@
 		kfree(device);
 	}
 	binder_alloc_deferred_release(&proc->alloc);
-	put_task_struct(proc->tsk);
 	put_cred(proc->cred);
 	binder_stats_deleted(BINDER_STAT_PROC);
 	kfree(proc);
@@ -5223,7 +5211,7 @@
 	proc->tsk = current->group_leader;
 	mutex_init(&proc->files_lock);
 	proc->cred = get_cred(filp->f_cred);
-	INIT_LIST_HEAD(&proc->todo);
+    INIT_LIST_HEAD(&proc->todo);
 	if (binder_supported_policy(current->policy)) {
 		proc->default_priority.sched_policy = current->policy;
 		proc->default_priority.prio = current->normal_prio;
