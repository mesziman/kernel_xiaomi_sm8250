--- conflicted
+++ resolved
@@ -114,14 +114,11 @@
 
 static int proc_show(struct seq_file *m, void *unused);
 DEFINE_SHOW_ATTRIBUTE(proc);
-<<<<<<< HEAD
 
 #if IS_ENABLED(CONFIG_MIHW)
 static int proc_transaction_show(struct seq_file *m, void *unused);
 DEFINE_SHOW_ATTRIBUTE(proc_transaction);
 #endif
-=======
->>>>>>> bbc4834e
 
 /* This is only defined in include/asm-arm/sizes.h */
 #ifndef SZ_1K
@@ -1173,7 +1170,6 @@
 }
 
 static bool is_fair_policy(int policy)
-<<<<<<< HEAD
 {
 	return policy == SCHED_NORMAL || policy == SCHED_BATCH;
 }
@@ -1207,41 +1203,6 @@
 	bool has_cap_nice;
 	unsigned int policy = desired.sched_policy;
 
-=======
-{
-	return policy == SCHED_NORMAL || policy == SCHED_BATCH;
-}
-
-static bool binder_supported_policy(int policy)
-{
-	return is_fair_policy(policy) || is_rt_policy(policy);
-}
-
-static int to_userspace_prio(int policy, int kernel_priority)
-{
-	if (is_fair_policy(policy))
-		return PRIO_TO_NICE(kernel_priority);
-	else
-		return MAX_USER_RT_PRIO - 1 - kernel_priority;
-}
-
-static int to_kernel_prio(int policy, int user_priority)
-{
-	if (is_fair_policy(policy))
-		return NICE_TO_PRIO(user_priority);
-	else
-		return MAX_USER_RT_PRIO - 1 - user_priority;
-}
-
-static void binder_do_set_priority(struct task_struct *task,
-				   struct binder_priority desired,
-				   bool verify)
-{
-	int priority; /* user-space prio value */
-	bool has_cap_nice;
-	unsigned int policy = desired.sched_policy;
-
->>>>>>> bbc4834e
 	if (task->policy == policy && task->normal_prio == desired.prio)
 		return;
 
@@ -1252,7 +1213,6 @@
 	if (verify && is_rt_policy(policy) && !has_cap_nice) {
 		long max_rtprio = task_rlimit(task, RLIMIT_RTPRIO);
 
-<<<<<<< HEAD
 #ifdef CONFIG_PERF_CRITICAL_RT_TASK
 		unsigned int critical_rt_task = task->group_leader->critical_rt_task;
 		if (!critical_rt_task) {
@@ -1264,15 +1224,12 @@
 			}
 		}
 #else
-=======
->>>>>>> bbc4834e
 		if (max_rtprio == 0) {
 			policy = SCHED_NORMAL;
 			priority = MIN_NICE;
 		} else if (priority > max_rtprio) {
 			priority = max_rtprio;
 		}
-<<<<<<< HEAD
 #endif
 	}
 
@@ -1309,43 +1266,6 @@
 					   policy | SCHED_RESET_ON_FORK,
 					   &params);
 	}
-=======
-	}
-
-	if (verify && is_fair_policy(policy) && !has_cap_nice) {
-		long min_nice = rlimit_to_nice(task_rlimit(task, RLIMIT_NICE));
-
-		if (min_nice > MAX_NICE) {
-			binder_user_error("%d RLIMIT_NICE not set\n",
-					  task->pid);
-			return;
-		} else if (priority < min_nice) {
-			priority = min_nice;
-		}
-	}
-
-	if (policy != desired.sched_policy ||
-	    to_kernel_prio(policy, priority) != desired.prio)
-		binder_debug(BINDER_DEBUG_PRIORITY_CAP,
-			     "%d: priority %d not allowed, using %d instead\n",
-			      task->pid, desired.prio,
-			      to_kernel_prio(policy, priority));
-
-	trace_binder_set_priority(task->tgid, task->pid, task->normal_prio,
-				  to_kernel_prio(policy, priority),
-				  desired.prio);
-
-	/* Set the actual priority */
-	if (task->policy != policy || is_rt_policy(policy)) {
-		struct sched_param params;
-
-		params.sched_priority = is_rt_policy(policy) ? priority : 0;
-
-		sched_setscheduler_nocheck(task,
-					   policy | SCHED_RESET_ON_FORK,
-					   &params);
-	}
->>>>>>> bbc4834e
 	if (is_fair_policy(policy))
 		set_user_nice(task, priority);
 }
@@ -1377,7 +1297,6 @@
 	t->saved_priority.prio = task->normal_prio;
 
 	if (!inherit_rt && is_rt_policy(desired_prio.sched_policy)) {
-<<<<<<< HEAD
 #if IS_ENABLED(CONFIG_MIHW)
 		/*
 		 * MIUI MOD:
@@ -1389,9 +1308,6 @@
 #else
 		desired_prio.prio = NICE_TO_PRIO(0);
 #endif
-=======
-		desired_prio.prio = NICE_TO_PRIO(0);
->>>>>>> bbc4834e
 		desired_prio.sched_policy = SCHED_NORMAL;
 	}
 
@@ -3142,7 +3058,6 @@
 		thread = binder_select_thread_ilocked(proc);
 
 	if (thread) {
-<<<<<<< HEAD
 #if IS_ENABLED(CONFIG_PERF_HUMANASK)
 		if (t->from && t->from->task)
 			task_pri = t->from->task->human_task;
@@ -3159,15 +3074,12 @@
 		if (!oneway)
     			binder_thread_set_inherit_top_app(thread, t->from);
 #endif
-=======
->>>>>>> bbc4834e
 		binder_transaction_priority(thread->task, t, node_prio,
 					    node->inherit_rt);
 		binder_enqueue_thread_work_ilocked(thread, &t->work);
 	} else if (!pending_async) {
 		binder_enqueue_work_ilocked(&t->work, &proc->todo);
 	} else {
-<<<<<<< HEAD
 		if ((t->flags & TF_UPDATE_TXN) && proc->is_frozen) {
 			t_outdated = binder_find_outdated_transaction_ilocked(t,
 					&node->async_todo);
@@ -3179,8 +3091,6 @@
 				proc->outstanding_txns--;
 			}
 		}
-=======
->>>>>>> bbc4834e
 		binder_enqueue_work_ilocked(&t->work, &node->async_todo);
 	}
 
@@ -3418,7 +3328,6 @@
 			goto err_dead_binder;
 		}
 		e->to_node = target_node->debug_id;
-<<<<<<< HEAD
 #if IS_ENABLED(CONFIG_MILLET)
 		if (target_proc
 			&& target_proc->tsk
@@ -3436,8 +3345,6 @@
 			millet_sendmsg(BINDER_TYPE, target_proc->tsk, &data);
 		}
 #endif
-=======
->>>>>>> bbc4834e
 		if (security_binder_transaction(proc->cred,
 						target_proc->cred) < 0) {
 			return_error = BR_FAILED_REPLY;
@@ -3894,12 +3801,9 @@
 		binder_inner_proc_unlock(target_proc);
 
 		wake_up_interruptible_sync(&target_thread->wait);
-<<<<<<< HEAD
 #if IS_ENABLED(CONFIG_BINDER_OPT)
 		binder_thread_restore_inherit_top_app(thread);
 #endif
-=======
->>>>>>> bbc4834e
 		binder_restore_priority(current, in_reply_to->saved_priority);
 		binder_free_transaction(in_reply_to);
 #if IS_ENABLED(CONFIG_PERF_HUMANASK)
@@ -5099,10 +5003,7 @@
 
 	BUG_ON(!list_empty(&proc->todo));
 	BUG_ON(!list_empty(&proc->delivered_death));
-<<<<<<< HEAD
 	WARN_ON(proc->outstanding_txns);
-=======
->>>>>>> bbc4834e
 	device = container_of(proc->context, struct binder_device, context);
 	if (refcount_dec_and_test(&device->ref)) {
 		kfree(proc->context->name);
@@ -5808,12 +5709,9 @@
 	struct binder_device *binder_dev;
 	struct binderfs_info *info;
 	struct dentry *binder_binderfs_dir_entry_proc = NULL;
-<<<<<<< HEAD
 #if IS_ENABLED(CONFIG_MIHW)
 	struct dentry *binder_binderfs_dir_entry_proc_transaction = NULL;
 #endif
-=======
->>>>>>> bbc4834e
 
 	binder_debug(BINDER_DEBUG_OPEN_CLOSE, "%s: %d:%d\n", __func__,
 		     current->group_leader->pid, current->pid);
@@ -5828,10 +5726,7 @@
 	mutex_init(&proc->files_lock);
 	proc->cred = get_cred(filp->f_cred);
 	INIT_LIST_HEAD(&proc->todo);
-<<<<<<< HEAD
 	init_waitqueue_head(&proc->freeze_wait);
-=======
->>>>>>> bbc4834e
 	if (binder_supported_policy(current->policy)) {
 		proc->default_priority.sched_policy = current->policy;
 		proc->default_priority.prio = current->normal_prio;
@@ -5840,7 +5735,6 @@
 		proc->default_priority.prio = NICE_TO_PRIO(0);
 	}
 
-<<<<<<< HEAD
 #ifdef CONFIG_PERF_CRITICAL_RT_TASK
 	if ((strncmp(proc->tsk->comm, "com.miui.home",
 				strlen("com.miui.home")) == 0) ||
@@ -5850,19 +5744,14 @@
 	}
 #endif
 
-=======
->>>>>>> bbc4834e
 	/* binderfs stashes devices in i_private */
 	if (is_binderfs_device(nodp)) {
 		binder_dev = nodp->i_private;
 		info = nodp->i_sb->s_fs_info;
 		binder_binderfs_dir_entry_proc = info->proc_log_dir;
-<<<<<<< HEAD
 #if IS_ENABLED(CONFIG_MIHW)
 		binder_binderfs_dir_entry_proc_transaction = info->proc_transaction_log_dir;
 #endif
-=======
->>>>>>> bbc4834e
 	} else {
 		binder_dev = container_of(filp->private_data,
 					  struct binder_device, miscdev);
@@ -5925,7 +5814,6 @@
 					strbuf, error);
 			}
 		}
-<<<<<<< HEAD
 	}
 
 #if IS_ENABLED(CONFIG_MIHW)
@@ -5936,8 +5824,6 @@
 			binder_debugfs_dir_entry_proc_transaction,
 			(void *)(unsigned long)proc->pid,
 			&proc_transaction_fops);
-=======
->>>>>>> bbc4834e
 	}
 
 	if (binder_binderfs_dir_entry_proc_transaction) {
@@ -6145,7 +6031,6 @@
 	struct binder_proc *proc = filp->private_data;
 
 	debugfs_remove(proc->debugfs_entry);
-<<<<<<< HEAD
 #if IS_ENABLED(CONFIG_MIHW)
 	debugfs_remove(proc->debugfs_transaction_entry);
 	if (proc->binderfs_transaction_entry) {
@@ -6153,8 +6038,6 @@
 		proc->binderfs_transaction_entry = NULL;
 	}
 #endif
-=======
->>>>>>> bbc4834e
 
 	if (proc->binderfs_entry) {
 		binderfs_remove_file(proc->binderfs_entry);
@@ -6902,7 +6785,6 @@
 	return 0;
 }
 
-<<<<<<< HEAD
 #if IS_ENABLED(CONFIG_MIHW)
 static void print_binder_proc_transaction_ilocked(
 				struct seq_file *m,
@@ -7072,8 +6954,6 @@
 }
 #endif
 
-=======
->>>>>>> bbc4834e
 const struct file_operations binder_fops = {
 	.owner = THIS_MODULE,
 	.poll = binder_poll,
@@ -7187,7 +7067,6 @@
 		}
 	}
 
-<<<<<<< HEAD
 #if IS_ENABLED(CONFIG_MILLET)
 	register_millet_hook(BINDER_TYPE, NULL,
 			binder_sendmsg, binder_init_millet);
@@ -7195,8 +7074,6 @@
 			binder_st_sendmsg, binder_st_init_millet);
 #endif
 
-=======
->>>>>>> bbc4834e
 	ret = init_binderfs();
 	if (ret)
 		goto err_init_binder_device_failed;
