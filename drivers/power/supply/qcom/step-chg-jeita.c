--- conflicted
+++ resolved
@@ -71,13 +71,10 @@
 	bool			use_bq_gauge;
 #endif
 	bool			taper_fcc;
-<<<<<<< HEAD
+	bool                    jeita_fcc_scaling;
 #ifdef CONFIG_MACH_XIAOMI_SM8250
 	bool			six_pin_battery;
 #endif
-=======
-	bool			jeita_fcc_scaling;
->>>>>>> b226a909
 	int			jeita_fcc_index;
 	int			jeita_fv_index;
 #ifdef CONFIG_MACH_XIAOMI_SM8250
@@ -85,19 +82,16 @@
 #endif
 	int			step_index;
 	int			get_config_retry_count;
-<<<<<<< HEAD
+	int                     jeita_last_update_temp;
+        int                     jeita_fcc_scaling_temp_threshold[2];
+        long                    jeita_max_fcc_ua;
+        long                    jeita_fcc_step_size;
 #ifdef CONFIG_MACH_XIAOMI_SM8250
 	int			jeita_hot_th;
 	int			jeita_cold_th;
 	int			jeita_cool_th;
 	int			jeita_warm_th;
 #endif
-=======
-	int			jeita_last_update_temp;
-	int			jeita_fcc_scaling_temp_threshold[2];
-	long			jeita_max_fcc_ua;
-	long			jeita_fcc_step_size;
->>>>>>> b226a909
 
 	struct step_chg_cfg	*step_chg_config;
 	struct jeita_fcc_cfg	*jeita_fcc_config;
@@ -447,7 +441,48 @@
 		chip->sw_jeita_cfg_valid = false;
 	}
 
-<<<<<<< HEAD
+	if (of_property_read_bool(profile_node, "qcom,jeita-fcc-scaling")) {
+
+                rc = of_property_read_u32_array(profile_node,
+                                "qcom,jeita-fcc-scaling-temp-threshold",
+                                chip->jeita_fcc_scaling_temp_threshold, 2);
+                if (rc < 0)
+                        pr_debug("Read jeita-fcc-scaling-temp-threshold from battery profile, rc=%d\n",
+                                rc);
+
+                rc = of_property_read_u32(profile_node,
+                        "qcom,jeita-scaling-min-fcc-ua",
+                        &jeita_scaling_min_fcc_ua);
+                if (rc < 0)
+                        pr_debug("Read jeita-scaling-min-fcc-ua from battery profile, rc=%d\n",
+                                rc);
+
+                if ((jeita_scaling_min_fcc_ua &&
+                        (jeita_scaling_min_fcc_ua < chip->jeita_max_fcc_ua)) &&
+                        (chip->jeita_fcc_scaling_temp_threshold[0] <
+                        chip->jeita_fcc_scaling_temp_threshold[1])) {
+                        /*
+                         * Calculate jeita-fcc-step-size =
+                         *      (difference-in-fcc) / ( difference-in-temp)
+                         */
+                        chip->jeita_fcc_step_size = div_s64(
+                        (chip->jeita_max_fcc_ua - jeita_scaling_min_fcc_ua),
+                        (chip->jeita_fcc_scaling_temp_threshold[1] -
+                                chip->jeita_fcc_scaling_temp_threshold[0]));
+
+                        if (chip->jeita_fcc_step_size > 0)
+                                chip->jeita_fcc_scaling = true;
+                }
+
+                pr_debug("jeita-fcc-scaling: enabled = %d, jeita-fcc-scaling-temp-threshold = [%d, %d], jeita-scaling-min-fcc-ua = %ld, jeita-scaling-max_fcc_ua = %ld,jeita-fcc-step-size = %ld\n",
+                        chip->jeita_fcc_scaling,
+                        chip->jeita_fcc_scaling_temp_threshold[0],
+                        chip->jeita_fcc_scaling_temp_threshold[1],
+                        jeita_scaling_min_fcc_ua, chip->jeita_max_fcc_ua,
+                        chip->jeita_fcc_step_size
+                        );
+        }
+
 #ifdef CONFIG_MACH_XIAOMI_SM8250
 	chip->cold_step_chg_cfg_valid = true;
 	rc = read_range_data_from_node(profile_node,
@@ -496,49 +531,6 @@
 	chip->six_pin_battery =
 		of_property_read_bool(profile_node, "mi,six-pin-battery");
 #endif
-=======
-	if (of_property_read_bool(profile_node, "qcom,jeita-fcc-scaling")) {
-
-		rc = of_property_read_u32_array(profile_node,
-				"qcom,jeita-fcc-scaling-temp-threshold",
-				chip->jeita_fcc_scaling_temp_threshold, 2);
-		if (rc < 0)
-			pr_debug("Read jeita-fcc-scaling-temp-threshold from battery profile, rc=%d\n",
-				rc);
-
-		rc = of_property_read_u32(profile_node,
-			"qcom,jeita-scaling-min-fcc-ua",
-			&jeita_scaling_min_fcc_ua);
-		if (rc < 0)
-			pr_debug("Read jeita-scaling-min-fcc-ua from battery profile, rc=%d\n",
-				rc);
-
-		if ((jeita_scaling_min_fcc_ua &&
-			(jeita_scaling_min_fcc_ua < chip->jeita_max_fcc_ua)) &&
-			(chip->jeita_fcc_scaling_temp_threshold[0] <
-			chip->jeita_fcc_scaling_temp_threshold[1])) {
-			/*
-			 * Calculate jeita-fcc-step-size =
-			 *	(difference-in-fcc) / ( difference-in-temp)
-			 */
-			chip->jeita_fcc_step_size = div_s64(
-			(chip->jeita_max_fcc_ua - jeita_scaling_min_fcc_ua),
-			(chip->jeita_fcc_scaling_temp_threshold[1] -
-				chip->jeita_fcc_scaling_temp_threshold[0]));
-
-			if (chip->jeita_fcc_step_size > 0)
-				chip->jeita_fcc_scaling = true;
-		}
-
-		pr_debug("jeita-fcc-scaling: enabled = %d, jeita-fcc-scaling-temp-threshold = [%d, %d], jeita-scaling-min-fcc-ua = %ld, jeita-scaling-max_fcc_ua = %ld,jeita-fcc-step-size = %ld\n",
-			chip->jeita_fcc_scaling,
-			chip->jeita_fcc_scaling_temp_threshold[0],
-			chip->jeita_fcc_scaling_temp_threshold[1],
-			jeita_scaling_min_fcc_ua, chip->jeita_max_fcc_ua,
-			chip->jeita_fcc_step_size
-			);
-	}
->>>>>>> b226a909
 
 	return rc;
 }
@@ -835,7 +827,76 @@
 	return 0;
 }
 
-<<<<<<< HEAD
+static void handle_jeita_fcc_scaling(struct step_chg_info *chip)
+{
+        union power_supply_propval pval = {0, };
+        int fcc_ua = 0, temp_diff = 0, rc;
+        bool first_time_entry;
+
+        if (chip->jeita_fcc_config->param.use_bms)
+                rc = power_supply_get_property(chip->bms_psy,
+                                chip->jeita_fcc_config->param.psy_prop, &pval);
+        else
+                rc = power_supply_get_property(chip->batt_psy,
+                                chip->jeita_fcc_config->param.psy_prop, &pval);
+
+        if (rc < 0) {
+                pr_err("Couldn't read %s property rc=%d\n",
+                                chip->jeita_fcc_config->param.prop_name, rc);
+                return;
+        }
+
+        /* Skip mitigation if temp is not within min-max thresholds */
+        if (!is_between(chip->jeita_fcc_scaling_temp_threshold[0],
+                chip->jeita_fcc_scaling_temp_threshold[1], pval.intval)) {
+                pr_debug("jeita-fcc-scaling : Skip jeita scaling, temp out of range temp = %d\n",
+                        pval.intval);
+                chip->jeita_last_update_temp = pval.intval;
+                vote(chip->fcc_votable, JEITA_FCC_SCALE_VOTER, false, 0);
+                return;
+        }
+
+        /*
+         * We determine this is the first time entry to jeita-fcc-scaling if
+         * jeita_last_update_temp is not within entry/exist thresholds.
+         */
+        first_time_entry = !is_between(chip->jeita_fcc_scaling_temp_threshold[0]
+                , chip->jeita_fcc_scaling_temp_threshold[1],
+                chip->jeita_last_update_temp);
+
+        /*
+         * VOTE on FCC only when temp is within hys or if this the very first
+         * time we crossed the entry threshold.
+         */
+        if (first_time_entry ||
+                ((pval.intval > (chip->jeita_last_update_temp +
+                        chip->jeita_fcc_config->param.rise_hys)) ||
+                (pval.intval < (chip->jeita_last_update_temp -
+                        chip->jeita_fcc_config->param.fall_hys)))) {
+
+                /*
+                 * New FCC step is calculated as :
+                 *      fcc_ua = (max-fcc - ((current_temp - min-temp) *
+                 *                      jeita-step-size))
+                 */
+                temp_diff = pval.intval -
+                                chip->jeita_fcc_scaling_temp_threshold[0];
+                fcc_ua = div_s64((chip->jeita_max_fcc_ua -
+                        (chip->jeita_fcc_step_size * temp_diff)), 100) * 100;
+
+                vote(chip->fcc_votable, JEITA_FCC_SCALE_VOTER, true, fcc_ua);
+                pr_debug("jeita-fcc-scaling: first_time_entry = %d, max_fcc_ua = %ld, voted_fcc_ua = %d, temp_diff = %d, prev_temp = %d, current_temp = %d\n",
+                        first_time_entry, chip->jeita_max_fcc_ua, fcc_ua,
+                        temp_diff, chip->jeita_last_update_temp, pval.intval);
+
+                chip->jeita_last_update_temp = pval.intval;
+        } else {
+                pr_debug("jeita-fcc-scaling: Skip jeita mitigation temp within first_time_entry = %d, hys temp = %d, last_updated_temp = %d\n",
+                        first_time_entry, pval.intval,
+                        chip->jeita_last_update_temp);
+        }
+}
+
 #ifdef CONFIG_MACH_XIAOMI_SM8250
 static int handle_fast_charge(struct step_chg_info *chip, int temp)
 {
@@ -906,78 +967,6 @@
 #define JEITA_SIX_PIN_BATT_HYST_UV	100000
 #define WARM_VFLOAT_UV                  4100000
 #else
-=======
-static void handle_jeita_fcc_scaling(struct step_chg_info *chip)
-{
-	union power_supply_propval pval = {0, };
-	int fcc_ua = 0, temp_diff = 0, rc;
-	bool first_time_entry;
-
-	if (chip->jeita_fcc_config->param.use_bms)
-		rc = power_supply_get_property(chip->bms_psy,
-				chip->jeita_fcc_config->param.psy_prop, &pval);
-	else
-		rc = power_supply_get_property(chip->batt_psy,
-				chip->jeita_fcc_config->param.psy_prop, &pval);
-
-	if (rc < 0) {
-		pr_err("Couldn't read %s property rc=%d\n",
-				chip->jeita_fcc_config->param.prop_name, rc);
-		return;
-	}
-
-	/* Skip mitigation if temp is not within min-max thresholds */
-	if (!is_between(chip->jeita_fcc_scaling_temp_threshold[0],
-		chip->jeita_fcc_scaling_temp_threshold[1], pval.intval)) {
-		pr_debug("jeita-fcc-scaling : Skip jeita scaling, temp out of range temp = %d\n",
-			pval.intval);
-		chip->jeita_last_update_temp = pval.intval;
-		vote(chip->fcc_votable, JEITA_FCC_SCALE_VOTER, false, 0);
-		return;
-	}
-
-	/*
-	 * We determine this is the first time entry to jeita-fcc-scaling if
-	 * jeita_last_update_temp is not within entry/exist thresholds.
-	 */
-	first_time_entry = !is_between(chip->jeita_fcc_scaling_temp_threshold[0]
-		, chip->jeita_fcc_scaling_temp_threshold[1],
-		chip->jeita_last_update_temp);
-
-	/*
-	 * VOTE on FCC only when temp is within hys or if this the very first
-	 * time we crossed the entry threshold.
-	 */
-	if (first_time_entry ||
-		((pval.intval > (chip->jeita_last_update_temp +
-			chip->jeita_fcc_config->param.rise_hys)) ||
-		(pval.intval < (chip->jeita_last_update_temp -
-			chip->jeita_fcc_config->param.fall_hys)))) {
-
-		/*
-		 * New FCC step is calculated as :
-		 *	fcc_ua = (max-fcc - ((current_temp - min-temp) *
-		 *			jeita-step-size))
-		 */
-		temp_diff = pval.intval -
-				chip->jeita_fcc_scaling_temp_threshold[0];
-		fcc_ua = div_s64((chip->jeita_max_fcc_ua -
-			(chip->jeita_fcc_step_size * temp_diff)), 100) * 100;
-
-		vote(chip->fcc_votable, JEITA_FCC_SCALE_VOTER, true, fcc_ua);
-		pr_debug("jeita-fcc-scaling: first_time_entry = %d, max_fcc_ua = %ld, voted_fcc_ua = %d, temp_diff = %d, prev_temp = %d, current_temp = %d\n",
-			first_time_entry, chip->jeita_max_fcc_ua, fcc_ua,
-			temp_diff, chip->jeita_last_update_temp, pval.intval);
-
-		chip->jeita_last_update_temp = pval.intval;
-	} else {
-		pr_debug("jeita-fcc-scaling: Skip jeita mitigation temp within first_time_entry = %d, hys temp = %d, last_updated_temp = %d\n",
-			first_time_entry, pval.intval,
-			chip->jeita_last_update_temp);
-	}
-}
-
->>>>>>> b226a909
 #define JEITA_SUSPEND_HYST_UV		50000
 #endif
 static int handle_jeita(struct step_chg_info *chip)
