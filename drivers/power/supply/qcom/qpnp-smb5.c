// SPDX-License-Identifier: GPL-2.0-only
/*
 * Copyright (c) 2018-2021 The Linux Foundation. All rights reserved.
 */

#include <linux/debugfs.h>
#include <linux/delay.h>
#include <linux/device.h>
#include <linux/module.h>
#include <linux/platform_device.h>
#include <linux/regmap.h>
#include <linux/power_supply.h>
#include <linux/of.h>
#include <linux/of_irq.h>
#include <linux/log2.h>
#include <linux/qpnp/qpnp-revid.h>
#include <linux/regulator/driver.h>
#include <linux/regulator/of_regulator.h>
#include <linux/regulator/machine.h>
#include <linux/iio/consumer.h>
#include <linux/pmic-voter.h>
#include <linux/usb/typec.h>
#include "smb5-reg.h"
#include "smb5-lib.h"
#ifdef CONFIG_MACH_XIAOMI_SM8250
#include "step-chg-jeita.h"
#endif
#include "schgm-flash.h"

static struct smb_params smb5_pmi632_params = {
	.fcc			= {
		.name   = "fast charge current",
		.reg    = CHGR_FAST_CHARGE_CURRENT_CFG_REG,
		.min_u  = 0,
		.max_u  = 3000000,
		.step_u = 50000,
	},
	.fv			= {
		.name   = "float voltage",
		.reg    = CHGR_FLOAT_VOLTAGE_CFG_REG,
		.min_u  = 3600000,
		.max_u  = 4800000,
		.step_u = 10000,
	},
	.usb_icl		= {
		.name   = "usb input current limit",
		.reg    = USBIN_CURRENT_LIMIT_CFG_REG,
		.min_u  = 0,
		.max_u  = 3000000,
		.step_u = 50000,
	},
	.icl_max_stat		= {
		.name   = "dcdc icl max status",
		.reg    = ICL_MAX_STATUS_REG,
		.min_u  = 0,
		.max_u  = 3000000,
		.step_u = 50000,
	},
	.icl_stat		= {
		.name   = "input current limit status",
		.reg    = ICL_STATUS_REG,
		.min_u  = 0,
		.max_u  = 3000000,
		.step_u = 50000,
	},
	.otg_cl			= {
		.name	= "usb otg current limit",
		.reg	= DCDC_OTG_CURRENT_LIMIT_CFG_REG,
		.min_u	= 500000,
		.max_u	= 1000000,
		.step_u	= 250000,
	},
	.jeita_cc_comp_hot	= {
		.name	= "jeita fcc reduction",
		.reg	= JEITA_CCCOMP_CFG_HOT_REG,
		.min_u	= 0,
		.max_u	= 1575000,
		.step_u	= 25000,
	},
	.jeita_cc_comp_cold	= {
		.name	= "jeita fcc reduction",
		.reg	= JEITA_CCCOMP_CFG_COLD_REG,
		.min_u	= 0,
		.max_u	= 1575000,
		.step_u	= 25000,
	},
	.freq_switcher		= {
		.name	= "switching frequency",
		.reg	= DCDC_FSW_SEL_REG,
		.min_u	= 600,
		.max_u	= 1200,
		.step_u	= 400,
		.set_proc = smblib_set_chg_freq,
	},
	.aicl_5v_threshold		= {
		.name   = "AICL 5V threshold",
		.reg    = USBIN_5V_AICL_THRESHOLD_REG,
		.min_u  = 4000,
		.max_u  = 4700,
		.step_u = 100,
	},
	.aicl_cont_threshold		= {
		.name   = "AICL CONT threshold",
		.reg    = USBIN_CONT_AICL_THRESHOLD_REG,
		.min_u  = 4000,
		.max_u  = 8800,
		.step_u = 100,
		.get_proc = smblib_get_aicl_cont_threshold,
		.set_proc = smblib_set_aicl_cont_threshold,
	},
};

static struct smb_params smb5_pm8150b_params = {
	.fcc			= {
		.name   = "fast charge current",
		.reg    = CHGR_FAST_CHARGE_CURRENT_CFG_REG,
		.min_u  = 0,
		.max_u  = 8000000,
		.step_u = 50000,
	},
	.fv			= {
		.name   = "float voltage",
		.reg    = CHGR_FLOAT_VOLTAGE_CFG_REG,
		.min_u  = 3600000,
		.max_u  = 4790000,
		.step_u = 10000,
	},
	.usb_icl		= {
		.name   = "usb input current limit",
		.reg    = USBIN_CURRENT_LIMIT_CFG_REG,
		.min_u  = 0,
		.max_u  = 5000000,
		.step_u = 50000,
	},
	.icl_max_stat		= {
		.name   = "dcdc icl max status",
		.reg    = ICL_MAX_STATUS_REG,
		.min_u  = 0,
		.max_u  = 5000000,
		.step_u = 50000,
	},
	.icl_stat		= {
		.name   = "aicl icl status",
		.reg    = AICL_ICL_STATUS_REG,
		.min_u  = 0,
		.max_u  = 5000000,
		.step_u = 50000,
	},
	.otg_cl			= {
		.name	= "usb otg current limit",
		.reg	= DCDC_OTG_CURRENT_LIMIT_CFG_REG,
		.min_u	= 500000,
		.max_u	= 3000000,
		.step_u	= 500000,
	},
	.dc_icl		= {
		.name   = "DC input current limit",
		.reg    = DCDC_CFG_REF_MAX_PSNS_REG,
		.min_u  = 0,
		.max_u  = DCIN_ICL_MAX_UA,
		.step_u = 50000,
	},
	.jeita_cc_comp_hot	= {
		.name	= "jeita fcc reduction",
		.reg	= JEITA_CCCOMP_CFG_HOT_REG,
		.min_u	= 0,
		.max_u	= 8000000,
		.step_u	= 25000,
		.set_proc = NULL,
	},
	.jeita_cc_comp_cold	= {
		.name	= "jeita fcc reduction",
		.reg	= JEITA_CCCOMP_CFG_COLD_REG,
		.min_u	= 0,
		.max_u	= 8000000,
		.step_u	= 25000,
		.set_proc = NULL,
	},
	.freq_switcher		= {
		.name	= "switching frequency",
		.reg	= DCDC_FSW_SEL_REG,
		.min_u	= 600,
		.max_u	= 1200,
		.step_u	= 400,
		.set_proc = smblib_set_chg_freq,
	},
	.aicl_5v_threshold		= {
		.name   = "AICL 5V threshold",
		.reg    = USBIN_5V_AICL_THRESHOLD_REG,
		.min_u  = 4000,
		.max_u  = 4700,
		.step_u = 100,
	},
	.aicl_cont_threshold		= {
		.name   = "AICL CONT threshold",
		.reg    = USBIN_CONT_AICL_THRESHOLD_REG,
		.min_u  = 4000,
		.max_u  = 11800,
		.step_u = 100,
		.get_proc = smblib_get_aicl_cont_threshold,
		.set_proc = smblib_set_aicl_cont_threshold,
	},
};

struct smb_dt_props {
	int			usb_icl_ua;
	struct device_node	*revid_dev_node;
	enum float_options	float_option;
	int			chg_inhibit_thr_mv;
	bool			no_battery;
	bool			hvdcp_disable;
	bool			hvdcp_autonomous;
	bool			adc_based_aicl;
	int			sec_charger_config;
	int			auto_recharge_soc;
	int			auto_recharge_vbat_mv;
	int			wd_bark_time;
	int			wd_snarl_time_cfg;
#ifdef CONFIG_MACH_XIAOMI_SM8250
	int			batt_unverify_fcc_ua;
#endif
	int			batt_profile_fcc_ua;
	int			batt_profile_fv_uv;
#ifdef CONFIG_MACH_XIAOMI_SM8250
	int			non_fcc_batt_profile_fv_uv;
#endif
	int			term_current_src;
	int			term_current_thresh_hi_ma;
	int			term_current_thresh_lo_ma;
	int			disable_suspend_on_collapse;
};

struct smb5 {
	struct smb_charger	chg;
	struct dentry		*dfs_root;
	struct smb_dt_props	dt;
};

#ifdef CONFIG_MACH_XIAOMI_SM8250
static struct smb_charger *__smbchg;
#endif

static int __debug_mask;

static ssize_t pd_disabled_show(struct device *dev, struct device_attribute
				*attr, char *buf)
{
	struct smb5 *chip = dev_get_drvdata(dev);
	struct smb_charger *chg = &chip->chg;

	return snprintf(buf, PAGE_SIZE, "%d\n", chg->pd_disabled);
}

static ssize_t pd_disabled_store(struct device *dev, struct device_attribute
				 *attr, const char *buf, size_t count)
{
	int val;
	struct smb5 *chip = dev_get_drvdata(dev);
	struct smb_charger *chg = &chip->chg;

	if (kstrtos32(buf, 0, &val))
		return -EINVAL;

	chg->pd_disabled = val;

	return count;
}
static DEVICE_ATTR_RW(pd_disabled);

static ssize_t weak_chg_icl_ua_show(struct device *dev, struct device_attribute
				    *attr, char *buf)
{
	struct smb5 *chip = dev_get_drvdata(dev);
	struct smb_charger *chg = &chip->chg;

	return snprintf(buf, PAGE_SIZE, "%d\n", chg->weak_chg_icl_ua);
}

static ssize_t weak_chg_icl_ua_store(struct device *dev, struct device_attribute
				 *attr, const char *buf, size_t count)
{
	int val;
	struct smb5 *chip = dev_get_drvdata(dev);
	struct smb_charger *chg = &chip->chg;

	if (kstrtos32(buf, 0, &val))
		return -EINVAL;

	chg->weak_chg_icl_ua = val;

	return count;
}
static DEVICE_ATTR_RW(weak_chg_icl_ua);

#ifdef CONFIG_MACH_XIAOMI_SM8250
static ssize_t thermal_fcc_override_show(struct device *dev, struct device_attribute
				    *attr, char *buf)
{
	struct smb5 *chip = dev_get_drvdata(dev);
	struct smb_charger *chg = &chip->chg;

	return snprintf(buf, PAGE_SIZE, "%d\n", chg->thermal_fcc_override);
}

static ssize_t thermal_fcc_override_store(struct device *dev, struct device_attribute
				 *attr, const char *buf, size_t count)
{
	int val;
	struct smb5 *chip = dev_get_drvdata(dev);
	struct smb_charger *chg = &chip->chg;

	if (kstrtos32(buf, 0, &val))
		return -EINVAL;

	chg->thermal_fcc_override = val;
	if (chg->fcc_votable && chg->thermal_fcc_override > 0)
		vote(chg->fcc_votable, THERMAL_FCC_OVERRIDE_VOTER, true, val);
	return count;
}

static DEVICE_ATTR_RW(thermal_fcc_override);
#endif

static struct attribute *smb5_attrs[] = {
	&dev_attr_pd_disabled.attr,
	&dev_attr_weak_chg_icl_ua.attr,
#ifdef CONFIG_MACH_XIAOMI_SM8250
	&dev_attr_thermal_fcc_override.attr,
#endif
	NULL,
};
ATTRIBUTE_GROUPS(smb5);

enum {
	BAT_THERM = 0,
	MISC_THERM,
	CONN_THERM,
	SMB_THERM,
};

static const struct clamp_config clamp_levels[] = {
	{ {0x11C6, 0x11F9, 0x13F1}, {0x60, 0x2E, 0x90} },
	{ {0x11C6, 0x11F9, 0x13F1}, {0x60, 0x2B, 0x9C} },
};

#define PMI632_MAX_ICL_UA	3000000
#define PM6150_MAX_FCC_UA	3000000
static int smb5_chg_config_init(struct smb5 *chip)
{
	struct smb_charger *chg = &chip->chg;
	struct pmic_revid_data *pmic_rev_id;
	struct device_node *revid_dev_node, *node = chg->dev->of_node;
	int rc = 0;

	revid_dev_node = of_parse_phandle(node, "qcom,pmic-revid", 0);
	if (!revid_dev_node) {
		pr_err("Missing qcom,pmic-revid property\n");
		return -EINVAL;
	}

	pmic_rev_id = get_revid_data(revid_dev_node);
	if (IS_ERR_OR_NULL(pmic_rev_id)) {
		/*
		 * the revid peripheral must be registered, any failure
		 * here only indicates that the rev-id module has not
		 * probed yet.
		 */
		rc =  -EPROBE_DEFER;
		goto out;
	}

	switch (pmic_rev_id->pmic_subtype) {
	case PM8150B_SUBTYPE:
		chip->chg.chg_param.smb_version = PM8150B_SUBTYPE;
		chg->param = smb5_pm8150b_params;
		chg->name = "pm8150b_charger";
		chg->wa_flags |= CHG_TERMINATION_WA;
		break;
	case PM7250B_SUBTYPE:
		chip->chg.chg_param.smb_version = PM7250B_SUBTYPE;
		chg->param = smb5_pm8150b_params;
		chg->name = "pm7250b_charger";
		chg->wa_flags |= CHG_TERMINATION_WA;
		chg->uusb_moisture_protection_capable = true;
		break;
	case PM6150_SUBTYPE:
		chip->chg.chg_param.smb_version = PM6150_SUBTYPE;
		chg->param = smb5_pm8150b_params;
		chg->name = "pm6150_charger";
		chg->wa_flags |= SW_THERM_REGULATION_WA | CHG_TERMINATION_WA;
		if (pmic_rev_id->rev4 >= 2)
			chg->uusb_moisture_protection_capable = true;
		chg->main_fcc_max = PM6150_MAX_FCC_UA;
		break;
	case PMI632_SUBTYPE:
		chip->chg.chg_param.smb_version = PMI632_SUBTYPE;
		chg->wa_flags |= WEAK_ADAPTER_WA | USBIN_OV_WA
				| CHG_TERMINATION_WA | USBIN_ADC_WA
				| SKIP_MISC_PBS_IRQ_WA;
		chg->param = smb5_pmi632_params;
		chg->use_extcon = true;
		chg->name = "pmi632_charger";
		/* PMI632 does not support PD */
		chg->pd_not_supported = true;
		chg->lpd_disabled = true;
		if (pmic_rev_id->rev4 >= 2)
			chg->uusb_moisture_protection_enabled = true;
		chg->hw_max_icl_ua =
			(chip->dt.usb_icl_ua > 0) ? chip->dt.usb_icl_ua
						: PMI632_MAX_ICL_UA;
		break;
	default:
		pr_err("PMIC subtype %d not supported\n",
				pmic_rev_id->pmic_subtype);
		rc = -EINVAL;
		goto out;
	}

	chg->chg_freq.freq_5V			= 600;
	chg->chg_freq.freq_6V_8V		= 800;
	chg->chg_freq.freq_9V			= 1050;
	chg->chg_freq.freq_12V                  = 1200;
	chg->chg_freq.freq_removal		= 1050;
	chg->chg_freq.freq_below_otg_threshold	= 800;
	chg->chg_freq.freq_above_otg_threshold	= 800;

	if (of_property_read_bool(node, "qcom,disable-sw-thermal-regulation"))
		chg->wa_flags &= ~SW_THERM_REGULATION_WA;

	if (of_property_read_bool(node, "qcom,disable-fcc-restriction"))
		chg->main_fcc_max = -EINVAL;

out:
	of_node_put(revid_dev_node);
	return rc;
}

#define PULL_NO_PULL	0
#define PULL_30K	30
#define PULL_100K	100
#define PULL_400K	400
static int get_valid_pullup(int pull_up)
{
	/* pull up can only be 0/30K/100K/400K) */
	switch (pull_up) {
	case PULL_NO_PULL:
		return INTERNAL_PULL_NO_PULL;
	case PULL_30K:
		return INTERNAL_PULL_30K_PULL;
	case PULL_100K:
		return INTERNAL_PULL_100K_PULL;
	case PULL_400K:
		return INTERNAL_PULL_400K_PULL;
	default:
		return INTERNAL_PULL_100K_PULL;
	}
}

#define INTERNAL_PULL_UP_MASK	0x3
static int smb5_configure_internal_pull(struct smb_charger *chg, int type,
					int pull)
{
	int rc;
	int shift = type * 2;
	u8 mask = INTERNAL_PULL_UP_MASK << shift;
	u8 val = pull << shift;

	rc = smblib_masked_write(chg, BATIF_ADC_INTERNAL_PULL_UP_REG,
				mask, val);
	if (rc < 0)
		dev_err(chg->dev,
			"Couldn't configure ADC pull-up reg rc=%d\n", rc);

	return rc;
}

#ifdef CONFIG_MACH_XIAOMI_SM8250
static int read_step_chg_range_data_from_node(struct device_node *node,
		const char *prop_str, struct six_pin_step_data *ranges)
{
	int rc = 0, length, per_tuple_length, tuples;

	if (!node || !prop_str || !ranges) {
		pr_err("Invalid parameters passed\n");
		return -EINVAL;
	}

	rc = of_property_count_elems_of_size(node, prop_str, sizeof(u32));
	if (rc < 0) {
		pr_err("Count %s failed, rc=%d\n", prop_str, rc);
		return rc;
	}

	length = rc;
	per_tuple_length = sizeof(struct six_pin_step_data) / sizeof(u32);
	if (length % per_tuple_length) {
		pr_err("%s length (%d) should be multiple of %d\n",
				prop_str, length, per_tuple_length);
		return -EINVAL;
	}
	tuples = length / per_tuple_length;

	if (tuples > MAX_STEP_ENTRIES) {
		pr_err("too many entries(%d), only %d allowed\n",
				tuples, MAX_STEP_ENTRIES);
		return -EINVAL;
	}

	rc = of_property_read_u32_array(node, prop_str,
			(u32 *)ranges, length);
	if (rc) {
		pr_err("Read %s failed, rc=%d\n", prop_str, rc);
		return rc;
	}

	return rc;
}

static int smb5_charge_step_charge_init(struct smb_charger *chg,
					struct device_node *node)
{
	int rc = 0;

	rc = read_step_chg_range_data_from_node(node,
			"mi,six-pin-step-chg-params",
			chg->six_pin_step_cfg);
	if (rc < 0) {
		pr_debug("Read mi,six-pin-step-chg-params failed charger node, rc=%d\n",
					rc);
		chg->six_pin_step_charge_enable = false;
	}

	return rc;
}

static int smb5_charge_gpio_init(struct smb_charger *chg, struct device_node *node)
{
	int rc = 0;

	if (chg->wireless_bq) {
		chg->ncp3902_en_gpio = of_get_named_gpio(node, "mi,ncp-enable", 0);
		if (gpio_is_valid(chg->ncp3902_en_gpio)) {
			rc = gpio_request(chg->ncp3902_en_gpio, "ncp3902-en");
			if (rc)
				pr_err("failed to request ncp3902_en_gpio rc = %d\n", rc);
		}

		chg->ncp3902_pass_en_gpio = of_get_named_gpio(node, "mi,ncp-pass-enable", 0);
		if (gpio_is_valid(chg->ncp3902_pass_en_gpio)) {
			rc = gpio_request(chg->ncp3902_pass_en_gpio, "ncp-pass-en");
			if (rc)
				pr_err("failed to request otg-en rc = %d\n", rc);
		}

		chg->dc_chg_gpio = of_get_named_gpio(node, "mi,dc-chg-enable", 0);
		if (gpio_is_valid(chg->dc_chg_gpio)) {
			rc = gpio_request(chg->dc_chg_gpio, "dc_chg_enable");
			if (rc)
				pr_err("failed to request dc chg enable rc = %d\n", rc);
			/* set dc chg enable to default output low */
			rc = gpio_direction_output(chg->dc_chg_gpio, 0);
			if (rc)
				pr_err("unable to set output low rc = %d\n", rc);
		}

		chg->bq_en_gpio = of_get_named_gpio(node, "mi,wl-bq-enable", 0);
		if (gpio_is_valid(chg->bq_en_gpio)) {
			rc = gpio_request(chg->bq_en_gpio, "wl_bq en");
			if (rc)
				pr_err("failed to request bq_en_gpio rc = %d\n", rc);
			/* set wl_bq enable to default output low */
			rc = gpio_direction_output(chg->bq_en_gpio, 0);
			if (rc)
				pr_err("unable to set output low rc = %d\n", rc);
		}

		chg->rx_hw_sleep_gpio = of_get_named_gpio(node, "mi,rx-hw-sleep", 0);
		if (gpio_is_valid(chg->rx_hw_sleep_gpio)) {
			rc = gpio_request(chg->rx_hw_sleep_gpio, "rx_hw_sleep");
			if (rc)
				pr_err("failed to request rx_hw_sleep_gpio rc = %d\n", rc);
		}
	}

	chg->smb5_pinctrl = devm_pinctrl_get(chg->dev);
	if (IS_ERR_OR_NULL(chg->smb5_pinctrl)) {
		dev_err(chg->dev, "No pinctrl config specified\n");
		rc = PTR_ERR(chg->dev);
		return rc;
	}
	chg->smb5_gpio_active =
		pinctrl_lookup_state(chg->smb5_pinctrl, "smb5_active");
	if (IS_ERR_OR_NULL(chg->smb5_gpio_active)) {
		dev_err(chg->dev, "No active config specified\n");
		rc = PTR_ERR(chg->smb5_gpio_active);
		return rc;
	}
	chg->smb5_gpio_suspend =
		pinctrl_lookup_state(chg->smb5_pinctrl, "smb5_suspend");
	if (IS_ERR_OR_NULL(chg->smb5_gpio_suspend)) {
		dev_err(chg->dev, "No suspend config specified\n");
		rc = PTR_ERR(chg->smb5_gpio_suspend);
		return rc;
	}

	rc = pinctrl_select_state(chg->smb5_pinctrl,
			chg->smb5_gpio_active);
	if (rc < 0) {
		dev_err(chg->dev, "fail to select pinctrl active rc=%d\n",
				rc);
		return rc;
	}

	if (chg->ncp3902_en_gpio) {
		/* set ncp3902 enable to default output high */
		rc = gpio_direction_output(chg->ncp3902_en_gpio, 1);
		if (rc)
			pr_err("unable to set output low rc = %d\n", rc);

		/* set ncp3902 pass modess enable to default output low */
		rc = gpio_direction_output(chg->ncp3902_pass_en_gpio, 0);
		if (rc)
			pr_err("unable to set ncp3902_pass_en_gpio low rc = %d\n", rc);
	}

	if (chg->rx_hw_sleep_gpio) {
		/* set rx_hw_sleep_gpio to always output high when hlos boot up */
		rc = gpio_direction_output(chg->rx_hw_sleep_gpio, 1);
		if (rc)
			pr_err("unable to set output high rc = %d\n", rc);
	}

	return rc;
}
#endif

#define MICRO_1P5A			1500000
#define MICRO_P1A			100000
#define MICRO_1PA			1000000
#define MICRO_3PA			3000000
#define MICRO_4PA			4000000
#define OTG_DEFAULT_DEGLITCH_TIME_MS	50
#define DEFAULT_WD_BARK_TIME		64
#define DEFAULT_WD_SNARL_TIME_8S	0x07
#define DEFAULT_FCC_STEP_SIZE_UA	100000
#define DEFAULT_FCC_STEP_UPDATE_DELAY_MS	1000
static int smb5_parse_dt_misc(struct smb5 *chip, struct device_node *node)
{
	int rc = 0, byte_len;
	struct smb_charger *chg = &chip->chg;
#ifdef CONFIG_MACH_XIAOMI_SM8250
	int i;
	enum of_gpio_flags flags;
#endif

	of_property_read_u32(node, "qcom,sec-charger-config",
					&chip->dt.sec_charger_config);
	chg->sec_cp_present =
		chip->dt.sec_charger_config == POWER_SUPPLY_CHARGER_SEC_CP ||
		chip->dt.sec_charger_config == POWER_SUPPLY_CHARGER_SEC_CP_PL;

	chg->sec_pl_present =
		chip->dt.sec_charger_config == POWER_SUPPLY_CHARGER_SEC_PL ||
		chip->dt.sec_charger_config == POWER_SUPPLY_CHARGER_SEC_CP_PL;

	chg->step_chg_enabled = of_property_read_bool(node,
				"qcom,step-charging-enable");

	chg->typec_legacy_use_rp_icl = of_property_read_bool(node,
				"qcom,typec-legacy-rp-icl");

	chg->sw_jeita_enabled = of_property_read_bool(node,
				"qcom,sw-jeita-enable");

<<<<<<< HEAD
#ifdef CONFIG_MACH_XIAOMI_SM8250
	chg->six_pin_step_charge_enable = of_property_read_bool(node,
				"mi,six-pin-step-chg");

	chg->qc3p5_supported = of_property_read_bool(node,
			"mi,support-qc3p5-without-smb");

	chg->support_ffc = of_property_read_bool(node,
				"mi,support-ffc");
#endif
=======
	chg->jeita_arb_enable = of_property_read_bool(node,
				"qcom,jeita-arb-enable");
>>>>>>> b226a909

	chg->pd_not_supported = chg->pd_not_supported ||
			of_property_read_bool(node, "qcom,usb-pd-disable");

	chg->lpd_disabled = chg->lpd_disabled ||
			of_property_read_bool(node, "qcom,lpd-disable");

#ifdef CONFIG_MACH_XIAOMI_SM8250
	chg->use_bq_pump = of_property_read_bool(node,
				"mi,use-bq-pump");

	chg->support_second_ffc_term_current = of_property_read_bool(node,
				"mi,support-second-ffc-term-current");

	chg->support_second_ffc_term_current_diff = SECOND_FFC_TERM_CURRENT_DIFF;
	rc = of_property_read_u32(node, "mi,support-second-ffc-term-current-diff",
			&chg->support_second_ffc_term_current_diff);
	if (rc < 0)
		pr_err("read mi,support-second-ffc-term-current-diff failed\n");

	chg->ext_fg = of_property_read_bool(node,
				"qcom,support-ext-fg");

	chg->ext_bbc = of_property_read_bool(node,
				"qcom,support-ext-bbc");

	chg->support_wireless = of_property_read_bool(node,
				"qcom,support-wireless");

	chg->wireless_bq = of_property_read_bool(node,
				"mi,bq-wireless");
#endif

	rc = of_property_read_u32(node, "qcom,wd-bark-time-secs",
					&chip->dt.wd_bark_time);
	if (rc < 0 || chip->dt.wd_bark_time < MIN_WD_BARK_TIME)
		chip->dt.wd_bark_time = DEFAULT_WD_BARK_TIME;

	rc = of_property_read_u32(node, "qcom,wd-snarl-time-config",
					&chip->dt.wd_snarl_time_cfg);
	if (rc < 0)
		chip->dt.wd_snarl_time_cfg = DEFAULT_WD_SNARL_TIME_8S;

	chip->dt.no_battery = of_property_read_bool(node,
						"qcom,batteryless-platform");

#ifdef CONFIG_MACH_XIAOMI_SM8250
	if (of_find_property(node, "qcom,thermal-mitigation-dcp", &byte_len)) {
		chg->thermal_mitigation_dcp = devm_kzalloc(chg->dev, byte_len,
			GFP_KERNEL);

		if (chg->thermal_mitigation_dcp == NULL)
			return -ENOMEM;

		chg->thermal_levels = byte_len / sizeof(u32);
		rc = of_property_read_u32_array(node,
				"qcom,thermal-mitigation-dcp",
				chg->thermal_mitigation_dcp,
				chg->thermal_levels);
		if (rc < 0) {
			dev_err(chg->dev,
				"Couldn't read threm limits rc = %d\n", rc);
			return rc;
		}
	}

	if (of_find_property(node, "qcom,thermal-mitigation-qc2", &byte_len)) {
		chg->thermal_mitigation_qc2 = devm_kzalloc(chg->dev, byte_len,
			GFP_KERNEL);

		if (chg->thermal_mitigation_qc2 == NULL)
			return -ENOMEM;

		chg->thermal_levels = byte_len / sizeof(u32);
		rc = of_property_read_u32_array(node,
				"qcom,thermal-mitigation-qc2",
				chg->thermal_mitigation_qc2,
				chg->thermal_levels);
		if (rc < 0) {
			dev_err(chg->dev,
				"Couldn't read threm limits rc = %d\n", rc);
			return rc;
		}
	}

	if (of_find_property(node, "qcom,thermal-mitigation-pd-base", &byte_len)) {
		chg->thermal_mitigation_pd_base = devm_kzalloc(chg->dev, byte_len,
				GFP_KERNEL);

		if (chg->thermal_mitigation_pd_base == NULL)
			return -ENOMEM;

		chg->thermal_levels = byte_len / sizeof(u32);
		rc = of_property_read_u32_array(node,
				"qcom,thermal-mitigation-pd-base",
				chg->thermal_mitigation_pd_base,
				chg->thermal_levels);
		if (rc < 0) {
			dev_err(chg->dev,
				"Couldn't read threm limits rc = %d\n", rc);
			return rc;
		}
	}

	if (of_find_property(node, "qcom,thermal-fcc-qc3-normal", &byte_len)) {
		chg->thermal_fcc_qc3_normal = devm_kzalloc(chg->dev, byte_len,
			GFP_KERNEL);

		if (chg->thermal_fcc_qc3_normal == NULL)
				return -ENOMEM;

		chg->thermal_levels = byte_len / sizeof(u32);
		rc = of_property_read_u32_array(node,
				"qcom,thermal-fcc-qc3-normal",
				chg->thermal_fcc_qc3_normal,
				chg->thermal_levels);
		if (rc < 0) {
			dev_err(chg->dev,
				"Couldn't read threm limits rc = %d\n", rc);
			return rc;
		}
	}

	if (of_find_property(node, "qcom,thermal-fcc-qc3-cp", &byte_len)) {
		chg->thermal_fcc_qc3_cp = devm_kzalloc(chg->dev, byte_len,
			GFP_KERNEL);

		if (chg->thermal_fcc_qc3_cp == NULL)
				return -ENOMEM;

		chg->thermal_levels = byte_len / sizeof(u32);
		rc = of_property_read_u32_array(node,
				"qcom,thermal-fcc-qc3-cp",
				chg->thermal_fcc_qc3_cp,
				chg->thermal_levels);
		if (rc < 0) {
			dev_err(chg->dev,
				"Couldn't read threm limits rc = %d\n", rc);
			return rc;
		}
	}

	if (of_find_property(node, "qcom,thermal-fcc-qc3-classb-cp", &byte_len)) {
		chg->thermal_fcc_qc3_classb_cp = devm_kzalloc(chg->dev, byte_len,
			GFP_KERNEL);

		if (chg->thermal_fcc_qc3_classb_cp == NULL)
				return -ENOMEM;

		chg->thermal_levels = byte_len / sizeof(u32);
		rc = of_property_read_u32_array(node,
				"qcom,thermal-fcc-qc3-classb-cp",
				chg->thermal_fcc_qc3_classb_cp,
				chg->thermal_levels);
		if (rc < 0) {
			dev_err(chg->dev,
				"Couldn't read threm limits rc = %d\n", rc);
			return rc;
		}
	}

	if (of_find_property(node, "qcom,thermal-fcc-pps-bq", &byte_len)) {
		chg->thermal_fcc_pps_cp = devm_kzalloc(chg->dev, byte_len,
			GFP_KERNEL);

		if (chg->thermal_fcc_pps_cp == NULL)
				return -ENOMEM;

		chg->thermal_levels = byte_len / sizeof(u32);
		rc = of_property_read_u32_array(node,
				"qcom,thermal-fcc-pps-bq",
				chg->thermal_fcc_pps_cp,
				chg->thermal_levels);
		if (rc < 0) {
			dev_err(chg->dev,
				"Couldn't read threm limits rc = %d\n", rc);
			return rc;
		}
	}

	if (of_find_property(node, "qcom,thermal-mitigation-icl", &byte_len)) {
		chg->thermal_mitigation_icl = devm_kzalloc(chg->dev, byte_len,
			GFP_KERNEL);

		if (chg->thermal_mitigation_icl == NULL)
				return -ENOMEM;

		chg->thermal_levels = byte_len / sizeof(u32);
		rc = of_property_read_u32_array(node,
				"qcom,thermal-mitigation-icl",
				chg->thermal_mitigation_icl,
				chg->thermal_levels);
		if (rc < 0) {
			dev_err(chg->dev,
				"Couldn't read threm limits rc = %d\n", rc);
			return rc;
		}
	}
#endif

	if (of_find_property(node, "qcom,thermal-mitigation", &byte_len)) {
		chg->thermal_mitigation = devm_kzalloc(chg->dev, byte_len,
			GFP_KERNEL);

		if (chg->thermal_mitigation == NULL)
			return -ENOMEM;

		chg->thermal_levels = byte_len / sizeof(u32);
		rc = of_property_read_u32_array(node,
				"qcom,thermal-mitigation",
				chg->thermal_mitigation,
				chg->thermal_levels);
		if (rc < 0) {
			dev_err(chg->dev,
				"Couldn't read threm limits rc = %d\n", rc);
			return rc;
		}
	}

#ifdef CONFIG_MACH_XIAOMI_SM8250
	if (chg->support_wireless) {
		if (of_find_property(node, "qcom,thermal-mitigation-dc", &byte_len)) {
			chg->thermal_mitigation_dc = devm_kzalloc(chg->dev, byte_len,
				GFP_KERNEL);

			if (chg->thermal_mitigation_dc == NULL)
				return -ENOMEM;

			chg->dc_thermal_levels = byte_len / sizeof(u32);
			rc = of_property_read_u32_array(node,
					"qcom,thermal-mitigation-dc",
					chg->thermal_mitigation_dc,
					chg->dc_thermal_levels);
			if (rc < 0) {
				dev_err(chg->dev,
					"Couldn't read threm limits rc = %d\n", rc);
				return rc;
			}
		}

		if (of_find_property(node, "qcom,thermal-mitigation-voice", &byte_len)) {
			chg->thermal_mitigation_voice = devm_kzalloc(chg->dev, byte_len,
				GFP_KERNEL);

			if (chg->thermal_mitigation_voice == NULL)
				return -ENOMEM;

			chg->dc_thermal_levels = byte_len / sizeof(u32);
			rc = of_property_read_u32_array(node,
					"qcom,thermal-mitigation-voice",
					chg->thermal_mitigation_voice,
					chg->dc_thermal_levels);
			if (rc < 0) {
				dev_err(chg->dev,
					"Couldn't read threm limits rc = %d\n", rc);
				return rc;
			}
		}

		if (of_find_property(node, "qcom,thermal-mitigation-epp", &byte_len)) {
			chg->thermal_mitigation_epp = devm_kzalloc(chg->dev, byte_len,
				GFP_KERNEL);

			if (chg->thermal_mitigation_epp == NULL)
				return -ENOMEM;

			chg->dc_thermal_levels = byte_len / sizeof(u32);
			rc = of_property_read_u32_array(node,
					"qcom,thermal-mitigation-epp",
					chg->thermal_mitigation_epp,
					chg->dc_thermal_levels);
			if (rc < 0) {
				dev_err(chg->dev,
					"Couldn't read threm limits rc = %d\n", rc);
				return rc;
			}
		}

		if (of_find_property(node, "qcom,thermal-mitigation-bpp-qc3", &byte_len)) {
			chg->thermal_mitigation_bpp_qc3 = devm_kzalloc(chg->dev, byte_len,
				GFP_KERNEL);

			if (chg->thermal_mitigation_bpp_qc3 == NULL)
				return -ENOMEM;

			chg->dc_thermal_levels = byte_len / sizeof(u32);
			rc = of_property_read_u32_array(node,
					"qcom,thermal-mitigation-bpp-qc3",
					chg->thermal_mitigation_bpp_qc3,
					chg->dc_thermal_levels);
			if (rc < 0) {
				dev_err(chg->dev,
					"Couldn't read threm limits rc = %d\n", rc);
				return rc;
			}
		}

		if (of_find_property(node, "qcom,thermal-mitigation-bpp-qc2", &byte_len)) {
			chg->thermal_mitigation_bpp_qc2 = devm_kzalloc(chg->dev, byte_len,
				GFP_KERNEL);

			if (chg->thermal_mitigation_bpp_qc2 == NULL)
				return -ENOMEM;

			chg->dc_thermal_levels = byte_len / sizeof(u32);
			rc = of_property_read_u32_array(node,
					"qcom,thermal-mitigation-bpp-qc2",
					chg->thermal_mitigation_bpp_qc2,
					chg->dc_thermal_levels);
			if (rc < 0) {
				dev_err(chg->dev,
					"Couldn't read threm limits rc = %d\n", rc);
				return rc;
			}
		}

		if (of_find_property(node, "qcom,thermal-mitigation-bpp", &byte_len)) {
			chg->thermal_mitigation_bpp = devm_kzalloc(chg->dev, byte_len,
				GFP_KERNEL);

			if (chg->thermal_mitigation_bpp == NULL)
				return -ENOMEM;

			chg->dc_thermal_levels = byte_len / sizeof(u32);
			rc = of_property_read_u32_array(node,
					"qcom,thermal-mitigation-bpp",
					chg->thermal_mitigation_bpp,
					chg->dc_thermal_levels);
			if (rc < 0) {
				dev_err(chg->dev,
					"Couldn't read threm limits rc = %d\n", rc);
				return rc;
			}
		}

		if (of_find_property(node, "qcom,thermal-mitigation-dc-20w", &byte_len)) {
			chg->thermal_mitigation_dc_20W = devm_kzalloc(chg->dev, byte_len,
				GFP_KERNEL);

			if (chg->thermal_mitigation_dc_20W == NULL)
				return -ENOMEM;

			chg->dc_thermal_levels = byte_len / sizeof(u32);
			rc = of_property_read_u32_array(node,
					"qcom,thermal-mitigation-dc-20w",
					chg->thermal_mitigation_dc_20W,
					chg->dc_thermal_levels);
			if (rc < 0) {
				dev_err(chg->dev,
					"Couldn't read threm limits rc = %d\n", rc);
				return rc;
			}
		}
	}
#endif

	rc = of_property_read_u32(node, "qcom,charger-temp-max",
			&chg->charger_temp_max);
	if (rc < 0)
		chg->charger_temp_max = -EINVAL;

	rc = of_property_read_u32(node, "qcom,smb-temp-max",
			&chg->smb_temp_max);
	if (rc < 0)
		chg->smb_temp_max = -EINVAL;

	rc = of_property_read_u32(node, "qcom,float-option",
						&chip->dt.float_option);
	if (!rc && (chip->dt.float_option < 0 || chip->dt.float_option > 4)) {
		pr_err("qcom,float-option is out of range [0, 4]\n");
		return -EINVAL;
	}

	chip->dt.hvdcp_disable = of_property_read_bool(node,
						"qcom,hvdcp-disable");
	chg->hvdcp_disable = chip->dt.hvdcp_disable;

	chip->dt.hvdcp_autonomous = of_property_read_bool(node,
						"qcom,hvdcp-autonomous-enable");

	chip->dt.auto_recharge_soc = -EINVAL;
	rc = of_property_read_u32(node, "qcom,auto-recharge-soc",
				&chip->dt.auto_recharge_soc);
	if (!rc && (chip->dt.auto_recharge_soc < 0 ||
			chip->dt.auto_recharge_soc > 100)) {
		pr_err("qcom,auto-recharge-soc is incorrect\n");
		return -EINVAL;
	}
	chg->auto_recharge_soc = chip->dt.auto_recharge_soc;

	chg->suspend_input_on_debug_batt = of_property_read_bool(node,
					"qcom,suspend-input-on-debug-batt");

	chg->fake_chg_status_on_debug_batt = of_property_read_bool(node,
					"qcom,fake-chg-status-on-debug-batt");

	rc = of_property_read_u32(node, "qcom,otg-deglitch-time-ms",
					&chg->otg_delay_ms);
	if (rc < 0)
		chg->otg_delay_ms = OTG_DEFAULT_DEGLITCH_TIME_MS;

	chg->fcc_stepper_enable = of_property_read_bool(node,
					"qcom,fcc-stepping-enable");

	if (chg->uusb_moisture_protection_capable)
		chg->uusb_moisture_protection_enabled =
			of_property_read_bool(node,
					"qcom,uusb-moisture-protection-enable");

	chg->hw_die_temp_mitigation = of_property_read_bool(node,
					"qcom,hw-die-temp-mitigation");

	chg->hw_connector_mitigation = of_property_read_bool(node,
					"qcom,hw-connector-mitigation");

	chg->hw_skin_temp_mitigation = of_property_read_bool(node,
					"qcom,hw-skin-temp-mitigation");

	chg->en_skin_therm_mitigation = of_property_read_bool(node,
					"qcom,en-skin-therm-mitigation");

	chg->connector_pull_up = -EINVAL;
	of_property_read_u32(node, "qcom,connector-internal-pull-kohm",
					&chg->connector_pull_up);

	chip->dt.disable_suspend_on_collapse = of_property_read_bool(node,
					"qcom,disable-suspend-on-collapse");
	chg->smb_pull_up = -EINVAL;
	of_property_read_u32(node, "qcom,smb-internal-pull-kohm",
					&chg->smb_pull_up);

	chip->dt.adc_based_aicl = of_property_read_bool(node,
					"qcom,adc-based-aicl");

#ifdef CONFIG_MACH_XIAOMI_SM8250
	chg->qc_class_ab = of_property_read_bool(node,
				"qcom,distinguish-qc-class-ab");
	if (chg->wireless_bq)
		smb5_charge_gpio_init(chg, node);

	if (chg->six_pin_step_charge_enable) {
		rc = smb5_charge_step_charge_init(chg, node);
		if (!rc) {
			for (i = 0; i < MAX_STEP_ENTRIES; i++)
				pr_err("six-pin-step-chg-cfg: %duV, %duA\n",
						chg->six_pin_step_cfg[i].vfloat_step_uv,
						chg->six_pin_step_cfg[i].fcc_step_ua);
		}
		rc = of_property_read_u32(node, "mi,six-pin-soc-th", &chg->step_soc_threshold);
		if (rc < 0)
			pr_err("read six-pin-soc-threshold failed\n");
	}

	chg->chg_warm_threshold = BATT_WARM_THRESHOLD;
	rc = of_property_read_u32(node, "qcom,chg-warm-th", &chg->chg_warm_threshold);
	if (rc < 0)
		pr_err("read chg-warm-threshold failed\n");

	chg->chg_cool_threshold = BATT_COOL_THRESHOLD;
	rc = of_property_read_u32(node, "qcom,chg-cool-th", &chg->chg_cool_threshold);
	if (rc < 0)
		pr_err("read chg-cool-threshold failed\n");

	chg->support_conn_therm = of_property_read_bool(node,
				"qcom,support-conn-therm");

	if (chg->support_conn_therm) {
		chg->vbus_disable_gpio = of_get_named_gpio_flags(node,
				"vbus-disable-gpio", 0, &flags);
		if (chg->vbus_disable_gpio < 0) {
			pr_err("failed to vbus disable gpio flags\n");
		}
	}
#endif

	of_property_read_u32(node, "qcom,fcc-step-delay-ms",
					&chg->chg_param.fcc_step_delay_ms);
	if (chg->chg_param.fcc_step_delay_ms <= 0)
		chg->chg_param.fcc_step_delay_ms =
					DEFAULT_FCC_STEP_UPDATE_DELAY_MS;

	of_property_read_u32(node, "qcom,fcc-step-size-ua",
					&chg->chg_param.fcc_step_size_ua);
	if (chg->chg_param.fcc_step_size_ua <= 0)
		chg->chg_param.fcc_step_size_ua = DEFAULT_FCC_STEP_SIZE_UA;

	/*
	 * If property is present parallel charging with CP is disabled
	 * with HVDCP3 adapter.
	 */
	chg->hvdcp3_standalone_config = of_property_read_bool(node,
					"qcom,hvdcp3-standalone-config");

	of_property_read_u32(node, "qcom,hvdcp3-max-icl-ua",
					&chg->chg_param.hvdcp3_max_icl_ua);
	if (chg->chg_param.hvdcp3_max_icl_ua <= 0)
		chg->chg_param.hvdcp3_max_icl_ua = MICRO_3PA;

	of_property_read_u32(node, "qcom,hvdcp2-max-icl-ua",
					&chg->chg_param.hvdcp2_max_icl_ua);
	if (chg->chg_param.hvdcp2_max_icl_ua <= 0)
		chg->chg_param.hvdcp2_max_icl_ua = MICRO_3PA;

	/* Used only in Adapter CV mode of operation */
	of_property_read_u32(node, "qcom,qc4-max-icl-ua",
					&chg->chg_param.qc4_max_icl_ua);
	if (chg->chg_param.qc4_max_icl_ua <= 0)
		chg->chg_param.qc4_max_icl_ua = MICRO_4PA;

	return 0;
}

static int smb5_parse_dt_adc_channels(struct smb_charger *chg)
{
	int rc = 0;

	rc = smblib_get_iio_channel(chg, "mid_voltage", &chg->iio.mid_chan);
	if (rc < 0)
		return rc;

	rc = smblib_get_iio_channel(chg, "usb_in_voltage",
					&chg->iio.usbin_v_chan);
	if (rc < 0)
		return rc;

	rc = smblib_get_iio_channel(chg, "chg_temp", &chg->iio.temp_chan);
	if (rc < 0)
		return rc;

	rc = smblib_get_iio_channel(chg, "usb_in_current",
					&chg->iio.usbin_i_chan);
	if (rc < 0)
		return rc;

	rc = smblib_get_iio_channel(chg, "sbux_res", &chg->iio.sbux_chan);
	if (rc < 0)
		return rc;

	rc = smblib_get_iio_channel(chg, "vph_voltage", &chg->iio.vph_v_chan);
	if (rc < 0)
		return rc;

	rc = smblib_get_iio_channel(chg, "die_temp", &chg->iio.die_temp_chan);
	if (rc < 0)
		return rc;

	rc = smblib_get_iio_channel(chg, "conn_temp",
					&chg->iio.connector_temp_chan);
	if (rc < 0)
		return rc;

	rc = smblib_get_iio_channel(chg, "skin_temp", &chg->iio.skin_temp_chan);
	if (rc < 0)
		return rc;

	rc = smblib_get_iio_channel(chg, "smb_temp", &chg->iio.smb_temp_chan);
	if (rc < 0)
		return rc;

	return 0;
}

static int smb5_parse_dt_currents(struct smb5 *chip, struct device_node *node)
{
	int rc = 0, tmp;
	struct smb_charger *chg = &chip->chg;

	rc = of_property_read_u32(node,
			"qcom,fcc-max-ua", &chip->dt.batt_profile_fcc_ua);
	if (rc < 0)
		chip->dt.batt_profile_fcc_ua = -EINVAL;

	rc = of_property_read_u32(node,
				"qcom,usb-icl-ua", &chip->dt.usb_icl_ua);
	if (rc < 0)
		chip->dt.usb_icl_ua = -EINVAL;
	chg->dcp_icl_ua = chip->dt.usb_icl_ua;

	rc = of_property_read_u32(node,
				"qcom,otg-cl-ua", &chg->otg_cl_ua);
	if (rc < 0)
		chg->otg_cl_ua =
			(chip->chg.chg_param.smb_version == PMI632_SUBTYPE) ?
							MICRO_1PA : MICRO_3PA;

	rc = of_property_read_u32(node, "qcom,chg-term-src",
			&chip->dt.term_current_src);
	if (rc < 0)
		chip->dt.term_current_src = ITERM_SRC_UNSPECIFIED;

	if (chip->dt.term_current_src == ITERM_SRC_ADC)
		rc = of_property_read_u32(node, "qcom,chg-term-base-current-ma",
				&chip->dt.term_current_thresh_lo_ma);

	rc = of_property_read_u32(node, "qcom,chg-term-current-ma",
			&chip->dt.term_current_thresh_hi_ma);

#ifdef CONFIG_MACH_XIAOMI_SM8250
	chg->chg_term_current_thresh_hi_from_dts = chip->dt.term_current_thresh_hi_ma;
#endif

	chg->wls_icl_ua = DCIN_ICL_MAX_UA;
	rc = of_property_read_u32(node, "qcom,wls-current-max-ua",
			&tmp);
	if (!rc && tmp < DCIN_ICL_MAX_UA)
		chg->wls_icl_ua = tmp;

#ifdef CONFIG_MACH_XIAOMI_SM8250
	rc = of_property_read_u32(node,
			"mi,fcc-batt-unverify-ua", &chip->dt.batt_unverify_fcc_ua);
	if (rc < 0)
		chip->dt.batt_unverify_fcc_ua = -EINVAL;
#endif

	return 0;
}

static int smb5_parse_dt_voltages(struct smb5 *chip, struct device_node *node)
{
	int rc = 0;
#ifdef CONFIG_MACH_XIAOMI_SM8250
	struct smb_charger *chg = &chip->chg;
#endif

	rc = of_property_read_u32(node,
				"qcom,fv-max-uv", &chip->dt.batt_profile_fv_uv);
	if (rc < 0)
		chip->dt.batt_profile_fv_uv = -EINVAL;

#ifdef CONFIG_MACH_XIAOMI_SM8250
	rc = of_property_read_u32(node,
				"qcom,non-fcc-fv-max-uv", &chip->dt.non_fcc_batt_profile_fv_uv);
	if (rc < 0)
		chip->dt.non_fcc_batt_profile_fv_uv = -EINVAL;
#endif

	rc = of_property_read_u32(node, "qcom,chg-inhibit-threshold-mv",
				&chip->dt.chg_inhibit_thr_mv);
	if (!rc && (chip->dt.chg_inhibit_thr_mv < 0 ||
				chip->dt.chg_inhibit_thr_mv > 300)) {
		pr_err("qcom,chg-inhibit-threshold-mv is incorrect\n");
		return -EINVAL;
	}

	chip->dt.auto_recharge_vbat_mv = -EINVAL;
	rc = of_property_read_u32(node, "qcom,auto-recharge-vbat-mv",
				&chip->dt.auto_recharge_vbat_mv);
	if (!rc && (chip->dt.auto_recharge_vbat_mv < 0)) {
		pr_err("qcom,auto-recharge-vbat-mv is incorrect\n");
		return -EINVAL;
	}
#ifdef CONFIG_MACH_XIAOMI_SM8250
	chg->auto_recharge_vbat = chip->dt.auto_recharge_vbat_mv;
#endif

	return 0;
}

static int smb5_parse_sdam(struct smb5 *chip, struct device_node *node)
{
	struct device_node *child;
	struct smb_charger *chg = &chip->chg;
	struct property *prop;
	const char *name;
	int rc;
	u32 base;
	u8 type;

	for_each_available_child_of_node(node, child) {
		of_property_for_each_string(child, "reg", prop, name) {
			rc = of_property_read_u32(child, "reg", &base);
			if (rc < 0) {
				pr_err("Failed to read base rc=%d\n", rc);
				return rc;
			}

			rc = smblib_read(chg, base + PERPH_TYPE_OFFSET, &type);
			if (rc < 0) {
				pr_err("Failed to read type rc=%d\n", rc);
				return rc;
			}

			switch (type) {
			case SDAM_TYPE:
				chg->sdam_base = base;
				break;
			default:
				break;
			}
		}
	}

	if (!chg->sdam_base)
		pr_debug("SDAM node not defined\n");

	return 0;
}

static int smb5_parse_dt(struct smb5 *chip)
{
	struct smb_charger *chg = &chip->chg;
	struct device_node *node = chg->dev->of_node;
	int rc = 0;

	if (!node) {
		pr_err("device tree node missing\n");
		return -EINVAL;
	}

	rc = smb5_parse_dt_voltages(chip, node);
	if (rc < 0)
		return rc;

	rc = smb5_parse_dt_currents(chip, node);
	if (rc < 0)
		return rc;

	rc = smb5_parse_dt_adc_channels(chg);
	if (rc < 0)
		return rc;

	rc = smb5_parse_dt_misc(chip, node);
	if (rc < 0)
		return rc;

	rc = smb5_parse_sdam(chip, node);
	if (rc < 0)
		return rc;

	return 0;
}

static int smb5_set_prop_comp_clamp_level(struct smb_charger *chg,
			     const union power_supply_propval *val)
{
	int rc = 0, i;
	struct clamp_config clamp_config;
	enum comp_clamp_levels level;

	level = val->intval;
	if (level >= MAX_CLAMP_LEVEL) {
		pr_err("Invalid comp clamp level=%d\n", val->intval);
		return -EINVAL;
	}

	for (i = 0; i < ARRAY_SIZE(clamp_config.reg); i++) {
		rc = smblib_write(chg, clamp_levels[level].reg[i],
			     clamp_levels[level].val[i]);
		if (rc < 0)
			dev_err(chg->dev,
				"Failed to configure comp clamp settings for reg=0x%04x rc=%d\n",
				   clamp_levels[level].reg[i], rc);
	}

	chg->comp_clamp_level = val->intval;

	return rc;
}

/************************
 * USB PSY REGISTRATION *
 ************************/
static enum power_supply_property smb5_usb_props[] = {
	POWER_SUPPLY_PROP_PRESENT,
	POWER_SUPPLY_PROP_ONLINE,
	POWER_SUPPLY_PROP_VOLTAGE_NOW,
	POWER_SUPPLY_PROP_PD_CURRENT_MAX,
	POWER_SUPPLY_PROP_CURRENT_MAX,
	POWER_SUPPLY_PROP_TYPE,
	POWER_SUPPLY_PROP_TYPEC_MODE,
	POWER_SUPPLY_PROP_TYPEC_POWER_ROLE,
#ifdef CONFIG_MACH_XIAOMI_SM8250
	POWER_SUPPLY_PROP_TYPEC_BOOST_OTG_DISABLE,
#endif
	POWER_SUPPLY_PROP_TYPEC_CC_ORIENTATION,
	POWER_SUPPLY_PROP_LOW_POWER,
	POWER_SUPPLY_PROP_PD_ACTIVE,
	POWER_SUPPLY_PROP_INPUT_CURRENT_SETTLED,
	POWER_SUPPLY_PROP_INPUT_CURRENT_NOW,
	POWER_SUPPLY_PROP_BOOST_CURRENT,
	POWER_SUPPLY_PROP_PE_START,
	POWER_SUPPLY_PROP_CTM_CURRENT_MAX,
	POWER_SUPPLY_PROP_HW_CURRENT_MAX,
	POWER_SUPPLY_PROP_REAL_TYPE,
#ifdef CONFIG_MACH_XIAOMI_SM8250
	POWER_SUPPLY_PROP_HVDCP3_TYPE,
	POWER_SUPPLY_PROP_QUICK_CHARGE_TYPE,
#endif
	POWER_SUPPLY_PROP_PD_VOLTAGE_MAX,
	POWER_SUPPLY_PROP_PD_VOLTAGE_MIN,
	POWER_SUPPLY_PROP_CONNECTOR_TYPE,
	POWER_SUPPLY_PROP_CONNECTOR_HEALTH,
#ifdef CONFIG_MACH_XIAOMI_SM8250
	POWER_SUPPLY_PROP_CONNECTOR_TEMP,
	POWER_SUPPLY_PROP_VBUS_DISABLE,
#endif
	POWER_SUPPLY_PROP_VOLTAGE_MAX,
	POWER_SUPPLY_PROP_VOLTAGE_MAX_DESIGN,
	POWER_SUPPLY_PROP_VOLTAGE_MAX_LIMIT,
	POWER_SUPPLY_PROP_SMB_EN_MODE,
	POWER_SUPPLY_PROP_SMB_EN_REASON,
	POWER_SUPPLY_PROP_ADAPTER_CC_MODE,
	POWER_SUPPLY_PROP_SCOPE,
	POWER_SUPPLY_PROP_MOISTURE_DETECTED,
	POWER_SUPPLY_PROP_HVDCP_OPTI_ALLOWED,
	POWER_SUPPLY_PROP_QC_OPTI_DISABLE,
	POWER_SUPPLY_PROP_VOLTAGE_VPH,
	POWER_SUPPLY_PROP_THERM_ICL_LIMIT,
#ifdef CONFIG_MACH_XIAOMI_SM8250
	POWER_SUPPLY_PROP_FASTCHARGE_MODE,
	POWER_SUPPLY_PROP_PD_AUTHENTICATION,
#endif
	POWER_SUPPLY_PROP_SKIN_HEALTH,
	POWER_SUPPLY_PROP_APSD_RERUN,
	POWER_SUPPLY_PROP_APSD_TIMEOUT,
#ifdef CONFIG_MACH_XIAOMI_SM8250
	POWER_SUPPLY_PROP_APDO_MAX,
#endif
	POWER_SUPPLY_PROP_CHARGER_STATUS,
	POWER_SUPPLY_PROP_INPUT_VOLTAGE_SETTLED,
};

static int smb5_usb_get_prop(struct power_supply *psy,
		enum power_supply_property psp,
		union power_supply_propval *val)
{
	struct smb5 *chip = power_supply_get_drvdata(psy);
	struct smb_charger *chg = &chip->chg;
	int rc = 0;
	u8 reg = 0, buff[2] = {0};
	val->intval = 0;

	switch (psp) {
	case POWER_SUPPLY_PROP_PRESENT:
		rc = smblib_get_prop_usb_present(chg, val);
		break;
	case POWER_SUPPLY_PROP_ONLINE:
		rc = smblib_get_usb_online(chg, val);
		break;
	case POWER_SUPPLY_PROP_VOLTAGE_MAX_DESIGN:
		rc = smblib_get_prop_usb_voltage_max_design(chg, val);
		break;
	case POWER_SUPPLY_PROP_VOLTAGE_MAX:
		rc = smblib_get_prop_usb_voltage_max(chg, val);
		break;
	case POWER_SUPPLY_PROP_VOLTAGE_MAX_LIMIT:
		if (chg->usbin_forced_max_uv)
			val->intval = chg->usbin_forced_max_uv;
		else
			smblib_get_prop_usb_voltage_max_design(chg, val);
		break;
	case POWER_SUPPLY_PROP_VOLTAGE_NOW:
		rc = smblib_get_prop_usb_voltage_now(chg, val);
		break;
	case POWER_SUPPLY_PROP_PD_CURRENT_MAX:
		val->intval = get_client_vote(chg->usb_icl_votable, PD_VOTER);
		break;
	case POWER_SUPPLY_PROP_CURRENT_MAX:
		rc = smblib_get_prop_input_current_max(chg, val);
		break;
	case POWER_SUPPLY_PROP_TYPE:
		val->intval = POWER_SUPPLY_TYPE_USB_PD;
		break;
	case POWER_SUPPLY_PROP_REAL_TYPE:
		val->intval = chg->real_charger_type;
		break;
#ifdef CONFIG_MACH_XIAOMI_SM8250
	case POWER_SUPPLY_PROP_HVDCP3_TYPE:
		if (chg->real_charger_type != POWER_SUPPLY_TYPE_USB_HVDCP_3
				&& chg->real_charger_type != POWER_SUPPLY_TYPE_USB_HVDCP_3P5)
			val->intval = HVDCP3_NONE; /* 0: none hvdcp3 insert */
		else {
			if (chg->real_charger_type == POWER_SUPPLY_TYPE_USB_HVDCP_3P5) {
				if (chg->qc3p5_power_limit_w == 18)
					val->intval = HVDCP3P5_CLASSA_18W;
				else if (chg->qc3p5_power_limit_w == 27)
					val->intval = HVDCP3P5_CLASSB_27W;
				else
					val->intval = HVDCP3_NONE;
			} else {
				if (chg->is_qc_class_a)
					val->intval = HVDCP3_CLASSA_18W; /* 18W hvdcp3 insert */
				else if (chg->is_qc_class_b)
					val->intval = HVDCP3_CLASSB_27W; /* 27W hvdcp3 insert */
				else
					val->intval = HVDCP3_NONE;
			}
		}
		break;
	case POWER_SUPPLY_PROP_QUICK_CHARGE_TYPE:
		val->intval = smblib_get_quick_charge_type(chg);
		pr_err("quick charge type is %d\n", val->intval);
		break;
#endif
	case POWER_SUPPLY_PROP_TYPEC_MODE:
		rc = smblib_get_usb_prop_typec_mode(chg, val);
		break;
	case POWER_SUPPLY_PROP_TYPEC_POWER_ROLE:
		rc = smblib_get_prop_typec_power_role(chg, val);
		break;
	case POWER_SUPPLY_PROP_TYPEC_CC_ORIENTATION:
		rc = smblib_get_prop_typec_cc_orientation(chg, val);
		break;
	case POWER_SUPPLY_PROP_TYPEC_SRC_RP:
		rc = smblib_get_prop_typec_select_rp(chg, val);
		break;
	case POWER_SUPPLY_PROP_LOW_POWER:
		rc = smblib_get_prop_low_power(chg, val);
		break;
	case POWER_SUPPLY_PROP_PD_ACTIVE:
		val->intval = chg->pd_active;
		break;
	case POWER_SUPPLY_PROP_INPUT_CURRENT_SETTLED:
		rc = smblib_get_prop_input_current_settled(chg, val);
		break;
	case POWER_SUPPLY_PROP_INPUT_CURRENT_NOW:
		rc = smblib_get_prop_usb_current_now(chg, val);
		break;
	case POWER_SUPPLY_PROP_BOOST_CURRENT:
		val->intval = chg->boost_current_ua;
		break;
	case POWER_SUPPLY_PROP_PD_IN_HARD_RESET:
		rc = smblib_get_prop_pd_in_hard_reset(chg, val);
		break;
	case POWER_SUPPLY_PROP_PD_USB_SUSPEND_SUPPORTED:
		val->intval = chg->system_suspend_supported;
		break;
	case POWER_SUPPLY_PROP_PE_START:
		rc = smblib_get_pe_start(chg, val);
		break;
	case POWER_SUPPLY_PROP_CTM_CURRENT_MAX:
		val->intval = get_client_vote(chg->usb_icl_votable, CTM_VOTER);
		break;
	case POWER_SUPPLY_PROP_HW_CURRENT_MAX:
		rc = smblib_get_charge_current(chg, &val->intval);
		break;
	case POWER_SUPPLY_PROP_PR_SWAP:
		rc = smblib_get_prop_pr_swap_in_progress(chg, val);
		break;
	case POWER_SUPPLY_PROP_PD_VOLTAGE_MAX:
		val->intval = chg->voltage_max_uv;
		break;
	case POWER_SUPPLY_PROP_PD_VOLTAGE_MIN:
		val->intval = chg->voltage_min_uv;
		break;
	case POWER_SUPPLY_PROP_SDP_CURRENT_MAX:
		val->intval = get_client_vote(chg->usb_icl_votable,
					      USB_PSY_VOTER);
		break;
	case POWER_SUPPLY_PROP_CONNECTOR_TYPE:
		val->intval = chg->connector_type;
		break;
	case POWER_SUPPLY_PROP_CONNECTOR_HEALTH:
		val->intval = smblib_get_prop_connector_health(chg);
		break;
#ifdef CONFIG_MACH_XIAOMI_SM8250
	case POWER_SUPPLY_PROP_CONNECTOR_TEMP:
		if (chg->fake_conn_temp != 0)
			val->intval = chg->fake_conn_temp;
		else
			val->intval = smblib_get_prop_connector_temp(chg);
		break;
	case POWER_SUPPLY_PROP_VBUS_DISABLE:
		val->intval = chg->vbus_disable;
		break;
#endif
	case POWER_SUPPLY_PROP_SCOPE:
		rc = smblib_get_prop_scope(chg, val);
		break;
	case POWER_SUPPLY_PROP_SMB_EN_MODE:
		mutex_lock(&chg->smb_lock);
		val->intval = chg->sec_chg_selected;
		mutex_unlock(&chg->smb_lock);
		break;
	case POWER_SUPPLY_PROP_SMB_EN_REASON:
		val->intval = chg->cp_reason;
		break;
	case POWER_SUPPLY_PROP_MOISTURE_DETECTED:
		val->intval = chg->moisture_present;
		break;
	case POWER_SUPPLY_PROP_HVDCP_OPTI_ALLOWED:
		val->intval = !chg->flash_active;
		break;
	case POWER_SUPPLY_PROP_QC_OPTI_DISABLE:
		if (chg->hw_die_temp_mitigation)
			val->intval = POWER_SUPPLY_QC_THERMAL_BALANCE_DISABLE
					| POWER_SUPPLY_QC_INOV_THERMAL_DISABLE;
		if (chg->hw_connector_mitigation)
			val->intval |= POWER_SUPPLY_QC_CTM_DISABLE;
		break;
	case POWER_SUPPLY_PROP_VOLTAGE_VPH:
		rc = smblib_get_prop_vph_voltage_now(chg, val);
		break;
	case POWER_SUPPLY_PROP_THERM_ICL_LIMIT:
		val->intval = get_client_vote(chg->usb_icl_votable,
					THERMAL_THROTTLE_VOTER);
		break;
#ifdef CONFIG_MACH_XIAOMI_SM8250
	case POWER_SUPPLY_PROP_FASTCHARGE_MODE:
		val->intval = smblib_get_fastcharge_mode(chg);
		break;
	case POWER_SUPPLY_PROP_PD_AUTHENTICATION:
		val->intval = chg->pd_verifed;
		break;
#endif
	case POWER_SUPPLY_PROP_ADAPTER_CC_MODE:
		val->intval = chg->adapter_cc_mode;
		break;
	case POWER_SUPPLY_PROP_SKIN_HEALTH:
		val->intval = smblib_get_skin_temp_status(chg);
		break;
	case POWER_SUPPLY_PROP_APSD_RERUN:
		val->intval = 0;
		break;
	case POWER_SUPPLY_PROP_APSD_TIMEOUT:
		val->intval = chg->apsd_ext_timeout;
		break;
#ifdef CONFIG_MACH_XIAOMI_SM8250
	case POWER_SUPPLY_PROP_APDO_MAX:
		val->intval = chg->apdo_max;
		break;
#endif
	case POWER_SUPPLY_PROP_CHARGER_STATUS:
		val->intval = 0;
		if (chg->sdam_base) {
			rc = smblib_read(chg,
				chg->sdam_base + SDAM_QC_DET_STATUS_REG, &reg);
			if (!rc)
				val->intval = reg;
		}
		break;
	case POWER_SUPPLY_PROP_INPUT_VOLTAGE_SETTLED:
		val->intval = 0;
		if (chg->sdam_base) {
			rc = smblib_batch_read(chg,
				chg->sdam_base + SDAM_QC_ADC_LSB_REG, buff, 2);
			if (!rc)
				val->intval = (buff[1] << 8 | buff[0]) * 1038;
		}
		break;
	default:
		pr_err("get prop %d is not supported in usb\n", psp);
		rc = -EINVAL;
		break;
	}

	if (rc < 0) {
		pr_debug("Couldn't get prop %d rc = %d\n", psp, rc);
		return -ENODATA;
	}

	return 0;
}

#define MIN_THERMAL_VOTE_UA	500000
static int smb5_usb_set_prop(struct power_supply *psy,
		enum power_supply_property psp,
		const union power_supply_propval *val)
{
	struct smb5 *chip = power_supply_get_drvdata(psy);
	struct smb_charger *chg = &chip->chg;
	int icl, rc = 0;

	switch (psp) {
#ifdef CONFIG_MACH_XIAOMI_SM8250
	case POWER_SUPPLY_PROP_FAKE_HVDCP3:
		chg->fake_hvdcp3 = val->intval;
		break;
#endif
	case POWER_SUPPLY_PROP_PD_CURRENT_MAX:
		rc = smblib_set_prop_pd_current_max(chg, val);
		break;
	case POWER_SUPPLY_PROP_TYPEC_POWER_ROLE:
		rc = smblib_set_prop_typec_power_role(chg, val);
		break;
#ifdef CONFIG_MACH_XIAOMI_SM8250
	case POWER_SUPPLY_PROP_TYPEC_BOOST_OTG_DISABLE:
		rc = smblib_set_prop_typec_boost_otg_disable(chg, val);
		break;
#endif
	case POWER_SUPPLY_PROP_TYPEC_SRC_RP:
		rc = smblib_set_prop_typec_select_rp(chg, val);
		break;
	case POWER_SUPPLY_PROP_PD_ACTIVE:
		rc = smblib_set_prop_pd_active(chg, val);
		break;
	case POWER_SUPPLY_PROP_PD_IN_HARD_RESET:
		rc = smblib_set_prop_pd_in_hard_reset(chg, val);
		break;
	case POWER_SUPPLY_PROP_PD_USB_SUSPEND_SUPPORTED:
		chg->system_suspend_supported = val->intval;
		break;
	case POWER_SUPPLY_PROP_BOOST_CURRENT:
		rc = smblib_set_prop_boost_current(chg, val);
		break;
	case POWER_SUPPLY_PROP_CTM_CURRENT_MAX:
		rc = vote(chg->usb_icl_votable, CTM_VOTER,
						val->intval >= 0, val->intval);
		break;
	case POWER_SUPPLY_PROP_PR_SWAP:
		rc = smblib_set_prop_pr_swap_in_progress(chg, val);
		break;
	case POWER_SUPPLY_PROP_PD_VOLTAGE_MAX:
		rc = smblib_set_prop_pd_voltage_max(chg, val);
		break;
	case POWER_SUPPLY_PROP_PD_VOLTAGE_MIN:
		rc = smblib_set_prop_pd_voltage_min(chg, val);
		break;
	case POWER_SUPPLY_PROP_SDP_CURRENT_MAX:
		rc = smblib_set_prop_sdp_current_max(chg, val);
		break;
	case POWER_SUPPLY_PROP_CONNECTOR_HEALTH:
		chg->connector_health = val->intval;
		power_supply_changed(chg->usb_psy);
		break;
#ifdef CONFIG_MACH_XIAOMI_SM8250
	case POWER_SUPPLY_PROP_CONNECTOR_TEMP:
		chg->fake_conn_temp = val->intval;
		break;
	case POWER_SUPPLY_PROP_VBUS_DISABLE:
		if (chg->support_conn_therm){
			smblib_set_vbus_disable(chg, val->intval);
		} else
			chg->vbus_disable = val->intval;
		break;
#endif
	case POWER_SUPPLY_PROP_THERM_ICL_LIMIT:
		if (!is_client_vote_enabled(chg->usb_icl_votable,
						THERMAL_THROTTLE_VOTER)) {
			chg->init_thermal_ua = get_effective_result(
							chg->usb_icl_votable);
			icl = chg->init_thermal_ua + val->intval;
		} else {
			icl = get_client_vote(chg->usb_icl_votable,
					THERMAL_THROTTLE_VOTER) + val->intval;
		}

		if (icl >= MIN_THERMAL_VOTE_UA)
			rc = vote(chg->usb_icl_votable, THERMAL_THROTTLE_VOTER,
				(icl != chg->init_thermal_ua) ? true : false,
				icl);
		else
			rc = -EINVAL;
		break;
	case POWER_SUPPLY_PROP_VOLTAGE_MAX_LIMIT:
		smblib_set_prop_usb_voltage_max_limit(chg, val);
		break;
#ifdef CONFIG_MACH_XIAOMI_SM8250
	case POWER_SUPPLY_PROP_PD_AUTHENTICATION:
		chg->pd_verifed = val->intval;
		pr_err("set pd_verifed =%d\n", chg->pd_verifed );
		/*if set pd authentication auto set fastcharge mode*/
		/*do not break here*/
	case POWER_SUPPLY_PROP_FASTCHARGE_MODE:
		rc = smblib_set_fastcharge_mode(chg, val->intval);
		power_supply_changed(chg->usb_psy);
		schedule_delayed_work(&chg->report_soc_decimal_work,
				msecs_to_jiffies(REPORT_SOC_DECIMAL_MS));
		if (chg->ext_fg && chg->step_chg_enabled)
			schedule_delayed_work(&chg->step_charge_notify_work,
					msecs_to_jiffies(2000));
		break;
	case POWER_SUPPLY_PROP_CURRENT_MAX:
		smblib_set_prop_input_current_max(chg, val);
		break;
#endif
	case POWER_SUPPLY_PROP_ADAPTER_CC_MODE:
		chg->adapter_cc_mode = val->intval;
		break;
	case POWER_SUPPLY_PROP_APSD_RERUN:
		del_timer_sync(&chg->apsd_timer);
		chg->apsd_ext_timeout = false;
		smblib_rerun_apsd(chg);
		break;
#ifdef CONFIG_MACH_XIAOMI_SM8250
	case POWER_SUPPLY_PROP_APDO_MAX:
		chg->apdo_max = val->intval;
		break;
#endif
	default:
		pr_err("set prop %d is not supported\n", psp);
		rc = -EINVAL;
		break;
	}

	return rc;
}

static int smb5_usb_prop_is_writeable(struct power_supply *psy,
		enum power_supply_property psp)
{
	switch (psp) {
	case POWER_SUPPLY_PROP_CTM_CURRENT_MAX:
	case POWER_SUPPLY_PROP_CONNECTOR_HEALTH:
#ifdef CONFIG_MACH_XIAOMI_SM8250
	case POWER_SUPPLY_PROP_CONNECTOR_TEMP:
	case POWER_SUPPLY_PROP_VBUS_DISABLE:
#endif
	case POWER_SUPPLY_PROP_THERM_ICL_LIMIT:
	case POWER_SUPPLY_PROP_VOLTAGE_MAX_LIMIT:
#ifdef CONFIG_MACH_XIAOMI_SM8250
	case POWER_SUPPLY_PROP_FASTCHARGE_MODE:
	case POWER_SUPPLY_PROP_PD_AUTHENTICATION:
#endif
	case POWER_SUPPLY_PROP_ADAPTER_CC_MODE:
	case POWER_SUPPLY_PROP_APSD_RERUN:
#ifdef CONFIG_MACH_XIAOMI_SM8250
	case POWER_SUPPLY_PROP_APDO_MAX:
#endif
		return 1;
	default:
		break;
	}

	return 0;
}

static const struct power_supply_desc usb_psy_desc = {
	.name = "usb",
	.type = POWER_SUPPLY_TYPE_USB_PD,
	.properties = smb5_usb_props,
	.num_properties = ARRAY_SIZE(smb5_usb_props),
	.get_property = smb5_usb_get_prop,
	.set_property = smb5_usb_set_prop,
	.property_is_writeable = smb5_usb_prop_is_writeable,
};

static int smb5_init_usb_psy(struct smb5 *chip)
{
	struct power_supply_config usb_cfg = {};
	struct smb_charger *chg = &chip->chg;

#ifdef CONFIG_MACH_XIAOMI_SM8250
	chg->usb_psy_desc = usb_psy_desc;
#endif
	usb_cfg.drv_data = chip;
	usb_cfg.of_node = chg->dev->of_node;
	chg->usb_psy = devm_power_supply_register(chg->dev,
#ifdef CONFIG_MACH_XIAOMI_SM8250
						  &chg->usb_psy_desc,
#else
						  &usb_psy_desc,
#endif
						  &usb_cfg);
	if (IS_ERR(chg->usb_psy)) {
		pr_err("Couldn't register USB power supply\n");
		return PTR_ERR(chg->usb_psy);
	}

	return 0;
}

/********************************
 * USB PC_PORT PSY REGISTRATION *
 ********************************/
static enum power_supply_property smb5_usb_port_props[] = {
	POWER_SUPPLY_PROP_TYPE,
	POWER_SUPPLY_PROP_ONLINE,
	POWER_SUPPLY_PROP_VOLTAGE_MAX,
	POWER_SUPPLY_PROP_CURRENT_MAX,
};

static int smb5_usb_port_get_prop(struct power_supply *psy,
		enum power_supply_property psp,
		union power_supply_propval *val)
{
	struct smb5 *chip = power_supply_get_drvdata(psy);
	struct smb_charger *chg = &chip->chg;
	int rc = 0;

	switch (psp) {
	case POWER_SUPPLY_PROP_TYPE:
		val->intval = POWER_SUPPLY_TYPE_USB;
		break;
	case POWER_SUPPLY_PROP_ONLINE:
#ifdef CONFIG_MACH_XIAOMI_SM8250
		if (chg->report_input_absent) {
			val->intval = 0;
			break;
		}
#endif
		rc = smblib_get_prop_usb_online(chg, val);
		if (!val->intval)
			break;

		if (((chg->typec_mode == POWER_SUPPLY_TYPEC_SOURCE_DEFAULT) ||
		   (chg->connector_type == POWER_SUPPLY_CONNECTOR_MICRO_USB))
			&& (chg->real_charger_type == POWER_SUPPLY_TYPE_USB))
			val->intval = 1;
		else
			val->intval = 0;
		break;
	case POWER_SUPPLY_PROP_VOLTAGE_MAX:
		val->intval = 5000000;
		break;
	case POWER_SUPPLY_PROP_CURRENT_MAX:
		rc = smblib_get_prop_input_current_settled(chg, val);
		break;
	default:
		pr_err_ratelimited("Get prop %d is not supported in pc_port\n",
				psp);
		return -EINVAL;
	}

	if (rc < 0) {
		pr_debug("Couldn't get prop %d rc = %d\n", psp, rc);
		return -ENODATA;
	}

	return 0;
}

static int smb5_usb_port_set_prop(struct power_supply *psy,
		enum power_supply_property psp,
		const union power_supply_propval *val)
{
	int rc = 0;

	switch (psp) {
	default:
		pr_err_ratelimited("Set prop %d is not supported in pc_port\n",
				psp);
		rc = -EINVAL;
		break;
	}

	return rc;
}

static const struct power_supply_desc usb_port_psy_desc = {
	.name		= "pc_port",
	.type		= POWER_SUPPLY_TYPE_USB,
	.properties	= smb5_usb_port_props,
	.num_properties	= ARRAY_SIZE(smb5_usb_port_props),
	.get_property	= smb5_usb_port_get_prop,
	.set_property	= smb5_usb_port_set_prop,
};

static int smb5_init_usb_port_psy(struct smb5 *chip)
{
	struct power_supply_config usb_port_cfg = {};
	struct smb_charger *chg = &chip->chg;

	usb_port_cfg.drv_data = chip;
	usb_port_cfg.of_node = chg->dev->of_node;
	chg->usb_port_psy = devm_power_supply_register(chg->dev,
						  &usb_port_psy_desc,
						  &usb_port_cfg);
	if (IS_ERR(chg->usb_port_psy)) {
		pr_err("Couldn't register USB pc_port power supply\n");
		return PTR_ERR(chg->usb_port_psy);
	}

	return 0;
}

/*****************************
 * USB MAIN PSY REGISTRATION *
 *****************************/

static enum power_supply_property smb5_usb_main_props[] = {
	POWER_SUPPLY_PROP_VOLTAGE_MAX,
	POWER_SUPPLY_PROP_CONSTANT_CHARGE_CURRENT_MAX,
	POWER_SUPPLY_PROP_TYPE,
	POWER_SUPPLY_PROP_INPUT_CURRENT_SETTLED,
	POWER_SUPPLY_PROP_INPUT_VOLTAGE_SETTLED,
	POWER_SUPPLY_PROP_FCC_DELTA,
	POWER_SUPPLY_PROP_CURRENT_MAX,
	POWER_SUPPLY_PROP_FLASH_ACTIVE,
	POWER_SUPPLY_PROP_FLASH_TRIGGER,
	POWER_SUPPLY_PROP_TOGGLE_STAT,
	POWER_SUPPLY_PROP_MAIN_FCC_MAX,
	POWER_SUPPLY_PROP_IRQ_STATUS,
	POWER_SUPPLY_PROP_FORCE_MAIN_FCC,
	POWER_SUPPLY_PROP_FORCE_MAIN_ICL,
	POWER_SUPPLY_PROP_COMP_CLAMP_LEVEL,
	POWER_SUPPLY_PROP_HEALTH,
	POWER_SUPPLY_PROP_HOT_TEMP,
};

static int smb5_usb_main_get_prop(struct power_supply *psy,
		enum power_supply_property psp,
		union power_supply_propval *val)
{
	struct smb5 *chip = power_supply_get_drvdata(psy);
	struct smb_charger *chg = &chip->chg;
	int rc = 0;

	switch (psp) {
	case POWER_SUPPLY_PROP_VOLTAGE_MAX:
		rc = smblib_get_charge_param(chg, &chg->param.fv, &val->intval);
		break;
	case POWER_SUPPLY_PROP_CONSTANT_CHARGE_CURRENT_MAX:
		rc = smblib_get_charge_param(chg, &chg->param.fcc,
							&val->intval);
		break;
	case POWER_SUPPLY_PROP_TYPE:
		val->intval = POWER_SUPPLY_TYPE_MAIN;
		break;
	case POWER_SUPPLY_PROP_INPUT_CURRENT_SETTLED:
		rc = smblib_get_prop_input_current_settled(chg, val);
		break;
	case POWER_SUPPLY_PROP_INPUT_VOLTAGE_SETTLED:
		rc = smblib_get_prop_input_voltage_settled(chg, val);
		break;
	case POWER_SUPPLY_PROP_FCC_DELTA:
		rc = smblib_get_prop_fcc_delta(chg, val);
		break;
	case POWER_SUPPLY_PROP_CURRENT_MAX:
		rc = smblib_get_icl_current(chg, &val->intval);
		break;
	case POWER_SUPPLY_PROP_FLASH_ACTIVE:
		val->intval = chg->flash_active;
		break;
	case POWER_SUPPLY_PROP_FLASH_TRIGGER:
		val->intval = 0;
		if (chg->chg_param.smb_version == PMI632_SUBTYPE)
			rc = schgm_flash_get_vreg_ok(chg, &val->intval);
		break;
	case POWER_SUPPLY_PROP_TOGGLE_STAT:
		val->intval = 0;
		break;
	case POWER_SUPPLY_PROP_MAIN_FCC_MAX:
		val->intval = chg->main_fcc_max;
		break;
	case POWER_SUPPLY_PROP_IRQ_STATUS:
		rc = smblib_get_irq_status(chg, val);
		break;
	case POWER_SUPPLY_PROP_FORCE_MAIN_FCC:
		rc = smblib_get_charge_param(chg, &chg->param.fcc,
							&val->intval);
		break;
	case POWER_SUPPLY_PROP_FORCE_MAIN_ICL:
		rc = smblib_get_charge_param(chg, &chg->param.usb_icl,
							&val->intval);
		break;
	case POWER_SUPPLY_PROP_COMP_CLAMP_LEVEL:
		val->intval = chg->comp_clamp_level;
		break;
	/* Use this property to report SMB health */
	case POWER_SUPPLY_PROP_HEALTH:
		rc = val->intval = smblib_get_prop_smb_health(chg);
		break;
	/* Use this property to report overheat status */
	case POWER_SUPPLY_PROP_HOT_TEMP:
		val->intval = chg->thermal_overheat;
		break;
	default:
		pr_debug("get prop %d is not supported in usb-main\n", psp);
		rc = -EINVAL;
		break;
	}
	if (rc < 0)
		pr_debug("Couldn't get prop %d rc = %d\n", psp, rc);

	return rc;
}

static int smb5_usb_main_set_prop(struct power_supply *psy,
		enum power_supply_property psp,
		const union power_supply_propval *val)
{
	struct smb5 *chip = power_supply_get_drvdata(psy);
	struct smb_charger *chg = &chip->chg;
	union power_supply_propval pval = {0, };
	enum power_supply_type real_chg_type = chg->real_charger_type;
	int rc = 0, offset_ua = 0;

	switch (psp) {
	case POWER_SUPPLY_PROP_VOLTAGE_MAX:
		rc = smblib_set_charge_param(chg, &chg->param.fv, val->intval);
		break;
	case POWER_SUPPLY_PROP_CONSTANT_CHARGE_CURRENT_MAX:
		/* Adjust Main FCC for QC3.0 + SMB1390 */
		rc = smblib_get_qc3_main_icl_offset(chg, &offset_ua);
		if (rc < 0)
			offset_ua = 0;

		rc = smblib_set_charge_param(chg, &chg->param.fcc,
						val->intval + offset_ua);
		break;
	case POWER_SUPPLY_PROP_CURRENT_MAX:
		rc = smblib_set_icl_current(chg, val->intval);
		break;
	case POWER_SUPPLY_PROP_FLASH_ACTIVE:
		if ((chg->chg_param.smb_version == PMI632_SUBTYPE)
				&& (chg->flash_active != val->intval)) {
			chg->flash_active = val->intval;

			rc = smblib_get_prop_usb_present(chg, &pval);
			if (rc < 0)
				pr_err("Failed to get USB preset status rc=%d\n",
						rc);
			if (pval.intval) {
				rc = smblib_force_vbus_voltage(chg,
					chg->flash_active ? FORCE_5V_BIT
								: IDLE_BIT);
				if (rc < 0)
					pr_err("Failed to force 5V\n");
				else
					chg->pulse_cnt = 0;
			} else {
				/* USB absent & flash not-active - vote 100mA */
				vote(chg->usb_icl_votable, SW_ICL_MAX_VOTER,
							true, SDP_100_MA);
			}

			pr_debug("flash active VBUS 5V restriction %s\n",
				chg->flash_active ? "applied" : "removed");

			/* Update userspace */
			if (chg->batt_psy)
				power_supply_changed(chg->batt_psy);
		}
		break;
	case POWER_SUPPLY_PROP_TOGGLE_STAT:
		rc = smblib_toggle_smb_en(chg, val->intval);
		break;
	case POWER_SUPPLY_PROP_MAIN_FCC_MAX:
		chg->main_fcc_max = val->intval;
		rerun_election(chg->fcc_votable);
		break;
	case POWER_SUPPLY_PROP_FORCE_MAIN_FCC:
		vote_override(chg->fcc_main_votable, CC_MODE_VOTER,
				(val->intval < 0) ? false : true, val->intval);
		if (val->intval >= 0)
			chg->chg_param.forced_main_fcc = val->intval;
		/*
		 * Remove low vote on FCC_MAIN, for WLS, to allow FCC_MAIN to
		 * rise to its full value.
		 */
		if (val->intval < 0)
			vote(chg->fcc_main_votable, WLS_PL_CHARGING_VOTER,
								false, 0);
		/* Main FCC updated re-calculate FCC */
		rerun_election(chg->fcc_votable);
		break;
	case POWER_SUPPLY_PROP_FORCE_MAIN_ICL:
		vote_override(chg->usb_icl_votable, CC_MODE_VOTER,
				(val->intval < 0) ? false : true, val->intval);
		/* Main ICL updated re-calculate ILIM */
		if (real_chg_type == POWER_SUPPLY_TYPE_USB_HVDCP_3 ||
			real_chg_type == POWER_SUPPLY_TYPE_USB_HVDCP_3P5)
			rerun_election(chg->fcc_votable);
		break;
	case POWER_SUPPLY_PROP_COMP_CLAMP_LEVEL:
		rc = smb5_set_prop_comp_clamp_level(chg, val);
		break;
	case POWER_SUPPLY_PROP_HOT_TEMP:
		rc = smblib_set_prop_thermal_overheat(chg, val->intval);
		break;
	default:
		pr_err("set prop %d is not supported\n", psp);
		rc = -EINVAL;
		break;
	}

	return rc;
}

static int smb5_usb_main_prop_is_writeable(struct power_supply *psy,
				enum power_supply_property psp)
{
	int rc;

	switch (psp) {
	case POWER_SUPPLY_PROP_TOGGLE_STAT:
	case POWER_SUPPLY_PROP_MAIN_FCC_MAX:
	case POWER_SUPPLY_PROP_FORCE_MAIN_FCC:
	case POWER_SUPPLY_PROP_FORCE_MAIN_ICL:
	case POWER_SUPPLY_PROP_COMP_CLAMP_LEVEL:
#ifndef CONFIG_MACH_XIAOMI_SM8250
	case POWER_SUPPLY_PROP_HOT_TEMP:
#endif
		rc = 1;
		break;
	default:
		rc = 0;
		break;
	}

	return rc;
}

static const struct power_supply_desc usb_main_psy_desc = {
	.name		= "main",
	.type		= POWER_SUPPLY_TYPE_MAIN,
	.properties	= smb5_usb_main_props,
	.num_properties	= ARRAY_SIZE(smb5_usb_main_props),
	.get_property	= smb5_usb_main_get_prop,
	.set_property	= smb5_usb_main_set_prop,
	.property_is_writeable = smb5_usb_main_prop_is_writeable,
};

static int smb5_init_usb_main_psy(struct smb5 *chip)
{
	struct power_supply_config usb_main_cfg = {};
	struct smb_charger *chg = &chip->chg;

	usb_main_cfg.drv_data = chip;
	usb_main_cfg.of_node = chg->dev->of_node;
	chg->usb_main_psy = devm_power_supply_register(chg->dev,
						  &usb_main_psy_desc,
						  &usb_main_cfg);
	if (IS_ERR(chg->usb_main_psy)) {
		pr_err("Couldn't register USB main power supply\n");
		return PTR_ERR(chg->usb_main_psy);
	}

	return 0;
}

/*************************
 * DC PSY REGISTRATION   *
 *************************/

static enum power_supply_property smb5_dc_props[] = {
	POWER_SUPPLY_PROP_INPUT_SUSPEND,
	POWER_SUPPLY_PROP_PRESENT,
	POWER_SUPPLY_PROP_ONLINE,
	POWER_SUPPLY_PROP_VOLTAGE_NOW,
	POWER_SUPPLY_PROP_CURRENT_MAX,
	POWER_SUPPLY_PROP_VOLTAGE_MAX,
	POWER_SUPPLY_PROP_INPUT_VOLTAGE_REGULATION,
	POWER_SUPPLY_PROP_REAL_TYPE,
	POWER_SUPPLY_PROP_DC_RESET,
	POWER_SUPPLY_PROP_AICL_DONE,
};

static int smb5_dc_get_prop(struct power_supply *psy,
		enum power_supply_property psp,
		union power_supply_propval *val)
{
	struct smb5 *chip = power_supply_get_drvdata(psy);
	struct smb_charger *chg = &chip->chg;
	int rc = 0;

	switch (psp) {
	case POWER_SUPPLY_PROP_INPUT_SUSPEND:
		val->intval = get_effective_result(chg->dc_suspend_votable);
		break;
	case POWER_SUPPLY_PROP_PRESENT:
		rc = smblib_get_prop_dc_present(chg, val);
		break;
	case POWER_SUPPLY_PROP_ONLINE:
		rc = smblib_get_prop_dc_online(chg, val);
		break;
	case POWER_SUPPLY_PROP_VOLTAGE_NOW:
		rc = smblib_get_prop_dc_voltage_now(chg, val);
		break;
	case POWER_SUPPLY_PROP_CURRENT_MAX:
		rc = smblib_get_prop_dc_current_max(chg, val);
		break;
	case POWER_SUPPLY_PROP_VOLTAGE_MAX:
		rc = smblib_get_prop_dc_voltage_max(chg, val);
		break;
	case POWER_SUPPLY_PROP_REAL_TYPE:
		val->intval = POWER_SUPPLY_TYPE_WIRELESS;
		break;
	case POWER_SUPPLY_PROP_INPUT_VOLTAGE_REGULATION:
		rc = smblib_get_prop_voltage_wls_output(chg, val);
		break;
	case POWER_SUPPLY_PROP_DC_RESET:
		val->intval = 0;
		break;
	case POWER_SUPPLY_PROP_AICL_DONE:
		val->intval = chg->dcin_aicl_done;
		break;
	default:
		return -EINVAL;
	}
	if (rc < 0) {
		pr_debug("Couldn't get prop %d rc = %d\n", psp, rc);
		return -ENODATA;
	}
	return 0;
}

static int smb5_dc_set_prop(struct power_supply *psy,
		enum power_supply_property psp,
		const union power_supply_propval *val)
{
	struct smb5 *chip = power_supply_get_drvdata(psy);
	struct smb_charger *chg = &chip->chg;
	int rc = 0;

	switch (psp) {
	case POWER_SUPPLY_PROP_INPUT_SUSPEND:
		rc = vote(chg->dc_suspend_votable, WBC_VOTER,
				(bool)val->intval, 0);
		break;
	case POWER_SUPPLY_PROP_CURRENT_MAX:
		rc = smblib_set_prop_dc_current_max(chg, val);
		break;
	case POWER_SUPPLY_PROP_INPUT_VOLTAGE_REGULATION:
		rc = smblib_set_prop_voltage_wls_output(chg, val);
		break;
	case POWER_SUPPLY_PROP_DC_RESET:
		rc = smblib_set_prop_dc_reset(chg);
		break;
	default:
		return -EINVAL;
	}

	return rc;
}

static int smb5_dc_prop_is_writeable(struct power_supply *psy,
		enum power_supply_property psp)
{
	switch (psp) {
	case POWER_SUPPLY_PROP_INPUT_VOLTAGE_REGULATION:
#ifndef CONFIG_MACH_XIAOMI_SM8250
	case POWER_SUPPLY_PROP_CURRENT_MAX:
#endif
		return 1;
	default:
		break;
	}

	return 0;
}

static const struct power_supply_desc dc_psy_desc = {
	.name = "dc",
	.type = POWER_SUPPLY_TYPE_WIRELESS,
	.properties = smb5_dc_props,
	.num_properties = ARRAY_SIZE(smb5_dc_props),
	.get_property = smb5_dc_get_prop,
	.set_property = smb5_dc_set_prop,
	.property_is_writeable = smb5_dc_prop_is_writeable,
};

static int smb5_init_dc_psy(struct smb5 *chip)
{
	struct power_supply_config dc_cfg = {};
	struct smb_charger *chg = &chip->chg;

	dc_cfg.drv_data = chip;
	dc_cfg.of_node = chg->dev->of_node;
	chg->dc_psy = devm_power_supply_register(chg->dev,
						  &dc_psy_desc,
						  &dc_cfg);
	if (IS_ERR(chg->dc_psy)) {
		pr_err("Couldn't register USB power supply\n");
		return PTR_ERR(chg->dc_psy);
	}

	return 0;
}

#ifdef CONFIG_MACH_XIAOMI_SM8250
static int smb5_get_prop_input_voltage_regulation(struct smb_charger *chg,
					union power_supply_propval *val)
{
	int rc;

	chg->idtp_psy = power_supply_get_by_name("idt");
	if (chg->idtp_psy) {
		chg->wls_chip_psy = chg->idtp_psy;
	} else {
		chg->wip_psy = power_supply_get_by_name("rx1619");
		if (chg->wip_psy)
			chg->wls_chip_psy = chg->wip_psy;
		else
			return -EINVAL;
	}

	//msleep(200);
	if (chg->wls_chip_psy)
		rc = power_supply_get_property(chg->wls_chip_psy,
			POWER_SUPPLY_PROP_INPUT_VOLTAGE_REGULATION, val);

	val->intval = 1000*val->intval;//IDT in mV

	return rc;
}

static int smb5_get_prop_input_voltage_vrect(struct smb_charger *chg,
					union power_supply_propval *val)
{
	int rc;

	chg->idtp_psy = power_supply_get_by_name("idt");
	if (chg->idtp_psy) {
		chg->wls_chip_psy = chg->idtp_psy;
	} else {
		chg->wip_psy = power_supply_get_by_name("rx1619");
		if (chg->wip_psy)
			chg->wls_chip_psy = chg->wip_psy;
		else
			return -EINVAL;
	}

	//msleep(200);

	if (chg->wls_chip_psy)
		rc = power_supply_get_property(chg->wls_chip_psy,
			POWER_SUPPLY_PROP_INPUT_VOLTAGE_VRECT, val);

	val->intval = 1000*val->intval;//IDT in mV

	return rc;
}

static int smb5_get_prop_rx_iout(struct smb_charger *chg,
					union power_supply_propval *val)
{
	int rc;

	chg->idtp_psy = power_supply_get_by_name("idt");
	if (chg->idtp_psy) {
		chg->wls_chip_psy = chg->idtp_psy;
	} else {
		chg->wip_psy = power_supply_get_by_name("rx1619");
		if (chg->wip_psy)
			chg->wls_chip_psy = chg->wip_psy;
		else
			return -EINVAL;
	}
	//msleep(100);
	if (chg->wls_chip_psy)
		rc = power_supply_get_property(chg->wls_chip_psy,
			POWER_SUPPLY_PROP_RX_IOUT, val);

	val->intval = 1000*val->intval;//IDT in mV

	return rc;
}

static int smb5_get_prop_wireless_signal(struct smb_charger *chg,
				union power_supply_propval *val)
{
	int rc;

	chg->idtp_psy = power_supply_get_by_name("idt");
	if (chg->idtp_psy) {
		chg->wls_chip_psy = chg->idtp_psy;
	} else {
		chg->wip_psy = power_supply_get_by_name("rx1619");
		if (chg->wip_psy)
			chg->wls_chip_psy = chg->wip_psy;
		else
			return -EINVAL;
	}

	if (chg->wls_chip_psy)
		rc = power_supply_get_property(chg->wls_chip_psy,
			POWER_SUPPLY_PROP_SIGNAL_STRENGTH, val);

	return rc;
}

static int smb5_set_prop_input_voltage_regulation(struct smb_charger *chg,
				const union power_supply_propval *val)
{
	int rc;

	chg->idtp_psy = power_supply_get_by_name("idt");
	if (chg->idtp_psy) {
		chg->wls_chip_psy = chg->idtp_psy;
	} else {
		chg->wip_psy = power_supply_get_by_name("rx1619");
		if (chg->wip_psy)
			chg->wls_chip_psy = chg->wip_psy;
		else
			return -EINVAL;
	}

	if (chg->wls_chip_psy)
		rc = power_supply_set_property(chg->wls_chip_psy,
			POWER_SUPPLY_PROP_INPUT_VOLTAGE_REGULATION, val);

	return rc;
}

static int smb5_get_prop_wirless_type(struct smb_charger *chg,
				union power_supply_propval *val)
{
	int rc = 0;

	chg->idtp_psy = power_supply_get_by_name("idt");
	if (chg->idtp_psy)
		chg->wls_chip_psy = chg->idtp_psy;
	else {
		chg->wip_psy = power_supply_get_by_name("rx1619");
		if (chg->wip_psy)
			chg->wls_chip_psy = chg->wip_psy;
		else
			return -EINVAL;
	}

	if (chg->wls_chip_psy)
		rc = power_supply_get_property(chg->wls_chip_psy,
			POWER_SUPPLY_PROP_TX_ADAPTER, val);

	return rc;
}

/*set mode of DIV 2*/
static int smb5_set_prop_div2_mode(struct smb_charger *chg,
				const union power_supply_propval *val)
{
	int rc;

	dev_info(chg->dev, "%s: set mode is = %d\n",
				__func__, val->intval);

	chg->ln_psy = power_supply_get_by_name("lionsemi");
	//chg->halo_psy = power_supply_get_by_name("halo");
	if (chg->ln_psy)
		chg->cp_chip_psy = chg->ln_psy;
	/*else if (chg->halo_psy)
		chg->cp_chip_psy = chg->halo_psy;*/
	else
		return -EINVAL;

	if (chg->cp_chip_psy)
		rc = power_supply_set_property(chg->cp_chip_psy,
				POWER_SUPPLY_PROP_DIV_2_MODE, val);

	return rc;
}

static int smb5_get_prop_div2_mode(struct smb_charger *chg,
				union power_supply_propval *val)
{
	dev_info(chg->dev, "%s: get div2 mode\n", __func__);

	chg->ln_psy = power_supply_get_by_name("lionsemi");
	//chg->halo_psy = power_supply_get_by_name("halo");

	if (chg->ln_psy)
		chg->cp_chip_psy = chg->ln_psy;
	/*else if (chg->halo_psy)
		chg->cp_chip_psy = chg->halo_psy;*/
	else
		return -EINVAL;

	if (chg->cp_chip_psy) {
		power_supply_get_property(chg->cp_chip_psy,
			POWER_SUPPLY_PROP_DIV_2_MODE, val);
		dev_info(chg->dev, "%s: get mode is = %d\n",
				__func__, val->intval);
	}

	return 1;
}
static int smb5_set_prop_reverse_chg_mode(struct smb_charger *chg,
				const union power_supply_propval *val)
{
	int rc;

	dev_info(chg->dev, "%s: set mode is = %d\n",
				__func__, val->intval);

	chg->idtp_psy = power_supply_get_by_name("idt");
	if (chg->idtp_psy) {
		chg->wls_chip_psy = chg->idtp_psy;
	} else {
		chg->wip_psy = power_supply_get_by_name("rx1619");
		if (chg->wip_psy)
			chg->wls_chip_psy = chg->wip_psy;
		else
			return -EINVAL;
	}

	if (chg->wls_chip_psy)
		rc = power_supply_set_property(chg->wls_chip_psy,
				POWER_SUPPLY_PROP_REVERSE_CHG_MODE, val);

	return rc;
}

static int smb5_set_prop_otg_mode(struct smb_charger *chg,
				const union power_supply_propval *val)
{
	int rc;

	dev_info(chg->dev, "%s: set mode is = %d\n",
				__func__, val->intval);

	chg->idtp_psy = power_supply_get_by_name("idt");
	if (chg->idtp_psy) {
		chg->wls_chip_psy = chg->idtp_psy;
	} else {
		chg->wip_psy = power_supply_get_by_name("rx1619");
		if (chg->wip_psy)
			chg->wls_chip_psy = chg->wip_psy;
		else
			return -EINVAL;
	}

	if (chg->wls_chip_psy)
		rc = power_supply_set_property(chg->wls_chip_psy,
				POWER_SUPPLY_PROP_OTG_STATE, val);

	return rc;
}

static int smb5_get_prop_reverse_chg_mode(struct smb_charger *chg,
				union power_supply_propval *val)
{
	int rc;

	chg->idtp_psy = power_supply_get_by_name("idt");
	if (chg->idtp_psy) {
		chg->wls_chip_psy = chg->idtp_psy;
	} else {
		chg->wip_psy = power_supply_get_by_name("rx1619");
		if (chg->wip_psy)
			chg->wls_chip_psy = chg->wip_psy;
		else
			return -EINVAL;
	}

	if (chg->wls_chip_psy) {
		rc = power_supply_get_property(chg->wls_chip_psy,
				POWER_SUPPLY_PROP_REVERSE_CHG_MODE, val);
		dev_info(chg->dev, "%s: get mode is = %d\n",
				__func__, val->intval);
	}

	return rc;
}

static int smb5_get_prop_wirless_chip_ok(struct smb_charger *chg,
				union power_supply_propval *val)
{
	int rc;

	chg->idtp_psy = power_supply_get_by_name("idt");
	if (chg->idtp_psy) {
		chg->wls_chip_psy = chg->idtp_psy;
	} else {
		chg->wip_psy = power_supply_get_by_name("rx1619");
		if (chg->wip_psy)
			chg->wls_chip_psy = chg->wip_psy;
		else
			return -EINVAL;
	}

	if (chg->wls_chip_psy) {
		rc = power_supply_get_property(chg->wls_chip_psy,
				POWER_SUPPLY_PROP_CHIP_OK, val);
		dev_info(chg->dev, "%s: get chip status is = %d\n",
				__func__, val->intval);
	}

	return rc;
}

int smblib_enable_aicl(struct smb_charger *chg, int enable)
{
	int rc = 0;
	u8 mask = 0;
	u8 val = 0;

	mask = USBIN_AICL_EN_BIT;
	val = enable?USBIN_AICL_EN_BIT:0;

	rc = smblib_masked_write(chg, USBIN_AICL_OPTIONS_CFG_REG,
			mask, val);
	if (rc < 0) {
		dev_err(chg->dev, "Couldn't config AICL enable rc=%d\n", rc);
		return rc;
	}
	return 0;

}
/*************************
 * WIRELESS PSY REGISTRATION *
 *************************/

static enum power_supply_property smb5_wireless_props[] = {
	POWER_SUPPLY_PROP_WIRELESS_VERSION,
	POWER_SUPPLY_PROP_SIGNAL_STRENGTH,
	POWER_SUPPLY_PROP_WIRELESS_WAKELOCK,
	POWER_SUPPLY_PROP_INPUT_VOLTAGE_REGULATION,
	POWER_SUPPLY_PROP_INPUT_VOLTAGE_VRECT,
	POWER_SUPPLY_PROP_RX_IOUT,
	POWER_SUPPLY_PROP_WIRELESS_CP_EN,
	POWER_SUPPLY_PROP_WIRELESS_POWER_GOOD_EN,
	POWER_SUPPLY_PROP_SW_DISABLE_DC_EN,
	POWER_SUPPLY_PROP_TX_ADAPTER,
	POWER_SUPPLY_PROP_TX_MAC,
	POWER_SUPPLY_PROP_DC_RESET,
	POWER_SUPPLY_PROP_DIV_2_MODE,
	POWER_SUPPLY_PROP_REVERSE_CHG_MODE,
	POWER_SUPPLY_PROP_REVERSE_CHG_STATE,
	POWER_SUPPLY_PROP_REVERSE_GPIO_STATE,
	POWER_SUPPLY_PROP_AICL_ENABLE,
	POWER_SUPPLY_PROP_OTG_STATE,
	POWER_SUPPLY_PROP_WIRELESS_FW_VERSION,
	POWER_SUPPLY_PROP_CHIP_OK,
};

static int smb5_wireless_set_prop(struct power_supply *psy,
		enum power_supply_property psp,
		const union power_supply_propval *val)
{
	struct smb5 *chip = power_supply_get_drvdata(psy);
	struct smb_charger *chg = &chip->chg;
	int rc = 0;

	switch (psp) {
	case POWER_SUPPLY_PROP_WIRELESS_VERSION:
		dev_info(chg->dev, "set version=%d\n", val->intval);
		break;
	case POWER_SUPPLY_PROP_WIRELESS_WAKELOCK:
		rc = smblib_set_prop_wireless_wakelock(chg, val);
		break;
	case POWER_SUPPLY_PROP_INPUT_VOLTAGE_REGULATION:
		smb5_set_prop_input_voltage_regulation(chg, val);
		break;
	case POWER_SUPPLY_PROP_WIRELESS_CP_EN:
		smblib_set_wirless_cp_enable(chg, val);
		break;
	case POWER_SUPPLY_PROP_WIRELESS_POWER_GOOD_EN:
		smblib_set_wirless_power_good_enable(chg, val);
		break;
	case POWER_SUPPLY_PROP_SW_DISABLE_DC_EN:
		smblib_set_sw_disable_dc_en(chg, val);
		break;
	case POWER_SUPPLY_PROP_DC_RESET:
		rc = smblib_set_prop_dc_reset(chg);
		break;
	case POWER_SUPPLY_PROP_DIV_2_MODE:
		rc = smb5_set_prop_div2_mode(chg, val);
		break;
	case POWER_SUPPLY_PROP_REVERSE_CHG_MODE:
		rc = smb5_set_prop_reverse_chg_mode(chg, val);
		break;
	case POWER_SUPPLY_PROP_REVERSE_CHG_STATE:
		chg->reverse_chg_state = val->intval;
		break;
	case POWER_SUPPLY_PROP_AICL_ENABLE:
		rc = smblib_enable_aicl(chg, val->intval);
		break;
	case POWER_SUPPLY_PROP_REVERSE_GPIO_STATE:
		chg->reverse_gpio_state = val->intval;
		break;
	case POWER_SUPPLY_PROP_OTG_STATE:
		rc = smb5_set_prop_otg_mode(chg, val);
		break;
	default:
		return -EINVAL;
	}

	return rc;
}

static int smb5_wireless_get_prop(struct power_supply *psy,
		enum power_supply_property psp,
		union power_supply_propval *val)
{
	struct smb5 *chip = power_supply_get_drvdata(psy);
	struct smb_charger *chg = &chip->chg;
	int rc = 0;

	switch (psp) {
	case POWER_SUPPLY_PROP_WIRELESS_VERSION:
		rc = smblib_get_prop_wireless_version(chg, val);
		break;
	case POWER_SUPPLY_PROP_WIRELESS_FW_VERSION:
		rc = smblib_get_prop_wireless_fw_version(chg, val);
		break;
	case POWER_SUPPLY_PROP_SIGNAL_STRENGTH:
		smb5_get_prop_wireless_signal(chg, val);
		break;
	case POWER_SUPPLY_PROP_WIRELESS_WAKELOCK:
		val->intval = 1;
		break;
	case POWER_SUPPLY_PROP_INPUT_VOLTAGE_REGULATION:
		smb5_get_prop_input_voltage_regulation(chg, val);
		break;
	case POWER_SUPPLY_PROP_INPUT_VOLTAGE_VRECT:
		smb5_get_prop_input_voltage_vrect(chg, val);
		break;
	case POWER_SUPPLY_PROP_RX_IOUT:
		smb5_get_prop_rx_iout(chg, val);
		break;
	case POWER_SUPPLY_PROP_WIRELESS_CP_EN:
		if (chg->wireless_bq)
			val->intval = chg->en_bq_flag;
		else
			val->intval = chg->flag_dc_present;
		break;
	case POWER_SUPPLY_PROP_WIRELESS_POWER_GOOD_EN:
		val->intval = chg->power_good_en;
		break;
	case POWER_SUPPLY_PROP_TX_ADAPTER:
		smb5_get_prop_wirless_type(chg, val);
		break;
	case POWER_SUPPLY_PROP_DC_RESET:
		val->intval = 0;
		break;
	case POWER_SUPPLY_PROP_DIV_2_MODE:
		smb5_get_prop_div2_mode(chg, val);
		break;
	case POWER_SUPPLY_PROP_SW_DISABLE_DC_EN:
		val->intval = 0;
		break;
	case POWER_SUPPLY_PROP_REVERSE_CHG_MODE:
		smb5_get_prop_reverse_chg_mode(chg, val);
		break;
	case POWER_SUPPLY_PROP_REVERSE_CHG_STATE:
		val->intval = chg->reverse_chg_state;
		break;
	case POWER_SUPPLY_PROP_REVERSE_GPIO_STATE:
		val->intval = chg->reverse_gpio_state;
		break;
	case POWER_SUPPLY_PROP_AICL_ENABLE:
		val->intval = 0;
		break;
	case POWER_SUPPLY_PROP_CHIP_OK:
		smb5_get_prop_wirless_chip_ok(chg, val);
		break;
	case POWER_SUPPLY_PROP_OTG_STATE:
		val->intval = 0;
		break;

	default:
		return -EINVAL;
	}
	if (rc < 0) {
		pr_debug("Couldn't get prop %d rc = %d\n", psp, rc);
		return -ENODATA;
	}
	return 0;
}

static int smb5_wireless_prop_is_writeable(struct power_supply *psy,
		enum power_supply_property psp)
{
	switch (psp) {
	case POWER_SUPPLY_PROP_WIRELESS_VERSION:
	case POWER_SUPPLY_PROP_WIRELESS_WAKELOCK:
	case POWER_SUPPLY_PROP_INPUT_VOLTAGE_REGULATION:
	case POWER_SUPPLY_PROP_WIRELESS_CP_EN:
	case POWER_SUPPLY_PROP_WIRELESS_POWER_GOOD_EN:
	case POWER_SUPPLY_PROP_SW_DISABLE_DC_EN:
	case POWER_SUPPLY_PROP_DIV_2_MODE:
	case POWER_SUPPLY_PROP_REVERSE_CHG_MODE:
	case POWER_SUPPLY_PROP_REVERSE_CHG_STATE:
	case POWER_SUPPLY_PROP_CURRENT_MAX:
		return 1;
	default:
		break;
	}

	return 0;
}

static const struct power_supply_desc wireless_psy_desc = {
	.name = "wireless",
	.type = POWER_SUPPLY_TYPE_WIRELESS,
	.properties = smb5_wireless_props,
	.num_properties = ARRAY_SIZE(smb5_wireless_props),
	.get_property = smb5_wireless_get_prop,
	.set_property = smb5_wireless_set_prop,
	.property_is_writeable = smb5_wireless_prop_is_writeable,
};

static int smb5_init_wireless_psy(struct smb5 *chip)
{
	struct power_supply_config wireless_cfg = {};
	struct smb_charger *chg = &chip->chg;

	wireless_cfg.drv_data = chip;
	wireless_cfg.of_node = chg->dev->of_node;
	chg->wireless_psy = power_supply_register(chg->dev,
						  &wireless_psy_desc,
						  &wireless_cfg);
	if (IS_ERR(chg->wireless_psy)) {
		pr_err("Couldn't register wireless power supply\n");
		return PTR_ERR(chg->wireless_psy);
	}

	return 0;
}
#endif

/*************************
 * BATT PSY REGISTRATION *
 *************************/
static enum power_supply_property smb5_batt_props[] = {
	POWER_SUPPLY_PROP_INPUT_SUSPEND,
#ifdef CONFIG_MACH_XIAOMI_SM8250
	POWER_SUPPLY_PROP_BATTERY_INPUT_SUSPEND,
#endif
	POWER_SUPPLY_PROP_STATUS,
	POWER_SUPPLY_PROP_HEALTH,
	POWER_SUPPLY_PROP_PRESENT,
	POWER_SUPPLY_PROP_CHARGE_TYPE,
	POWER_SUPPLY_PROP_CAPACITY,
	POWER_SUPPLY_PROP_CHARGER_TEMP,
	POWER_SUPPLY_PROP_CHARGER_TEMP_MAX,
	POWER_SUPPLY_PROP_INPUT_CURRENT_LIMITED,
	POWER_SUPPLY_PROP_VOLTAGE_NOW,
	POWER_SUPPLY_PROP_VOLTAGE_MAX,
	POWER_SUPPLY_PROP_VOLTAGE_QNOVO,
	POWER_SUPPLY_PROP_CURRENT_NOW,
	POWER_SUPPLY_PROP_CURRENT_QNOVO,
	POWER_SUPPLY_PROP_CONSTANT_CHARGE_CURRENT_MAX,
	POWER_SUPPLY_PROP_CONSTANT_CHARGE_CURRENT,
	POWER_SUPPLY_PROP_CHARGE_TERM_CURRENT,
	POWER_SUPPLY_PROP_TEMP,
	POWER_SUPPLY_PROP_TECHNOLOGY,
	POWER_SUPPLY_PROP_STEP_CHARGING_ENABLED,
	POWER_SUPPLY_PROP_SW_JEITA_ENABLED,
	POWER_SUPPLY_PROP_CHARGE_DONE,
	POWER_SUPPLY_PROP_PARALLEL_DISABLE,
	POWER_SUPPLY_PROP_SET_SHIP_MODE,
	POWER_SUPPLY_PROP_DIE_HEALTH,
#ifdef CONFIG_MACH_XIAOMI_SM8250
	POWER_SUPPLY_PROP_DC_THERMAL_LEVELS,
#endif
	POWER_SUPPLY_PROP_RERUN_AICL,
	POWER_SUPPLY_PROP_DP_DM,
	POWER_SUPPLY_PROP_CHARGE_CONTROL_LIMIT_MAX,
	POWER_SUPPLY_PROP_CHARGE_CONTROL_LIMIT,
	POWER_SUPPLY_PROP_CHARGE_COUNTER,
	POWER_SUPPLY_PROP_CYCLE_COUNT,
	POWER_SUPPLY_PROP_RECHARGE_SOC,
#ifdef CONFIG_MACH_XIAOMI_SM8250
	POWER_SUPPLY_PROP_RECHARGE_VBAT,
	POWER_SUPPLY_PROP_NIGHT_CHARGING,
#endif
	POWER_SUPPLY_PROP_CHARGE_FULL,
	POWER_SUPPLY_PROP_FORCE_RECHARGE,
	POWER_SUPPLY_PROP_CHARGE_FULL_DESIGN,
	POWER_SUPPLY_PROP_TIME_TO_FULL_NOW,
	POWER_SUPPLY_PROP_FCC_STEPPER_ENABLE,
#ifdef CONFIG_MACH_XIAOMI_SM8250
	POWER_SUPPLY_PROP_BATTERY_CHARGING_ENABLED,
	POWER_SUPPLY_PROP_DP_DM_BQ,
	POWER_SUPPLY_PROP_TYPE_RECHECK,
	POWER_SUPPLY_PROP_WARM_FAKE_CHARGING,
	POWER_SUPPLY_PROP_STEP_VFLOAT_INDEX,
	POWER_SUPPLY_PROP_CAPACITY_LEVEL,
#endif
};

#define DEBUG_ACCESSORY_TEMP_DECIDEGC	250
static int smb5_batt_get_prop(struct power_supply *psy,
		enum power_supply_property psp,
		union power_supply_propval *val)
{
	struct smb_charger *chg = power_supply_get_drvdata(psy);
	int rc = 0;

	switch (psp) {
	case POWER_SUPPLY_PROP_STATUS:
		rc = smblib_get_prop_batt_status(chg, val);
		break;
	case POWER_SUPPLY_PROP_HEALTH:
		rc = smblib_get_prop_batt_health(chg, val);
		break;
	case POWER_SUPPLY_PROP_PRESENT:
		rc = smblib_get_prop_batt_present(chg, val);
		break;
	case POWER_SUPPLY_PROP_INPUT_SUSPEND:
		rc = smblib_get_prop_input_suspend(chg, val);
		break;
#ifdef CONFIG_MACH_XIAOMI_SM8250
	case POWER_SUPPLY_PROP_BATTERY_INPUT_SUSPEND:
		rc = smblib_get_prop_battery_input_suspend(chg, val);
		break;
#endif
	case POWER_SUPPLY_PROP_CHARGE_TYPE:
		rc = smblib_get_prop_batt_charge_type(chg, val);
		break;
#ifdef CONFIG_MACH_XIAOMI_SM8250
	case POWER_SUPPLY_PROP_CAPACITY_LEVEL:
		if (chg->ext_fg)
			rc = smblib_get_prop_from_bms(chg,
				 POWER_SUPPLY_PROP_CAPACITY_LEVEL, val);
		else
			rc = smblib_get_prop_batt_capacity_level(chg, val);
		break;
#endif
	case POWER_SUPPLY_PROP_CAPACITY:
		rc = smblib_get_prop_batt_capacity(chg, val);
		break;
	case POWER_SUPPLY_PROP_CHARGE_CONTROL_LIMIT:
		rc = smblib_get_prop_system_temp_level(chg, val);
		break;
#ifdef CONFIG_MACH_XIAOMI_SM8250
	case POWER_SUPPLY_PROP_DC_THERMAL_LEVELS:
		rc = smblib_get_prop_dc_temp_level(chg, val);
		break;
#endif
	case POWER_SUPPLY_PROP_CHARGE_CONTROL_LIMIT_MAX:
		rc = smblib_get_prop_system_temp_level_max(chg, val);
		break;
	case POWER_SUPPLY_PROP_CHARGER_TEMP:
		rc = smblib_get_prop_charger_temp(chg, val);
		break;
	case POWER_SUPPLY_PROP_CHARGER_TEMP_MAX:
		val->intval = chg->charger_temp_max;
		break;
	case POWER_SUPPLY_PROP_INPUT_CURRENT_LIMITED:
		rc = smblib_get_prop_input_current_limited(chg, val);
		break;
	case POWER_SUPPLY_PROP_STEP_CHARGING_ENABLED:
		val->intval = chg->step_chg_enabled;
		break;
	case POWER_SUPPLY_PROP_SW_JEITA_ENABLED:
		val->intval = chg->sw_jeita_enabled;
		break;
	case POWER_SUPPLY_PROP_VOLTAGE_NOW:
		rc = smblib_get_prop_from_bms(chg,
				POWER_SUPPLY_PROP_VOLTAGE_NOW, val);
		break;
	case POWER_SUPPLY_PROP_VOLTAGE_MAX:
		val->intval = get_client_vote(chg->fv_votable,
					      QNOVO_VOTER);
		if (val->intval < 0)
			val->intval = get_client_vote(chg->fv_votable,
						      BATT_PROFILE_VOTER);
		break;
	case POWER_SUPPLY_PROP_VOLTAGE_QNOVO:
		val->intval = get_client_vote_locked(chg->fv_votable,
				QNOVO_VOTER);
		break;
	case POWER_SUPPLY_PROP_CURRENT_NOW:
		rc = smblib_get_batt_current_now(chg, val);
		break;
	case POWER_SUPPLY_PROP_CURRENT_QNOVO:
		val->intval = get_client_vote_locked(chg->fcc_votable,
				QNOVO_VOTER);
		break;
	case POWER_SUPPLY_PROP_CONSTANT_CHARGE_CURRENT_MAX:
		val->intval = get_client_vote(chg->fcc_votable,
					      BATT_PROFILE_VOTER);
		break;
	case POWER_SUPPLY_PROP_CONSTANT_CHARGE_CURRENT:
		val->intval = get_effective_result(chg->fcc_votable);
		break;
	case POWER_SUPPLY_PROP_CHARGE_TERM_CURRENT:
		rc = smblib_get_prop_batt_iterm(chg, val);
		break;
	case POWER_SUPPLY_PROP_TEMP:
		if (chg->typec_mode == POWER_SUPPLY_TYPEC_SINK_DEBUG_ACCESSORY)
			val->intval = DEBUG_ACCESSORY_TEMP_DECIDEGC;
		else
			rc = smblib_get_prop_from_bms(chg,
						POWER_SUPPLY_PROP_TEMP, val);
		break;
	case POWER_SUPPLY_PROP_TECHNOLOGY:
#ifdef CONFIG_MACH_XIAOMI_SM8250
		val->intval = POWER_SUPPLY_TECHNOLOGY_LIPO;
#else
		val->intval = POWER_SUPPLY_TECHNOLOGY_LION;
#endif
		break;
	case POWER_SUPPLY_PROP_CHARGE_DONE:
		rc = smblib_get_prop_batt_charge_done(chg, val);
		break;
	case POWER_SUPPLY_PROP_PARALLEL_DISABLE:
		val->intval = get_client_vote(chg->pl_disable_votable,
					      USER_VOTER);
		break;
	case POWER_SUPPLY_PROP_SET_SHIP_MODE:
		/* Not in ship mode as long as device is active */
		val->intval = 0;
		break;
	case POWER_SUPPLY_PROP_DIE_HEALTH:
		rc = smblib_get_die_health(chg, val);
		break;
	case POWER_SUPPLY_PROP_DP_DM:
		val->intval = chg->pulse_cnt;
		break;
	case POWER_SUPPLY_PROP_RERUN_AICL:
		val->intval = 0;
		break;
	case POWER_SUPPLY_PROP_CHARGE_COUNTER:
		rc = smblib_get_prop_from_bms(chg,
				POWER_SUPPLY_PROP_CHARGE_COUNTER, val);
		break;
	case POWER_SUPPLY_PROP_CYCLE_COUNT:
		rc = smblib_get_prop_from_bms(chg,
				POWER_SUPPLY_PROP_CYCLE_COUNT, val);
		break;
	case POWER_SUPPLY_PROP_RECHARGE_SOC:
		val->intval = chg->auto_recharge_soc;
		break;
#ifdef CONFIG_MACH_XIAOMI_SM8250
	case POWER_SUPPLY_PROP_RECHARGE_VBAT:
		val->intval = chg->auto_recharge_vbat;
		break;
#endif
	case POWER_SUPPLY_PROP_CHARGE_QNOVO_ENABLE:
		val->intval = 0;
		if (!chg->qnovo_disable_votable)
			chg->qnovo_disable_votable =
				find_votable("QNOVO_DISABLE");

		if (chg->qnovo_disable_votable)
			val->intval =
				!get_effective_result(
					chg->qnovo_disable_votable);
		break;
	case POWER_SUPPLY_PROP_CHARGE_FULL:
		rc = smblib_get_prop_from_bms(chg,
				POWER_SUPPLY_PROP_CHARGE_FULL, val);
		break;
	case POWER_SUPPLY_PROP_FORCE_RECHARGE:
		val->intval = 0;
		break;
	case POWER_SUPPLY_PROP_CHARGE_FULL_DESIGN:
		rc = smblib_get_prop_from_bms(chg,
				POWER_SUPPLY_PROP_CHARGE_FULL_DESIGN, val);
		break;
	case POWER_SUPPLY_PROP_TIME_TO_FULL_NOW:
		rc = smblib_get_prop_from_bms(chg,
				POWER_SUPPLY_PROP_TIME_TO_FULL_NOW, val);
		break;
	case POWER_SUPPLY_PROP_FCC_STEPPER_ENABLE:
		val->intval = chg->fcc_stepper_enable;
		break;
#ifdef CONFIG_MACH_XIAOMI_SM8250
	case POWER_SUPPLY_PROP_BATTERY_CHARGING_ENABLED:
		rc = smblib_get_prop_battery_charging_enabled(chg, val);
		break;
	case POWER_SUPPLY_PROP_DP_DM_BQ:
		val->intval = chg->pulse_cnt;
		break;
	case POWER_SUPPLY_PROP_TYPE_RECHECK:
		rc = smblib_get_prop_type_recheck(chg, val);
		break;
	case POWER_SUPPLY_PROP_WARM_FAKE_CHARGING:
		val->intval = chg->warm_fake_charging;
		break;
	case POWER_SUPPLY_PROP_STEP_VFLOAT_INDEX:
		val->intval = chg->index_vfloat;
		break;
	case POWER_SUPPLY_PROP_NIGHT_CHARGING:
		rc = smblib_night_charging_func(chg, val);
		break;
#endif
	default:
		pr_err("batt power supply prop %d not supported\n", psp);
		return -EINVAL;
	}

	if (rc < 0) {
		pr_debug("Couldn't get prop %d rc = %d\n", psp, rc);
		return -ENODATA;
	}

	return 0;
}

static int smb5_batt_set_prop(struct power_supply *psy,
		enum power_supply_property prop,
		const union power_supply_propval *val)
{
	int rc = 0;
	struct smb_charger *chg = power_supply_get_drvdata(psy);

	switch (prop) {
	case POWER_SUPPLY_PROP_STATUS:
		rc = smblib_set_prop_batt_status(chg, val);
		break;
	case POWER_SUPPLY_PROP_INPUT_SUSPEND:
		rc = smblib_set_prop_input_suspend(chg, val);
		break;
#ifdef CONFIG_MACH_XIAOMI_SM8250
	case POWER_SUPPLY_PROP_BATTERY_INPUT_SUSPEND:
		rc = smblib_set_prop_battery_input_suspend(chg, val);
		break;
#endif
	case POWER_SUPPLY_PROP_CHARGE_CONTROL_LIMIT:
		rc = smblib_set_prop_system_temp_level(chg, val);
		break;
#ifdef CONFIG_MACH_XIAOMI_SM8250
	case POWER_SUPPLY_PROP_DC_THERMAL_LEVELS:
		if (chg->support_wireless)
			rc = smblib_set_prop_dc_temp_level(chg, val);
		break;
#endif
	case POWER_SUPPLY_PROP_CAPACITY:
		rc = smblib_set_prop_batt_capacity(chg, val);
		break;
	case POWER_SUPPLY_PROP_PARALLEL_DISABLE:
		vote(chg->pl_disable_votable, USER_VOTER, (bool)val->intval, 0);
		break;
	case POWER_SUPPLY_PROP_VOLTAGE_MAX:
		chg->batt_profile_fv_uv = val->intval;
		vote(chg->fv_votable, BATT_PROFILE_VOTER, true, val->intval);
		break;
	case POWER_SUPPLY_PROP_VOLTAGE_QNOVO:
		if (val->intval == -EINVAL) {
			vote(chg->fv_votable, BATT_PROFILE_VOTER, true,
					chg->batt_profile_fv_uv);
			vote(chg->fv_votable, QNOVO_VOTER, false, 0);
		} else {
			vote(chg->fv_votable, QNOVO_VOTER, true, val->intval);
			vote(chg->fv_votable, BATT_PROFILE_VOTER, false, 0);
		}
		break;
	case POWER_SUPPLY_PROP_STEP_CHARGING_ENABLED:
		chg->step_chg_enabled = !!val->intval;
		break;
#ifdef CONFIG_MACH_XIAOMI_SM8250
	case POWER_SUPPLY_PROP_SW_JEITA_ENABLED:
		chg->sw_jeita_enabled = !!val->intval;
		break;
#endif
	case POWER_SUPPLY_PROP_CONSTANT_CHARGE_CURRENT_MAX:
		chg->batt_profile_fcc_ua = val->intval;
		vote(chg->fcc_votable, BATT_PROFILE_VOTER, true, val->intval);
		break;
	case POWER_SUPPLY_PROP_CURRENT_QNOVO:
		vote(chg->pl_disable_votable, PL_QNOVO_VOTER,
			val->intval != -EINVAL && val->intval < 2000000, 0);
		if (val->intval == -EINVAL) {
			vote(chg->fcc_votable, BATT_PROFILE_VOTER,
					true, chg->batt_profile_fcc_ua);
			vote(chg->fcc_votable, QNOVO_VOTER, false, 0);
		} else {
			vote(chg->fcc_votable, QNOVO_VOTER, true, val->intval);
			vote(chg->fcc_votable, BATT_PROFILE_VOTER, false, 0);
		}
		break;
	case POWER_SUPPLY_PROP_SET_SHIP_MODE:
		/* Not in ship mode as long as the device is active */
		if (!val->intval)
			break;
		if (chg->pl.psy)
			power_supply_set_property(chg->pl.psy,
				POWER_SUPPLY_PROP_SET_SHIP_MODE, val);
		rc = smblib_set_prop_ship_mode(chg, val);
		break;
	case POWER_SUPPLY_PROP_RERUN_AICL:
		rc = smblib_run_aicl(chg, RERUN_AICL);
		break;
	case POWER_SUPPLY_PROP_DP_DM:
		if (!chg->flash_active)
			rc = smblib_dp_dm(chg, val->intval);
		break;
	case POWER_SUPPLY_PROP_INPUT_CURRENT_LIMITED:
		rc = smblib_set_prop_input_current_limited(chg, val);
		break;
	case POWER_SUPPLY_PROP_DIE_HEALTH:
		chg->die_health = val->intval;
		power_supply_changed(chg->batt_psy);
		break;
	case POWER_SUPPLY_PROP_RECHARGE_SOC:
		rc = smblib_set_prop_rechg_soc_thresh(chg, val);
		break;
#ifdef CONFIG_MACH_XIAOMI_SM8250
	case POWER_SUPPLY_PROP_RECHARGE_VBAT:
		rc = smblib_set_prop_rechg_vbat_thresh(chg, val);
		break;
#endif
	case POWER_SUPPLY_PROP_FORCE_RECHARGE:
			/* toggle charging to force recharge */
			vote(chg->chg_disable_votable, FORCE_RECHARGE_VOTER,
					true, 0);
			/* charge disable delay */
			msleep(50);
			vote(chg->chg_disable_votable, FORCE_RECHARGE_VOTER,
					false, 0);
		break;
	case POWER_SUPPLY_PROP_FCC_STEPPER_ENABLE:
		chg->fcc_stepper_enable = val->intval;
		break;
#ifdef CONFIG_MACH_XIAOMI_SM8250
	case POWER_SUPPLY_PROP_BATTERY_CHARGING_ENABLED:
		rc = smblib_set_prop_battery_charging_enabled(chg, val);
		break;
	case POWER_SUPPLY_PROP_DP_DM_BQ:
		if (chg->use_bq_pump)
			rc = smblib_dp_dm_bq(chg, val->intval);
		break;
	case POWER_SUPPLY_PROP_TYPE_RECHECK:
		rc = smblib_set_prop_type_recheck(chg, val);
		break;
	case POWER_SUPPLY_PROP_WARM_FAKE_CHARGING:
		chg->warm_fake_charging = val->intval;
		break;
	case POWER_SUPPLY_PROP_NIGHT_CHARGING:
		chg->night_chg_flag = val->intval;
		break;
#endif
	default:
		rc = -EINVAL;
	}

	return rc;
}

static int smb5_batt_prop_is_writeable(struct power_supply *psy,
		enum power_supply_property psp)
{
	switch (psp) {
	case POWER_SUPPLY_PROP_STATUS:
	case POWER_SUPPLY_PROP_INPUT_SUSPEND:
#ifdef CONFIG_MACH_XIAOMI_SM8250
	case POWER_SUPPLY_PROP_BATTERY_INPUT_SUSPEND:
#endif
	case POWER_SUPPLY_PROP_SYSTEM_TEMP_LEVEL:
	case POWER_SUPPLY_PROP_CAPACITY:
	case POWER_SUPPLY_PROP_PARALLEL_DISABLE:
	case POWER_SUPPLY_PROP_DP_DM:
	case POWER_SUPPLY_PROP_RERUN_AICL:
	case POWER_SUPPLY_PROP_INPUT_CURRENT_LIMITED:
	case POWER_SUPPLY_PROP_STEP_CHARGING_ENABLED:
#ifdef CONFIG_MACH_XIAOMI_SM8250
	case POWER_SUPPLY_PROP_SW_JEITA_ENABLED:
#endif
	case POWER_SUPPLY_PROP_DIE_HEALTH:
#ifdef CONFIG_MACH_XIAOMI_SM8250
	case POWER_SUPPLY_PROP_BATTERY_CHARGING_ENABLED:
	case POWER_SUPPLY_PROP_DP_DM_BQ:
	case POWER_SUPPLY_PROP_TYPE_RECHECK:
	case POWER_SUPPLY_PROP_DC_THERMAL_LEVELS:
	case POWER_SUPPLY_PROP_WARM_FAKE_CHARGING:
	case POWER_SUPPLY_PROP_RECHARGE_VBAT:
	case POWER_SUPPLY_PROP_NIGHT_CHARGING:
#endif
		return 1;
	default:
		break;
	}

	return 0;
}

static const struct power_supply_desc batt_psy_desc = {
	.name = "battery",
	.type = POWER_SUPPLY_TYPE_BATTERY,
	.properties = smb5_batt_props,
	.num_properties = ARRAY_SIZE(smb5_batt_props),
	.get_property = smb5_batt_get_prop,
	.set_property = smb5_batt_set_prop,
	.property_is_writeable = smb5_batt_prop_is_writeable,
};

static int smb5_init_batt_psy(struct smb5 *chip)
{
	struct power_supply_config batt_cfg = {};
	struct smb_charger *chg = &chip->chg;
	int rc = 0;

	batt_cfg.drv_data = chg;
	batt_cfg.of_node = chg->dev->of_node;
	chg->batt_psy = devm_power_supply_register(chg->dev,
					   &batt_psy_desc,
					   &batt_cfg);
	if (IS_ERR(chg->batt_psy)) {
		pr_err("Couldn't register battery power supply\n");
		return PTR_ERR(chg->batt_psy);
	}

	return rc;
}

/******************************
 * VBUS REGULATOR REGISTRATION *
 ******************************/

static struct regulator_ops smb5_vbus_reg_ops = {
	.enable = smblib_vbus_regulator_enable,
	.disable = smblib_vbus_regulator_disable,
	.is_enabled = smblib_vbus_regulator_is_enabled,
};

static int smb5_init_vbus_regulator(struct smb5 *chip)
{
	struct smb_charger *chg = &chip->chg;
	struct regulator_config cfg = {};
	int rc = 0;

	chg->vbus_vreg = devm_kzalloc(chg->dev, sizeof(*chg->vbus_vreg),
				      GFP_KERNEL);
	if (!chg->vbus_vreg)
		return -ENOMEM;

	cfg.dev = chg->dev;
	cfg.driver_data = chip;

	chg->vbus_vreg->rdesc.owner = THIS_MODULE;
	chg->vbus_vreg->rdesc.type = REGULATOR_VOLTAGE;
	chg->vbus_vreg->rdesc.ops = &smb5_vbus_reg_ops;
	chg->vbus_vreg->rdesc.of_match = "qcom,smb5-vbus";
	chg->vbus_vreg->rdesc.name = "qcom,smb5-vbus";

	chg->vbus_vreg->rdev = devm_regulator_register(chg->dev,
						&chg->vbus_vreg->rdesc, &cfg);
	if (IS_ERR(chg->vbus_vreg->rdev)) {
		rc = PTR_ERR(chg->vbus_vreg->rdev);
		chg->vbus_vreg->rdev = NULL;
		if (rc != -EPROBE_DEFER)
			pr_err("Couldn't register VBUS regulator rc=%d\n", rc);
	}

	return rc;
}

/******************************
 * VCONN REGULATOR REGISTRATION *
 ******************************/

static struct regulator_ops smb5_vconn_reg_ops = {
	.enable = smblib_vconn_regulator_enable,
	.disable = smblib_vconn_regulator_disable,
	.is_enabled = smblib_vconn_regulator_is_enabled,
};

static int smb5_init_vconn_regulator(struct smb5 *chip)
{
	struct smb_charger *chg = &chip->chg;
	struct regulator_config cfg = {};
	int rc = 0;

	if (chg->connector_type == POWER_SUPPLY_CONNECTOR_MICRO_USB)
		return 0;

	chg->vconn_vreg = devm_kzalloc(chg->dev, sizeof(*chg->vconn_vreg),
				      GFP_KERNEL);
	if (!chg->vconn_vreg)
		return -ENOMEM;

	cfg.dev = chg->dev;
	cfg.driver_data = chip;

	chg->vconn_vreg->rdesc.owner = THIS_MODULE;
	chg->vconn_vreg->rdesc.type = REGULATOR_VOLTAGE;
	chg->vconn_vreg->rdesc.ops = &smb5_vconn_reg_ops;
	chg->vconn_vreg->rdesc.of_match = "qcom,smb5-vconn";
	chg->vconn_vreg->rdesc.name = "qcom,smb5-vconn";

	chg->vconn_vreg->rdev = devm_regulator_register(chg->dev,
						&chg->vconn_vreg->rdesc, &cfg);
	if (IS_ERR(chg->vconn_vreg->rdev)) {
		rc = PTR_ERR(chg->vconn_vreg->rdev);
		chg->vconn_vreg->rdev = NULL;
		if (rc != -EPROBE_DEFER)
			pr_err("Couldn't register VCONN regulator rc=%d\n", rc);
	}

	return rc;
}

/***************************
 * HARDWARE INITIALIZATION *
 ***************************/
static int smb5_configure_typec(struct smb_charger *chg)
{
	union power_supply_propval pval = {0, };
	int rc;
	u8 val = 0;

	rc = smblib_read(chg, LEGACY_CABLE_STATUS_REG, &val);
	if (rc < 0) {
		dev_err(chg->dev, "Couldn't read Legacy status rc=%d\n", rc);
		return rc;
	}

	/*
	 * Across reboot, standard typeC cables get detected as legacy
	 * cables due to VBUS attachment prior to CC attach/detach. Reset
	 * the legacy detection logic by enabling/disabling the typeC mode.
	 */
	if (val & TYPEC_LEGACY_CABLE_STATUS_BIT) {
		pval.intval = POWER_SUPPLY_TYPEC_PR_NONE;
		rc = smblib_set_prop_typec_power_role(chg, &pval);
		if (rc < 0) {
			dev_err(chg->dev, "Couldn't disable TYPEC rc=%d\n", rc);
			return rc;
		}

		/* delay before enabling typeC */
		msleep(50);

		pval.intval = POWER_SUPPLY_TYPEC_PR_DUAL;
		rc = smblib_set_prop_typec_power_role(chg, &pval);
		if (rc < 0) {
			dev_err(chg->dev, "Couldn't enable TYPEC rc=%d\n", rc);
			return rc;
		}
	}

	smblib_apsd_enable(chg, true);

#ifndef CONFIG_MACH_XIAOMI_SM8250
	rc = smblib_read(chg, TYPE_C_SNK_STATUS_REG, &val);
	if (rc < 0) {
		dev_err(chg->dev, "failed to read TYPE_C_SNK_STATUS_REG rc=%d\n",
				rc);

		return rc;
	}

	if (!(val & SNK_DAM_MASK)) {
#endif
		rc = smblib_masked_write(chg, TYPE_C_CFG_REG,
					BC1P2_START_ON_CC_BIT, 0);
		if (rc < 0) {
			dev_err(chg->dev, "failed to write TYPE_C_CFG_REG rc=%d\n",
					rc);

			return rc;
		}
#ifndef CONFIG_MACH_XIAOMI_SM8250
	}
#endif

	/* Use simple write to clear interrupts */
	rc = smblib_write(chg, TYPE_C_INTERRUPT_EN_CFG_1_REG, 0);
	if (rc < 0) {
		dev_err(chg->dev,
			"Couldn't configure Type-C interrupts rc=%d\n", rc);
		return rc;
	}

	val = chg->lpd_disabled ? 0 : TYPEC_WATER_DETECTION_INT_EN_BIT;
	/* Use simple write to enable only required interrupts */
	rc = smblib_write(chg, TYPE_C_INTERRUPT_EN_CFG_2_REG,
				TYPEC_SRC_BATT_HPWR_INT_EN_BIT | val);
	if (rc < 0) {
		dev_err(chg->dev,
			"Couldn't configure Type-C interrupts rc=%d\n", rc);
		return rc;
	}

	/* enable try.snk and clear force sink for DRP mode */
	rc = smblib_masked_write(chg, TYPE_C_MODE_CFG_REG,
				EN_TRY_SNK_BIT | EN_SNK_ONLY_BIT,
				EN_TRY_SNK_BIT);
	if (rc < 0) {
		dev_err(chg->dev,
			"Couldn't configure TYPE_C_MODE_CFG_REG rc=%d\n", rc);
		return rc;
	}
	chg->typec_try_mode |= EN_TRY_SNK_BIT;

	/* For PD capable targets configure VCONN for software control */
	if (!chg->pd_not_supported) {
		rc = smblib_masked_write(chg, TYPE_C_VCONN_CONTROL_REG,
				 VCONN_EN_SRC_BIT | VCONN_EN_VALUE_BIT,
				 VCONN_EN_SRC_BIT);
		if (rc < 0) {
			dev_err(chg->dev,
				"Couldn't configure VCONN for SW control rc=%d\n",
				rc);
			return rc;
		}
	}

	if (chg->chg_param.smb_version != PMI632_SUBTYPE) {
		/*
		 * Enable detection of unoriented debug
		 * accessory in source mode.
		 */
		rc = smblib_masked_write(chg, DEBUG_ACCESS_SRC_CFG_REG,
					 EN_UNORIENTED_DEBUG_ACCESS_SRC_BIT,
					 EN_UNORIENTED_DEBUG_ACCESS_SRC_BIT);
		if (rc < 0) {
			dev_err(chg->dev,
				"Couldn't configure TYPE_C_DEBUG_ACCESS_SRC_CFG_REG rc=%d\n",
					rc);
			return rc;
		}

		rc = smblib_masked_write(chg, USBIN_LOAD_CFG_REG,
				USBIN_IN_COLLAPSE_GF_SEL_MASK |
				USBIN_AICL_STEP_TIMING_SEL_MASK,
				0);
		if (rc < 0) {
			dev_err(chg->dev,
				"Couldn't set USBIN_LOAD_CFG_REG rc=%d\n", rc);
			return rc;
		}
	}

	/* Set CC threshold to 1.6 V in source mode */
	rc = smblib_masked_write(chg, TYPE_C_EXIT_STATE_CFG_REG,
				SEL_SRC_UPPER_REF_BIT, SEL_SRC_UPPER_REF_BIT);
	if (rc < 0)
		dev_err(chg->dev,
			"Couldn't configure CC threshold voltage rc=%d\n", rc);

	return rc;
}

static int smb5_configure_micro_usb(struct smb_charger *chg)
{
	int rc;

	/* For micro USB connector, use extcon by default */
	chg->use_extcon = true;
	chg->pd_not_supported = true;

	rc = smblib_masked_write(chg, TYPE_C_INTERRUPT_EN_CFG_2_REG,
					MICRO_USB_STATE_CHANGE_INT_EN_BIT,
					MICRO_USB_STATE_CHANGE_INT_EN_BIT);
	if (rc < 0) {
		dev_err(chg->dev,
			"Couldn't configure Type-C interrupts rc=%d\n", rc);
		return rc;
	}

	if (chg->uusb_moisture_protection_enabled) {
		/* Enable moisture detection interrupt */
		rc = smblib_masked_write(chg, TYPE_C_INTERRUPT_EN_CFG_2_REG,
				TYPEC_WATER_DETECTION_INT_EN_BIT,
				TYPEC_WATER_DETECTION_INT_EN_BIT);
		if (rc < 0) {
			dev_err(chg->dev, "Couldn't enable moisture detection interrupt rc=%d\n",
				rc);
			return rc;
		}

		/* Enable uUSB factory mode */
		rc = smblib_masked_write(chg, TYPEC_U_USB_CFG_REG,
					EN_MICRO_USB_FACTORY_MODE_BIT,
					EN_MICRO_USB_FACTORY_MODE_BIT);
		if (rc < 0) {
			dev_err(chg->dev, "Couldn't enable uUSB factory mode c=%d\n",
				rc);
			return rc;
		}

		/* Disable periodic monitoring of CC_ID pin */
		rc = smblib_write(chg,
			((chg->chg_param.smb_version == PMI632_SUBTYPE) ?
				PMI632_TYPEC_U_USB_WATER_PROTECTION_CFG_REG :
				TYPEC_U_USB_WATER_PROTECTION_CFG_REG), 0);
		if (rc < 0) {
			dev_err(chg->dev, "Couldn't disable periodic monitoring of CC_ID rc=%d\n",
				rc);
			return rc;
		}
	}

	/* Enable HVDCP detection and authentication */
	if (!chg->hvdcp_disable)
		smblib_hvdcp_detect_enable(chg, true);

	return rc;
}

#define RAW_ITERM(iterm_ma, max_range)				\
		div_s64((int64_t)iterm_ma * ADC_CHG_ITERM_MASK, max_range)
static int smb5_configure_iterm_thresholds_adc(struct smb5 *chip)
{
	u8 *buf;
	int rc = 0;
	s16 raw_hi_thresh, raw_lo_thresh, max_limit_ma;
	struct smb_charger *chg = &chip->chg;

	if (chip->chg.chg_param.smb_version == PMI632_SUBTYPE)
		max_limit_ma = ITERM_LIMITS_PMI632_MA;
	else
		max_limit_ma = ITERM_LIMITS_PM8150B_MA;

	if (chip->dt.term_current_thresh_hi_ma < (-1 * max_limit_ma)
		|| chip->dt.term_current_thresh_hi_ma > max_limit_ma
		|| chip->dt.term_current_thresh_lo_ma < (-1 * max_limit_ma)
		|| chip->dt.term_current_thresh_lo_ma > max_limit_ma) {
		dev_err(chg->dev, "ITERM threshold out of range rc=%d\n", rc);
		return -EINVAL;
	}

	/*
	 * Conversion:
	 *	raw (A) = (term_current * ADC_CHG_ITERM_MASK) / max_limit_ma
	 * Note: raw needs to be converted to big-endian format.
	 */

	if (chip->dt.term_current_thresh_hi_ma) {
		raw_hi_thresh = RAW_ITERM(chip->dt.term_current_thresh_hi_ma,
					max_limit_ma);
		raw_hi_thresh = sign_extend32(raw_hi_thresh, 15);
		buf = (u8 *)&raw_hi_thresh;
#ifndef CONFIG_MACH_XIAOMI_SM8250
		raw_hi_thresh = buf[1] | (buf[0] << 8);
#endif

#ifdef CONFIG_MACH_XIAOMI_SM8250
		rc = smblib_write(chg, CHGR_ADC_ITERM_UP_THD_MSB_REG, buf[1]);
		if (rc < 0) {
			dev_err(chg->dev, "Couldn't set term MSB rc=%d\n", rc);
			return rc;
		}
		rc = smblib_write(chg, CHGR_ADC_ITERM_UP_THD_LSB_REG,
				buf[0]);
#else
		rc = smblib_batch_write(chg, CHGR_ADC_ITERM_UP_THD_MSB_REG,
				(u8 *)&raw_hi_thresh, 2);
#endif
		if (rc < 0) {
			dev_err(chg->dev, "Couldn't configure ITERM threshold HIGH rc=%d\n",
					rc);
			return rc;
		}
	}

	if (chip->dt.term_current_thresh_lo_ma) {
		raw_lo_thresh = RAW_ITERM(chip->dt.term_current_thresh_lo_ma,
					max_limit_ma);
		raw_lo_thresh = sign_extend32(raw_lo_thresh, 15);
		buf = (u8 *)&raw_lo_thresh;
		raw_lo_thresh = buf[1] | (buf[0] << 8);

		rc = smblib_batch_write(chg, CHGR_ADC_ITERM_LO_THD_MSB_REG,
				(u8 *)&raw_lo_thresh, 2);
		if (rc < 0) {
			dev_err(chg->dev, "Couldn't configure ITERM threshold LOW rc=%d\n",
					rc);
			return rc;
		}
	}

	return rc;
}

static int smb5_configure_iterm_thresholds(struct smb5 *chip)
{
	int rc = 0;
	struct smb_charger *chg = &chip->chg;

	switch (chip->dt.term_current_src) {
	case ITERM_SRC_ADC:
		if (chip->chg.chg_param.smb_version == PM8150B_SUBTYPE) {
			rc = smblib_masked_write(chg, CHGR_ADC_TERM_CFG_REG,
					TERM_BASED_ON_SYNC_CONV_OR_SAMPLE_CNT,
					TERM_BASED_ON_SAMPLE_CNT);
			if (rc < 0) {
				dev_err(chg->dev, "Couldn't configure ADC_ITERM_CFG rc=%d\n",
						rc);
				return rc;
			}
		}
		rc = smb5_configure_iterm_thresholds_adc(chip);
		break;
	default:
		break;
	}

	return rc;
}

static int smb5_configure_mitigation(struct smb_charger *chg)
{
	int rc;
	u8 chan = 0, src_cfg = 0;

	if (!chg->hw_die_temp_mitigation && !chg->hw_connector_mitigation &&
			!chg->hw_skin_temp_mitigation) {
		src_cfg = THERMREG_SW_ICL_ADJUST_BIT;
	} else {
		if (chg->hw_die_temp_mitigation) {
			chan = DIE_TEMP_CHANNEL_EN_BIT;
			src_cfg = THERMREG_DIE_ADC_SRC_EN_BIT
				| THERMREG_DIE_CMP_SRC_EN_BIT;
		}

		if (chg->hw_connector_mitigation) {
			chan |= CONN_THM_CHANNEL_EN_BIT;
			src_cfg |= THERMREG_CONNECTOR_ADC_SRC_EN_BIT;
		}

		if (chg->hw_skin_temp_mitigation) {
			chan |= MISC_THM_CHANNEL_EN_BIT;
			src_cfg |= THERMREG_SKIN_ADC_SRC_EN_BIT;
		}

		rc = smblib_masked_write(chg, BATIF_ADC_CHANNEL_EN_REG,
			CONN_THM_CHANNEL_EN_BIT | DIE_TEMP_CHANNEL_EN_BIT |
			MISC_THM_CHANNEL_EN_BIT, chan);
		if (rc < 0) {
			dev_err(chg->dev, "Couldn't enable ADC channel rc=%d\n",
				rc);
			return rc;
		}
	}

	rc = smblib_masked_write(chg, MISC_THERMREG_SRC_CFG_REG,
		THERMREG_SW_ICL_ADJUST_BIT | THERMREG_DIE_ADC_SRC_EN_BIT |
		THERMREG_DIE_CMP_SRC_EN_BIT | THERMREG_SKIN_ADC_SRC_EN_BIT |
		SKIN_ADC_CFG_BIT | THERMREG_CONNECTOR_ADC_SRC_EN_BIT, src_cfg);
	if (rc < 0) {
		dev_err(chg->dev,
				"Couldn't configure THERM_SRC reg rc=%d\n", rc);
		return rc;
	}

	return 0;
}

static int smb5_init_dc_peripheral(struct smb_charger *chg)
{
	int rc = 0;

	/* PMI632 does not have DC peripheral */
	if (chg->chg_param.smb_version == PMI632_SUBTYPE)
		return 0;

	/* Set DCIN ICL to 100 mA */
	rc = smblib_set_charge_param(chg, &chg->param.dc_icl, DCIN_ICL_MIN_UA);
	if (rc < 0) {
		dev_err(chg->dev, "Couldn't set dc_icl rc=%d\n", rc);
		return rc;
	}

	/* Disable DC Input missing poller function */
	rc = smblib_masked_write(chg, DCIN_LOAD_CFG_REG,
					INPUT_MISS_POLL_EN_BIT, 0);
	if (rc < 0) {
		dev_err(chg->dev,
			"Couldn't disable DC Input missing poller rc=%d\n", rc);
		return rc;
	}

	return rc;
}

static int smb5_configure_recharging(struct smb5 *chip)
{
	int rc = 0;
	struct smb_charger *chg = &chip->chg;
	union power_supply_propval pval;
	/* Configure VBATT-based or automatic recharging */

	rc = smblib_masked_write(chg, CHGR_CFG2_REG, RECHG_MASK,
				(chip->dt.auto_recharge_vbat_mv != -EINVAL) ?
				VBAT_BASED_RECHG_BIT : 0);
	if (rc < 0) {
		dev_err(chg->dev, "Couldn't configure VBAT-rechg CHG_CFG2_REG rc=%d\n",
			rc);
		return rc;
	}

	/* program the auto-recharge VBAT threshold */
	if (chip->dt.auto_recharge_vbat_mv != -EINVAL) {
		u32 temp = VBAT_TO_VRAW_ADC(chip->dt.auto_recharge_vbat_mv);

		temp = ((temp & 0xFF00) >> 8) | ((temp & 0xFF) << 8);
		rc = smblib_batch_write(chg,
			CHGR_ADC_RECHARGE_THRESHOLD_MSB_REG, (u8 *)&temp, 2);
		if (rc < 0) {
			dev_err(chg->dev, "Couldn't configure ADC_RECHARGE_THRESHOLD REG rc=%d\n",
				rc);
			return rc;
		}
		/* Program the sample count for VBAT based recharge to 3 */
		rc = smblib_masked_write(chg, CHGR_NO_SAMPLE_TERM_RCHG_CFG_REG,
					NO_OF_SAMPLE_FOR_RCHG,
					2 << NO_OF_SAMPLE_FOR_RCHG_SHIFT);
		if (rc < 0) {
			dev_err(chg->dev, "Couldn't configure CHGR_NO_SAMPLE_FOR_TERM_RCHG_CFG rc=%d\n",
				rc);
			return rc;
		}
	}

	rc = smblib_masked_write(chg, CHGR_CFG2_REG, RECHG_MASK,
				(chip->dt.auto_recharge_soc != -EINVAL) ?
				SOC_BASED_RECHG_BIT : VBAT_BASED_RECHG_BIT);
	if (rc < 0) {
		dev_err(chg->dev, "Couldn't configure SOC-rechg CHG_CFG2_REG rc=%d\n",
			rc);
		return rc;
	}

	/* program the auto-recharge threshold */
	if (chip->dt.auto_recharge_soc != -EINVAL) {
		pval.intval = chip->dt.auto_recharge_soc;
		rc = smblib_set_prop_rechg_soc_thresh(chg, &pval);
		if (rc < 0) {
			dev_err(chg->dev, "Couldn't configure CHG_RCHG_SOC_REG rc=%d\n",
					rc);
			return rc;
		}

		/* Program the sample count for SOC based recharge to 1 */
		rc = smblib_masked_write(chg, CHGR_NO_SAMPLE_TERM_RCHG_CFG_REG,
						NO_OF_SAMPLE_FOR_RCHG, 0);
		if (rc < 0) {
			dev_err(chg->dev, "Couldn't configure CHGR_NO_SAMPLE_FOR_TERM_RCHG_CFG rc=%d\n",
				rc);
			return rc;
		}
	}

	return 0;
}

static int smb5_configure_float_charger(struct smb5 *chip)
{
	int rc = 0;
	u8 val = 0;
	struct smb_charger *chg = &chip->chg;

	/* configure float charger options */
	switch (chip->dt.float_option) {
	case FLOAT_SDP:
		val = FORCE_FLOAT_SDP_CFG_BIT;
		break;
	case DISABLE_CHARGING:
		val = FLOAT_DIS_CHGING_CFG_BIT;
		break;
	case SUSPEND_INPUT:
		val = SUSPEND_FLOAT_CFG_BIT;
		break;
	case FLOAT_DCP:
	default:
		val = 0;
		break;
	}

	chg->float_cfg = val;
	/* Update float charger setting and set DCD timeout 300ms */
	rc = smblib_masked_write(chg, USBIN_OPTIONS_2_CFG_REG,
#ifdef CONFIG_MACH_XIAOMI_SM8250
				FLOAT_OPTIONS_MASK, val);
#else
				FLOAT_OPTIONS_MASK | DCD_TIMEOUT_SEL_BIT, val);
#endif
	if (rc < 0) {
		dev_err(chg->dev, "Couldn't change float charger setting rc=%d\n",
			rc);
		return rc;
	}

	return 0;
}

static int smb5_init_connector_type(struct smb_charger *chg)
{
	int rc, type = 0;
	u8 val = 0;

	/*
	 * PMI632 can have the connector type defined by a dedicated register
	 * PMI632_TYPEC_MICRO_USB_MODE_REG or by a common TYPEC_U_USB_CFG_REG.
	 */
	if (chg->chg_param.smb_version == PMI632_SUBTYPE) {
		rc = smblib_read(chg, PMI632_TYPEC_MICRO_USB_MODE_REG, &val);
		if (rc < 0) {
			dev_err(chg->dev, "Couldn't read USB mode rc=%d\n", rc);
			return rc;
		}
		type = !!(val & MICRO_USB_MODE_ONLY_BIT);
	}

	/*
	 * If PMI632_TYPEC_MICRO_USB_MODE_REG is not set and for all non-PMI632
	 * check the connector type using TYPEC_U_USB_CFG_REG.
	 */
	if (!type) {
		rc = smblib_read(chg, TYPEC_U_USB_CFG_REG, &val);
		if (rc < 0) {
			dev_err(chg->dev, "Couldn't read U_USB config rc=%d\n",
					rc);
			return rc;
		}

		type = !!(val & EN_MICRO_USB_MODE_BIT);
	}

	pr_debug("Connector type=%s\n", type ? "Micro USB" : "TypeC");

	if (type) {
		chg->connector_type = POWER_SUPPLY_CONNECTOR_MICRO_USB;
		rc = smb5_configure_micro_usb(chg);
	} else {
		chg->connector_type = POWER_SUPPLY_CONNECTOR_TYPEC;
		rc = smb5_configure_typec(chg);
	}
	if (rc < 0) {
		dev_err(chg->dev,
			"Couldn't configure TypeC/micro-USB mode rc=%d\n", rc);
		return rc;
	}

	/*
	 * PMI632 based hw init:
	 * - Rerun APSD to ensure proper charger detection if device
	 *   boots with charger connected.
	 * - Initialize flash module for PMI632
	 */
	if (chg->chg_param.smb_version == PMI632_SUBTYPE) {
		schgm_flash_init(chg);
		smblib_rerun_apsd_if_required(chg);
	}

	return 0;

}

static int smb5_init_hw(struct smb5 *chip)
{
	struct smb_charger *chg = &chip->chg;
	int rc;
	u8 val = 0, mask = 0, buf[2] = {0};

	if (chip->dt.no_battery)
		chg->fake_capacity = 50;

	if (chg->sdam_base) {
		rc = smblib_write(chg,
			chg->sdam_base + SDAM_QC_DET_STATUS_REG, 0);
		if (rc < 0)
			pr_err("Couldn't clear SDAM QC status rc=%d\n", rc);

		rc = smblib_batch_write(chg,
			chg->sdam_base + SDAM_QC_ADC_LSB_REG, buf, 2);
		if (rc < 0)
			pr_err("Couldn't clear SDAM ADC status rc=%d\n", rc);
	}

	if (chip->dt.batt_profile_fcc_ua < 0)
		smblib_get_charge_param(chg, &chg->param.fcc,
				&chg->batt_profile_fcc_ua);

	if (chip->dt.batt_profile_fv_uv < 0)
		smblib_get_charge_param(chg, &chg->param.fv,
				&chg->batt_profile_fv_uv);

#ifdef CONFIG_MACH_XIAOMI_SM8250
	chg->batt_profile_fv_uv = chip->dt.batt_profile_fv_uv;
	chg->non_fcc_batt_profile_fv_uv = chip->dt.non_fcc_batt_profile_fv_uv;
#endif

	smblib_get_charge_param(chg, &chg->param.usb_icl,
				&chg->default_icl_ua);
	smblib_get_charge_param(chg, &chg->param.aicl_5v_threshold,
				&chg->default_aicl_5v_threshold_mv);
	chg->aicl_5v_threshold_mv = chg->default_aicl_5v_threshold_mv;
	smblib_get_charge_param(chg, &chg->param.aicl_cont_threshold,
				&chg->default_aicl_cont_threshold_mv);
	chg->aicl_cont_threshold_mv = chg->default_aicl_cont_threshold_mv;

	if (chg->charger_temp_max == -EINVAL) {
		rc = smblib_get_thermal_threshold(chg,
					DIE_REG_H_THRESHOLD_MSB_REG,
					&chg->charger_temp_max);
		if (rc < 0) {
			dev_err(chg->dev, "Couldn't get charger_temp_max rc=%d\n",
					rc);
			return rc;
		}
	}

	/*
	 * If SW thermal regulation WA is active then all the HW temperature
	 * comparators need to be disabled to prevent HW thermal regulation,
	 * apart from DIE_TEMP analog comparator for SHDN regulation.
	 */
	if (chg->wa_flags & SW_THERM_REGULATION_WA) {
		rc = smblib_write(chg, MISC_THERMREG_SRC_CFG_REG,
					THERMREG_SW_ICL_ADJUST_BIT
					| THERMREG_DIE_CMP_SRC_EN_BIT);
		if (rc < 0) {
			dev_err(chg->dev, "Couldn't disable HW thermal regulation rc=%d\n",
				rc);
			return rc;
		}
	} else {
		/* configure temperature mitigation */
		rc = smb5_configure_mitigation(chg);
		if (rc < 0) {
			dev_err(chg->dev, "Couldn't configure mitigation rc=%d\n",
					rc);
			return rc;
		}
	}

	/* Set HVDCP autonomous mode per DT option */
	smblib_hvdcp_hw_inov_enable(chg, chip->dt.hvdcp_autonomous);

	/* Enable HVDCP authentication algorithm for non-PD designs */
	if (chg->pd_not_supported)
		smblib_hvdcp_detect_enable(chg, true);

	/* Disable HVDCP and authentication algorithm if specified in DT */
	if (chg->hvdcp_disable)
		smblib_hvdcp_detect_enable(chg, false);

	rc = smb5_init_connector_type(chg);
	if (rc < 0) {
		dev_err(chg->dev, "Couldn't configure connector type rc=%d\n",
				rc);
		return rc;
	}

	/* Use ICL results from HW */
	rc = smblib_icl_override(chg, HW_AUTO_MODE);
	if (rc < 0) {
		pr_err("Couldn't disable ICL override rc=%d\n", rc);
		return rc;
	}

	/* set OTG current limit */
	rc = smblib_set_charge_param(chg, &chg->param.otg_cl, chg->otg_cl_ua);
	if (rc < 0) {
		pr_err("Couldn't set otg current limit rc=%d\n", rc);
		return rc;
	}

	/* vote 0mA on usb_icl for non battery platforms */
	vote(chg->usb_icl_votable,
		DEFAULT_VOTER, chip->dt.no_battery, 0);
	vote(chg->dc_suspend_votable,
		DEFAULT_VOTER, chip->dt.no_battery, 0);
#ifdef CONFIG_MACH_XIAOMI_SM8250
	/* if use bq wireless solution, should suspend DC_IN path forever */
	if (chg->wireless_bq)
		rc = vote(chg->dc_suspend_votable, WIRELESS_BY_USB_IN_VOTER,
					true, 0);
#endif
	vote(chg->fcc_votable, HW_LIMIT_VOTER,
		chip->dt.batt_profile_fcc_ua > 0, chip->dt.batt_profile_fcc_ua);
	vote(chg->fv_votable, HW_LIMIT_VOTER,
		chip->dt.batt_profile_fv_uv > 0, chip->dt.batt_profile_fv_uv);
	vote(chg->fcc_votable,
		BATT_PROFILE_VOTER, chg->batt_profile_fcc_ua > 0,
		chg->batt_profile_fcc_ua);
	vote(chg->fv_votable,
		BATT_PROFILE_VOTER, chg->batt_profile_fv_uv > 0,
		chg->batt_profile_fv_uv);
#ifdef CONFIG_MACH_XIAOMI_SM8250
	vote(chg->fcc_votable, BATT_VERIFY_VOTER,
		chip->dt.batt_unverify_fcc_ua > 0, chip->dt.batt_unverify_fcc_ua);

	if (chg->ext_bbc) {
		vote(chg->usb_icl_votable, BBC_CHARGER_VOTER, true , 0);
		vote(chg->chg_disable_votable, BBC_CHARGER_VOTER, true, 1);
	}
#endif

	/* Some h/w limit maximum supported ICL */
	vote(chg->usb_icl_votable, HW_LIMIT_VOTER,
			chg->hw_max_icl_ua > 0, chg->hw_max_icl_ua);

#ifdef CONFIG_MACH_XIAOMI_SM8250
	/* if support ffc, default vfloat set non-fcc voltage, only fast charge need override to ffc voltage */
	if (chg->support_ffc)
		vote(chg->fv_votable, NON_FFC_VFLOAT_VOTER,
			true,  chg->non_fcc_batt_profile_fv_uv);
#endif

	/* Initialize DC peripheral configurations */
	rc = smb5_init_dc_peripheral(chg);
	if (rc < 0)
		return rc;

	/*
	 * AICL configuration: enable aicl and aicl rerun and based on DT
	 * configuration enable/disable ADB based AICL and Suspend on collapse.
	 */
	mask = USBIN_AICL_PERIODIC_RERUN_EN_BIT | USBIN_AICL_ADC_EN_BIT
			| USBIN_AICL_EN_BIT | SUSPEND_ON_COLLAPSE_USBIN_BIT;
#ifdef CONFIG_MACH_XIAOMI_SM8250
	if (chg->ext_bbc)
		val = 0;
	else
#endif
	val = USBIN_AICL_PERIODIC_RERUN_EN_BIT | USBIN_AICL_EN_BIT;
	if (!chip->dt.disable_suspend_on_collapse)
		val |= SUSPEND_ON_COLLAPSE_USBIN_BIT;
	if (chip->dt.adc_based_aicl)
		val |= USBIN_AICL_ADC_EN_BIT;

	rc = smblib_masked_write(chg, USBIN_AICL_OPTIONS_CFG_REG,
			mask, val);
	if (rc < 0) {
		dev_err(chg->dev, "Couldn't config AICL rc=%d\n", rc);
		return rc;
	}

	rc = smblib_write(chg, AICL_RERUN_TIME_CFG_REG,
				AICL_RERUN_TIME_12S_VAL);
	if (rc < 0) {
		dev_err(chg->dev,
			"Couldn't configure AICL rerun interval rc=%d\n", rc);
		return rc;
	}

	/* enable the charging path */
	rc = vote(chg->chg_disable_votable, DEFAULT_VOTER, false, 0);
	if (rc < 0) {
		dev_err(chg->dev, "Couldn't enable charging rc=%d\n", rc);
		return rc;
	}

	/* configure VBUS for software control */
	rc = smblib_masked_write(chg, DCDC_OTG_CFG_REG, OTG_EN_SRC_CFG_BIT, 0);
	if (rc < 0) {
		dev_err(chg->dev,
			"Couldn't configure VBUS for SW control rc=%d\n", rc);
		return rc;
	}

	val = (ilog2(chip->dt.wd_bark_time / 16) << BARK_WDOG_TIMEOUT_SHIFT)
			& BARK_WDOG_TIMEOUT_MASK;
	val |= (BITE_WDOG_TIMEOUT_8S | BITE_WDOG_DISABLE_CHARGING_CFG_BIT);
	val |= (chip->dt.wd_snarl_time_cfg << SNARL_WDOG_TIMEOUT_SHIFT)
			& SNARL_WDOG_TIMEOUT_MASK;

	rc = smblib_masked_write(chg, SNARL_BARK_BITE_WD_CFG_REG,
			BITE_WDOG_DISABLE_CHARGING_CFG_BIT |
			SNARL_WDOG_TIMEOUT_MASK | BARK_WDOG_TIMEOUT_MASK |
			BITE_WDOG_TIMEOUT_MASK,
			val);
	if (rc < 0) {
		pr_err("Couldn't configue WD config rc=%d\n", rc);
		return rc;
	}

	/* enable WD BARK and enable it on plugin */
	val = WDOG_TIMER_EN_ON_PLUGIN_BIT | BARK_WDOG_INT_EN_BIT;
	rc = smblib_masked_write(chg, WD_CFG_REG,
			WATCHDOG_TRIGGER_AFP_EN_BIT |
			WDOG_TIMER_EN_ON_PLUGIN_BIT |
			BARK_WDOG_INT_EN_BIT, val);
	if (rc < 0) {
		pr_err("Couldn't configue WD config rc=%d\n", rc);
		return rc;
	}

	/* set termination current threshold values */
	rc = smb5_configure_iterm_thresholds(chip);
	if (rc < 0) {
		pr_err("Couldn't configure ITERM thresholds rc=%d\n",
				rc);
		return rc;
	}

	rc = smb5_configure_float_charger(chip);
	if (rc < 0)
		return rc;

	switch (chip->dt.chg_inhibit_thr_mv) {
	case 50:
		rc = smblib_masked_write(chg, CHARGE_INHIBIT_THRESHOLD_CFG_REG,
				CHARGE_INHIBIT_THRESHOLD_MASK,
				INHIBIT_ANALOG_VFLT_MINUS_50MV);
		break;
	case 100:
		rc = smblib_masked_write(chg, CHARGE_INHIBIT_THRESHOLD_CFG_REG,
				CHARGE_INHIBIT_THRESHOLD_MASK,
				INHIBIT_ANALOG_VFLT_MINUS_100MV);
		break;
	case 200:
		rc = smblib_masked_write(chg, CHARGE_INHIBIT_THRESHOLD_CFG_REG,
				CHARGE_INHIBIT_THRESHOLD_MASK,
				INHIBIT_ANALOG_VFLT_MINUS_200MV);
		break;
	case 300:
		rc = smblib_masked_write(chg, CHARGE_INHIBIT_THRESHOLD_CFG_REG,
				CHARGE_INHIBIT_THRESHOLD_MASK,
				INHIBIT_ANALOG_VFLT_MINUS_300MV);
		break;
	case 0:
		rc = smblib_masked_write(chg, CHGR_CFG2_REG,
				CHARGER_INHIBIT_BIT, 0);
	default:
		break;
	}

	if (rc < 0) {
		dev_err(chg->dev, "Couldn't configure charge inhibit threshold rc=%d\n",
			rc);
		return rc;
	}

	rc = smblib_write(chg, CHGR_FAST_CHARGE_SAFETY_TIMER_CFG_REG,
					FAST_CHARGE_SAFETY_TIMER_768_MIN);
	if (rc < 0) {
		dev_err(chg->dev, "Couldn't set CHGR_FAST_CHARGE_SAFETY_TIMER_CFG_REG rc=%d\n",
			rc);
		return rc;
	}

	rc = smb5_configure_recharging(chip);
	if (rc < 0)
		return rc;

	rc = smblib_disable_hw_jeita(chg, true);
	if (rc < 0) {
		dev_err(chg->dev, "Couldn't set hw jeita rc=%d\n", rc);
		return rc;
	}

	rc = smblib_masked_write(chg, DCDC_ENG_SDCDC_CFG5_REG,
			ENG_SDCDC_BAT_HPWR_MASK, BOOST_MODE_THRESH_3P6_V);
	if (rc < 0) {
		dev_err(chg->dev, "Couldn't configure DCDC_ENG_SDCDC_CFG5 rc=%d\n",
				rc);
		return rc;
	}

#ifdef CONFIG_MACH_XIAOMI_SM8250
	rc = smblib_masked_write(chg, USBIN_ADAPTER_ALLOW_CFG_REG,
			USBIN_ADAPTER_ALLOW_MASK, USBIN_ADAPTER_ALLOW_5V_OR_9V_TO_12V);
	if (rc < 0) {
		dev_err(chg->dev, "Couldn't set USBIN_ADAPTER_ALLOW_CFG_REG rc=%d\n",
			rc);
		return rc;
	}
#endif

	if (chg->connector_pull_up != -EINVAL) {
		rc = smb5_configure_internal_pull(chg, CONN_THERM,
				get_valid_pullup(chg->connector_pull_up));
		if (rc < 0) {
			dev_err(chg->dev,
				"Couldn't configure CONN_THERM pull-up rc=%d\n",
				rc);
			return rc;
		}
	}

	if (chg->smb_pull_up != -EINVAL) {
		rc = smb5_configure_internal_pull(chg, SMB_THERM,
				get_valid_pullup(chg->smb_pull_up));
		if (rc < 0) {
			dev_err(chg->dev,
				"Couldn't configure SMB pull-up rc=%d\n",
				rc);
			return rc;
		}
	}

#ifdef CONFIG_MACH_XIAOMI_SM8250
	/*
	 * 1. set 0x154a bit2 to 1 to fix huawei scp cable 3A for SDP issue
	 * 2. set 0x154a bit3 to 0 to enable AICL for debug access mode cable
	 * 3. set 0x154a bit0 to 1 to enable debug access mode detect
	 * 4. set 0x154a bit4 to 0 to disable typec FMB mode
	 */
	rc = smblib_masked_write(chg, TYPE_C_DEBUG_ACC_SNK_CFG, 0x1F, 0x07);
	if (rc < 0) {
		dev_err(chg->dev, "Couldn't configure TYPE_C_DEBUG_ACC_SNK_CFG rc=%d\n",
				rc);
		return rc;
	}
#endif
	return rc;
}

static int smb5_post_init(struct smb5 *chip)
{
	struct smb_charger *chg = &chip->chg;
	union power_supply_propval pval;
	int rc;

	/*
	 * In case the usb path is suspended, we would have missed disabling
	 * the icl change interrupt because the interrupt could have been
	 * not requested
	 */
	rerun_election(chg->usb_icl_votable);

	/* configure power role for dual-role */
	pval.intval = POWER_SUPPLY_TYPEC_PR_DUAL;
	rc = smblib_set_prop_typec_power_role(chg, &pval);
	if (rc < 0) {
		dev_err(chg->dev, "Couldn't configure DRP role rc=%d\n",
				rc);
		return rc;
	}

	rerun_election(chg->temp_change_irq_disable_votable);

	return 0;
}

/****************************
 * DETERMINE INITIAL STATUS *
 ****************************/

static int smb5_determine_initial_status(struct smb5 *chip)
{
	struct smb_irq_data irq_data = {chip, "determine-initial-status"};
	struct smb_charger *chg = &chip->chg;
	union power_supply_propval val;
	int rc;

	rc = smblib_get_prop_usb_present(chg, &val);
	if (rc < 0) {
		pr_err("Couldn't get usb present rc=%d\n", rc);
		return rc;
	}
	chg->early_usb_attach = val.intval;

#ifdef CONFIG_MACH_XIAOMI_SM8250
	rc = smblib_get_prop_dc_present(chg, &val);
	if (rc < 0) {
		pr_err("Couldn't get usb present rc=%d\n", rc);
		return rc;
	}
	chg->early_dc_attach = val.intval;
#endif

	if (chg->bms_psy)
		smblib_suspend_on_debug_battery(chg);

	usb_plugin_irq_handler(0, &irq_data);
#ifdef CONFIG_MACH_XIAOMI_SM8250
	if (chg->wireless_bq)
		dc_power_on_irq_handler(0, &irq_data);
#else
	dc_plugin_irq_handler(0, &irq_data);
#endif
	typec_attach_detach_irq_handler(0, &irq_data);
	typec_state_change_irq_handler(0, &irq_data);
	usb_source_change_irq_handler(0, &irq_data);
	chg_state_change_irq_handler(0, &irq_data);
	icl_change_irq_handler(0, &irq_data);
	batt_temp_changed_irq_handler(0, &irq_data);
	wdog_bark_irq_handler(0, &irq_data);
	typec_or_rid_detection_change_irq_handler(0, &irq_data);
	wdog_snarl_irq_handler(0, &irq_data);

	return 0;
}

/**************************
 * INTERRUPT REGISTRATION *
 **************************/

static struct smb_irq_info smb5_irqs[] = {
	/* CHARGER IRQs */
	[CHGR_ERROR_IRQ] = {
		.name		= "chgr-error",
		.handler	= default_irq_handler,
	},
	[CHG_STATE_CHANGE_IRQ] = {
		.name		= "chg-state-change",
		.handler	= chg_state_change_irq_handler,
		.wake		= true,
	},
	[STEP_CHG_STATE_CHANGE_IRQ] = {
		.name		= "step-chg-state-change",
	},
	[STEP_CHG_SOC_UPDATE_FAIL_IRQ] = {
		.name		= "step-chg-soc-update-fail",
	},
	[STEP_CHG_SOC_UPDATE_REQ_IRQ] = {
		.name		= "step-chg-soc-update-req",
	},
	[FG_FVCAL_QUALIFIED_IRQ] = {
		.name		= "fg-fvcal-qualified",
	},
	[VPH_ALARM_IRQ] = {
		.name		= "vph-alarm",
	},
	[VPH_DROP_PRECHG_IRQ] = {
		.name		= "vph-drop-prechg",
	},
	/* DCDC IRQs */
	[OTG_FAIL_IRQ] = {
		.name		= "otg-fail",
		.handler	= default_irq_handler,
	},
	[OTG_OC_DISABLE_SW_IRQ] = {
		.name		= "otg-oc-disable-sw",
	},
	[OTG_OC_HICCUP_IRQ] = {
		.name		= "otg-oc-hiccup",
	},
	[BSM_ACTIVE_IRQ] = {
		.name		= "bsm-active",
	},
	[HIGH_DUTY_CYCLE_IRQ] = {
		.name		= "high-duty-cycle",
		.handler	= high_duty_cycle_irq_handler,
		.wake		= true,
	},
	[INPUT_CURRENT_LIMITING_IRQ] = {
		.name		= "input-current-limiting",
		.handler	= default_irq_handler,
	},
	[CONCURRENT_MODE_DISABLE_IRQ] = {
		.name		= "concurrent-mode-disable",
	},
	[SWITCHER_POWER_OK_IRQ] = {
		.name		= "switcher-power-ok",
		.handler	= switcher_power_ok_irq_handler,
	},
	/* BATTERY IRQs */
	[BAT_TEMP_IRQ] = {
		.name		= "bat-temp",
		.handler	= batt_temp_changed_irq_handler,
#ifndef CONFIG_MACH_XIAOMI_SM8250
		.wake		= true,
#endif
	},
	[ALL_CHNL_CONV_DONE_IRQ] = {
		.name		= "all-chnl-conv-done",
	},
	[BAT_OV_IRQ] = {
		.name		= "bat-ov",
		.handler	= batt_psy_changed_irq_handler,
	},
	[BAT_LOW_IRQ] = {
		.name		= "bat-low",
		.handler	= batt_psy_changed_irq_handler,
	},
	[BAT_THERM_OR_ID_MISSING_IRQ] = {
		.name		= "bat-therm-or-id-missing",
		.handler	= batt_psy_changed_irq_handler,
	},
	[BAT_TERMINAL_MISSING_IRQ] = {
		.name		= "bat-terminal-missing",
		.handler	= batt_psy_changed_irq_handler,
	},
	[BUCK_OC_IRQ] = {
		.name		= "buck-oc",
	},
	[VPH_OV_IRQ] = {
		.name		= "vph-ov",
	},
	/* USB INPUT IRQs */
	[USBIN_COLLAPSE_IRQ] = {
		.name		= "usbin-collapse",
		.handler	= default_irq_handler,
	},
	[USBIN_VASHDN_IRQ] = {
		.name		= "usbin-vashdn",
		.handler	= default_irq_handler,
	},
	[USBIN_UV_IRQ] = {
		.name		= "usbin-uv",
		.handler	= usbin_uv_irq_handler,
		.wake		= true,
		.storm_data	= {true, 3000, 5},
	},
	[USBIN_OV_IRQ] = {
		.name		= "usbin-ov",
		.handler	= usbin_ov_irq_handler,
	},
	[USBIN_PLUGIN_IRQ] = {
		.name		= "usbin-plugin",
		.handler	= usb_plugin_irq_handler,
		.wake           = true,
	},
	[USBIN_REVI_CHANGE_IRQ] = {
		.name		= "usbin-revi-change",
	},
	[USBIN_SRC_CHANGE_IRQ] = {
		.name		= "usbin-src-change",
		.handler	= usb_source_change_irq_handler,
		.wake           = true,
	},
	[USBIN_ICL_CHANGE_IRQ] = {
		.name		= "usbin-icl-change",
		.handler	= icl_change_irq_handler,
		.wake           = true,
	},
	/* DC INPUT IRQs */
	[DCIN_VASHDN_IRQ] = {
		.name		= "dcin-vashdn",
	},
	[DCIN_UV_IRQ] = {
		.name		= "dcin-uv",
		.handler	= dcin_uv_irq_handler,
		.wake		= true,
	},
	[DCIN_OV_IRQ] = {
		.name		= "dcin-ov",
		.handler	= default_irq_handler,
	},
	[DCIN_PLUGIN_IRQ] = {
		.name		= "dcin-plugin",
		.handler	= dc_plugin_irq_handler,
		.wake           = true,
	},
	[DCIN_REVI_IRQ] = {
		.name		= "dcin-revi",
	},
	[DCIN_PON_IRQ] = {
		.name		= "dcin-pon",
#ifdef CONFIG_MACH_XIAOMI_SM8250
		.handler	= dc_power_on_irq_handler,
		.wake		= true,
#else
		.handler	= default_irq_handler,
#endif
	},
	[DCIN_EN_IRQ] = {
		.name		= "dcin-en",
		.handler	= default_irq_handler,
	},
	/* TYPEC IRQs */
	[TYPEC_OR_RID_DETECTION_CHANGE_IRQ] = {
		.name		= "typec-or-rid-detect-change",
		.handler	= typec_or_rid_detection_change_irq_handler,
		.wake           = true,
	},
	[TYPEC_VPD_DETECT_IRQ] = {
		.name		= "typec-vpd-detect",
	},
	[TYPEC_CC_STATE_CHANGE_IRQ] = {
		.name		= "typec-cc-state-change",
		.handler	= typec_state_change_irq_handler,
		.wake           = true,
	},
	[TYPEC_VCONN_OC_IRQ] = {
		.name		= "typec-vconn-oc",
		.handler	= default_irq_handler,
	},
	[TYPEC_VBUS_CHANGE_IRQ] = {
		.name		= "typec-vbus-change",
	},
	[TYPEC_ATTACH_DETACH_IRQ] = {
		.name		= "typec-attach-detach",
		.handler	= typec_attach_detach_irq_handler,
		.wake		= true,
	},
	[TYPEC_LEGACY_CABLE_DETECT_IRQ] = {
		.name		= "typec-legacy-cable-detect",
		.handler	= default_irq_handler,
	},
	[TYPEC_TRY_SNK_SRC_DETECT_IRQ] = {
		.name		= "typec-try-snk-src-detect",
	},
	/* MISCELLANEOUS IRQs */
	[WDOG_SNARL_IRQ] = {
		.name		= "wdog-snarl",
		.handler	= wdog_snarl_irq_handler,
#ifdef CONFIG_MACH_XIAOMI_SM8250
		.wake		= false,
#else
		.wake		= true,
#endif
	},
	[WDOG_BARK_IRQ] = {
		.name		= "wdog-bark",
		.handler	= wdog_bark_irq_handler,
		.wake		= true,
	},
	[AICL_FAIL_IRQ] = {
		.name		= "aicl-fail",
	},
	[AICL_DONE_IRQ] = {
		.name		= "aicl-done",
		.handler	= default_irq_handler,
	},
	[SMB_EN_IRQ] = {
		.name		= "smb-en",
		.handler	= smb_en_irq_handler,
	},
	[IMP_TRIGGER_IRQ] = {
		.name		= "imp-trigger",
	},
	/*
	 * triggered when DIE or SKIN or CONNECTOR temperature across
	 * either of the _REG_L, _REG_H, _RST, or _SHDN thresholds
	 */
	[TEMP_CHANGE_IRQ] = {
		.name		= "temp-change",
		.handler	= temp_change_irq_handler,
		.wake		= true,
	},
	[TEMP_CHANGE_SMB_IRQ] = {
		.name		= "temp-change-smb",
	},
	/* FLASH */
	[VREG_OK_IRQ] = {
		.name		= "vreg-ok",
	},
	[ILIM_S2_IRQ] = {
		.name		= "ilim2-s2",
		.handler	= schgm_flash_ilim2_irq_handler,
	},
	[ILIM_S1_IRQ] = {
		.name		= "ilim1-s1",
	},
	[VOUT_DOWN_IRQ] = {
		.name		= "vout-down",
	},
	[VOUT_UP_IRQ] = {
		.name		= "vout-up",
	},
	[FLASH_STATE_CHANGE_IRQ] = {
		.name		= "flash-state-change",
		.handler	= schgm_flash_state_change_irq_handler,
	},
	[TORCH_REQ_IRQ] = {
		.name		= "torch-req",
	},
	[FLASH_EN_IRQ] = {
		.name		= "flash-en",
	},
	/* SDAM */
	[SDAM_STS_IRQ] = {
		.name		= "sdam-sts",
		.handler	= sdam_sts_change_irq_handler,
	},
};

static int smb5_get_irq_index_byname(const char *irq_name)
{
	int i;

	for (i = 0; i < ARRAY_SIZE(smb5_irqs); i++) {
		if (strcmp(smb5_irqs[i].name, irq_name) == 0)
			return i;
	}

	return -ENOENT;
}

static int smb5_request_interrupt(struct smb5 *chip,
				struct device_node *node, const char *irq_name)
{
	struct smb_charger *chg = &chip->chg;
	int rc, irq, irq_index;
	struct smb_irq_data *irq_data;

	irq = of_irq_get_byname(node, irq_name);
	if (irq < 0) {
		pr_err("Couldn't get irq %s byname\n", irq_name);
		return irq;
	}

	irq_index = smb5_get_irq_index_byname(irq_name);
	if (irq_index < 0) {
		pr_err("%s is not a defined irq\n", irq_name);
		return irq_index;
	}

	if (!smb5_irqs[irq_index].handler)
		return 0;

	irq_data = devm_kzalloc(chg->dev, sizeof(*irq_data), GFP_KERNEL);
	if (!irq_data)
		return -ENOMEM;

	irq_data->parent_data = chip;
	irq_data->name = irq_name;
	irq_data->storm_data = smb5_irqs[irq_index].storm_data;
	mutex_init(&irq_data->storm_data.storm_lock);

	smb5_irqs[irq_index].enabled = true;
	rc = devm_request_threaded_irq(chg->dev, irq, NULL,
					smb5_irqs[irq_index].handler,
					IRQF_ONESHOT, irq_name, irq_data);
	if (rc < 0) {
		pr_err("Couldn't request irq %d\n", irq);
		return rc;
	}

	smb5_irqs[irq_index].irq = irq;
	smb5_irqs[irq_index].irq_data = irq_data;
	if (smb5_irqs[irq_index].wake)
		enable_irq_wake(irq);

	return rc;
}

static int smb5_request_interrupts(struct smb5 *chip)
{
	struct smb_charger *chg = &chip->chg;
	struct device_node *node = chg->dev->of_node;
	struct device_node *child;
	int rc = 0;
	const char *name;
	struct property *prop;

	for_each_available_child_of_node(node, child) {
		of_property_for_each_string(child, "interrupt-names",
					    prop, name) {
			rc = smb5_request_interrupt(chip, child, name);
			if (rc < 0)
				return rc;
		}
	}

#ifdef CONFIG_MACH_XIAOMI_SM8250
	/*enable batt_temp irq when plugin usb poweron charging*/
	if (chg->irq_info[BAT_TEMP_IRQ].irq
			&& (chg->early_usb_attach || chg->early_dc_attach)) {
		enable_irq_wake(chg->irq_info[BAT_TEMP_IRQ].irq);
		chg->batt_temp_irq_enabled = true;
	}
#endif

	vote(chg->limited_irq_disable_votable, CHARGER_TYPE_VOTER, true, 0);
	vote(chg->hdc_irq_disable_votable, CHARGER_TYPE_VOTER, true, 0);

	return rc;
}

static void smb5_free_interrupts(struct smb_charger *chg)
{
	int i;

	for (i = 0; i < ARRAY_SIZE(smb5_irqs); i++) {
		if (smb5_irqs[i].irq > 0) {
			if (smb5_irqs[i].wake)
				disable_irq_wake(smb5_irqs[i].irq);

			devm_free_irq(chg->dev, smb5_irqs[i].irq,
						smb5_irqs[i].irq_data);
		}
	}
}

static void smb5_disable_interrupts(struct smb_charger *chg)
{
	int i;

	for (i = 0; i < ARRAY_SIZE(smb5_irqs); i++) {
		if (smb5_irqs[i].irq > 0)
			disable_irq(smb5_irqs[i].irq);
	}
}

#if defined(CONFIG_DEBUG_FS)

static int force_batt_psy_update_write(void *data, u64 val)
{
	struct smb_charger *chg = data;

	power_supply_changed(chg->batt_psy);
	return 0;
}
DEFINE_DEBUGFS_ATTRIBUTE(force_batt_psy_update_ops, NULL,
			force_batt_psy_update_write, "0x%02llx\n");

static int force_usb_psy_update_write(void *data, u64 val)
{
	struct smb_charger *chg = data;

	power_supply_changed(chg->usb_psy);
	return 0;
}
DEFINE_DEBUGFS_ATTRIBUTE(force_usb_psy_update_ops, NULL,
			force_usb_psy_update_write, "0x%02llx\n");

static int force_dc_psy_update_write(void *data, u64 val)
{
	struct smb_charger *chg = data;

	power_supply_changed(chg->dc_psy);
	return 0;
}
DEFINE_DEBUGFS_ATTRIBUTE(force_dc_psy_update_ops, NULL,
			force_dc_psy_update_write, "0x%02llx\n");

static void smb5_create_debugfs(struct smb5 *chip)
{
	struct dentry *file;

	chip->dfs_root = debugfs_create_dir("charger", NULL);
	if (IS_ERR_OR_NULL(chip->dfs_root)) {
		pr_err("Couldn't create charger debugfs rc=%ld\n",
			(long)chip->dfs_root);
		return;
	}

	file = debugfs_create_file("force_batt_psy_update", 0600,
			    chip->dfs_root, chip, &force_batt_psy_update_ops);
	if (IS_ERR_OR_NULL(file))
		pr_err("Couldn't create force_batt_psy_update file rc=%ld\n",
			(long)file);

	file = debugfs_create_file("force_usb_psy_update", 0600,
			    chip->dfs_root, chip, &force_usb_psy_update_ops);
	if (IS_ERR_OR_NULL(file))
		pr_err("Couldn't create force_usb_psy_update file rc=%ld\n",
			(long)file);

	file = debugfs_create_file("force_dc_psy_update", 0600,
			    chip->dfs_root, chip, &force_dc_psy_update_ops);
	if (IS_ERR_OR_NULL(file))
		pr_err("Couldn't create force_dc_psy_update file rc=%ld\n",
			(long)file);

	file = debugfs_create_u32("debug_mask", 0600, chip->dfs_root,
			&__debug_mask);
	if (IS_ERR_OR_NULL(file))
		pr_err("Couldn't create debug_mask file rc=%ld\n", (long)file);
}

#else

static void smb5_create_debugfs(struct smb5 *chip)
{}

#endif

static int smb5_show_charger_status(struct smb5 *chip)
{
	struct smb_charger *chg = &chip->chg;
	union power_supply_propval val;
	int usb_present, batt_present, batt_health, batt_charge_type;
	int rc;

	rc = smblib_get_prop_usb_present(chg, &val);
	if (rc < 0) {
		pr_err("Couldn't get usb present rc=%d\n", rc);
		return rc;
	}
	usb_present = val.intval;

	rc = smblib_get_prop_batt_present(chg, &val);
	if (rc < 0) {
		pr_err("Couldn't get batt present rc=%d\n", rc);
		return rc;
	}
	batt_present = val.intval;

	rc = smblib_get_prop_batt_health(chg, &val);
	if (rc < 0) {
		pr_err("Couldn't get batt health rc=%d\n", rc);
		val.intval = POWER_SUPPLY_HEALTH_UNKNOWN;
	}
	batt_health = val.intval;

	rc = smblib_get_prop_batt_charge_type(chg, &val);
	if (rc < 0) {
		pr_err("Couldn't get batt charge type rc=%d\n", rc);
		return rc;
	}
	batt_charge_type = val.intval;

	pr_info("SMB5 status - usb:present=%d type=%d batt:present = %d health = %d charge = %d\n",
		usb_present, chg->real_charger_type,
		batt_present, batt_health, batt_charge_type);
	return rc;
}

/*********************************
 * TYPEC CLASS REGISTRATION *
 **********************************/

static int smb5_init_typec_class(struct smb5 *chip)
{
	struct smb_charger *chg = &chip->chg;
	int rc = 0;

	mutex_init(&chg->typec_lock);

	/* Register typec class for only non-PD TypeC and uUSB designs */
	if (!chg->pd_not_supported)
		return rc;

	chg->typec_caps.type = TYPEC_PORT_DRP;
	chg->typec_caps.data = TYPEC_PORT_DRD;
	chg->typec_partner_desc.usb_pd = false;
	chg->typec_partner_desc.accessory = TYPEC_ACCESSORY_NONE;
	chg->typec_caps.port_type_set = smblib_typec_port_type_set;
	chg->typec_caps.revision = 0x0130;

	chg->typec_port = typec_register_port(chg->dev, &chg->typec_caps);
	if (IS_ERR(chg->typec_port)) {
		rc = PTR_ERR(chg->typec_port);
		pr_err("failed to register typec_port rc=%d\n", rc);
		return rc;
	}

	return rc;
}

#ifdef CONFIG_MACH_XIAOMI_SM8250
struct usbpd *smb_get_usbpd(void)
{
	return __smbchg->pd;
}
EXPORT_SYMBOL(smb_get_usbpd);
#endif

static int smb5_probe(struct platform_device *pdev)
{
	struct smb5 *chip;
	struct smb_charger *chg;
	int rc = 0;

	chip = devm_kzalloc(&pdev->dev, sizeof(*chip), GFP_KERNEL);
	if (!chip)
		return -ENOMEM;

	chg = &chip->chg;
	chg->dev = &pdev->dev;
	chg->debug_mask = &__debug_mask;
#ifdef CONFIG_MACH_XIAOMI_SM8250
	chg->thermal_fcc_override = 0;
#endif
	chg->pd_disabled = 0;
#ifdef CONFIG_MACH_XIAOMI_SM8250
	chg->apdo_max = 0;
#endif
	chg->weak_chg_icl_ua = 500000;
	chg->mode = PARALLEL_MASTER;
	chg->irq_info = smb5_irqs;
	chg->die_health = -EINVAL;
	chg->connector_health = -EINVAL;
	chg->otg_present = false;
	chg->main_fcc_max = -EINVAL;
#ifdef CONFIG_MACH_XIAOMI_SM8250
	chg->warm_fake_charging = false;
	chg->fake_dc_on = false;
#endif
	mutex_init(&chg->adc_lock);

	chg->regmap = dev_get_regmap(chg->dev->parent, NULL);
	if (!chg->regmap) {
		pr_err("parent regmap is missing\n");
		return -EINVAL;
	}

	rc = smb5_chg_config_init(chip);
	if (rc < 0) {
		if (rc != -EPROBE_DEFER)
			pr_err("Couldn't setup chg_config rc=%d\n", rc);
		return rc;
	}

	rc = smb5_parse_dt(chip);
	if (rc < 0) {
		pr_err("Couldn't parse device tree rc=%d\n", rc);
		return rc;
	}

#ifdef CONFIG_MACH_XIAOMI_SM8250
	if (chg->use_bq_pump)
		__smbchg = chg;
#endif

	if (alarmtimer_get_rtcdev())
		alarm_init(&chg->lpd_recheck_timer, ALARM_REALTIME,
				smblib_lpd_recheck_timer);
	else
		return -EPROBE_DEFER;

	rc = smblib_init(chg);
	if (rc < 0) {
		pr_err("Smblib_init failed rc=%d\n", rc);
		return rc;
	}

	/* set driver data before resources request it */
	platform_set_drvdata(pdev, chip);

#ifdef CONFIG_MACH_XIAOMI_SM8250
	/* wakeup init should be done at the beginning of smb5_probe */
	device_init_wakeup(chg->dev, true);
#endif

	/* extcon registration */
	chg->extcon = devm_extcon_dev_allocate(chg->dev, smblib_extcon_cable);
	if (IS_ERR(chg->extcon)) {
		rc = PTR_ERR(chg->extcon);
		dev_err(chg->dev, "failed to allocate extcon device rc=%d\n",
				rc);
		goto cleanup;
	}

	rc = devm_extcon_dev_register(chg->dev, chg->extcon);
	if (rc < 0) {
		dev_err(chg->dev, "failed to register extcon device rc=%d\n",
				rc);
		goto cleanup;
	}

	/* Support reporting polarity and speed via properties */
	rc = extcon_set_property_capability(chg->extcon,
			EXTCON_USB, EXTCON_PROP_USB_TYPEC_POLARITY);
	rc |= extcon_set_property_capability(chg->extcon,
			EXTCON_USB, EXTCON_PROP_USB_SS);
	rc |= extcon_set_property_capability(chg->extcon,
			EXTCON_USB_HOST, EXTCON_PROP_USB_TYPEC_POLARITY);
	rc |= extcon_set_property_capability(chg->extcon,
			EXTCON_USB_HOST, EXTCON_PROP_USB_SS);
	if (rc < 0) {
		dev_err(chg->dev,
			"failed to configure extcon capabilities\n");
		goto cleanup;
	}

	rc = smb5_init_hw(chip);
	if (rc < 0) {
		pr_err("Couldn't initialize hardware rc=%d\n", rc);
		goto cleanup;
	}

	/*
	 * VBUS regulator enablement/disablement for host mode is handled
	 * by USB-PD driver only. For micro-USB and non-PD typeC designs,
	 * the VBUS regulator is enabled/disabled by the smb driver itself
	 * before sending extcon notifications.
	 * Hence, register vbus and vconn regulators for PD supported designs
	 * only.
	 */
	if (!chg->pd_not_supported) {
		rc = smb5_init_vbus_regulator(chip);
		if (rc < 0) {
			pr_err("Couldn't initialize vbus regulator rc=%d\n",
				rc);
			goto cleanup;
		}

		rc = smb5_init_vconn_regulator(chip);
		if (rc < 0) {
			pr_err("Couldn't initialize vconn regulator rc=%d\n",
				rc);
			goto cleanup;
		}
	}

	switch (chg->chg_param.smb_version) {
	case PM8150B_SUBTYPE:
	case PM6150_SUBTYPE:
	case PM7250B_SUBTYPE:
		rc = smb5_init_dc_psy(chip);
		if (rc < 0) {
			pr_err("Couldn't initialize dc psy rc=%d\n", rc);
			goto cleanup;
		}
		break;
	default:
		break;
	}

	rc = smb5_init_usb_psy(chip);
	if (rc < 0) {
		pr_err("Couldn't initialize usb psy rc=%d\n", rc);
		goto cleanup;
	}

	rc = smb5_init_usb_main_psy(chip);
	if (rc < 0) {
		pr_err("Couldn't initialize usb main psy rc=%d\n", rc);
		goto cleanup;
	}

	rc = smb5_init_usb_port_psy(chip);
	if (rc < 0) {
		pr_err("Couldn't initialize usb pc_port psy rc=%d\n", rc);
		goto cleanup;
	}

	rc = smb5_init_batt_psy(chip);
	if (rc < 0) {
		pr_err("Couldn't initialize batt psy rc=%d\n", rc);
		goto cleanup;
	}

	rc = smb5_init_typec_class(chip);
	if (rc < 0) {
		pr_err("Couldn't initialize typec class rc=%d\n", rc);
		goto cleanup;
	}

	rc = smb5_determine_initial_status(chip);
	if (rc < 0) {
		pr_err("Couldn't determine initial status rc=%d\n",
			rc);
		goto cleanup;
	}

#ifdef CONFIG_MACH_XIAOMI_SM8250
	if (chg->support_wireless) {
		rc = smb5_init_wireless_psy(chip);
		if (rc < 0) {
			pr_err("Couldn't initialize wireless psy rc=%d\n", rc);
			goto cleanup;
		}
	}
#endif

	rc = smb5_request_interrupts(chip);
	if (rc < 0) {
		pr_err("Couldn't request interrupts rc=%d\n", rc);
		goto cleanup;
	}

	rc = smb5_post_init(chip);
	if (rc < 0) {
		pr_err("Failed in post init rc=%d\n", rc);
		goto free_irq;
	}

	smb5_create_debugfs(chip);

	rc = sysfs_create_groups(&chg->dev->kobj, smb5_groups);
	if (rc < 0) {
		pr_err("Couldn't create sysfs files rc=%d\n", rc);
		goto free_irq;
	}

	rc = smb5_show_charger_status(chip);
	if (rc < 0) {
		pr_err("Failed in getting charger status rc=%d\n", rc);
		goto free_irq;
	}

#ifdef CONFIG_MACH_XIAOMI_SM8250
	schedule_delayed_work(&chg->reg_work, 30 * HZ);
#else
	device_init_wakeup(chg->dev, true);
#endif

	pr_info("QPNP SMB5 probed successfully\n");

	return rc;

free_irq:
	smb5_free_interrupts(chg);
cleanup:
	smblib_deinit(chg);
	platform_set_drvdata(pdev, NULL);

	return rc;
}

static int smb5_remove(struct platform_device *pdev)
{
	struct smb5 *chip = platform_get_drvdata(pdev);
	struct smb_charger *chg = &chip->chg;

	/* force enable APSD */
	smblib_masked_write(chg, USBIN_OPTIONS_1_CFG_REG,
				BC1P2_SRC_DETECT_BIT, BC1P2_SRC_DETECT_BIT);

	smb5_free_interrupts(chg);
	smblib_deinit(chg);
	sysfs_remove_groups(&chg->dev->kobj, smb5_groups);
	platform_set_drvdata(pdev, NULL);

	return 0;
}

static void smb5_shutdown(struct platform_device *pdev)
{
	struct smb5 *chip = platform_get_drvdata(pdev);
	struct smb_charger *chg = &chip->chg;

	/* disable all interrupts */
	smb5_disable_interrupts(chg);

	/* disable the SMB_EN configuration */
	smblib_masked_write(chg, MISC_SMB_EN_CMD_REG, EN_CP_CMD_BIT, 0);

	/* configure power role for UFP */
	if (chg->connector_type == POWER_SUPPLY_CONNECTOR_TYPEC)
		smblib_masked_write(chg, TYPE_C_MODE_CFG_REG,
				TYPEC_POWER_ROLE_CMD_MASK, EN_SNK_ONLY_BIT);

#ifdef CONFIG_MACH_XIAOMI_SM8250
	/*fix PD bug.Set 0x1360 = 0x0c when shutdown*/
	smblib_write(chg, USBIN_ADAPTER_ALLOW_CFG_REG, USBIN_ADAPTER_ALLOW_5V_TO_12V);
#endif
	/* force enable and rerun APSD */
	smblib_apsd_enable(chg, true);
	smblib_hvdcp_exit_config(chg);
}

static const struct of_device_id match_table[] = {
	{ .compatible = "qcom,qpnp-smb5", },
	{ },
};

static struct platform_driver smb5_driver = {
	.driver		= {
		.name		= "qcom,qpnp-smb5",
		.of_match_table	= match_table,
	},
	.probe		= smb5_probe,
	.remove		= smb5_remove,
	.shutdown	= smb5_shutdown,
};
module_platform_driver(smb5_driver);

MODULE_DESCRIPTION("QPNP SMB5 Charger Driver");
MODULE_LICENSE("GPL v2");<|MERGE_RESOLUTION|>--- conflicted
+++ resolved
@@ -672,7 +672,9 @@
 	chg->sw_jeita_enabled = of_property_read_bool(node,
 				"qcom,sw-jeita-enable");
 
-<<<<<<< HEAD
+	chg->jeita_arb_enable = of_property_read_bool(node,
+                                "qcom,jeita-arb-enable");
+
 #ifdef CONFIG_MACH_XIAOMI_SM8250
 	chg->six_pin_step_charge_enable = of_property_read_bool(node,
 				"mi,six-pin-step-chg");
@@ -683,10 +685,6 @@
 	chg->support_ffc = of_property_read_bool(node,
 				"mi,support-ffc");
 #endif
-=======
-	chg->jeita_arb_enable = of_property_read_bool(node,
-				"qcom,jeita-arb-enable");
->>>>>>> b226a909
 
 	chg->pd_not_supported = chg->pd_not_supported ||
 			of_property_read_bool(node, "qcom,usb-pd-disable");
