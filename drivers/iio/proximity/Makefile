# SPDX-License-Identifier: GPL-2.0
#
# Makefile for IIO proximity sensors
#

# When adding new entries keep the list in alphabetical order
obj-$(CONFIG_AS3935)		+= as3935.o
obj-$(CONFIG_ISL29501)		+= isl29501.o
obj-$(CONFIG_LIDAR_LITE_V2)	+= pulsedlight-lidar-lite-v2.o
obj-$(CONFIG_RFD77402)		+= rfd77402.o
obj-$(CONFIG_SRF04)		+= srf04.o
obj-$(CONFIG_SRF08)		+= srf08.o
obj-$(CONFIG_SX9500)		+= sx9500.o
<<<<<<< HEAD
obj-$(CONFIG_US_PROXIMITY)	+= us_prox.o
=======

obj-y += inv_ch101/
>>>>>>> b226a909
<|MERGE_RESOLUTION|>--- conflicted
+++ resolved
@@ -11,9 +11,5 @@
 obj-$(CONFIG_SRF04)		+= srf04.o
 obj-$(CONFIG_SRF08)		+= srf08.o
 obj-$(CONFIG_SX9500)		+= sx9500.o
-<<<<<<< HEAD
 obj-$(CONFIG_US_PROXIMITY)	+= us_prox.o
-=======
-
-obj-y += inv_ch101/
->>>>>>> b226a909
+obj-y += inv_ch101/