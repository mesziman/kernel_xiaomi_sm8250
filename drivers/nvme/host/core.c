--- conflicted
+++ resolved
@@ -3216,11 +3216,7 @@
 
 	nvme_get_ctrl(ctrl);
 
-<<<<<<< HEAD
 	device_add_disk(ctrl->device, ns->disk, NULL);
-=======
-	device_add_disk(ctrl->device, ns->disk);
->>>>>>> e543b332
 	if (sysfs_create_group(&disk_to_dev(ns->disk)->kobj,
 					&nvme_ns_id_attr_group))
 		pr_warn("%s: failed to create sysfs group for identification\n",
