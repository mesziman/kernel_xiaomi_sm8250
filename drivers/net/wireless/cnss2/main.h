--- conflicted
+++ resolved
@@ -30,12 +30,8 @@
 #define TIME_CLOCK_FREQ_HZ		19200000
 #define CNSS_RAMDUMP_MAGIC		0x574C414E
 #define CNSS_RAMDUMP_VERSION		0
-<<<<<<< HEAD
 #define MAX_FIRMWARE_NAME_LEN		23
-=======
-#define MAX_FIRMWARE_NAME_LEN		20
 #define CNSS_INVALID_CAL_DURATION       0xFFFFFFFF
->>>>>>> aad4cd6b
 
 #define CNSS_EVENT_SYNC   BIT(0)
 #define CNSS_EVENT_UNINTERRUPTIBLE BIT(1)
