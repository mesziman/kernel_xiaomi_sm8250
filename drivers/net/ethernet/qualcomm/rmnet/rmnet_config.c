// SPDX-License-Identifier: GPL-2.0-only
/* Copyright (c) 2013-2020, The Linux Foundation. All rights reserved.
 *
 * RMNET configuration engine
 *
 */

#include <net/sock.h>
#include <linux/module.h>
#include <linux/netlink.h>
#include <linux/netdevice.h>
#include "rmnet_config.h"
#include "rmnet_handlers.h"
#include "rmnet_vnd.h"
#include "rmnet_private.h"
#include "rmnet_map.h"
#include "rmnet_descriptor.h"
#include "rmnet_genl.h"
#include <soc/qcom/rmnet_qmi.h>
#include <soc/qcom/qmi_rmnet.h>

/* Locking scheme -
 * The shared resource which needs to be protected is realdev->rx_handler_data.
 * For the writer path, this is using rtnl_lock(). The writer paths are
 * rmnet_newlink(), rmnet_dellink() and rmnet_force_unassociate_device(). These
 * paths are already called with rtnl_lock() acquired in. There is also an
 * ASSERT_RTNL() to ensure that we are calling with rtnl acquired. For
 * dereference here, we will need to use rtnl_dereference(). Dev list writing
 * needs to happen with rtnl_lock() acquired for netdev_master_upper_dev_link().
 * For the reader path, the real_dev->rx_handler_data is called in the TX / RX
 * path. We only need rcu_read_lock() for these scenarios. In these cases,
 * the rcu_read_lock() is held in __dev_queue_xmit() and
 * netif_receive_skb_internal(), so readers need to use rcu_dereference_rtnl()
 * to get the relevant information. For dev list reading, we again acquire
 * rcu_read_lock() in rmnet_dellink() for netdev_master_upper_dev_get_rcu().
 * We also use unregister_netdevice_many() to free all rmnet devices in
 * rmnet_force_unassociate_device() so we dont lose the rtnl_lock() and free in
 * same context.
 */

/* Local Definitions and Declarations */

enum {
	IFLA_RMNET_DFC_QOS = __IFLA_RMNET_MAX,
	IFLA_RMNET_UL_AGG_PARAMS,
	__IFLA_RMNET_EXT_MAX,
};

static const struct nla_policy rmnet_policy[__IFLA_RMNET_EXT_MAX] = {
	[IFLA_RMNET_MUX_ID] = {
		.type = NLA_U16
	},
	[IFLA_RMNET_FLAGS] = {
		.len = sizeof(struct ifla_rmnet_flags)
	},
	[IFLA_RMNET_DFC_QOS] = {
		.len = sizeof(struct tcmsg)
	},
	[IFLA_RMNET_UL_AGG_PARAMS] = {
		.len = sizeof(struct rmnet_egress_agg_params)
	},
};

int rmnet_is_real_dev_registered(const struct net_device *real_dev)
{
	return rcu_access_pointer(real_dev->rx_handler) == rmnet_rx_handler;
}
EXPORT_SYMBOL(rmnet_is_real_dev_registered);

/* Needs rtnl lock */
static struct rmnet_port*
rmnet_get_port_rtnl(const struct net_device *real_dev)
{
	return rtnl_dereference(real_dev->rx_handler_data);
}

static int rmnet_unregister_real_device(struct net_device *real_dev,
					struct rmnet_port *port)
{
	if (port->nr_rmnet_devs)
		return -EINVAL;

	netdev_rx_handler_unregister(real_dev);

	rmnet_map_cmd_exit(port);
	rmnet_map_tx_aggregate_exit(port);

	rmnet_descriptor_deinit(port);

	kfree(port);

	/* release reference on real_dev */
	dev_put(real_dev);

	netdev_dbg(real_dev, "Removed from rmnet\n");
	return 0;
}

static int rmnet_register_real_device(struct net_device *real_dev)
{
	struct rmnet_port *port;
	int rc, entry;

	ASSERT_RTNL();

	if (rmnet_is_real_dev_registered(real_dev))
		return 0;

	port = kzalloc(sizeof(*port), GFP_ATOMIC);
	if (!port)
		return -ENOMEM;

	port->dev = real_dev;
	rc = netdev_rx_handler_register(real_dev, rmnet_rx_handler, port);
	if (rc) {
		kfree(port);
		return -EBUSY;
	}
	/* hold on to real dev for MAP data */
	dev_hold(real_dev);

	for (entry = 0; entry < RMNET_MAX_LOGICAL_EP; entry++)
		INIT_HLIST_HEAD(&port->muxed_ep[entry]);

	rc = rmnet_descriptor_init(port);
	if (rc) {
		rmnet_descriptor_deinit(port);
		return rc;
	}

	rmnet_map_tx_aggregate_init(port);
	rmnet_map_cmd_init(port);

	netdev_dbg(real_dev, "registered with rmnet\n");
	return 0;
}

static void rmnet_unregister_bridge(struct net_device *dev,
				    struct rmnet_port *port)
{
	struct rmnet_port *bridge_port;
	struct net_device *bridge_dev;

	if (port->rmnet_mode != RMNET_EPMODE_BRIDGE)
		return;

	/* bridge slave handling */
	if (!port->nr_rmnet_devs) {
		bridge_dev = port->bridge_ep;

		bridge_port = rmnet_get_port_rtnl(bridge_dev);
		bridge_port->bridge_ep = NULL;
		bridge_port->rmnet_mode = RMNET_EPMODE_VND;
	} else {
		bridge_dev = port->bridge_ep;

		bridge_port = rmnet_get_port_rtnl(bridge_dev);
		rmnet_unregister_real_device(bridge_dev, bridge_port);
	}
}

static int rmnet_newlink(struct net *src_net, struct net_device *dev,
			 struct nlattr *tb[], struct nlattr *data[],
			 struct netlink_ext_ack *extack)
{
	struct net_device *real_dev;
	int mode = RMNET_EPMODE_VND;
	struct rmnet_endpoint *ep;
	struct rmnet_port *port;
	u32 data_format;
	int err = 0;
	u16 mux_id;

	real_dev = __dev_get_by_index(src_net, nla_get_u32(tb[IFLA_LINK]));
	if (!real_dev || !dev)
		return -ENODEV;

	if (!data[IFLA_RMNET_MUX_ID])
		return -EINVAL;

	ep = kzalloc(sizeof(*ep), GFP_ATOMIC);
	if (!ep)
		return -ENOMEM;

	mux_id = nla_get_u16(data[IFLA_RMNET_MUX_ID]);

	err = rmnet_register_real_device(real_dev);
	if (err)
		goto err0;

	port = rmnet_get_port_rtnl(real_dev);
	err = rmnet_vnd_newlink(mux_id, dev, port, real_dev, ep);
	if (err)
		goto err1;

	port->rmnet_mode = mode;

	hlist_add_head_rcu(&ep->hlnode, &port->muxed_ep[mux_id]);

	if (data[IFLA_RMNET_FLAGS]) {
		struct ifla_rmnet_flags *flags;

		flags = nla_data(data[IFLA_RMNET_FLAGS]);
		data_format = flags->flags & flags->mask;
		netdev_dbg(dev, "data format [0x%08X]\n", data_format);
		port->data_format = data_format;
	}

	if (data[IFLA_RMNET_UL_AGG_PARAMS]) {
		void *agg_params;
		unsigned long irq_flags;

		agg_params = nla_data(data[IFLA_RMNET_UL_AGG_PARAMS]);
		spin_lock_irqsave(&port->agg_lock, irq_flags);
		memcpy(&port->egress_agg_params, agg_params,
		       sizeof(port->egress_agg_params));
		spin_unlock_irqrestore(&port->agg_lock, irq_flags);
	}

	return 0;

err1:
	rmnet_unregister_real_device(real_dev, port);
err0:
	kfree(ep);
	return err;
}

static void rmnet_dellink(struct net_device *dev, struct list_head *head)
{
	struct rmnet_priv *priv = netdev_priv(dev);
	struct net_device *real_dev;
	struct rmnet_endpoint *ep;
	struct rmnet_port *port;
	u8 mux_id;

	real_dev = priv->real_dev;

	if (!real_dev || !rmnet_is_real_dev_registered(real_dev))
		return;

	port = rmnet_get_port_rtnl(real_dev);

	mux_id = rmnet_vnd_get_mux(dev);

	ep = rmnet_get_endpoint(port, mux_id);
	if (ep) {
		hlist_del_init_rcu(&ep->hlnode);
		rmnet_unregister_bridge(dev, port);
		rmnet_vnd_dellink(mux_id, port, ep);
		synchronize_rcu();
		kfree(ep);
	}

	if (!port->nr_rmnet_devs)
		qmi_rmnet_qmi_exit(port->qmi_info, port);

	unregister_netdevice(dev);

	qmi_rmnet_qos_exit_post();

	rmnet_unregister_real_device(real_dev, port);
}

static void rmnet_force_unassociate_device(struct net_device *dev)
{
	struct net_device *real_dev = dev;
	struct hlist_node *tmp_ep;
	struct rmnet_endpoint *ep;
	struct rmnet_port *port;
	unsigned long bkt_ep;
	LIST_HEAD(list);
	HLIST_HEAD(cleanup_list);

	if (!rmnet_is_real_dev_registered(real_dev))
		return;

	ASSERT_RTNL();

	port = rmnet_get_port_rtnl(dev);
	qmi_rmnet_qmi_exit(port->qmi_info, port);

	rmnet_unregister_bridge(dev, port);

	hash_for_each_safe(port->muxed_ep, bkt_ep, tmp_ep, ep, hlnode) {
		unregister_netdevice_queue(ep->egress_dev, &list);
		rmnet_vnd_dellink(ep->mux_id, port, ep);

		hlist_del_init_rcu(&ep->hlnode);
		hlist_add_head(&ep->hlnode, &cleanup_list);
	}

	synchronize_rcu();

	hlist_for_each_entry_safe(ep, tmp_ep, &cleanup_list, hlnode) {
		hlist_del(&ep->hlnode);
		kfree(ep);
	}

	/* Unregistering devices in context before freeing port.
	 * If this API becomes non-context their order should switch.
	 */
	unregister_netdevice_many(&list);

	qmi_rmnet_qos_exit_post();

	rmnet_unregister_real_device(real_dev, port);
}

static int rmnet_config_notify_cb(struct notifier_block *nb,
				  unsigned long event, void *data)
{
	struct net_device *dev = netdev_notifier_info_to_dev(data);

	if (!dev)
		return NOTIFY_DONE;

	switch (event) {
	case NETDEV_UNREGISTER:
		netdev_dbg(dev, "Kernel unregister\n");
		rmnet_force_unassociate_device(dev);
		break;

	default:
		break;
	}

	return NOTIFY_DONE;
}

static struct notifier_block rmnet_dev_notifier __read_mostly = {
	.notifier_call = rmnet_config_notify_cb,
};

static int rmnet_rtnl_validate(struct nlattr *tb[], struct nlattr *data[],
			       struct netlink_ext_ack *extack)
{
	struct rmnet_egress_agg_params *agg_params;
	u16 mux_id;

	if (!data) {
		return -EINVAL;
	} else {
		if (data[IFLA_RMNET_MUX_ID]) {
			mux_id = nla_get_u16(data[IFLA_RMNET_MUX_ID]);
			if (mux_id > (RMNET_MAX_LOGICAL_EP - 1))
				return -ERANGE;
		}

		if (data[IFLA_RMNET_UL_AGG_PARAMS]) {
			agg_params = nla_data(data[IFLA_RMNET_UL_AGG_PARAMS]);
			if (agg_params->agg_time < 1000000)
				return -EINVAL;
		}
	}

	return 0;
}

static int rmnet_changelink(struct net_device *dev, struct nlattr *tb[],
			    struct nlattr *data[],
			    struct netlink_ext_ack *extack)
{
	struct rmnet_priv *priv = netdev_priv(dev);
	struct net_device *real_dev;
	struct rmnet_port *port;
	u16 mux_id;

	if (!dev)
		return -ENODEV;

	real_dev = __dev_get_by_index(dev_net(dev),
				      nla_get_u32(tb[IFLA_LINK]));

	if (!real_dev || !rmnet_is_real_dev_registered(real_dev))
		return -ENODEV;

	port = rmnet_get_port_rtnl(real_dev);

	if (data[IFLA_RMNET_MUX_ID]) {
		mux_id = nla_get_u16(data[IFLA_RMNET_MUX_ID]);
<<<<<<< HEAD
		ep = rmnet_get_endpoint(port, priv->mux_id);
		if (!ep)
			return -ENODEV;
=======
>>>>>>> 8488c3f3

		if (mux_id != priv->mux_id) {
			struct rmnet_endpoint *ep;

			ep = rmnet_get_endpoint(port, priv->mux_id);
			if (!ep)
				return -ENODEV;

			if (rmnet_get_endpoint(port, mux_id)) {
				NL_SET_ERR_MSG_MOD(extack,
						   "MUX ID already exists");
				return -EINVAL;
			}

			hlist_del_init_rcu(&ep->hlnode);
			hlist_add_head_rcu(&ep->hlnode,
					   &port->muxed_ep[mux_id]);

			ep->mux_id = mux_id;
			priv->mux_id = mux_id;
		}
	}

	if (data[IFLA_RMNET_FLAGS]) {
		struct ifla_rmnet_flags *flags;

		flags = nla_data(data[IFLA_RMNET_FLAGS]);
		port->data_format = flags->flags & flags->mask;
	}

	if (data[IFLA_RMNET_DFC_QOS]) {
		struct tcmsg *tcm;

		tcm = nla_data(data[IFLA_RMNET_DFC_QOS]);
		qmi_rmnet_change_link(dev, port, tcm);
	}

	if (data[IFLA_RMNET_UL_AGG_PARAMS]) {
		struct rmnet_egress_agg_params *agg_params;

		agg_params = nla_data(data[IFLA_RMNET_UL_AGG_PARAMS]);
		rmnet_map_update_ul_agg_config(port, agg_params->agg_size,
					       agg_params->agg_count,
					       agg_params->agg_features,
					       agg_params->agg_time);
	}

	return 0;
}

static size_t rmnet_get_size(const struct net_device *dev)
{
	return
		/* IFLA_RMNET_MUX_ID */
		nla_total_size(2) +
		/* IFLA_RMNET_FLAGS */
		nla_total_size(sizeof(struct ifla_rmnet_flags)) +
		/* IFLA_RMNET_DFC_QOS */
		nla_total_size(sizeof(struct tcmsg)) +
		/* IFLA_RMNET_UL_AGG_PARAMS */
		nla_total_size(sizeof(struct rmnet_egress_agg_params));
}

static int rmnet_fill_info(struct sk_buff *skb, const struct net_device *dev)
{
	struct rmnet_priv *priv = netdev_priv(dev);
	struct net_device *real_dev;
	struct ifla_rmnet_flags f;
	struct rmnet_port *port = NULL;

	real_dev = priv->real_dev;

	if (nla_put_u16(skb, IFLA_RMNET_MUX_ID, priv->mux_id))
		goto nla_put_failure;

	if (rmnet_is_real_dev_registered(real_dev)) {
		port = rmnet_get_port_rtnl(real_dev);
		f.flags = port->data_format;
	} else {
		f.flags = 0;
	}

	f.mask  = ~0;

	if (nla_put(skb, IFLA_RMNET_FLAGS, sizeof(f), &f))
		goto nla_put_failure;

	if (port) {
		if (nla_put(skb, IFLA_RMNET_UL_AGG_PARAMS,
			    sizeof(port->egress_agg_params),
			    &port->egress_agg_params))
			goto nla_put_failure;
	}

	return 0;

nla_put_failure:
	return -EMSGSIZE;
}

struct rtnl_link_ops rmnet_link_ops __read_mostly = {
	.kind		= "rmnet",
	.maxtype	= __IFLA_RMNET_EXT_MAX,
	.priv_size	= sizeof(struct rmnet_priv),
	.setup		= rmnet_vnd_setup,
	.validate	= rmnet_rtnl_validate,
	.newlink	= rmnet_newlink,
	.dellink	= rmnet_dellink,
	.get_size	= rmnet_get_size,
	.changelink     = rmnet_changelink,
	.policy		= rmnet_policy,
	.fill_info	= rmnet_fill_info,
};

/* Needs either rcu_read_lock() or rtnl lock */
struct rmnet_port *rmnet_get_port(struct net_device *real_dev)
{
	if (rmnet_is_real_dev_registered(real_dev))
		return rcu_dereference_rtnl(real_dev->rx_handler_data);
	else
		return NULL;
}
EXPORT_SYMBOL(rmnet_get_port);

struct rmnet_endpoint *rmnet_get_endpoint(struct rmnet_port *port, u8 mux_id)
{
	struct rmnet_endpoint *ep;

	hlist_for_each_entry_rcu(ep, &port->muxed_ep[mux_id], hlnode) {
		if (ep->mux_id == mux_id)
			return ep;
	}

	return NULL;
}
EXPORT_SYMBOL(rmnet_get_endpoint);

int rmnet_add_bridge(struct net_device *rmnet_dev,
		     struct net_device *slave_dev,
		     struct netlink_ext_ack *extack)
{
	struct rmnet_priv *priv = netdev_priv(rmnet_dev);
	struct net_device *real_dev = priv->real_dev;
	struct rmnet_port *port, *slave_port;
	int err;

	port = rmnet_get_port(real_dev);

	/* If there is more than one rmnet dev attached, its probably being
	 * used for muxing. Skip the briding in that case
	 */
	if (port->nr_rmnet_devs > 1)
		return -EINVAL;

	if (rmnet_is_real_dev_registered(slave_dev))
		return -EBUSY;

	err = rmnet_register_real_device(slave_dev);
	if (err)
		return -EBUSY;

	slave_port = rmnet_get_port(slave_dev);
	slave_port->rmnet_mode = RMNET_EPMODE_BRIDGE;
	slave_port->bridge_ep = real_dev;

	port->rmnet_mode = RMNET_EPMODE_BRIDGE;
	port->bridge_ep = slave_dev;

	netdev_dbg(slave_dev, "registered with rmnet as slave\n");
	return 0;
}

int rmnet_del_bridge(struct net_device *rmnet_dev,
		     struct net_device *slave_dev)
{
	struct rmnet_priv *priv = netdev_priv(rmnet_dev);
	struct net_device *real_dev = priv->real_dev;
	struct rmnet_port *port, *slave_port;

	port = rmnet_get_port(real_dev);
	port->rmnet_mode = RMNET_EPMODE_VND;
	port->bridge_ep = NULL;

	slave_port = rmnet_get_port(slave_dev);
	rmnet_unregister_real_device(slave_dev, slave_port);

	netdev_dbg(slave_dev, "removed from rmnet as slave\n");
	return 0;
}

#ifdef CONFIG_QCOM_QMI_RMNET
void *rmnet_get_qmi_pt(void *port)
{
	if (port)
		return ((struct rmnet_port *)port)->qmi_info;

	return NULL;
}
EXPORT_SYMBOL(rmnet_get_qmi_pt);

void *rmnet_get_qos_pt(struct net_device *dev)
{
	struct rmnet_priv *priv;

	if (dev) {
		priv = netdev_priv(dev);
		return rcu_dereference(priv->qos_info);
	}

	return NULL;
}
EXPORT_SYMBOL(rmnet_get_qos_pt);

void *rmnet_get_rmnet_port(struct net_device *dev)
{
	struct rmnet_priv *priv;

	if (dev) {
		priv = netdev_priv(dev);
		return (void *)rmnet_get_port(priv->real_dev);
	}

	return NULL;
}
EXPORT_SYMBOL(rmnet_get_rmnet_port);

struct net_device *rmnet_get_rmnet_dev(void *port, u8 mux_id)
{
	struct rmnet_endpoint *ep;

	if (port) {
		ep = rmnet_get_endpoint((struct rmnet_port *)port, mux_id);
		if (ep)
			return ep->egress_dev;
	}

	return NULL;
}
EXPORT_SYMBOL(rmnet_get_rmnet_dev);

void rmnet_reset_qmi_pt(void *port)
{
	if (port)
		((struct rmnet_port *)port)->qmi_info = NULL;
}
EXPORT_SYMBOL(rmnet_reset_qmi_pt);

void rmnet_init_qmi_pt(void *port, void *qmi)
{
	if (port)
		((struct rmnet_port *)port)->qmi_info = qmi;
}
EXPORT_SYMBOL(rmnet_init_qmi_pt);

void rmnet_get_packets(void *port, u64 *rx, u64 *tx)
{
	struct rmnet_priv *priv;
	struct rmnet_pcpu_stats *ps;
	unsigned int cpu, start;

	struct rmnet_endpoint *ep;
	unsigned long bkt;

	if (!port || !tx || !rx)
		return;

	*tx = 0;
	*rx = 0;
	rcu_read_lock();
	hash_for_each(((struct rmnet_port *)port)->muxed_ep, bkt, ep, hlnode) {
		priv = netdev_priv(ep->egress_dev);
		for_each_possible_cpu(cpu) {
			ps = per_cpu_ptr(priv->pcpu_stats, cpu);
			do {
				start = u64_stats_fetch_begin_irq(&ps->syncp);
				*tx += ps->stats.tx_pkts;
				*rx += ps->stats.rx_pkts;
			} while (u64_stats_fetch_retry_irq(&ps->syncp, start));
		}
	}
	rcu_read_unlock();
}
EXPORT_SYMBOL(rmnet_get_packets);

void  rmnet_set_powersave_format(void *port)
{
	if (!port)
		return;
	((struct rmnet_port *)port)->data_format |= RMNET_INGRESS_FORMAT_PS;
}
EXPORT_SYMBOL(rmnet_set_powersave_format);

void  rmnet_clear_powersave_format(void *port)
{
	if (!port)
		return;
	((struct rmnet_port *)port)->data_format &= ~RMNET_INGRESS_FORMAT_PS;
}
EXPORT_SYMBOL(rmnet_clear_powersave_format);

void rmnet_enable_all_flows(void *port)
{
	struct rmnet_endpoint *ep;
	unsigned long bkt;

	if (unlikely(!port))
		return;

	rcu_read_lock();
	hash_for_each_rcu(((struct rmnet_port *)port)->muxed_ep,
			  bkt, ep, hlnode) {
		qmi_rmnet_enable_all_flows(ep->egress_dev);
	}
	rcu_read_unlock();
}
EXPORT_SYMBOL(rmnet_enable_all_flows);

bool rmnet_all_flows_enabled(void *port)
{
	struct rmnet_endpoint *ep;
	unsigned long bkt;
	bool ret = true;

	if (unlikely(!port))
		return true;

	rcu_read_lock();
	hash_for_each_rcu(((struct rmnet_port *)port)->muxed_ep,
			  bkt, ep, hlnode) {
		if (!qmi_rmnet_all_flows_enabled(ep->egress_dev)) {
			ret = false;
			goto out;
		}
	}
out:
	rcu_read_unlock();

	return ret;
}
EXPORT_SYMBOL(rmnet_all_flows_enabled);

int rmnet_get_powersave_notif(void *port)
{
	if (!port)
		return 0;
	return ((struct rmnet_port *)port)->data_format & RMNET_FORMAT_PS_NOTIF;
}
EXPORT_SYMBOL(rmnet_get_powersave_notif);

struct net_device *rmnet_get_real_dev(void *port)
{
	if (port)
		return ((struct rmnet_port *)port)->dev;

	return NULL;
}
EXPORT_SYMBOL(rmnet_get_real_dev);

int rmnet_get_dlmarker_info(void *port)
{
	if (!port)
		return 0;

	return ((struct rmnet_port *)port)->data_format &
		(RMNET_INGRESS_FORMAT_DL_MARKER_V1 |
		RMNET_INGRESS_FORMAT_DL_MARKER_V2);
}
EXPORT_SYMBOL(rmnet_get_dlmarker_info);

#endif

/* Startup/Shutdown */

static int __init rmnet_init(void)
{
	int rc;

	rc = register_netdevice_notifier(&rmnet_dev_notifier);
	if (rc != 0)
		return rc;

	rc = rtnl_link_register(&rmnet_link_ops);
	if (rc != 0) {
		unregister_netdevice_notifier(&rmnet_dev_notifier);
		return rc;
	}
	rmnet_core_genl_init();

	return rc;
}

static void __exit rmnet_exit(void)
{
	unregister_netdevice_notifier(&rmnet_dev_notifier);
	rtnl_link_unregister(&rmnet_link_ops);
	rmnet_core_genl_deinit();
}

module_init(rmnet_init)
module_exit(rmnet_exit)
MODULE_LICENSE("GPL v2");<|MERGE_RESOLUTION|>--- conflicted
+++ resolved
@@ -379,12 +379,6 @@
 
 	if (data[IFLA_RMNET_MUX_ID]) {
 		mux_id = nla_get_u16(data[IFLA_RMNET_MUX_ID]);
-<<<<<<< HEAD
-		ep = rmnet_get_endpoint(port, priv->mux_id);
-		if (!ep)
-			return -ENODEV;
-=======
->>>>>>> 8488c3f3
 
 		if (mux_id != priv->mux_id) {
 			struct rmnet_endpoint *ep;
