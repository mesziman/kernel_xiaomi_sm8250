/* Intel(R) Ethernet Switch Host Interface Driver
 * Copyright(c) 2013 - 2017 Intel Corporation.
 *
 * This program is free software; you can redistribute it and/or modify it
 * under the terms and conditions of the GNU General Public License,
 * version 2, as published by the Free Software Foundation.
 *
 * This program is distributed in the hope it will be useful, but WITHOUT
 * ANY WARRANTY; without even the implied warranty of MERCHANTABILITY or
 * FITNESS FOR A PARTICULAR PURPOSE.  See the GNU General Public License for
 * more details.
 *
 * The full GNU General Public License is included in this distribution in
 * the file called "COPYING".
 *
 * Contact Information:
 * e1000-devel Mailing List <e1000-devel@lists.sourceforge.net>
 * Intel Corporation, 5200 N.E. Elam Young Parkway, Hillsboro, OR 97124-6497
 */

#include "fm10k.h"
#include <linux/vmalloc.h>
#include <net/udp_tunnel.h>

/**
 * fm10k_setup_tx_resources - allocate Tx resources (Descriptors)
 * @tx_ring:    tx descriptor ring (for a specific queue) to setup
 *
 * Return 0 on success, negative on failure
 **/
int fm10k_setup_tx_resources(struct fm10k_ring *tx_ring)
{
	struct device *dev = tx_ring->dev;
	int size;

	size = sizeof(struct fm10k_tx_buffer) * tx_ring->count;

	tx_ring->tx_buffer = vzalloc(size);
	if (!tx_ring->tx_buffer)
		goto err;

	u64_stats_init(&tx_ring->syncp);

	/* round up to nearest 4K */
	tx_ring->size = tx_ring->count * sizeof(struct fm10k_tx_desc);
	tx_ring->size = ALIGN(tx_ring->size, 4096);

	tx_ring->desc = dma_alloc_coherent(dev, tx_ring->size,
					   &tx_ring->dma, GFP_KERNEL);
	if (!tx_ring->desc)
		goto err;

	return 0;

err:
	vfree(tx_ring->tx_buffer);
	tx_ring->tx_buffer = NULL;
	return -ENOMEM;
}

/**
 * fm10k_setup_all_tx_resources - allocate all queues Tx resources
 * @interface: board private structure
 *
 * If this function returns with an error, then it's possible one or
 * more of the rings is populated (while the rest are not).  It is the
 * callers duty to clean those orphaned rings.
 *
 * Return 0 on success, negative on failure
 **/
static int fm10k_setup_all_tx_resources(struct fm10k_intfc *interface)
{
	int i, err = 0;

	for (i = 0; i < interface->num_tx_queues; i++) {
		err = fm10k_setup_tx_resources(interface->tx_ring[i]);
		if (!err)
			continue;

		netif_err(interface, probe, interface->netdev,
			  "Allocation for Tx Queue %u failed\n", i);
		goto err_setup_tx;
	}

	return 0;
err_setup_tx:
	/* rewind the index freeing the rings as we go */
	while (i--)
		fm10k_free_tx_resources(interface->tx_ring[i]);
	return err;
}

/**
 * fm10k_setup_rx_resources - allocate Rx resources (Descriptors)
 * @rx_ring:    rx descriptor ring (for a specific queue) to setup
 *
 * Returns 0 on success, negative on failure
 **/
int fm10k_setup_rx_resources(struct fm10k_ring *rx_ring)
{
	struct device *dev = rx_ring->dev;
	int size;

	size = sizeof(struct fm10k_rx_buffer) * rx_ring->count;

	rx_ring->rx_buffer = vzalloc(size);
	if (!rx_ring->rx_buffer)
		goto err;

	u64_stats_init(&rx_ring->syncp);

	/* Round up to nearest 4K */
	rx_ring->size = rx_ring->count * sizeof(union fm10k_rx_desc);
	rx_ring->size = ALIGN(rx_ring->size, 4096);

	rx_ring->desc = dma_alloc_coherent(dev, rx_ring->size,
					   &rx_ring->dma, GFP_KERNEL);
	if (!rx_ring->desc)
		goto err;

	return 0;
err:
	vfree(rx_ring->rx_buffer);
	rx_ring->rx_buffer = NULL;
	return -ENOMEM;
}

/**
 * fm10k_setup_all_rx_resources - allocate all queues Rx resources
 * @interface: board private structure
 *
 * If this function returns with an error, then it's possible one or
 * more of the rings is populated (while the rest are not).  It is the
 * callers duty to clean those orphaned rings.
 *
 * Return 0 on success, negative on failure
 **/
static int fm10k_setup_all_rx_resources(struct fm10k_intfc *interface)
{
	int i, err = 0;

	for (i = 0; i < interface->num_rx_queues; i++) {
		err = fm10k_setup_rx_resources(interface->rx_ring[i]);
		if (!err)
			continue;

		netif_err(interface, probe, interface->netdev,
			  "Allocation for Rx Queue %u failed\n", i);
		goto err_setup_rx;
	}

	return 0;
err_setup_rx:
	/* rewind the index freeing the rings as we go */
	while (i--)
		fm10k_free_rx_resources(interface->rx_ring[i]);
	return err;
}

void fm10k_unmap_and_free_tx_resource(struct fm10k_ring *ring,
				      struct fm10k_tx_buffer *tx_buffer)
{
	if (tx_buffer->skb) {
		dev_kfree_skb_any(tx_buffer->skb);
		if (dma_unmap_len(tx_buffer, len))
			dma_unmap_single(ring->dev,
					 dma_unmap_addr(tx_buffer, dma),
					 dma_unmap_len(tx_buffer, len),
					 DMA_TO_DEVICE);
	} else if (dma_unmap_len(tx_buffer, len)) {
		dma_unmap_page(ring->dev,
			       dma_unmap_addr(tx_buffer, dma),
			       dma_unmap_len(tx_buffer, len),
			       DMA_TO_DEVICE);
	}
	tx_buffer->next_to_watch = NULL;
	tx_buffer->skb = NULL;
	dma_unmap_len_set(tx_buffer, len, 0);
	/* tx_buffer must be completely set up in the transmit path */
}

/**
 * fm10k_clean_tx_ring - Free Tx Buffers
 * @tx_ring: ring to be cleaned
 **/
static void fm10k_clean_tx_ring(struct fm10k_ring *tx_ring)
{
	struct fm10k_tx_buffer *tx_buffer;
	unsigned long size;
	u16 i;

	/* ring already cleared, nothing to do */
	if (!tx_ring->tx_buffer)
		return;

	/* Free all the Tx ring sk_buffs */
	for (i = 0; i < tx_ring->count; i++) {
		tx_buffer = &tx_ring->tx_buffer[i];
		fm10k_unmap_and_free_tx_resource(tx_ring, tx_buffer);
	}

	/* reset BQL values */
	netdev_tx_reset_queue(txring_txq(tx_ring));

	size = sizeof(struct fm10k_tx_buffer) * tx_ring->count;
	memset(tx_ring->tx_buffer, 0, size);

	/* Zero out the descriptor ring */
	memset(tx_ring->desc, 0, tx_ring->size);
}

/**
 * fm10k_free_tx_resources - Free Tx Resources per Queue
 * @tx_ring: Tx descriptor ring for a specific queue
 *
 * Free all transmit software resources
 **/
void fm10k_free_tx_resources(struct fm10k_ring *tx_ring)
{
	fm10k_clean_tx_ring(tx_ring);

	vfree(tx_ring->tx_buffer);
	tx_ring->tx_buffer = NULL;

	/* if not set, then don't free */
	if (!tx_ring->desc)
		return;

	dma_free_coherent(tx_ring->dev, tx_ring->size,
			  tx_ring->desc, tx_ring->dma);
	tx_ring->desc = NULL;
}

/**
 * fm10k_clean_all_tx_rings - Free Tx Buffers for all queues
 * @interface: board private structure
 **/
void fm10k_clean_all_tx_rings(struct fm10k_intfc *interface)
{
	int i;

	for (i = 0; i < interface->num_tx_queues; i++)
		fm10k_clean_tx_ring(interface->tx_ring[i]);
}

/**
 * fm10k_free_all_tx_resources - Free Tx Resources for All Queues
 * @interface: board private structure
 *
 * Free all transmit software resources
 **/
static void fm10k_free_all_tx_resources(struct fm10k_intfc *interface)
{
	int i = interface->num_tx_queues;

	while (i--)
		fm10k_free_tx_resources(interface->tx_ring[i]);
}

/**
 * fm10k_clean_rx_ring - Free Rx Buffers per Queue
 * @rx_ring: ring to free buffers from
 **/
static void fm10k_clean_rx_ring(struct fm10k_ring *rx_ring)
{
	unsigned long size;
	u16 i;

	if (!rx_ring->rx_buffer)
		return;

	if (rx_ring->skb)
		dev_kfree_skb(rx_ring->skb);
	rx_ring->skb = NULL;

	/* Free all the Rx ring sk_buffs */
	for (i = 0; i < rx_ring->count; i++) {
		struct fm10k_rx_buffer *buffer = &rx_ring->rx_buffer[i];
		/* clean-up will only set page pointer to NULL */
		if (!buffer->page)
			continue;

		dma_unmap_page(rx_ring->dev, buffer->dma,
			       PAGE_SIZE, DMA_FROM_DEVICE);
		__free_page(buffer->page);

		buffer->page = NULL;
	}

	size = sizeof(struct fm10k_rx_buffer) * rx_ring->count;
	memset(rx_ring->rx_buffer, 0, size);

	/* Zero out the descriptor ring */
	memset(rx_ring->desc, 0, rx_ring->size);

	rx_ring->next_to_alloc = 0;
	rx_ring->next_to_clean = 0;
	rx_ring->next_to_use = 0;
}

/**
 * fm10k_free_rx_resources - Free Rx Resources
 * @rx_ring: ring to clean the resources from
 *
 * Free all receive software resources
 **/
void fm10k_free_rx_resources(struct fm10k_ring *rx_ring)
{
	fm10k_clean_rx_ring(rx_ring);

	vfree(rx_ring->rx_buffer);
	rx_ring->rx_buffer = NULL;

	/* if not set, then don't free */
	if (!rx_ring->desc)
		return;

	dma_free_coherent(rx_ring->dev, rx_ring->size,
			  rx_ring->desc, rx_ring->dma);

	rx_ring->desc = NULL;
}

/**
 * fm10k_clean_all_rx_rings - Free Rx Buffers for all queues
 * @interface: board private structure
 **/
void fm10k_clean_all_rx_rings(struct fm10k_intfc *interface)
{
	int i;

	for (i = 0; i < interface->num_rx_queues; i++)
		fm10k_clean_rx_ring(interface->rx_ring[i]);
}

/**
 * fm10k_free_all_rx_resources - Free Rx Resources for All Queues
 * @interface: board private structure
 *
 * Free all receive software resources
 **/
static void fm10k_free_all_rx_resources(struct fm10k_intfc *interface)
{
	int i = interface->num_rx_queues;

	while (i--)
		fm10k_free_rx_resources(interface->rx_ring[i]);
}

/**
 * fm10k_request_glort_range - Request GLORTs for use in configuring rules
 * @interface: board private structure
 *
 * This function allocates a range of glorts for this interface to use.
 **/
static void fm10k_request_glort_range(struct fm10k_intfc *interface)
{
	struct fm10k_hw *hw = &interface->hw;
	u16 mask = (~hw->mac.dglort_map) >> FM10K_DGLORTMAP_MASK_SHIFT;

	/* establish GLORT base */
	interface->glort = hw->mac.dglort_map & FM10K_DGLORTMAP_NONE;
	interface->glort_count = 0;

	/* nothing we can do until mask is allocated */
	if (hw->mac.dglort_map == FM10K_DGLORTMAP_NONE)
		return;

	/* we support 3 possible GLORT configurations.
	 * 1: VFs consume all but the last 1
	 * 2: VFs and PF split glorts with possible gap between
	 * 3: VFs allocated first 64, all others belong to PF
	 */
	if (mask <= hw->iov.total_vfs) {
		interface->glort_count = 1;
		interface->glort += mask;
	} else if (mask < 64) {
		interface->glort_count = (mask + 1) / 2;
		interface->glort += interface->glort_count;
	} else {
		interface->glort_count = mask - 63;
		interface->glort += 64;
	}
}

/**
 * fm10k_free_udp_port_info
 * @interface: board private structure
 *
 * This function frees both geneve_port and vxlan_port structures
 **/
static void fm10k_free_udp_port_info(struct fm10k_intfc *interface)
{
	struct fm10k_udp_port *port;

	/* flush all entries from vxlan list */
	port = list_first_entry_or_null(&interface->vxlan_port,
					struct fm10k_udp_port, list);
	while (port) {
		list_del(&port->list);
		kfree(port);
		port = list_first_entry_or_null(&interface->vxlan_port,
						struct fm10k_udp_port,
						list);
	}

	/* flush all entries from geneve list */
	port = list_first_entry_or_null(&interface->geneve_port,
					struct fm10k_udp_port, list);
	while (port) {
		list_del(&port->list);
		kfree(port);
		port = list_first_entry_or_null(&interface->vxlan_port,
						struct fm10k_udp_port,
						list);
	}
}

/**
 * fm10k_restore_udp_port_info
 * @interface: board private structure
 *
 * This function restores the value in the tunnel_cfg register(s) after reset
 **/
static void fm10k_restore_udp_port_info(struct fm10k_intfc *interface)
{
	struct fm10k_hw *hw = &interface->hw;
	struct fm10k_udp_port *port;

	/* only the PF supports configuring tunnels */
	if (hw->mac.type != fm10k_mac_pf)
		return;

	port = list_first_entry_or_null(&interface->vxlan_port,
					struct fm10k_udp_port, list);

	/* restore tunnel configuration register */
	fm10k_write_reg(hw, FM10K_TUNNEL_CFG,
			(port ? ntohs(port->port) : 0) |
			(ETH_P_TEB << FM10K_TUNNEL_CFG_NVGRE_SHIFT));

	port = list_first_entry_or_null(&interface->geneve_port,
					struct fm10k_udp_port, list);

	/* restore Geneve tunnel configuration register */
	fm10k_write_reg(hw, FM10K_TUNNEL_CFG_GENEVE,
			(port ? ntohs(port->port) : 0));
}

static struct fm10k_udp_port *
fm10k_remove_tunnel_port(struct list_head *ports,
			 struct udp_tunnel_info *ti)
{
	struct fm10k_udp_port *port;

	list_for_each_entry(port, ports, list) {
		if ((port->port == ti->port) &&
		    (port->sa_family == ti->sa_family)) {
			list_del(&port->list);
			return port;
		}
	}

	return NULL;
}

static void fm10k_insert_tunnel_port(struct list_head *ports,
				     struct udp_tunnel_info *ti)
{
	struct fm10k_udp_port *port;

	/* remove existing port entry from the list so that the newest items
	 * are always at the tail of the list.
	 */
	port = fm10k_remove_tunnel_port(ports, ti);
	if (!port) {
		port = kmalloc(sizeof(*port), GFP_ATOMIC);
		if  (!port)
			return;
		port->port = ti->port;
		port->sa_family = ti->sa_family;
	}

	list_add_tail(&port->list, ports);
}

/**
 * fm10k_udp_tunnel_add
 * @netdev: network interface device structure
 * @ti: Tunnel endpoint information
 *
 * This function is called when a new UDP tunnel port has been added.
 * Due to hardware restrictions, only one port per type can be offloaded at
 * once.
 **/
static void fm10k_udp_tunnel_add(struct net_device *dev,
				 struct udp_tunnel_info *ti)
{
	struct fm10k_intfc *interface = netdev_priv(dev);

	/* only the PF supports configuring tunnels */
	if (interface->hw.mac.type != fm10k_mac_pf)
		return;

	switch (ti->type) {
	case UDP_TUNNEL_TYPE_VXLAN:
		fm10k_insert_tunnel_port(&interface->vxlan_port, ti);
		break;
	case UDP_TUNNEL_TYPE_GENEVE:
		fm10k_insert_tunnel_port(&interface->geneve_port, ti);
		break;
	default:
		return;
	}

	fm10k_restore_udp_port_info(interface);
}

/**
 * fm10k_udp_tunnel_del
 * @netdev: network interface device structure
 * @ti: Tunnel endpoint information
 *
 * This function is called when a new UDP tunnel port is deleted. The freed
 * port will be removed from the list, then we reprogram the offloaded port
 * based on the head of the list.
 **/
static void fm10k_udp_tunnel_del(struct net_device *dev,
				 struct udp_tunnel_info *ti)
{
	struct fm10k_intfc *interface = netdev_priv(dev);
	struct fm10k_udp_port *port = NULL;

	if (interface->hw.mac.type != fm10k_mac_pf)
		return;

	switch (ti->type) {
	case UDP_TUNNEL_TYPE_VXLAN:
		port = fm10k_remove_tunnel_port(&interface->vxlan_port, ti);
		break;
	case UDP_TUNNEL_TYPE_GENEVE:
		port = fm10k_remove_tunnel_port(&interface->geneve_port, ti);
		break;
	default:
		return;
	}

	/* if we did remove a port we need to free its memory */
	kfree(port);

	fm10k_restore_udp_port_info(interface);
}

/**
 * fm10k_open - Called when a network interface is made active
 * @netdev: network interface device structure
 *
 * Returns 0 on success, negative value on failure
 *
 * The open entry point is called when a network interface is made
 * active by the system (IFF_UP).  At this point all resources needed
 * for transmit and receive operations are allocated, the interrupt
 * handler is registered with the OS, the watchdog timer is started,
 * and the stack is notified that the interface is ready.
 **/
int fm10k_open(struct net_device *netdev)
{
	struct fm10k_intfc *interface = netdev_priv(netdev);
	int err;

	/* allocate transmit descriptors */
	err = fm10k_setup_all_tx_resources(interface);
	if (err)
		goto err_setup_tx;

	/* allocate receive descriptors */
	err = fm10k_setup_all_rx_resources(interface);
	if (err)
		goto err_setup_rx;

	/* allocate interrupt resources */
	err = fm10k_qv_request_irq(interface);
	if (err)
		goto err_req_irq;

	/* setup GLORT assignment for this port */
	fm10k_request_glort_range(interface);

	/* Notify the stack of the actual queue counts */
	err = netif_set_real_num_tx_queues(netdev,
					   interface->num_tx_queues);
	if (err)
		goto err_set_queues;

	err = netif_set_real_num_rx_queues(netdev,
					   interface->num_rx_queues);
	if (err)
		goto err_set_queues;

	udp_tunnel_get_rx_info(netdev);

	fm10k_up(interface);

	return 0;

err_set_queues:
	fm10k_qv_free_irq(interface);
err_req_irq:
	fm10k_free_all_rx_resources(interface);
err_setup_rx:
	fm10k_free_all_tx_resources(interface);
err_setup_tx:
	return err;
}

/**
 * fm10k_close - Disables a network interface
 * @netdev: network interface device structure
 *
 * Returns 0, this is not allowed to fail
 *
 * The close entry point is called when an interface is de-activated
 * by the OS.  The hardware is still under the drivers control, but
 * needs to be disabled.  A global MAC reset is issued to stop the
 * hardware, and all transmit and receive resources are freed.
 **/
int fm10k_close(struct net_device *netdev)
{
	struct fm10k_intfc *interface = netdev_priv(netdev);

	fm10k_down(interface);

	fm10k_qv_free_irq(interface);

	fm10k_free_udp_port_info(interface);

	fm10k_free_all_tx_resources(interface);
	fm10k_free_all_rx_resources(interface);

	return 0;
}

static netdev_tx_t fm10k_xmit_frame(struct sk_buff *skb, struct net_device *dev)
{
	struct fm10k_intfc *interface = netdev_priv(dev);
	int num_tx_queues = READ_ONCE(interface->num_tx_queues);
	unsigned int r_idx = skb->queue_mapping;
	int err;

	if (!num_tx_queues)
		return NETDEV_TX_BUSY;

	if ((skb->protocol == htons(ETH_P_8021Q)) &&
	    !skb_vlan_tag_present(skb)) {
		/* FM10K only supports hardware tagging, any tags in frame
		 * are considered 2nd level or "outer" tags
		 */
		struct vlan_hdr *vhdr;
		__be16 proto;

		/* make sure skb is not shared */
		skb = skb_share_check(skb, GFP_ATOMIC);
		if (!skb)
			return NETDEV_TX_OK;

		/* make sure there is enough room to move the ethernet header */
		if (unlikely(!pskb_may_pull(skb, VLAN_ETH_HLEN)))
			return NETDEV_TX_OK;

		/* verify the skb head is not shared */
		err = skb_cow_head(skb, 0);
		if (err) {
			dev_kfree_skb(skb);
			return NETDEV_TX_OK;
		}

		/* locate VLAN header */
		vhdr = (struct vlan_hdr *)(skb->data + ETH_HLEN);

		/* pull the 2 key pieces of data out of it */
		__vlan_hwaccel_put_tag(skb,
				       htons(ETH_P_8021Q),
				       ntohs(vhdr->h_vlan_TCI));
		proto = vhdr->h_vlan_encapsulated_proto;
		skb->protocol = (ntohs(proto) >= 1536) ? proto :
							 htons(ETH_P_802_2);

		/* squash it by moving the ethernet addresses up 4 bytes */
		memmove(skb->data + VLAN_HLEN, skb->data, 12);
		__skb_pull(skb, VLAN_HLEN);
		skb_reset_mac_header(skb);
	}

	/* The minimum packet size for a single buffer is 17B so pad the skb
	 * in order to meet this minimum size requirement.
	 */
	if (unlikely(skb->len < 17)) {
		int pad_len = 17 - skb->len;

		if (skb_pad(skb, pad_len))
			return NETDEV_TX_OK;
		__skb_put(skb, pad_len);
	}

	if (r_idx >= num_tx_queues)
		r_idx %= num_tx_queues;

	err = fm10k_xmit_frame_ring(skb, interface->tx_ring[r_idx]);

	return err;
}

/**
 * fm10k_tx_timeout - Respond to a Tx Hang
 * @netdev: network interface device structure
 **/
static void fm10k_tx_timeout(struct net_device *netdev)
{
	struct fm10k_intfc *interface = netdev_priv(netdev);
	bool real_tx_hang = false;
	int i;

#define TX_TIMEO_LIMIT 16000
	for (i = 0; i < interface->num_tx_queues; i++) {
		struct fm10k_ring *tx_ring = interface->tx_ring[i];

		if (check_for_tx_hang(tx_ring) && fm10k_check_tx_hang(tx_ring))
			real_tx_hang = true;
	}

	if (real_tx_hang) {
		fm10k_tx_timeout_reset(interface);
	} else {
		netif_info(interface, drv, netdev,
			   "Fake Tx hang detected with timeout of %d seconds\n",
			   netdev->watchdog_timeo / HZ);

		/* fake Tx hang - increase the kernel timeout */
		if (netdev->watchdog_timeo < TX_TIMEO_LIMIT)
			netdev->watchdog_timeo *= 2;
	}
}

/**
 * fm10k_host_mbx_ready - Check PF interface's mailbox readiness
 * @interface: board private structure
 *
 * This function checks if the PF interface's mailbox is ready before queueing
 * mailbox messages for transmission. This will prevent filling the TX mailbox
 * queue when the receiver is not ready. VF interfaces are exempt from this
 * check since it will block all PF-VF mailbox messages from being sent from
 * the VF to the PF at initialization.
 **/
static bool fm10k_host_mbx_ready(struct fm10k_intfc *interface)
{
	struct fm10k_hw *hw = &interface->hw;

	return (hw->mac.type == fm10k_mac_vf || interface->host_ready);
}

/**
 * fm10k_queue_vlan_request - Queue a VLAN update request
 * @interface: the fm10k interface structure
 * @vid: the VLAN vid
 * @vsi: VSI index number
 * @set: whether to set or clear
 *
 * This function queues up a VLAN update. For VFs, this must be sent to the
 * managing PF over the mailbox. For PFs, we'll use the same handling so that
 * it's similar to the VF. This avoids storming the PF<->VF mailbox with too
 * many VLAN updates during reset.
 */
int fm10k_queue_vlan_request(struct fm10k_intfc *interface,
			     u32 vid, u8 vsi, bool set)
{
	struct fm10k_macvlan_request *request;
	unsigned long flags;

	/* This must be atomic since we may be called while the netdev
	 * addr_list_lock is held
	 */
	request = kzalloc(sizeof(*request), GFP_ATOMIC);
	if (!request)
		return -ENOMEM;

	request->type = FM10K_VLAN_REQUEST;
	request->vlan.vid = vid;
	request->vlan.vsi = vsi;
	request->set = set;

	spin_lock_irqsave(&interface->macvlan_lock, flags);
	list_add_tail(&request->list, &interface->macvlan_requests);
	spin_unlock_irqrestore(&interface->macvlan_lock, flags);

	fm10k_macvlan_schedule(interface);

	return 0;
}

/**
 * fm10k_queue_mac_request - Queue a MAC update request
 * @interface: the fm10k interface structure
 * @glort: the target glort for this update
 * @addr: the address to update
 * @vid: the vid to update
 * @sync: whether to add or remove
 *
 * This function queues up a MAC request for sending to the switch manager.
 * A separate thread monitors the queue and sends updates to the switch
 * manager. Return 0 on success, and negative error code on failure.
 **/
int fm10k_queue_mac_request(struct fm10k_intfc *interface, u16 glort,
			    const unsigned char *addr, u16 vid, bool set)
{
	struct fm10k_macvlan_request *request;
	unsigned long flags;

	/* This must be atomic since we may be called while the netdev
	 * addr_list_lock is held
	 */
	request = kzalloc(sizeof(*request), GFP_ATOMIC);
	if (!request)
		return -ENOMEM;

	if (is_multicast_ether_addr(addr))
		request->type = FM10K_MC_MAC_REQUEST;
	else
		request->type = FM10K_UC_MAC_REQUEST;

	ether_addr_copy(request->mac.addr, addr);
	request->mac.glort = glort;
	request->mac.vid = vid;
	request->set = set;

	spin_lock_irqsave(&interface->macvlan_lock, flags);
	list_add_tail(&request->list, &interface->macvlan_requests);
	spin_unlock_irqrestore(&interface->macvlan_lock, flags);

	fm10k_macvlan_schedule(interface);

	return 0;
}

/**
 * fm10k_clear_macvlan_queue - Cancel pending updates for a given glort
 * @interface: the fm10k interface structure
 * @glort: the target glort to clear
 * @vlans: true to clear VLAN messages, false to ignore them
 *
 * Cancel any outstanding MAC/VLAN requests for a given glort. This is
 * expected to be called when a logical port goes down.
 **/
void fm10k_clear_macvlan_queue(struct fm10k_intfc *interface,
			       u16 glort, bool vlans)

{
	struct fm10k_macvlan_request *r, *tmp;
	unsigned long flags;

	spin_lock_irqsave(&interface->macvlan_lock, flags);

	/* Free any outstanding MAC/VLAN requests for this interface */
	list_for_each_entry_safe(r, tmp, &interface->macvlan_requests, list) {
		switch (r->type) {
		case FM10K_MC_MAC_REQUEST:
		case FM10K_UC_MAC_REQUEST:
			/* Don't free requests for other interfaces */
			if (r->mac.glort != glort)
				break;
			/* fall through */
		case FM10K_VLAN_REQUEST:
			if (vlans) {
				list_del(&r->list);
				kfree(r);
			}
			break;
		}
	}

	spin_unlock_irqrestore(&interface->macvlan_lock, flags);
}

static int fm10k_uc_vlan_unsync(struct net_device *netdev,
				const unsigned char *uc_addr)
{
	struct fm10k_intfc *interface = netdev_priv(netdev);
	u16 glort = interface->glort;
	u16 vid = interface->vid;
	bool set = !!(vid / VLAN_N_VID);
	int err = -EHOSTDOWN;

	/* drop any leading bits on the VLAN ID */
	vid &= VLAN_N_VID - 1;

	err = fm10k_queue_mac_request(interface, glort, uc_addr, vid, set);
	if (err)
		return err;

	/* return non-zero value as we are only doing a partial sync/unsync */
	return 1;
}

static int fm10k_mc_vlan_unsync(struct net_device *netdev,
				const unsigned char *mc_addr)
{
	struct fm10k_intfc *interface = netdev_priv(netdev);
	u16 glort = interface->glort;
	u16 vid = interface->vid;
	bool set = !!(vid / VLAN_N_VID);
	int err = -EHOSTDOWN;

	/* drop any leading bits on the VLAN ID */
	vid &= VLAN_N_VID - 1;

	err = fm10k_queue_mac_request(interface, glort, mc_addr, vid, set);
	if (err)
		return err;

	/* return non-zero value as we are only doing a partial sync/unsync */
	return 1;
}

static int fm10k_update_vid(struct net_device *netdev, u16 vid, bool set)
{
	struct fm10k_intfc *interface = netdev_priv(netdev);
	struct fm10k_hw *hw = &interface->hw;
	s32 err;
	int i;

	/* updates do not apply to VLAN 0 */
	if (!vid)
		return 0;

	if (vid >= VLAN_N_VID)
		return -EINVAL;

	/* Verify that we have permission to add VLANs. If this is a request
	 * to remove a VLAN, we still want to allow the user to remove the
	 * VLAN device. In that case, we need to clear the bit in the
	 * active_vlans bitmask.
	 */
	if (set && hw->mac.vlan_override)
		return -EACCES;

	/* update active_vlans bitmask */
	set_bit(vid, interface->active_vlans);
	if (!set)
		clear_bit(vid, interface->active_vlans);

	/* disable the default VLAN ID on ring if we have an active VLAN */
	for (i = 0; i < interface->num_rx_queues; i++) {
		struct fm10k_ring *rx_ring = interface->rx_ring[i];
		u16 rx_vid = rx_ring->vid & (VLAN_N_VID - 1);

		if (test_bit(rx_vid, interface->active_vlans))
			rx_ring->vid |= FM10K_VLAN_CLEAR;
		else
			rx_ring->vid &= ~FM10K_VLAN_CLEAR;
	}

	/* If our VLAN has been overridden, there is no reason to send VLAN
	 * removal requests as they will be silently ignored.
	 */
	if (hw->mac.vlan_override)
		return 0;

	/* Do not remove default VLAN ID related entries from VLAN and MAC
	 * tables
	 */
	if (!set && vid == hw->mac.default_vid)
		return 0;

	/* Do not throw an error if the interface is down. We will sync once
	 * we come up
	 */
	if (test_bit(__FM10K_DOWN, interface->state))
		return 0;

	fm10k_mbx_lock(interface);

	/* only need to update the VLAN if not in promiscuous mode */
	if (!(netdev->flags & IFF_PROMISC)) {
		err = fm10k_queue_vlan_request(interface, vid, 0, set);
		if (err)
			goto err_out;
	}

	/* Update our base MAC address */
	err = fm10k_queue_mac_request(interface, interface->glort,
				      hw->mac.addr, vid, set);
	if (err)
		goto err_out;

	/* set VLAN ID prior to syncing/unsyncing the VLAN */
	interface->vid = vid + (set ? VLAN_N_VID : 0);

	/* Update the unicast and multicast address list to add/drop VLAN */
	__dev_uc_unsync(netdev, fm10k_uc_vlan_unsync);
	__dev_mc_unsync(netdev, fm10k_mc_vlan_unsync);

err_out:
	fm10k_mbx_unlock(interface);

	return err;
}

static int fm10k_vlan_rx_add_vid(struct net_device *netdev,
				 __always_unused __be16 proto, u16 vid)
{
	/* update VLAN and address table based on changes */
	return fm10k_update_vid(netdev, vid, true);
}

static int fm10k_vlan_rx_kill_vid(struct net_device *netdev,
				  __always_unused __be16 proto, u16 vid)
{
	/* update VLAN and address table based on changes */
	return fm10k_update_vid(netdev, vid, false);
}

static u16 fm10k_find_next_vlan(struct fm10k_intfc *interface, u16 vid)
{
	struct fm10k_hw *hw = &interface->hw;
	u16 default_vid = hw->mac.default_vid;
	u16 vid_limit = vid < default_vid ? default_vid : VLAN_N_VID;

	vid = find_next_bit(interface->active_vlans, vid_limit, ++vid);

	return vid;
}

static void fm10k_clear_unused_vlans(struct fm10k_intfc *interface)
{
	u32 vid, prev_vid;

	/* loop through and find any gaps in the table */
	for (vid = 0, prev_vid = 0;
	     prev_vid < VLAN_N_VID;
	     prev_vid = vid + 1, vid = fm10k_find_next_vlan(interface, vid)) {
		if (prev_vid == vid)
			continue;

		/* send request to clear multiple bits at a time */
		prev_vid += (vid - prev_vid - 1) << FM10K_VLAN_LENGTH_SHIFT;
		fm10k_queue_vlan_request(interface, prev_vid, 0, false);
	}
}

static int __fm10k_uc_sync(struct net_device *dev,
			   const unsigned char *addr, bool sync)
{
	struct fm10k_intfc *interface = netdev_priv(dev);
	u16 vid, glort = interface->glort;
	s32 err;

	if (!is_valid_ether_addr(addr))
		return -EADDRNOTAVAIL;

<<<<<<< HEAD
	for (vid = hw->mac.default_vid ? fm10k_find_next_vlan(interface, 0) : 1;
=======
	for (vid = fm10k_find_next_vlan(interface, 0);
>>>>>>> 661e50bc
	     vid < VLAN_N_VID;
	     vid = fm10k_find_next_vlan(interface, vid)) {
		err = fm10k_queue_mac_request(interface, glort,
					      addr, vid, sync);
		if (err)
			return err;
	}

	return 0;
}

static int fm10k_uc_sync(struct net_device *dev,
			 const unsigned char *addr)
{
	return __fm10k_uc_sync(dev, addr, true);
}

static int fm10k_uc_unsync(struct net_device *dev,
			   const unsigned char *addr)
{
	return __fm10k_uc_sync(dev, addr, false);
}

static int fm10k_set_mac(struct net_device *dev, void *p)
{
	struct fm10k_intfc *interface = netdev_priv(dev);
	struct fm10k_hw *hw = &interface->hw;
	struct sockaddr *addr = p;
	s32 err = 0;

	if (!is_valid_ether_addr(addr->sa_data))
		return -EADDRNOTAVAIL;

	if (dev->flags & IFF_UP) {
		/* setting MAC address requires mailbox */
		fm10k_mbx_lock(interface);

		err = fm10k_uc_sync(dev, addr->sa_data);
		if (!err)
			fm10k_uc_unsync(dev, hw->mac.addr);

		fm10k_mbx_unlock(interface);
	}

	if (!err) {
		ether_addr_copy(dev->dev_addr, addr->sa_data);
		ether_addr_copy(hw->mac.addr, addr->sa_data);
		dev->addr_assign_type &= ~NET_ADDR_RANDOM;
	}

	/* if we had a mailbox error suggest trying again */
	return err ? -EAGAIN : 0;
}

static int __fm10k_mc_sync(struct net_device *dev,
			   const unsigned char *addr, bool sync)
{
	struct fm10k_intfc *interface = netdev_priv(dev);
	u16 vid, glort = interface->glort;
	s32 err;

	if (!is_multicast_ether_addr(addr))
		return -EADDRNOTAVAIL;

	for (vid = fm10k_find_next_vlan(interface, 0);
	     vid < VLAN_N_VID;
	     vid = fm10k_find_next_vlan(interface, vid)) {
		err = fm10k_queue_mac_request(interface, glort,
					      addr, vid, sync);
		if (err)
			return err;
	}

	return 0;
}

static int fm10k_mc_sync(struct net_device *dev,
			 const unsigned char *addr)
{
	return __fm10k_mc_sync(dev, addr, true);
}

static int fm10k_mc_unsync(struct net_device *dev,
			   const unsigned char *addr)
{
	return __fm10k_mc_sync(dev, addr, false);
}

static void fm10k_set_rx_mode(struct net_device *dev)
{
	struct fm10k_intfc *interface = netdev_priv(dev);
	struct fm10k_hw *hw = &interface->hw;
	int xcast_mode;

	/* no need to update the harwdare if we are not running */
	if (!(dev->flags & IFF_UP))
		return;

	/* determine new mode based on flags */
	xcast_mode = (dev->flags & IFF_PROMISC) ? FM10K_XCAST_MODE_PROMISC :
		     (dev->flags & IFF_ALLMULTI) ? FM10K_XCAST_MODE_ALLMULTI :
		     (dev->flags & (IFF_BROADCAST | IFF_MULTICAST)) ?
		     FM10K_XCAST_MODE_MULTI : FM10K_XCAST_MODE_NONE;

	fm10k_mbx_lock(interface);

	/* update xcast mode first, but only if it changed */
	if (interface->xcast_mode != xcast_mode) {
		/* update VLAN table when entering promiscuous mode */
		if (xcast_mode == FM10K_XCAST_MODE_PROMISC)
			fm10k_queue_vlan_request(interface, FM10K_VLAN_ALL,
						 0, true);
<<<<<<< HEAD
=======

		/* clear VLAN table when exiting promiscuous mode */
>>>>>>> 661e50bc
		if (interface->xcast_mode == FM10K_XCAST_MODE_PROMISC)
			fm10k_clear_unused_vlans(interface);

		/* update xcast mode if host's mailbox is ready */
		if (fm10k_host_mbx_ready(interface))
			hw->mac.ops.update_xcast_mode(hw, interface->glort,
						      xcast_mode);

		/* record updated xcast mode state */
		interface->xcast_mode = xcast_mode;
	}

	/* synchronize all of the addresses */
	__dev_uc_sync(dev, fm10k_uc_sync, fm10k_uc_unsync);
	__dev_mc_sync(dev, fm10k_mc_sync, fm10k_mc_unsync);

	fm10k_mbx_unlock(interface);
}

void fm10k_restore_rx_state(struct fm10k_intfc *interface)
{
	struct fm10k_l2_accel *l2_accel = interface->l2_accel;
	struct net_device *netdev = interface->netdev;
	struct fm10k_hw *hw = &interface->hw;
	int xcast_mode, i;
	u16 vid, glort;

	/* record glort for this interface */
	glort = interface->glort;

	/* convert interface flags to xcast mode */
	if (netdev->flags & IFF_PROMISC)
		xcast_mode = FM10K_XCAST_MODE_PROMISC;
	else if (netdev->flags & IFF_ALLMULTI)
		xcast_mode = FM10K_XCAST_MODE_ALLMULTI;
	else if (netdev->flags & (IFF_BROADCAST | IFF_MULTICAST))
		xcast_mode = FM10K_XCAST_MODE_MULTI;
	else
		xcast_mode = FM10K_XCAST_MODE_NONE;

	fm10k_mbx_lock(interface);

	/* Enable logical port if host's mailbox is ready */
	if (fm10k_host_mbx_ready(interface))
		hw->mac.ops.update_lport_state(hw, glort,
					       interface->glort_count, true);

	/* update VLAN table */
	fm10k_queue_vlan_request(interface, FM10K_VLAN_ALL, 0,
				 xcast_mode == FM10K_XCAST_MODE_PROMISC);
<<<<<<< HEAD

	/* Add filter for VLAN 0 */
	fm10k_queue_vlan_request(interface, 0, 0, true);
=======
>>>>>>> 661e50bc

	/* update table with current entries */
	for (vid = fm10k_find_next_vlan(interface, 0);
	     vid < VLAN_N_VID;
	     vid = fm10k_find_next_vlan(interface, vid)) {
		fm10k_queue_vlan_request(interface, vid, 0, true);

		fm10k_queue_mac_request(interface, glort,
					hw->mac.addr, vid, true);
	}

	/* update xcast mode before synchronizing addresses if host's mailbox
	 * is ready
	 */
	if (fm10k_host_mbx_ready(interface))
		hw->mac.ops.update_xcast_mode(hw, glort, xcast_mode);

	/* synchronize all of the addresses */
	__dev_uc_sync(netdev, fm10k_uc_sync, fm10k_uc_unsync);
	__dev_mc_sync(netdev, fm10k_mc_sync, fm10k_mc_unsync);

	/* synchronize macvlan addresses */
	if (l2_accel) {
		for (i = 0; i < l2_accel->size; i++) {
			struct net_device *sdev = l2_accel->macvlan[i];

			if (!sdev)
				continue;

			glort = l2_accel->dglort + 1 + i;

			hw->mac.ops.update_xcast_mode(hw, glort,
						      FM10K_XCAST_MODE_MULTI);
			fm10k_queue_mac_request(interface, glort,
						sdev->dev_addr,
						hw->mac.default_vid, true);
		}
	}

	fm10k_mbx_unlock(interface);

	/* record updated xcast mode state */
	interface->xcast_mode = xcast_mode;

	/* Restore tunnel configuration */
	fm10k_restore_udp_port_info(interface);
}

void fm10k_reset_rx_state(struct fm10k_intfc *interface)
{
	struct net_device *netdev = interface->netdev;
	struct fm10k_hw *hw = &interface->hw;

	/* Wait for MAC/VLAN work to finish */
	while (test_bit(__FM10K_MACVLAN_SCHED, interface->state))
		usleep_range(1000, 2000);

	/* Cancel pending MAC/VLAN requests */
	fm10k_clear_macvlan_queue(interface, interface->glort, true);

	fm10k_mbx_lock(interface);

	/* clear the logical port state on lower device if host's mailbox is
	 * ready
	 */
	if (fm10k_host_mbx_ready(interface))
		hw->mac.ops.update_lport_state(hw, interface->glort,
					       interface->glort_count, false);

	fm10k_mbx_unlock(interface);

	/* reset flags to default state */
	interface->xcast_mode = FM10K_XCAST_MODE_NONE;

	/* clear the sync flag since the lport has been dropped */
	__dev_uc_unsync(netdev, NULL);
	__dev_mc_unsync(netdev, NULL);
}

/**
 * fm10k_get_stats64 - Get System Network Statistics
 * @netdev: network interface device structure
 * @stats: storage space for 64bit statistics
 *
 * Obtain 64bit statistics in a way that is safe for both 32bit and 64bit
 * architectures.
 */
static void fm10k_get_stats64(struct net_device *netdev,
			      struct rtnl_link_stats64 *stats)
{
	struct fm10k_intfc *interface = netdev_priv(netdev);
	struct fm10k_ring *ring;
	unsigned int start, i;
	u64 bytes, packets;

	rcu_read_lock();

	for (i = 0; i < interface->num_rx_queues; i++) {
		ring = READ_ONCE(interface->rx_ring[i]);

		if (!ring)
			continue;

		do {
			start = u64_stats_fetch_begin_irq(&ring->syncp);
			packets = ring->stats.packets;
			bytes   = ring->stats.bytes;
		} while (u64_stats_fetch_retry_irq(&ring->syncp, start));

		stats->rx_packets += packets;
		stats->rx_bytes   += bytes;
	}

	for (i = 0; i < interface->num_tx_queues; i++) {
		ring = READ_ONCE(interface->tx_ring[i]);

		if (!ring)
			continue;

		do {
			start = u64_stats_fetch_begin_irq(&ring->syncp);
			packets = ring->stats.packets;
			bytes   = ring->stats.bytes;
		} while (u64_stats_fetch_retry_irq(&ring->syncp, start));

		stats->tx_packets += packets;
		stats->tx_bytes   += bytes;
	}

	rcu_read_unlock();

	/* following stats updated by fm10k_service_task() */
	stats->rx_missed_errors	= netdev->stats.rx_missed_errors;
}

int fm10k_setup_tc(struct net_device *dev, u8 tc)
{
	struct fm10k_intfc *interface = netdev_priv(dev);
	int err;

	/* Currently only the PF supports priority classes */
	if (tc && (interface->hw.mac.type != fm10k_mac_pf))
		return -EINVAL;

	/* Hardware supports up to 8 traffic classes */
	if (tc > 8)
		return -EINVAL;

	/* Hardware has to reinitialize queues to match packet
	 * buffer alignment. Unfortunately, the hardware is not
	 * flexible enough to do this dynamically.
	 */
	if (netif_running(dev))
		fm10k_close(dev);

	fm10k_mbx_free_irq(interface);

	fm10k_clear_queueing_scheme(interface);

	/* we expect the prio_tc map to be repopulated later */
	netdev_reset_tc(dev);
	netdev_set_num_tc(dev, tc);

	err = fm10k_init_queueing_scheme(interface);
	if (err)
		goto err_queueing_scheme;

	err = fm10k_mbx_request_irq(interface);
	if (err)
		goto err_mbx_irq;

	err = netif_running(dev) ? fm10k_open(dev) : 0;
	if (err)
		goto err_open;

	/* flag to indicate SWPRI has yet to be updated */
	set_bit(FM10K_FLAG_SWPRI_CONFIG, interface->flags);

	return 0;
err_open:
	fm10k_mbx_free_irq(interface);
err_mbx_irq:
	fm10k_clear_queueing_scheme(interface);
err_queueing_scheme:
	netif_device_detach(dev);

	return err;
}

static int __fm10k_setup_tc(struct net_device *dev, enum tc_setup_type type,
			    void *type_data)
{
	struct tc_mqprio_qopt *mqprio = type_data;

	if (type != TC_SETUP_QDISC_MQPRIO)
		return -EOPNOTSUPP;

	mqprio->hw = TC_MQPRIO_HW_OFFLOAD_TCS;

	return fm10k_setup_tc(dev, mqprio->num_tc);
}

static void fm10k_assign_l2_accel(struct fm10k_intfc *interface,
				  struct fm10k_l2_accel *l2_accel)
{
	struct fm10k_ring *ring;
	int i;

	for (i = 0; i < interface->num_rx_queues; i++) {
		ring = interface->rx_ring[i];
		rcu_assign_pointer(ring->l2_accel, l2_accel);
	}

	interface->l2_accel = l2_accel;
}

static void *fm10k_dfwd_add_station(struct net_device *dev,
				    struct net_device *sdev)
{
	struct fm10k_intfc *interface = netdev_priv(dev);
	struct fm10k_l2_accel *l2_accel = interface->l2_accel;
	struct fm10k_l2_accel *old_l2_accel = NULL;
	struct fm10k_dglort_cfg dglort = { 0 };
	struct fm10k_hw *hw = &interface->hw;
	int size = 0, i;
	u16 glort;

	/* allocate l2 accel structure if it is not available */
	if (!l2_accel) {
		/* verify there is enough free GLORTs to support l2_accel */
		if (interface->glort_count < 7)
			return ERR_PTR(-EBUSY);

		size = offsetof(struct fm10k_l2_accel, macvlan[7]);
		l2_accel = kzalloc(size, GFP_KERNEL);
		if (!l2_accel)
			return ERR_PTR(-ENOMEM);

		l2_accel->size = 7;
		l2_accel->dglort = interface->glort;

		/* update pointers */
		fm10k_assign_l2_accel(interface, l2_accel);
	/* do not expand if we are at our limit */
	} else if ((l2_accel->count == FM10K_MAX_STATIONS) ||
		   (l2_accel->count == (interface->glort_count - 1))) {
		return ERR_PTR(-EBUSY);
	/* expand if we have hit the size limit */
	} else if (l2_accel->count == l2_accel->size) {
		old_l2_accel = l2_accel;
		size = offsetof(struct fm10k_l2_accel,
				macvlan[(l2_accel->size * 2) + 1]);
		l2_accel = kzalloc(size, GFP_KERNEL);
		if (!l2_accel)
			return ERR_PTR(-ENOMEM);

		memcpy(l2_accel, old_l2_accel,
		       offsetof(struct fm10k_l2_accel,
				macvlan[old_l2_accel->size]));

		l2_accel->size = (old_l2_accel->size * 2) + 1;

		/* update pointers */
		fm10k_assign_l2_accel(interface, l2_accel);
		kfree_rcu(old_l2_accel, rcu);
	}

	/* add macvlan to accel table, and record GLORT for position */
	for (i = 0; i < l2_accel->size; i++) {
		if (!l2_accel->macvlan[i])
			break;
	}

	/* record station */
	l2_accel->macvlan[i] = sdev;
	l2_accel->count++;

	/* configure default DGLORT mapping for RSS/DCB */
	dglort.idx = fm10k_dglort_pf_rss;
	dglort.inner_rss = 1;
	dglort.rss_l = fls(interface->ring_feature[RING_F_RSS].mask);
	dglort.pc_l = fls(interface->ring_feature[RING_F_QOS].mask);
	dglort.glort = interface->glort;
	dglort.shared_l = fls(l2_accel->size);
	hw->mac.ops.configure_dglort_map(hw, &dglort);

	/* Add rules for this specific dglort to the switch */
	fm10k_mbx_lock(interface);

	glort = l2_accel->dglort + 1 + i;

	if (fm10k_host_mbx_ready(interface)) {
		hw->mac.ops.update_xcast_mode(hw, glort,
					      FM10K_XCAST_MODE_MULTI);
		fm10k_queue_mac_request(interface, glort, sdev->dev_addr,
<<<<<<< HEAD
					0, true);
=======
					hw->mac.default_vid, true);
>>>>>>> 661e50bc
	}

	fm10k_mbx_unlock(interface);

	return sdev;
}

static void fm10k_dfwd_del_station(struct net_device *dev, void *priv)
{
	struct fm10k_intfc *interface = netdev_priv(dev);
	struct fm10k_l2_accel *l2_accel = READ_ONCE(interface->l2_accel);
	struct fm10k_dglort_cfg dglort = { 0 };
	struct fm10k_hw *hw = &interface->hw;
	struct net_device *sdev = priv;
	int i;
	u16 glort;

	if (!l2_accel)
		return;

	/* search table for matching interface */
	for (i = 0; i < l2_accel->size; i++) {
		if (l2_accel->macvlan[i] == sdev)
			break;
	}

	/* exit if macvlan not found */
	if (i == l2_accel->size)
		return;

	/* Remove any rules specific to this dglort */
	fm10k_mbx_lock(interface);

	glort = l2_accel->dglort + 1 + i;

	if (fm10k_host_mbx_ready(interface)) {
		hw->mac.ops.update_xcast_mode(hw, glort,
					      FM10K_XCAST_MODE_NONE);
		fm10k_queue_mac_request(interface, glort, sdev->dev_addr,
<<<<<<< HEAD
					0, false);
=======
					hw->mac.default_vid, false);
>>>>>>> 661e50bc
	}

	fm10k_mbx_unlock(interface);

	/* record removal */
	l2_accel->macvlan[i] = NULL;
	l2_accel->count--;

	/* configure default DGLORT mapping for RSS/DCB */
	dglort.idx = fm10k_dglort_pf_rss;
	dglort.inner_rss = 1;
	dglort.rss_l = fls(interface->ring_feature[RING_F_RSS].mask);
	dglort.pc_l = fls(interface->ring_feature[RING_F_QOS].mask);
	dglort.glort = interface->glort;
	dglort.shared_l = fls(l2_accel->size);
	hw->mac.ops.configure_dglort_map(hw, &dglort);

	/* If table is empty remove it */
	if (l2_accel->count == 0) {
		fm10k_assign_l2_accel(interface, NULL);
		kfree_rcu(l2_accel, rcu);
	}
}

static netdev_features_t fm10k_features_check(struct sk_buff *skb,
					      struct net_device *dev,
					      netdev_features_t features)
{
	if (!skb->encapsulation || fm10k_tx_encap_offload(skb))
		return features;

	return features & ~(NETIF_F_CSUM_MASK | NETIF_F_GSO_MASK);
}

static const struct net_device_ops fm10k_netdev_ops = {
	.ndo_open		= fm10k_open,
	.ndo_stop		= fm10k_close,
	.ndo_validate_addr	= eth_validate_addr,
	.ndo_start_xmit		= fm10k_xmit_frame,
	.ndo_set_mac_address	= fm10k_set_mac,
	.ndo_tx_timeout		= fm10k_tx_timeout,
	.ndo_vlan_rx_add_vid	= fm10k_vlan_rx_add_vid,
	.ndo_vlan_rx_kill_vid	= fm10k_vlan_rx_kill_vid,
	.ndo_set_rx_mode	= fm10k_set_rx_mode,
	.ndo_get_stats64	= fm10k_get_stats64,
	.ndo_setup_tc		= __fm10k_setup_tc,
	.ndo_set_vf_mac		= fm10k_ndo_set_vf_mac,
	.ndo_set_vf_vlan	= fm10k_ndo_set_vf_vlan,
	.ndo_set_vf_rate	= fm10k_ndo_set_vf_bw,
	.ndo_get_vf_config	= fm10k_ndo_get_vf_config,
	.ndo_udp_tunnel_add	= fm10k_udp_tunnel_add,
	.ndo_udp_tunnel_del	= fm10k_udp_tunnel_del,
	.ndo_dfwd_add_station	= fm10k_dfwd_add_station,
	.ndo_dfwd_del_station	= fm10k_dfwd_del_station,
#ifdef CONFIG_NET_POLL_CONTROLLER
	.ndo_poll_controller	= fm10k_netpoll,
#endif
	.ndo_features_check	= fm10k_features_check,
};

#define DEFAULT_DEBUG_LEVEL_SHIFT 3

struct net_device *fm10k_alloc_netdev(const struct fm10k_info *info)
{
	netdev_features_t hw_features;
	struct fm10k_intfc *interface;
	struct net_device *dev;

	dev = alloc_etherdev_mq(sizeof(struct fm10k_intfc), MAX_QUEUES);
	if (!dev)
		return NULL;

	/* set net device and ethtool ops */
	dev->netdev_ops = &fm10k_netdev_ops;
	fm10k_set_ethtool_ops(dev);

	/* configure default debug level */
	interface = netdev_priv(dev);
	interface->msg_enable = BIT(DEFAULT_DEBUG_LEVEL_SHIFT) - 1;

	/* configure default features */
	dev->features |= NETIF_F_IP_CSUM |
			 NETIF_F_IPV6_CSUM |
			 NETIF_F_SG |
			 NETIF_F_TSO |
			 NETIF_F_TSO6 |
			 NETIF_F_TSO_ECN |
			 NETIF_F_RXHASH |
			 NETIF_F_RXCSUM;

	/* Only the PF can support VXLAN and NVGRE tunnel offloads */
	if (info->mac == fm10k_mac_pf) {
		dev->hw_enc_features = NETIF_F_IP_CSUM |
				       NETIF_F_TSO |
				       NETIF_F_TSO6 |
				       NETIF_F_TSO_ECN |
				       NETIF_F_GSO_UDP_TUNNEL |
				       NETIF_F_IPV6_CSUM |
				       NETIF_F_SG;

		dev->features |= NETIF_F_GSO_UDP_TUNNEL;
	}

	/* all features defined to this point should be changeable */
	hw_features = dev->features;

	/* allow user to enable L2 forwarding acceleration */
	hw_features |= NETIF_F_HW_L2FW_DOFFLOAD;

	/* configure VLAN features */
	dev->vlan_features |= dev->features;

	/* we want to leave these both on as we cannot disable VLAN tag
	 * insertion or stripping on the hardware since it is contained
	 * in the FTAG and not in the frame itself.
	 */
	dev->features |= NETIF_F_HW_VLAN_CTAG_TX |
			 NETIF_F_HW_VLAN_CTAG_RX |
			 NETIF_F_HW_VLAN_CTAG_FILTER;

	dev->priv_flags |= IFF_UNICAST_FLT;

	dev->hw_features |= hw_features;

	/* MTU range: 68 - 15342 */
	dev->min_mtu = ETH_MIN_MTU;
	dev->max_mtu = FM10K_MAX_JUMBO_FRAME_SIZE;

	return dev;
}<|MERGE_RESOLUTION|>--- conflicted
+++ resolved
@@ -1056,75 +1056,6 @@
 	if (!is_valid_ether_addr(addr))
 		return -EADDRNOTAVAIL;
 
-<<<<<<< HEAD
-	for (vid = hw->mac.default_vid ? fm10k_find_next_vlan(interface, 0) : 1;
-=======
-	for (vid = fm10k_find_next_vlan(interface, 0);
->>>>>>> 661e50bc
-	     vid < VLAN_N_VID;
-	     vid = fm10k_find_next_vlan(interface, vid)) {
-		err = fm10k_queue_mac_request(interface, glort,
-					      addr, vid, sync);
-		if (err)
-			return err;
-	}
-
-	return 0;
-}
-
-static int fm10k_uc_sync(struct net_device *dev,
-			 const unsigned char *addr)
-{
-	return __fm10k_uc_sync(dev, addr, true);
-}
-
-static int fm10k_uc_unsync(struct net_device *dev,
-			   const unsigned char *addr)
-{
-	return __fm10k_uc_sync(dev, addr, false);
-}
-
-static int fm10k_set_mac(struct net_device *dev, void *p)
-{
-	struct fm10k_intfc *interface = netdev_priv(dev);
-	struct fm10k_hw *hw = &interface->hw;
-	struct sockaddr *addr = p;
-	s32 err = 0;
-
-	if (!is_valid_ether_addr(addr->sa_data))
-		return -EADDRNOTAVAIL;
-
-	if (dev->flags & IFF_UP) {
-		/* setting MAC address requires mailbox */
-		fm10k_mbx_lock(interface);
-
-		err = fm10k_uc_sync(dev, addr->sa_data);
-		if (!err)
-			fm10k_uc_unsync(dev, hw->mac.addr);
-
-		fm10k_mbx_unlock(interface);
-	}
-
-	if (!err) {
-		ether_addr_copy(dev->dev_addr, addr->sa_data);
-		ether_addr_copy(hw->mac.addr, addr->sa_data);
-		dev->addr_assign_type &= ~NET_ADDR_RANDOM;
-	}
-
-	/* if we had a mailbox error suggest trying again */
-	return err ? -EAGAIN : 0;
-}
-
-static int __fm10k_mc_sync(struct net_device *dev,
-			   const unsigned char *addr, bool sync)
-{
-	struct fm10k_intfc *interface = netdev_priv(dev);
-	u16 vid, glort = interface->glort;
-	s32 err;
-
-	if (!is_multicast_ether_addr(addr))
-		return -EADDRNOTAVAIL;
-
 	for (vid = fm10k_find_next_vlan(interface, 0);
 	     vid < VLAN_N_VID;
 	     vid = fm10k_find_next_vlan(interface, vid)) {
@@ -1137,6 +1068,71 @@
 	return 0;
 }
 
+static int fm10k_uc_sync(struct net_device *dev,
+			 const unsigned char *addr)
+{
+	return __fm10k_uc_sync(dev, addr, true);
+}
+
+static int fm10k_uc_unsync(struct net_device *dev,
+			   const unsigned char *addr)
+{
+	return __fm10k_uc_sync(dev, addr, false);
+}
+
+static int fm10k_set_mac(struct net_device *dev, void *p)
+{
+	struct fm10k_intfc *interface = netdev_priv(dev);
+	struct fm10k_hw *hw = &interface->hw;
+	struct sockaddr *addr = p;
+	s32 err = 0;
+
+	if (!is_valid_ether_addr(addr->sa_data))
+		return -EADDRNOTAVAIL;
+
+	if (dev->flags & IFF_UP) {
+		/* setting MAC address requires mailbox */
+		fm10k_mbx_lock(interface);
+
+		err = fm10k_uc_sync(dev, addr->sa_data);
+		if (!err)
+			fm10k_uc_unsync(dev, hw->mac.addr);
+
+		fm10k_mbx_unlock(interface);
+	}
+
+	if (!err) {
+		ether_addr_copy(dev->dev_addr, addr->sa_data);
+		ether_addr_copy(hw->mac.addr, addr->sa_data);
+		dev->addr_assign_type &= ~NET_ADDR_RANDOM;
+	}
+
+	/* if we had a mailbox error suggest trying again */
+	return err ? -EAGAIN : 0;
+}
+
+static int __fm10k_mc_sync(struct net_device *dev,
+			   const unsigned char *addr, bool sync)
+{
+	struct fm10k_intfc *interface = netdev_priv(dev);
+	u16 vid, glort = interface->glort;
+	s32 err;
+
+	if (!is_multicast_ether_addr(addr))
+		return -EADDRNOTAVAIL;
+
+	for (vid = fm10k_find_next_vlan(interface, 0);
+	     vid < VLAN_N_VID;
+	     vid = fm10k_find_next_vlan(interface, vid)) {
+		err = fm10k_queue_mac_request(interface, glort,
+					      addr, vid, sync);
+		if (err)
+			return err;
+	}
+
+	return 0;
+}
+
 static int fm10k_mc_sync(struct net_device *dev,
 			 const unsigned char *addr)
 {
@@ -1173,11 +1169,8 @@
 		if (xcast_mode == FM10K_XCAST_MODE_PROMISC)
 			fm10k_queue_vlan_request(interface, FM10K_VLAN_ALL,
 						 0, true);
-<<<<<<< HEAD
-=======
 
 		/* clear VLAN table when exiting promiscuous mode */
->>>>>>> 661e50bc
 		if (interface->xcast_mode == FM10K_XCAST_MODE_PROMISC)
 			fm10k_clear_unused_vlans(interface);
 
@@ -1228,12 +1221,6 @@
 	/* update VLAN table */
 	fm10k_queue_vlan_request(interface, FM10K_VLAN_ALL, 0,
 				 xcast_mode == FM10K_XCAST_MODE_PROMISC);
-<<<<<<< HEAD
-
-	/* Add filter for VLAN 0 */
-	fm10k_queue_vlan_request(interface, 0, 0, true);
-=======
->>>>>>> 661e50bc
 
 	/* update table with current entries */
 	for (vid = fm10k_find_next_vlan(interface, 0);
@@ -1529,11 +1516,7 @@
 		hw->mac.ops.update_xcast_mode(hw, glort,
 					      FM10K_XCAST_MODE_MULTI);
 		fm10k_queue_mac_request(interface, glort, sdev->dev_addr,
-<<<<<<< HEAD
-					0, true);
-=======
 					hw->mac.default_vid, true);
->>>>>>> 661e50bc
 	}
 
 	fm10k_mbx_unlock(interface);
@@ -1573,11 +1556,7 @@
 		hw->mac.ops.update_xcast_mode(hw, glort,
 					      FM10K_XCAST_MODE_NONE);
 		fm10k_queue_mac_request(interface, glort, sdev->dev_addr,
-<<<<<<< HEAD
-					0, false);
-=======
 					hw->mac.default_vid, false);
->>>>>>> 661e50bc
 	}
 
 	fm10k_mbx_unlock(interface);
