/*
 * This module provides an interface to trigger and test firmware loading.
 *
 * It is designed to be used for basic evaluation of the firmware loading
 * subsystem (for example when validating firmware verification). It lacks
 * any extra dependencies, and will not normally be loaded by the system
 * unless explicitly requested by name.
 */

#define pr_fmt(fmt) KBUILD_MODNAME ": " fmt

#include <linux/init.h>
#include <linux/module.h>
#include <linux/printk.h>
#include <linux/completion.h>
#include <linux/firmware.h>
#include <linux/device.h>
#include <linux/fs.h>
#include <linux/miscdevice.h>
#include <linux/slab.h>
#include <linux/uaccess.h>
#include <linux/delay.h>
#include <linux/kthread.h>
#include <linux/vmalloc.h>

#define TEST_FIRMWARE_NAME	"test-firmware.bin"
#define TEST_FIRMWARE_NUM_REQS	4

static DEFINE_MUTEX(test_fw_mutex);
static const struct firmware *test_firmware;

struct test_batched_req {
	u8 idx;
	int rc;
	bool sent;
	const struct firmware *fw;
	const char *name;
	struct completion completion;
	struct task_struct *task;
	struct device *dev;
};

/**
 * test_config - represents configuration for the test for different triggers
 *
 * @name: the name of the firmware file to look for
 * @sync_direct: when the sync trigger is used if this is true
 *	request_firmware_direct() will be used instead.
 * @send_uevent: whether or not to send a uevent for async requests
 * @num_requests: number of requests to try per test case. This is trigger
 *	specific.
 * @reqs: stores all requests information
 * @read_fw_idx: index of thread from which we want to read firmware results
 *	from through the read_fw trigger.
 * @test_result: a test may use this to collect the result from the call
 *	of the request_firmware*() calls used in their tests. In order of
 *	priority we always keep first any setup error. If no setup errors were
 *	found then we move on to the first error encountered while running the
 *	API. Note that for async calls this typically will be a successful
 *	result (0) unless of course you've used bogus parameters, or the system
 *	is out of memory.  In the async case the callback is expected to do a
 *	bit more homework to figure out what happened, unfortunately the only
 *	information passed today on error is the fact that no firmware was
 *	found so we can only assume -ENOENT on async calls if the firmware is
 *	NULL.
 *
 *	Errors you can expect:
 *
 *	API specific:
 *
 *	0:		success for sync, for async it means request was sent
 *	-EINVAL:	invalid parameters or request
 *	-ENOENT:	files not found
 *
 *	System environment:
 *
 *	-ENOMEM:	memory pressure on system
 *	-ENODEV:	out of number of devices to test
 *	-EINVAL:	an unexpected error has occurred
 * @req_firmware: if @sync_direct is true this is set to
 *	request_firmware_direct(), otherwise request_firmware()
 */
struct test_config {
	char *name;
	bool sync_direct;
	bool send_uevent;
	u8 num_requests;
	u8 read_fw_idx;

	/*
	 * These below don't belong her but we'll move them once we create
	 * a struct fw_test_device and stuff the misc_dev under there later.
	 */
	struct test_batched_req *reqs;
	int test_result;
	int (*req_firmware)(const struct firmware **fw, const char *name,
			    struct device *device);
};

static struct test_config *test_fw_config;

static ssize_t test_fw_misc_read(struct file *f, char __user *buf,
				 size_t size, loff_t *offset)
{
	ssize_t rc = 0;

	mutex_lock(&test_fw_mutex);
	if (test_firmware)
		rc = simple_read_from_buffer(buf, size, offset,
					     test_firmware->data,
					     test_firmware->size);
	mutex_unlock(&test_fw_mutex);
	return rc;
}

static const struct file_operations test_fw_fops = {
	.owner          = THIS_MODULE,
	.read           = test_fw_misc_read,
};

static void __test_release_all_firmware(void)
{
	struct test_batched_req *req;
	u8 i;

	if (!test_fw_config->reqs)
		return;

	for (i = 0; i < test_fw_config->num_requests; i++) {
		req = &test_fw_config->reqs[i];
		if (req->fw)
			release_firmware(req->fw);
	}

	vfree(test_fw_config->reqs);
	test_fw_config->reqs = NULL;
}

static void test_release_all_firmware(void)
{
	mutex_lock(&test_fw_mutex);
	__test_release_all_firmware();
	mutex_unlock(&test_fw_mutex);
}


static void __test_firmware_config_free(void)
{
	__test_release_all_firmware();
	kfree_const(test_fw_config->name);
	test_fw_config->name = NULL;
}

/*
 * XXX: move to kstrncpy() once merged.
 *
 * Users should use kfree_const() when freeing these.
 */
static int __kstrncpy(char **dst, const char *name, size_t count, gfp_t gfp)
{
	*dst = kstrndup(name, count, gfp);
	if (!*dst)
		return -ENOMEM;
	return count;
}

static int __test_firmware_config_init(void)
{
	int ret;

	ret = __kstrncpy(&test_fw_config->name, TEST_FIRMWARE_NAME,
			 strlen(TEST_FIRMWARE_NAME), GFP_KERNEL);
	if (ret < 0)
		goto out;

	test_fw_config->num_requests = TEST_FIRMWARE_NUM_REQS;
	test_fw_config->send_uevent = true;
	test_fw_config->sync_direct = false;
	test_fw_config->req_firmware = request_firmware;
	test_fw_config->test_result = 0;
	test_fw_config->reqs = NULL;

	return 0;

out:
	__test_firmware_config_free();
	return ret;
}

static ssize_t reset_store(struct device *dev,
			   struct device_attribute *attr,
			   const char *buf, size_t count)
{
	int ret;

	mutex_lock(&test_fw_mutex);

	__test_firmware_config_free();

	ret = __test_firmware_config_init();
	if (ret < 0) {
		ret = -ENOMEM;
		pr_err("could not alloc settings for config trigger: %d\n",
		       ret);
		goto out;
	}

	pr_info("reset\n");
	ret = count;

out:
	mutex_unlock(&test_fw_mutex);

	return ret;
}
static DEVICE_ATTR_WO(reset);

static ssize_t config_show(struct device *dev,
			   struct device_attribute *attr,
			   char *buf)
{
	int len = 0;

	mutex_lock(&test_fw_mutex);

	len += scnprintf(buf, PAGE_SIZE - len,
			"Custom trigger configuration for: %s\n",
			dev_name(dev));

	if (test_fw_config->name)
		len += scnprintf(buf+len, PAGE_SIZE - len,
				"name:\t%s\n",
				test_fw_config->name);
	else
		len += scnprintf(buf+len, PAGE_SIZE - len,
				"name:\tEMTPY\n");

	len += scnprintf(buf+len, PAGE_SIZE - len,
			"num_requests:\t%u\n", test_fw_config->num_requests);

	len += scnprintf(buf+len, PAGE_SIZE - len,
			"send_uevent:\t\t%s\n",
			test_fw_config->send_uevent ?
			"FW_ACTION_HOTPLUG" :
			"FW_ACTION_NOHOTPLUG");
	len += scnprintf(buf+len, PAGE_SIZE - len,
			"sync_direct:\t\t%s\n",
			test_fw_config->sync_direct ? "true" : "false");
	len += scnprintf(buf+len, PAGE_SIZE - len,
			"read_fw_idx:\t%u\n", test_fw_config->read_fw_idx);

	mutex_unlock(&test_fw_mutex);

	return len;
}
static DEVICE_ATTR_RO(config);

static ssize_t config_name_store(struct device *dev,
				 struct device_attribute *attr,
				 const char *buf, size_t count)
{
	int ret;

	mutex_lock(&test_fw_mutex);
	kfree_const(test_fw_config->name);
	ret = __kstrncpy(&test_fw_config->name, buf, count, GFP_KERNEL);
	mutex_unlock(&test_fw_mutex);

	return ret;
}

/*
 * As per sysfs_kf_seq_show() the buf is max PAGE_SIZE.
 */
static ssize_t config_test_show_str(char *dst,
				    char *src)
{
	int len;

	mutex_lock(&test_fw_mutex);
	len = snprintf(dst, PAGE_SIZE, "%s\n", src);
	mutex_unlock(&test_fw_mutex);

	return len;
}

static inline int __test_dev_config_update_bool(const char *buf, size_t size,
						bool *cfg)
{
	int ret;

	if (strtobool(buf, cfg) < 0)
		ret = -EINVAL;
	else
		ret = size;

	return ret;
}

static int test_dev_config_update_bool(const char *buf, size_t size,
				       bool *cfg)
{
	int ret;

	mutex_lock(&test_fw_mutex);
	ret = __test_dev_config_update_bool(buf, size, cfg);
	mutex_unlock(&test_fw_mutex);

	return ret;
}

static ssize_t
test_dev_config_show_bool(char *buf,
			  bool config)
{
	bool val;

	mutex_lock(&test_fw_mutex);
	val = config;
	mutex_unlock(&test_fw_mutex);

	return snprintf(buf, PAGE_SIZE, "%d\n", val);
}

static ssize_t test_dev_config_show_int(char *buf, int cfg)
{
	int val;

	mutex_lock(&test_fw_mutex);
	val = cfg;
	mutex_unlock(&test_fw_mutex);

	return snprintf(buf, PAGE_SIZE, "%d\n", val);
}

static inline int __test_dev_config_update_u8(const char *buf, size_t size, u8 *cfg)
{
	u8 val;
	int ret;

	ret = kstrtou8(buf, 10, &val);
	if (ret)
		return ret;

<<<<<<< HEAD
	mutex_lock(&test_fw_mutex);
	*(u8 *)cfg = val;
	mutex_unlock(&test_fw_mutex);
=======
	if (new > U8_MAX)
		return -EINVAL;

	*(u8 *)cfg = new;
>>>>>>> 78022554

	/* Always return full write size even if we didn't consume all */
	return size;
}

static int test_dev_config_update_u8(const char *buf, size_t size, u8 *cfg)
{
	int ret;

	mutex_lock(&test_fw_mutex);
	ret = __test_dev_config_update_u8(buf, size, cfg);
	mutex_unlock(&test_fw_mutex);

	return ret;
}

static ssize_t test_dev_config_show_u8(char *buf, u8 cfg)
{
	u8 val;

	mutex_lock(&test_fw_mutex);
	val = cfg;
	mutex_unlock(&test_fw_mutex);

	return snprintf(buf, PAGE_SIZE, "%u\n", val);
}

static ssize_t config_name_show(struct device *dev,
				struct device_attribute *attr,
				char *buf)
{
	return config_test_show_str(buf, test_fw_config->name);
}
static DEVICE_ATTR_RW(config_name);

static ssize_t config_num_requests_store(struct device *dev,
					 struct device_attribute *attr,
					 const char *buf, size_t count)
{
	int rc;

	mutex_lock(&test_fw_mutex);
	if (test_fw_config->reqs) {
		pr_err("Must call release_all_firmware prior to changing config\n");
		rc = -EINVAL;
		mutex_unlock(&test_fw_mutex);
		goto out;
	}

	rc = __test_dev_config_update_u8(buf, count,
					 &test_fw_config->num_requests);
	mutex_unlock(&test_fw_mutex);

out:
	return rc;
}

static ssize_t config_num_requests_show(struct device *dev,
					struct device_attribute *attr,
					char *buf)
{
	return test_dev_config_show_u8(buf, test_fw_config->num_requests);
}
static DEVICE_ATTR_RW(config_num_requests);

static ssize_t config_sync_direct_store(struct device *dev,
					struct device_attribute *attr,
					const char *buf, size_t count)
{
	int rc = test_dev_config_update_bool(buf, count,
					     &test_fw_config->sync_direct);

	if (rc == count)
		test_fw_config->req_firmware = test_fw_config->sync_direct ?
				       request_firmware_direct :
				       request_firmware;
	return rc;
}

static ssize_t config_sync_direct_show(struct device *dev,
				       struct device_attribute *attr,
				       char *buf)
{
	return test_dev_config_show_bool(buf, test_fw_config->sync_direct);
}
static DEVICE_ATTR_RW(config_sync_direct);

static ssize_t config_send_uevent_store(struct device *dev,
					struct device_attribute *attr,
					const char *buf, size_t count)
{
	return test_dev_config_update_bool(buf, count,
					   &test_fw_config->send_uevent);
}

static ssize_t config_send_uevent_show(struct device *dev,
				       struct device_attribute *attr,
				       char *buf)
{
	return test_dev_config_show_bool(buf, test_fw_config->send_uevent);
}
static DEVICE_ATTR_RW(config_send_uevent);

static ssize_t config_read_fw_idx_store(struct device *dev,
					struct device_attribute *attr,
					const char *buf, size_t count)
{
	return test_dev_config_update_u8(buf, count,
					 &test_fw_config->read_fw_idx);
}

static ssize_t config_read_fw_idx_show(struct device *dev,
				       struct device_attribute *attr,
				       char *buf)
{
	return test_dev_config_show_u8(buf, test_fw_config->read_fw_idx);
}
static DEVICE_ATTR_RW(config_read_fw_idx);


static ssize_t trigger_request_store(struct device *dev,
				     struct device_attribute *attr,
				     const char *buf, size_t count)
{
	int rc;
	char *name;

	name = kstrndup(buf, count, GFP_KERNEL);
	if (!name)
		return -ENOMEM;

	pr_info("loading '%s'\n", name);

	mutex_lock(&test_fw_mutex);
	release_firmware(test_firmware);
	test_firmware = NULL;
	rc = request_firmware(&test_firmware, name, dev);
	if (rc) {
		pr_info("load of '%s' failed: %d\n", name, rc);
		goto out;
	}
	pr_info("loaded: %zu\n", test_firmware->size);
	rc = count;

out:
	mutex_unlock(&test_fw_mutex);

	kfree(name);

	return rc;
}
static DEVICE_ATTR_WO(trigger_request);

static DECLARE_COMPLETION(async_fw_done);

static void trigger_async_request_cb(const struct firmware *fw, void *context)
{
	test_firmware = fw;
	complete(&async_fw_done);
}

static ssize_t trigger_async_request_store(struct device *dev,
					   struct device_attribute *attr,
					   const char *buf, size_t count)
{
	int rc;
	char *name;

	name = kstrndup(buf, count, GFP_KERNEL);
	if (!name)
		return -ENOMEM;

	pr_info("loading '%s'\n", name);

	mutex_lock(&test_fw_mutex);
	release_firmware(test_firmware);
	test_firmware = NULL;
	rc = request_firmware_nowait(THIS_MODULE, 1, name, dev, GFP_KERNEL,
				     NULL, trigger_async_request_cb);
	if (rc) {
		pr_info("async load of '%s' failed: %d\n", name, rc);
		kfree(name);
		goto out;
	}
	/* Free 'name' ASAP, to test for race conditions */
	kfree(name);

	wait_for_completion(&async_fw_done);

	if (test_firmware) {
		pr_info("loaded: %zu\n", test_firmware->size);
		rc = count;
	} else {
		pr_err("failed to async load firmware\n");
		rc = -ENODEV;
	}

out:
	mutex_unlock(&test_fw_mutex);

	return rc;
}
static DEVICE_ATTR_WO(trigger_async_request);

static ssize_t trigger_custom_fallback_store(struct device *dev,
					     struct device_attribute *attr,
					     const char *buf, size_t count)
{
	int rc;
	char *name;

	name = kstrndup(buf, count, GFP_KERNEL);
	if (!name)
		return -ENOMEM;

	pr_info("loading '%s' using custom fallback mechanism\n", name);

	mutex_lock(&test_fw_mutex);
	release_firmware(test_firmware);
	test_firmware = NULL;
	rc = request_firmware_nowait(THIS_MODULE, FW_ACTION_NOHOTPLUG, name,
				     dev, GFP_KERNEL, NULL,
				     trigger_async_request_cb);
	if (rc) {
		pr_info("async load of '%s' failed: %d\n", name, rc);
		kfree(name);
		goto out;
	}
	/* Free 'name' ASAP, to test for race conditions */
	kfree(name);

	wait_for_completion(&async_fw_done);

	if (test_firmware) {
		pr_info("loaded: %zu\n", test_firmware->size);
		rc = count;
	} else {
		pr_err("failed to async load firmware\n");
		rc = -ENODEV;
	}

out:
	mutex_unlock(&test_fw_mutex);

	return rc;
}
static DEVICE_ATTR_WO(trigger_custom_fallback);

static int test_fw_run_batch_request(void *data)
{
	struct test_batched_req *req = data;

	if (!req) {
		test_fw_config->test_result = -EINVAL;
		return -EINVAL;
	}

	req->rc = test_fw_config->req_firmware(&req->fw, req->name, req->dev);
	if (req->rc) {
		pr_info("#%u: batched sync load failed: %d\n",
			req->idx, req->rc);
		if (!test_fw_config->test_result)
			test_fw_config->test_result = req->rc;
	} else if (req->fw) {
		req->sent = true;
		pr_info("#%u: batched sync loaded %zu\n",
			req->idx, req->fw->size);
	}
	complete(&req->completion);

	req->task = NULL;

	return 0;
}

/*
 * We use a kthread as otherwise the kernel serializes all our sync requests
 * and we would not be able to mimic batched requests on a sync call. Batched
 * requests on a sync call can for instance happen on a device driver when
 * multiple cards are used and firmware loading happens outside of probe.
 */
static ssize_t trigger_batched_requests_store(struct device *dev,
					      struct device_attribute *attr,
					      const char *buf, size_t count)
{
	struct test_batched_req *req;
	int rc;
	u8 i;

	mutex_lock(&test_fw_mutex);

	if (test_fw_config->reqs) {
		rc = -EBUSY;
		goto out_bail;
	}

	test_fw_config->reqs =
		vzalloc(array3_size(sizeof(struct test_batched_req),
				    test_fw_config->num_requests, 2));
	if (!test_fw_config->reqs) {
		rc = -ENOMEM;
		goto out_unlock;
	}

	pr_info("batched sync firmware loading '%s' %u times\n",
		test_fw_config->name, test_fw_config->num_requests);

	for (i = 0; i < test_fw_config->num_requests; i++) {
		req = &test_fw_config->reqs[i];
		if (!req) {
			WARN_ON(1);
			rc = -ENOMEM;
			goto out_bail;
		}
		req->fw = NULL;
		req->idx = i;
		req->name = test_fw_config->name;
		req->dev = dev;
		init_completion(&req->completion);
		req->task = kthread_run(test_fw_run_batch_request, req,
					     "%s-%u", KBUILD_MODNAME, req->idx);
		if (!req->task || IS_ERR(req->task)) {
			pr_err("Setting up thread %u failed\n", req->idx);
			req->task = NULL;
			rc = -ENOMEM;
			goto out_bail;
		}
	}

	rc = count;

	/*
	 * We require an explicit release to enable more time and delay of
	 * calling release_firmware() to improve our chances of forcing a
	 * batched request. If we instead called release_firmware() right away
	 * then we might miss on an opportunity of having a successful firmware
	 * request pass on the opportunity to be come a batched request.
	 */

out_bail:
	for (i = 0; i < test_fw_config->num_requests; i++) {
		req = &test_fw_config->reqs[i];
		if (req->task || req->sent)
			wait_for_completion(&req->completion);
	}

	/* Override any worker error if we had a general setup error */
	if (rc < 0)
		test_fw_config->test_result = rc;

out_unlock:
	mutex_unlock(&test_fw_mutex);

	return rc;
}
static DEVICE_ATTR_WO(trigger_batched_requests);

/*
 * We wait for each callback to return with the lock held, no need to lock here
 */
static void trigger_batched_cb(const struct firmware *fw, void *context)
{
	struct test_batched_req *req = context;

	if (!req) {
		test_fw_config->test_result = -EINVAL;
		return;
	}

	/* forces *some* batched requests to queue up */
	if (!req->idx)
		ssleep(2);

	req->fw = fw;

	/*
	 * Unfortunately the firmware API gives us nothing other than a null FW
	 * if the firmware was not found on async requests.  Best we can do is
	 * just assume -ENOENT. A better API would pass the actual return
	 * value to the callback.
	 */
	if (!fw && !test_fw_config->test_result)
		test_fw_config->test_result = -ENOENT;

	complete(&req->completion);
}

static
ssize_t trigger_batched_requests_async_store(struct device *dev,
					     struct device_attribute *attr,
					     const char *buf, size_t count)
{
	struct test_batched_req *req;
	bool send_uevent;
	int rc;
	u8 i;

	mutex_lock(&test_fw_mutex);

	if (test_fw_config->reqs) {
		rc = -EBUSY;
		goto out_bail;
	}

	test_fw_config->reqs =
		vzalloc(array3_size(sizeof(struct test_batched_req),
				    test_fw_config->num_requests, 2));
	if (!test_fw_config->reqs) {
		rc = -ENOMEM;
		goto out;
	}

	pr_info("batched loading '%s' custom fallback mechanism %u times\n",
		test_fw_config->name, test_fw_config->num_requests);

	send_uevent = test_fw_config->send_uevent ? FW_ACTION_HOTPLUG :
		FW_ACTION_NOHOTPLUG;

	for (i = 0; i < test_fw_config->num_requests; i++) {
		req = &test_fw_config->reqs[i];
		if (!req) {
			WARN_ON(1);
			goto out_bail;
		}
		req->name = test_fw_config->name;
		req->fw = NULL;
		req->idx = i;
		init_completion(&req->completion);
		rc = request_firmware_nowait(THIS_MODULE, send_uevent,
					     req->name,
					     dev, GFP_KERNEL, req,
					     trigger_batched_cb);
		if (rc) {
			pr_info("#%u: batched async load failed setup: %d\n",
				i, rc);
			req->rc = rc;
			goto out_bail;
		} else
			req->sent = true;
	}

	rc = count;

out_bail:

	/*
	 * We require an explicit release to enable more time and delay of
	 * calling release_firmware() to improve our chances of forcing a
	 * batched request. If we instead called release_firmware() right away
	 * then we might miss on an opportunity of having a successful firmware
	 * request pass on the opportunity to be come a batched request.
	 */

	for (i = 0; i < test_fw_config->num_requests; i++) {
		req = &test_fw_config->reqs[i];
		if (req->sent)
			wait_for_completion(&req->completion);
	}

	/* Override any worker error if we had a general setup error */
	if (rc < 0)
		test_fw_config->test_result = rc;

out:
	mutex_unlock(&test_fw_mutex);

	return rc;
}
static DEVICE_ATTR_WO(trigger_batched_requests_async);

static ssize_t test_result_show(struct device *dev,
				struct device_attribute *attr,
				char *buf)
{
	return test_dev_config_show_int(buf, test_fw_config->test_result);
}
static DEVICE_ATTR_RO(test_result);

static ssize_t release_all_firmware_store(struct device *dev,
					  struct device_attribute *attr,
					  const char *buf, size_t count)
{
	test_release_all_firmware();
	return count;
}
static DEVICE_ATTR_WO(release_all_firmware);

static ssize_t read_firmware_show(struct device *dev,
				  struct device_attribute *attr,
				  char *buf)
{
	struct test_batched_req *req;
	u8 idx;
	ssize_t rc = 0;

	mutex_lock(&test_fw_mutex);

	idx = test_fw_config->read_fw_idx;
	if (idx >= test_fw_config->num_requests) {
		rc = -ERANGE;
		goto out;
	}

	if (!test_fw_config->reqs) {
		rc = -EINVAL;
		goto out;
	}

	req = &test_fw_config->reqs[idx];
	if (!req->fw) {
		pr_err("#%u: failed to async load firmware\n", idx);
		rc = -ENOENT;
		goto out;
	}

	pr_info("#%u: loaded %zu\n", idx, req->fw->size);

	if (req->fw->size > PAGE_SIZE) {
		pr_err("Testing interface must use PAGE_SIZE firmware for now\n");
		rc = -EINVAL;
		goto out;
	}
	memcpy(buf, req->fw->data, req->fw->size);

	rc = req->fw->size;
out:
	mutex_unlock(&test_fw_mutex);

	return rc;
}
static DEVICE_ATTR_RO(read_firmware);

#define TEST_FW_DEV_ATTR(name)          &dev_attr_##name.attr

static struct attribute *test_dev_attrs[] = {
	TEST_FW_DEV_ATTR(reset),

	TEST_FW_DEV_ATTR(config),
	TEST_FW_DEV_ATTR(config_name),
	TEST_FW_DEV_ATTR(config_num_requests),
	TEST_FW_DEV_ATTR(config_sync_direct),
	TEST_FW_DEV_ATTR(config_send_uevent),
	TEST_FW_DEV_ATTR(config_read_fw_idx),

	/* These don't use the config at all - they could be ported! */
	TEST_FW_DEV_ATTR(trigger_request),
	TEST_FW_DEV_ATTR(trigger_async_request),
	TEST_FW_DEV_ATTR(trigger_custom_fallback),

	/* These use the config and can use the test_result */
	TEST_FW_DEV_ATTR(trigger_batched_requests),
	TEST_FW_DEV_ATTR(trigger_batched_requests_async),

	TEST_FW_DEV_ATTR(release_all_firmware),
	TEST_FW_DEV_ATTR(test_result),
	TEST_FW_DEV_ATTR(read_firmware),
	NULL,
};

ATTRIBUTE_GROUPS(test_dev);

static struct miscdevice test_fw_misc_device = {
	.minor          = MISC_DYNAMIC_MINOR,
	.name           = "test_firmware",
	.fops           = &test_fw_fops,
	.groups 	= test_dev_groups,
};

static int __init test_firmware_init(void)
{
	int rc;

	test_fw_config = kzalloc(sizeof(struct test_config), GFP_KERNEL);
	if (!test_fw_config)
		return -ENOMEM;

	rc = __test_firmware_config_init();
	if (rc) {
		kfree(test_fw_config);
		pr_err("could not init firmware test config: %d\n", rc);
		return rc;
	}

	rc = misc_register(&test_fw_misc_device);
	if (rc) {
		__test_firmware_config_free();
		kfree(test_fw_config);
		pr_err("could not register misc device: %d\n", rc);
		return rc;
	}

	pr_warn("interface ready\n");

	return 0;
}

module_init(test_firmware_init);

static void __exit test_firmware_exit(void)
{
	mutex_lock(&test_fw_mutex);
	release_firmware(test_firmware);
	misc_deregister(&test_fw_misc_device);
	__test_firmware_config_free();
	kfree(test_fw_config);
	mutex_unlock(&test_fw_mutex);

	pr_warn("removed interface\n");
}

module_exit(test_firmware_exit);

MODULE_AUTHOR("Kees Cook <keescook@chromium.org>");
MODULE_LICENSE("GPL");<|MERGE_RESOLUTION|>--- conflicted
+++ resolved
@@ -342,16 +342,10 @@
 	if (ret)
 		return ret;
 
-<<<<<<< HEAD
-	mutex_lock(&test_fw_mutex);
-	*(u8 *)cfg = val;
-	mutex_unlock(&test_fw_mutex);
-=======
 	if (new > U8_MAX)
 		return -EINVAL;
 
 	*(u8 *)cfg = new;
->>>>>>> 78022554
 
 	/* Always return full write size even if we didn't consume all */
 	return size;
