--- conflicted
+++ resolved
@@ -1166,9 +1166,6 @@
 	case USB_ID(0x041e, 0x3f19): /* E-Mu 0204 USB */
 		set_format_emu_quirk(subs, fmt);
 		break;
-	case USB_ID(0x534d, 0x2109): /* MacroSilicon MS2109 */
-		subs->stream_offset_adj = 2;
-		break;
 	}
 }
 
@@ -1338,7 +1335,6 @@
 	    && (requesttype & USB_TYPE_MASK) == USB_TYPE_CLASS)
 		msleep(20);
 
-<<<<<<< HEAD
 	/* Zoom R16/24, many Logitech(at least H650e/H570e/BCC950),
 	 * Jabra 550a, Kingston HyperX needs a tiny delay here,
 	 * otherwise requests like get/set frequency return
@@ -1346,15 +1342,6 @@
 	 */
 	if ((chip->usb_id == USB_ID(0x1686, 0x00dd) ||
 	     USB_ID_VENDOR(chip->usb_id) == 0x046d  || /* Logitech */
-=======
-	/* Zoom R16/24, Logitech H650e/H570e, Jabra 550a, Kingston HyperX
-	 *  needs a tiny delay here, otherwise requests like get/set
-	 *  frequency return as failed despite actually succeeding.
-	 */
-	if ((chip->usb_id == USB_ID(0x1686, 0x00dd) ||
-	     chip->usb_id == USB_ID(0x046d, 0x0a46) ||
-	     chip->usb_id == USB_ID(0x046d, 0x0a56) ||
->>>>>>> 2884b8e7
 	     chip->usb_id == USB_ID(0x0b0e, 0x0349) ||
 	     chip->usb_id == USB_ID(0x0951, 0x16ad)) &&
 	    (requesttype & USB_TYPE_MASK) == USB_TYPE_CLASS)
