// SPDX-License-Identifier: GPL-2.0+
/*
 * Copyright (c) 2001-2002 by David Brownell
 *
 * This program is free software; you can redistribute it and/or modify it
 * under the terms of the GNU General Public License as published by the
 * Free Software Foundation; either version 2 of the License, or (at your
 * option) any later version.
 *
 * This program is distributed in the hope that it will be useful, but
 * WITHOUT ANY WARRANTY; without even the implied warranty of MERCHANTABILITY
 * or FITNESS FOR A PARTICULAR PURPOSE.  See the GNU General Public License
 * for more details.
 *
 * You should have received a copy of the GNU General Public License
 * along with this program; if not, write to the Free Software Foundation,
 * Inc., 675 Mass Ave, Cambridge, MA 02139, USA.
 */

#ifndef __USB_CORE_HCD_H
#define __USB_CORE_HCD_H

#ifdef __KERNEL__

#include <linux/rwsem.h>
#include <linux/interrupt.h>
#include <linux/idr.h>
#include <linux/android_kabi.h>

#define MAX_TOPO_LEVEL		6

/* This file contains declarations of usbcore internals that are mostly
 * used or exposed by Host Controller Drivers.
 */

/*
 * USB Packet IDs (PIDs)
 */
#define USB_PID_EXT			0xf0	/* USB 2.0 LPM ECN */
#define USB_PID_OUT			0xe1
#define USB_PID_ACK			0xd2
#define USB_PID_DATA0			0xc3
#define USB_PID_PING			0xb4	/* USB 2.0 */
#define USB_PID_SOF			0xa5
#define USB_PID_NYET			0x96	/* USB 2.0 */
#define USB_PID_DATA2			0x87	/* USB 2.0 */
#define USB_PID_SPLIT			0x78	/* USB 2.0 */
#define USB_PID_IN			0x69
#define USB_PID_NAK			0x5a
#define USB_PID_DATA1			0x4b
#define USB_PID_PREAMBLE		0x3c	/* Token mode */
#define USB_PID_ERR			0x3c	/* USB 2.0: handshake mode */
#define USB_PID_SETUP			0x2d
#define USB_PID_STALL			0x1e
#define USB_PID_MDATA			0x0f	/* USB 2.0 */

/*-------------------------------------------------------------------------*/

/*
 * USB Host Controller Driver (usb_hcd) framework
 *
 * Since "struct usb_bus" is so thin, you can't share much code in it.
 * This framework is a layer over that, and should be more sharable.
 */

/*-------------------------------------------------------------------------*/

struct giveback_urb_bh {
	bool running;
	spinlock_t lock;
	struct list_head  head;
	struct tasklet_struct bh;
	struct usb_host_endpoint *completing_ep;
};

struct usb_hcd {

	/*
	 * housekeeping
	 */
	struct usb_bus		self;		/* hcd is-a bus */
	struct kref		kref;		/* reference counter */

	const char		*product_desc;	/* product/vendor string */
	int			speed;		/* Speed for this roothub.
						 * May be different from
						 * hcd->driver->flags & HCD_MASK
						 */
	char			irq_descr[24];	/* driver + bus # */

	struct timer_list	rh_timer;	/* drives root-hub polling */
	struct urb		*status_urb;	/* the current status urb */
#ifdef CONFIG_PM
	struct work_struct	wakeup_work;	/* for remote wakeup */
#endif

	/*
	 * hardware info/state
	 */
	const struct hc_driver	*driver;	/* hw-specific hooks */

	/*
	 * OTG and some Host controllers need software interaction with phys;
	 * other external phys should be software-transparent
	 */
	struct usb_phy		*usb_phy;
	struct usb_phy_roothub	*phy_roothub;

	/* Flags that need to be manipulated atomically because they can
	 * change while the host controller is running.  Always use
	 * set_bit() or clear_bit() to change their values.
	 */
	unsigned long		flags;
#define HCD_FLAG_HW_ACCESSIBLE		0	/* at full power */
#define HCD_FLAG_POLL_RH		2	/* poll for rh status? */
#define HCD_FLAG_POLL_PENDING		3	/* status has changed? */
#define HCD_FLAG_WAKEUP_PENDING		4	/* root hub is resuming? */
#define HCD_FLAG_RH_RUNNING		5	/* root hub is running? */
#define HCD_FLAG_DEAD			6	/* controller has died? */
#define HCD_FLAG_INTF_AUTHORIZED	7	/* authorize interfaces? */
#define HCD_FLAG_DEV_AUTHORIZED		8	/* authorize devices? */

	/* The flags can be tested using these macros; they are likely to
	 * be slightly faster than test_bit().
	 */
#define HCD_HW_ACCESSIBLE(hcd)	((hcd)->flags & (1U << HCD_FLAG_HW_ACCESSIBLE))
#define HCD_POLL_RH(hcd)	((hcd)->flags & (1U << HCD_FLAG_POLL_RH))
#define HCD_POLL_PENDING(hcd)	((hcd)->flags & (1U << HCD_FLAG_POLL_PENDING))
#define HCD_WAKEUP_PENDING(hcd)	((hcd)->flags & (1U << HCD_FLAG_WAKEUP_PENDING))
#define HCD_RH_RUNNING(hcd)	((hcd)->flags & (1U << HCD_FLAG_RH_RUNNING))
#define HCD_DEAD(hcd)		((hcd)->flags & (1U << HCD_FLAG_DEAD))

	/*
	 * Specifies if interfaces are authorized by default
	 * or they require explicit user space authorization; this bit is
	 * settable through /sys/class/usb_host/X/interface_authorized_default
	 */
#define HCD_INTF_AUTHORIZED(hcd) \
	((hcd)->flags & (1U << HCD_FLAG_INTF_AUTHORIZED))

	/*
	 * Specifies if devices are authorized by default
	 * or they require explicit user space authorization; this bit is
	 * settable through /sys/class/usb_host/X/authorized_default
	 */
#define HCD_DEV_AUTHORIZED(hcd) \
	((hcd)->flags & (1U << HCD_FLAG_DEV_AUTHORIZED))

	/* Flags that get set only during HCD registration or removal. */
	unsigned		rh_registered:1;/* is root hub registered? */
	unsigned		rh_pollable:1;	/* may we poll the root hub? */
	unsigned		msix_enabled:1;	/* driver has MSI-X enabled? */
	unsigned		msi_enabled:1;	/* driver has MSI enabled? */
	/*
	 * do not manage the PHY state in the HCD core, instead let the driver
	 * handle this (for example if the PHY can only be turned on after a
	 * specific event)
	 */
	unsigned		skip_phy_initialization:1;

	/* The next flag is a stopgap, to be removed when all the HCDs
	 * support the new root-hub polling mechanism. */
	unsigned		uses_new_polling:1;
	unsigned		wireless:1;	/* Wireless USB HCD */
	unsigned		has_tt:1;	/* Integrated TT in root hub */
	unsigned		amd_resume_bug:1; /* AMD remote wakeup quirk */
	unsigned		can_do_streams:1; /* HC supports streams */
	unsigned		tpl_support:1; /* OTG & EH TPL support */
	unsigned		cant_recv_wakeups:1;
			/* wakeup requests from downstream aren't received */

	unsigned int		irq;		/* irq allocated */
	void __iomem		*regs;		/* device memory/io */
	resource_size_t		rsrc_start;	/* memory/io resource start */
	resource_size_t		rsrc_len;	/* memory/io resource length */
	unsigned		power_budget;	/* in mA, 0 = no limit */

	struct giveback_urb_bh  high_prio_bh;
	struct giveback_urb_bh  low_prio_bh;

	/* bandwidth_mutex should be taken before adding or removing
	 * any new bus bandwidth constraints:
	 *   1. Before adding a configuration for a new device.
	 *   2. Before removing the configuration to put the device into
	 *      the addressed state.
	 *   3. Before selecting a different configuration.
	 *   4. Before selecting an alternate interface setting.
	 *
	 * bandwidth_mutex should be dropped after a successful control message
	 * to the device, or resetting the bandwidth after a failed attempt.
	 */
	struct mutex		*address0_mutex;
	struct mutex		*bandwidth_mutex;
	struct usb_hcd		*shared_hcd;
	struct usb_hcd		*primary_hcd;


#define HCD_BUFFER_POOLS	4
	struct dma_pool		*pool[HCD_BUFFER_POOLS];

	int			state;
#	define	__ACTIVE		0x01
#	define	__SUSPEND		0x04
#	define	__TRANSIENT		0x80

#	define	HC_STATE_HALT		0
#	define	HC_STATE_RUNNING	(__ACTIVE)
#	define	HC_STATE_QUIESCING	(__SUSPEND|__TRANSIENT|__ACTIVE)
#	define	HC_STATE_RESUMING	(__SUSPEND|__TRANSIENT)
#	define	HC_STATE_SUSPENDED	(__SUSPEND)

#define	HC_IS_RUNNING(state) ((state) & __ACTIVE)
#define	HC_IS_SUSPENDED(state) ((state) & __SUSPEND)

	/* more shared queuing code would be good; it should support
	 * smarter scheduling, handle transaction translators, etc;
	 * input size of periodic table to an interrupt scheduler.
	 * (ohci 32, uhci 1024, ehci 256/512/1024).
	 */

	ANDROID_KABI_RESERVE(1);
	ANDROID_KABI_RESERVE(2);
	ANDROID_KABI_RESERVE(3);
	ANDROID_KABI_RESERVE(4);

	/* The HC driver's private data is stored at the end of
	 * this structure.
	 */
	unsigned long hcd_priv[0]
			__attribute__ ((aligned(sizeof(s64))));
};

/* 2.4 does this a bit differently ... */
static inline struct usb_bus *hcd_to_bus(struct usb_hcd *hcd)
{
	return &hcd->self;
}

static inline struct usb_hcd *bus_to_hcd(struct usb_bus *bus)
{
	return container_of(bus, struct usb_hcd, self);
}

struct hcd_timeout {	/* timeouts we allocate */
	struct list_head	timeout_list;
	struct timer_list	timer;
};

/*-------------------------------------------------------------------------*/


struct hc_driver {
	const char	*description;	/* "ehci-hcd" etc */
	const char	*product_desc;	/* product/vendor string */
	size_t		hcd_priv_size;	/* size of private data */

	/* irq handler */
	irqreturn_t	(*irq) (struct usb_hcd *hcd);

	int	flags;
#define	HCD_MEMORY	0x0001		/* HC regs use memory (else I/O) */
#define	HCD_LOCAL_MEM	0x0002		/* HC needs local memory */
#define	HCD_SHARED	0x0004		/* Two (or more) usb_hcds share HW */
#define	HCD_USB11	0x0010		/* USB 1.1 */
#define	HCD_USB2	0x0020		/* USB 2.0 */
#define	HCD_USB25	0x0030		/* Wireless USB 1.0 (USB 2.5)*/
#define	HCD_USB3	0x0040		/* USB 3.0 */
#define	HCD_USB31	0x0050		/* USB 3.1 */
#define	HCD_USB32	0x0060		/* USB 3.2 */
#define	HCD_MASK	0x0070
#define	HCD_BH		0x0100		/* URB complete in BH context */

	/* called to init HCD and root hub */
	int	(*reset) (struct usb_hcd *hcd);
	int	(*start) (struct usb_hcd *hcd);

	/* NOTE:  these suspend/resume calls relate to the HC as
	 * a whole, not just the root hub; they're for PCI bus glue.
	 */
	/* called after suspending the hub, before entering D3 etc */
	int	(*pci_suspend)(struct usb_hcd *hcd, bool do_wakeup);

	/* called after entering D0 (etc), before resuming the hub */
	int	(*pci_resume)(struct usb_hcd *hcd, bool hibernated);

	/* cleanly make HCD stop writing memory and doing I/O */
	void	(*stop) (struct usb_hcd *hcd);

	/* shutdown HCD */
	void	(*shutdown) (struct usb_hcd *hcd);

	/* return current frame number */
	int	(*get_frame_number) (struct usb_hcd *hcd);

	/* manage i/o requests, device state */
	int	(*urb_enqueue)(struct usb_hcd *hcd,
				struct urb *urb, gfp_t mem_flags);
	int	(*urb_dequeue)(struct usb_hcd *hcd,
				struct urb *urb, int status);

	/*
	 * (optional) these hooks allow an HCD to override the default DMA
	 * mapping and unmapping routines.  In general, they shouldn't be
	 * necessary unless the host controller has special DMA requirements,
	 * such as alignment contraints.  If these are not specified, the
	 * general usb_hcd_(un)?map_urb_for_dma functions will be used instead
	 * (and it may be a good idea to call these functions in your HCD
	 * implementation)
	 */
	int	(*map_urb_for_dma)(struct usb_hcd *hcd, struct urb *urb,
				   gfp_t mem_flags);
	void    (*unmap_urb_for_dma)(struct usb_hcd *hcd, struct urb *urb);

	/* hw synch, freeing endpoint resources that urb_dequeue can't */
	void	(*endpoint_disable)(struct usb_hcd *hcd,
			struct usb_host_endpoint *ep);

	/* (optional) reset any endpoint state such as sequence number
	   and current window */
	void	(*endpoint_reset)(struct usb_hcd *hcd,
			struct usb_host_endpoint *ep);

	/* root hub support */
	int	(*hub_status_data) (struct usb_hcd *hcd, char *buf);
	int	(*hub_control) (struct usb_hcd *hcd,
				u16 typeReq, u16 wValue, u16 wIndex,
				char *buf, u16 wLength);
	int	(*bus_suspend)(struct usb_hcd *);
	int	(*bus_resume)(struct usb_hcd *);
	int	(*start_port_reset)(struct usb_hcd *, unsigned port_num);
	unsigned long	(*get_resuming_ports)(struct usb_hcd *);

		/* force handover of high-speed port to full-speed companion */
	void	(*relinquish_port)(struct usb_hcd *, int);
		/* has a port been handed over to a companion? */
	int	(*port_handed_over)(struct usb_hcd *, int);

		/* CLEAR_TT_BUFFER completion callback */
	void	(*clear_tt_buffer_complete)(struct usb_hcd *,
				struct usb_host_endpoint *);

	/* xHCI specific functions */
		/* Called by usb_alloc_dev to alloc HC device structures */
	int	(*alloc_dev)(struct usb_hcd *, struct usb_device *);
		/* Called by usb_disconnect to free HC device structures */
	void	(*free_dev)(struct usb_hcd *, struct usb_device *);
	/* Change a group of bulk endpoints to support multiple stream IDs */
	int	(*alloc_streams)(struct usb_hcd *hcd, struct usb_device *udev,
		struct usb_host_endpoint **eps, unsigned int num_eps,
		unsigned int num_streams, gfp_t mem_flags);
	/* Reverts a group of bulk endpoints back to not using stream IDs.
	 * Can fail if we run out of memory.
	 */
	int	(*free_streams)(struct usb_hcd *hcd, struct usb_device *udev,
		struct usb_host_endpoint **eps, unsigned int num_eps,
		gfp_t mem_flags);

	/* Bandwidth computation functions */
	/* Note that add_endpoint() can only be called once per endpoint before
	 * check_bandwidth() or reset_bandwidth() must be called.
	 * drop_endpoint() can only be called once per endpoint also.
	 * A call to xhci_drop_endpoint() followed by a call to
	 * xhci_add_endpoint() will add the endpoint to the schedule with
	 * possibly new parameters denoted by a different endpoint descriptor
	 * in usb_host_endpoint.  A call to xhci_add_endpoint() followed by a
	 * call to xhci_drop_endpoint() is not allowed.
	 */
		/* Allocate endpoint resources and add them to a new schedule */
	int	(*add_endpoint)(struct usb_hcd *, struct usb_device *,
				struct usb_host_endpoint *);
		/* Drop an endpoint from a new schedule */
	int	(*drop_endpoint)(struct usb_hcd *, struct usb_device *,
				 struct usb_host_endpoint *);
		/* Check that a new hardware configuration, set using
		 * endpoint_enable and endpoint_disable, does not exceed bus
		 * bandwidth.  This must be called before any set configuration
		 * or set interface requests are sent to the device.
		 */
	int	(*check_bandwidth)(struct usb_hcd *, struct usb_device *);
		/* Reset the device schedule to the last known good schedule,
		 * which was set from a previous successful call to
		 * check_bandwidth().  This reverts any add_endpoint() and
		 * drop_endpoint() calls since that last successful call.
		 * Used for when a check_bandwidth() call fails due to resource
		 * or bandwidth constraints.
		 */
	void	(*reset_bandwidth)(struct usb_hcd *, struct usb_device *);
		/* Returns the hardware-chosen device address */
	int	(*address_device)(struct usb_hcd *, struct usb_device *udev);
		/* prepares the hardware to send commands to the device */
	int	(*enable_device)(struct usb_hcd *, struct usb_device *udev);
		/* Notifies the HCD after a hub descriptor is fetched.
		 * Will block.
		 */
	int	(*update_hub_device)(struct usb_hcd *, struct usb_device *hdev,
			struct usb_tt *tt, gfp_t mem_flags);
	int	(*reset_device)(struct usb_hcd *, struct usb_device *);
		/* Notifies the HCD after a device is connected and its
		 * address is set
		 */
	int	(*update_device)(struct usb_hcd *, struct usb_device *);
	int	(*set_usb2_hw_lpm)(struct usb_hcd *, struct usb_device *, int);
	/* USB 3.0 Link Power Management */
		/* Returns the USB3 hub-encoded value for the U1/U2 timeout. */
	int	(*enable_usb3_lpm_timeout)(struct usb_hcd *,
			struct usb_device *, enum usb3_link_state state);
		/* The xHCI host controller can still fail the command to
		 * disable the LPM timeouts, so this can return an error code.
		 */
	int	(*disable_usb3_lpm_timeout)(struct usb_hcd *,
			struct usb_device *, enum usb3_link_state state);
	int	(*find_raw_port_number)(struct usb_hcd *, int);
	/* Call for power on/off the port if necessary */
	int	(*port_power)(struct usb_hcd *hcd, int portnum, bool enable);

	int (*sec_event_ring_setup)(struct usb_hcd *hcd, unsigned int intr_num);
	int (*sec_event_ring_cleanup)(struct usb_hcd *hcd,
			unsigned int intr_num);
	phys_addr_t (*get_sec_event_ring_phys_addr)(struct usb_hcd *hcd,
			unsigned int intr_num, dma_addr_t *dma);
	phys_addr_t (*get_xfer_ring_phys_addr)(struct usb_hcd *hcd,
			struct usb_device *udev, struct usb_host_endpoint *ep,
			dma_addr_t *dma);
	int (*get_core_id)(struct usb_hcd *hcd);
	int (*stop_endpoint)(struct usb_hcd *hcd, struct usb_device *udev,
			struct usb_host_endpoint *ep);
<<<<<<< HEAD
=======

	ANDROID_KABI_RESERVE(1);
	ANDROID_KABI_RESERVE(2);
	ANDROID_KABI_RESERVE(3);
	ANDROID_KABI_RESERVE(4);
>>>>>>> e543b332
};

static inline int hcd_giveback_urb_in_bh(struct usb_hcd *hcd)
{
	return hcd->driver->flags & HCD_BH;
}

static inline bool hcd_periodic_completion_in_progress(struct usb_hcd *hcd,
		struct usb_host_endpoint *ep)
{
	return hcd->high_prio_bh.completing_ep == ep;
}

extern int usb_hcd_link_urb_to_ep(struct usb_hcd *hcd, struct urb *urb);
extern int usb_hcd_check_unlink_urb(struct usb_hcd *hcd, struct urb *urb,
		int status);
extern void usb_hcd_unlink_urb_from_ep(struct usb_hcd *hcd, struct urb *urb);

extern int usb_hcd_submit_urb(struct urb *urb, gfp_t mem_flags);
extern int usb_hcd_unlink_urb(struct urb *urb, int status);
extern void usb_hcd_giveback_urb(struct usb_hcd *hcd, struct urb *urb,
		int status);
extern int usb_hcd_map_urb_for_dma(struct usb_hcd *hcd, struct urb *urb,
		gfp_t mem_flags);
extern void usb_hcd_unmap_urb_setup_for_dma(struct usb_hcd *, struct urb *);
extern void usb_hcd_unmap_urb_for_dma(struct usb_hcd *, struct urb *);
extern void usb_hcd_flush_endpoint(struct usb_device *udev,
		struct usb_host_endpoint *ep);
extern void usb_hcd_disable_endpoint(struct usb_device *udev,
		struct usb_host_endpoint *ep);
extern void usb_hcd_reset_endpoint(struct usb_device *udev,
		struct usb_host_endpoint *ep);
extern void usb_hcd_synchronize_unlinks(struct usb_device *udev);
extern int usb_hcd_alloc_bandwidth(struct usb_device *udev,
		struct usb_host_config *new_config,
		struct usb_host_interface *old_alt,
		struct usb_host_interface *new_alt);
extern int usb_hcd_get_frame_number(struct usb_device *udev);
extern int usb_hcd_sec_event_ring_setup(struct usb_device *udev,
	unsigned int intr_num);
extern int usb_hcd_sec_event_ring_cleanup(struct usb_device *udev,
	unsigned int intr_num);
extern phys_addr_t usb_hcd_get_sec_event_ring_phys_addr(
	struct usb_device *udev, unsigned int intr_num, dma_addr_t *dma);
extern phys_addr_t usb_hcd_get_xfer_ring_phys_addr(
	struct usb_device *udev, struct usb_host_endpoint *ep, dma_addr_t *dma);
extern int usb_hcd_get_controller_id(struct usb_device *udev);
extern int usb_hcd_stop_endpoint(struct usb_device *udev,
	struct usb_host_endpoint *ep);

struct usb_hcd *__usb_create_hcd(const struct hc_driver *driver,
		struct device *sysdev, struct device *dev, const char *bus_name,
		struct usb_hcd *primary_hcd);
extern struct usb_hcd *usb_create_hcd(const struct hc_driver *driver,
		struct device *dev, const char *bus_name);
extern struct usb_hcd *usb_create_shared_hcd(const struct hc_driver *driver,
		struct device *dev, const char *bus_name,
		struct usb_hcd *shared_hcd);
extern struct usb_hcd *usb_get_hcd(struct usb_hcd *hcd);
extern void usb_put_hcd(struct usb_hcd *hcd);
extern int usb_hcd_is_primary_hcd(struct usb_hcd *hcd);
extern int usb_add_hcd(struct usb_hcd *hcd,
		unsigned int irqnum, unsigned long irqflags);
extern void usb_remove_hcd(struct usb_hcd *hcd);
extern int usb_hcd_find_raw_port_number(struct usb_hcd *hcd, int port1);

struct platform_device;
extern void usb_hcd_platform_shutdown(struct platform_device *dev);

#ifdef CONFIG_USB_PCI
struct pci_dev;
struct pci_device_id;
extern int usb_hcd_pci_probe(struct pci_dev *dev,
				const struct pci_device_id *id);
extern void usb_hcd_pci_remove(struct pci_dev *dev);
extern void usb_hcd_pci_shutdown(struct pci_dev *dev);

extern int usb_hcd_amd_remote_wakeup_quirk(struct pci_dev *dev);

#ifdef CONFIG_PM
extern const struct dev_pm_ops usb_hcd_pci_pm_ops;
#endif
#endif /* CONFIG_USB_PCI */

/* pci-ish (pdev null is ok) buffer alloc/mapping support */
void usb_init_pool_max(void);
int hcd_buffer_create(struct usb_hcd *hcd);
void hcd_buffer_destroy(struct usb_hcd *hcd);

void *hcd_buffer_alloc(struct usb_bus *bus, size_t size,
	gfp_t mem_flags, dma_addr_t *dma);
void hcd_buffer_free(struct usb_bus *bus, size_t size,
	void *addr, dma_addr_t dma);

/* generic bus glue, needed for host controllers that don't use PCI */
extern irqreturn_t usb_hcd_irq(int irq, void *__hcd);

extern void usb_hc_died(struct usb_hcd *hcd);
extern void usb_hcd_poll_rh_status(struct usb_hcd *hcd);
extern void usb_wakeup_notification(struct usb_device *hdev,
		unsigned int portnum);
extern void usb_flush_hub_wq(void);
extern void usb_hcd_start_port_resume(struct usb_bus *bus, int portnum);
extern void usb_hcd_end_port_resume(struct usb_bus *bus, int portnum);

/* The D0/D1 toggle bits ... USE WITH CAUTION (they're almost hcd-internal) */
#define usb_gettoggle(dev, ep, out) (((dev)->toggle[out] >> (ep)) & 1)
#define	usb_dotoggle(dev, ep, out)  ((dev)->toggle[out] ^= (1 << (ep)))
#define usb_settoggle(dev, ep, out, bit) \
		((dev)->toggle[out] = ((dev)->toggle[out] & ~(1 << (ep))) | \
		 ((bit) << (ep)))

/* -------------------------------------------------------------------------- */

/* Enumeration is only for the hub driver, or HCD virtual root hubs */
extern struct usb_device *usb_alloc_dev(struct usb_device *parent,
					struct usb_bus *, unsigned port);
extern int usb_new_device(struct usb_device *dev);
extern void usb_disconnect(struct usb_device **);

extern int usb_get_configuration(struct usb_device *dev);
extern void usb_destroy_configuration(struct usb_device *dev);

/*-------------------------------------------------------------------------*/

/*
 * HCD Root Hub support
 */

#include <linux/usb/ch11.h>

/*
 * As of USB 2.0, full/low speed devices are segregated into trees.
 * One type grows from USB 1.1 host controllers (OHCI, UHCI etc).
 * The other type grows from high speed hubs when they connect to
 * full/low speed devices using "Transaction Translators" (TTs).
 *
 * TTs should only be known to the hub driver, and high speed bus
 * drivers (only EHCI for now).  They affect periodic scheduling and
 * sometimes control/bulk error recovery.
 */

struct usb_device;

struct usb_tt {
	struct usb_device	*hub;	/* upstream highspeed hub */
	int			multi;	/* true means one TT per port */
	unsigned		think_time;	/* think time in ns */
	void			*hcpriv;	/* HCD private data */

	/* for control/bulk error recovery (CLEAR_TT_BUFFER) */
	spinlock_t		lock;
	struct list_head	clear_list;	/* of usb_tt_clear */
	struct work_struct	clear_work;

	ANDROID_KABI_RESERVE(1);
	ANDROID_KABI_RESERVE(2);
	ANDROID_KABI_RESERVE(3);
	ANDROID_KABI_RESERVE(4);
};

struct usb_tt_clear {
	struct list_head	clear_list;
	unsigned		tt;
	u16			devinfo;
	struct usb_hcd		*hcd;
	struct usb_host_endpoint	*ep;
};

extern int usb_hub_clear_tt_buffer(struct urb *urb);
extern void usb_ep0_reinit(struct usb_device *);

/* (shifted) direction/type/recipient from the USB 2.0 spec, table 9.2 */
#define DeviceRequest \
	((USB_DIR_IN|USB_TYPE_STANDARD|USB_RECIP_DEVICE)<<8)
#define DeviceOutRequest \
	((USB_DIR_OUT|USB_TYPE_STANDARD|USB_RECIP_DEVICE)<<8)

#define InterfaceRequest \
	((USB_DIR_IN|USB_TYPE_STANDARD|USB_RECIP_INTERFACE)<<8)

#define EndpointRequest \
	((USB_DIR_IN|USB_TYPE_STANDARD|USB_RECIP_ENDPOINT)<<8)
#define EndpointOutRequest \
	((USB_DIR_OUT|USB_TYPE_STANDARD|USB_RECIP_ENDPOINT)<<8)

/* class requests from the USB 2.0 hub spec, table 11-15 */
#define HUB_CLASS_REQ(dir, type, request) ((((dir) | (type)) << 8) | (request))
/* GetBusState and SetHubDescriptor are optional, omitted */
#define ClearHubFeature		HUB_CLASS_REQ(USB_DIR_OUT, USB_RT_HUB, USB_REQ_CLEAR_FEATURE)
#define ClearPortFeature	HUB_CLASS_REQ(USB_DIR_OUT, USB_RT_PORT, USB_REQ_CLEAR_FEATURE)
#define GetHubDescriptor	HUB_CLASS_REQ(USB_DIR_IN, USB_RT_HUB, USB_REQ_GET_DESCRIPTOR)
#define GetHubStatus		HUB_CLASS_REQ(USB_DIR_IN, USB_RT_HUB, USB_REQ_GET_STATUS)
#define GetPortStatus		HUB_CLASS_REQ(USB_DIR_IN, USB_RT_PORT, USB_REQ_GET_STATUS)
#define SetHubFeature		HUB_CLASS_REQ(USB_DIR_OUT, USB_RT_HUB, USB_REQ_SET_FEATURE)
#define SetPortFeature		HUB_CLASS_REQ(USB_DIR_OUT, USB_RT_PORT, USB_REQ_SET_FEATURE)


/*-------------------------------------------------------------------------*/

/* class requests from USB 3.1 hub spec, table 10-7 */
#define SetHubDepth		HUB_CLASS_REQ(USB_DIR_OUT, USB_RT_HUB, HUB_SET_DEPTH)
#define GetPortErrorCount	HUB_CLASS_REQ(USB_DIR_IN, USB_RT_PORT, HUB_GET_PORT_ERR_COUNT)

/*
 * Generic bandwidth allocation constants/support
 */
#define FRAME_TIME_USECS	1000L
#define BitTime(bytecount) (7 * 8 * bytecount / 6) /* with integer truncation */
		/* Trying not to use worst-case bit-stuffing
		 * of (7/6 * 8 * bytecount) = 9.33 * bytecount */
		/* bytecount = data payload byte count */

#define NS_TO_US(ns)	DIV_ROUND_UP(ns, 1000L)
			/* convert nanoseconds to microseconds, rounding up */

/*
 * Full/low speed bandwidth allocation constants/support.
 */
#define BW_HOST_DELAY	1000L		/* nanoseconds */
#define BW_HUB_LS_SETUP	333L		/* nanoseconds */
			/* 4 full-speed bit times (est.) */

#define FRAME_TIME_BITS			12000L	/* frame = 1 millisecond */
#define FRAME_TIME_MAX_BITS_ALLOC	(90L * FRAME_TIME_BITS / 100L)
#define FRAME_TIME_MAX_USECS_ALLOC	(90L * FRAME_TIME_USECS / 100L)

/*
 * Ceiling [nano/micro]seconds (typical) for that many bytes at high speed
 * ISO is a bit less, no ACK ... from USB 2.0 spec, 5.11.3 (and needed
 * to preallocate bandwidth)
 */
#define USB2_HOST_DELAY	5	/* nsec, guess */
#define HS_NSECS(bytes) (((55 * 8 * 2083) \
	+ (2083UL * (3 + BitTime(bytes))))/1000 \
	+ USB2_HOST_DELAY)
#define HS_NSECS_ISO(bytes) (((38 * 8 * 2083) \
	+ (2083UL * (3 + BitTime(bytes))))/1000 \
	+ USB2_HOST_DELAY)
#define HS_USECS(bytes)		NS_TO_US(HS_NSECS(bytes))
#define HS_USECS_ISO(bytes)	NS_TO_US(HS_NSECS_ISO(bytes))

extern long usb_calc_bus_time(int speed, int is_input,
			int isoc, int bytecount);

/*-------------------------------------------------------------------------*/

extern void usb_set_device_state(struct usb_device *udev,
		enum usb_device_state new_state);

/*-------------------------------------------------------------------------*/

/* exported only within usbcore */

extern struct idr usb_bus_idr;
extern struct mutex usb_bus_idr_lock;
extern wait_queue_head_t usb_kill_urb_queue;


#define usb_endpoint_out(ep_dir)	(!((ep_dir) & USB_DIR_IN))

#ifdef CONFIG_PM
extern void usb_root_hub_lost_power(struct usb_device *rhdev);
extern int hcd_bus_suspend(struct usb_device *rhdev, pm_message_t msg);
extern int hcd_bus_resume(struct usb_device *rhdev, pm_message_t msg);
extern void usb_hcd_resume_root_hub(struct usb_hcd *hcd);
#else
static inline void usb_hcd_resume_root_hub(struct usb_hcd *hcd)
{
	return;
}
#endif /* CONFIG_PM */

/*-------------------------------------------------------------------------*/

#if defined(CONFIG_USB_MON) || defined(CONFIG_USB_MON_MODULE)

struct usb_mon_operations {
	void (*urb_submit)(struct usb_bus *bus, struct urb *urb);
	void (*urb_submit_error)(struct usb_bus *bus, struct urb *urb, int err);
	void (*urb_complete)(struct usb_bus *bus, struct urb *urb, int status);
	/* void (*urb_unlink)(struct usb_bus *bus, struct urb *urb); */
};

extern const struct usb_mon_operations *mon_ops;

static inline void usbmon_urb_submit(struct usb_bus *bus, struct urb *urb)
{
	if (bus->monitored)
		(*mon_ops->urb_submit)(bus, urb);
}

static inline void usbmon_urb_submit_error(struct usb_bus *bus, struct urb *urb,
    int error)
{
	if (bus->monitored)
		(*mon_ops->urb_submit_error)(bus, urb, error);
}

static inline void usbmon_urb_complete(struct usb_bus *bus, struct urb *urb,
		int status)
{
	if (bus->monitored)
		(*mon_ops->urb_complete)(bus, urb, status);
}

int usb_mon_register(const struct usb_mon_operations *ops);
void usb_mon_deregister(void);

#else

static inline void usbmon_urb_submit(struct usb_bus *bus, struct urb *urb) {}
static inline void usbmon_urb_submit_error(struct usb_bus *bus, struct urb *urb,
    int error) {}
static inline void usbmon_urb_complete(struct usb_bus *bus, struct urb *urb,
		int status) {}

#endif /* CONFIG_USB_MON || CONFIG_USB_MON_MODULE */

/*-------------------------------------------------------------------------*/

/* random stuff */

#define	RUN_CONTEXT (in_irq() ? "in_irq" \
		: (in_interrupt() ? "in_interrupt" : "can sleep"))


/* This rwsem is for use only by the hub driver and ehci-hcd.
 * Nobody else should touch it.
 */
extern struct rw_semaphore ehci_cf_port_reset_rwsem;

/* Keep track of which host controller drivers are loaded */
#define USB_UHCI_LOADED		0
#define USB_OHCI_LOADED		1
#define USB_EHCI_LOADED		2
extern unsigned long usb_hcds_loaded;

#endif /* __KERNEL__ */

#endif /* __USB_CORE_HCD_H */<|MERGE_RESOLUTION|>--- conflicted
+++ resolved
@@ -25,7 +25,6 @@
 #include <linux/rwsem.h>
 #include <linux/interrupt.h>
 #include <linux/idr.h>
-#include <linux/android_kabi.h>
 
 #define MAX_TOPO_LEVEL		6
 
@@ -217,11 +216,6 @@
 	 * input size of periodic table to an interrupt scheduler.
 	 * (ohci 32, uhci 1024, ehci 256/512/1024).
 	 */
-
-	ANDROID_KABI_RESERVE(1);
-	ANDROID_KABI_RESERVE(2);
-	ANDROID_KABI_RESERVE(3);
-	ANDROID_KABI_RESERVE(4);
 
 	/* The HC driver's private data is stored at the end of
 	 * this structure.
@@ -424,14 +418,6 @@
 	int (*get_core_id)(struct usb_hcd *hcd);
 	int (*stop_endpoint)(struct usb_hcd *hcd, struct usb_device *udev,
 			struct usb_host_endpoint *ep);
-<<<<<<< HEAD
-=======
-
-	ANDROID_KABI_RESERVE(1);
-	ANDROID_KABI_RESERVE(2);
-	ANDROID_KABI_RESERVE(3);
-	ANDROID_KABI_RESERVE(4);
->>>>>>> e543b332
 };
 
 static inline int hcd_giveback_urb_in_bh(struct usb_hcd *hcd)
@@ -586,11 +572,6 @@
 	spinlock_t		lock;
 	struct list_head	clear_list;	/* of usb_tt_clear */
 	struct work_struct	clear_work;
-
-	ANDROID_KABI_RESERVE(1);
-	ANDROID_KABI_RESERVE(2);
-	ANDROID_KABI_RESERVE(3);
-	ANDROID_KABI_RESERVE(4);
 };
 
 struct usb_tt_clear {
