// SPDX-License-Identifier: GPL-2.0
/*
 * device.h - generic, centralized driver model
 *
 * Copyright (c) 2001-2003 Patrick Mochel <mochel@osdl.org>
 * Copyright (c) 2004-2009 Greg Kroah-Hartman <gregkh@suse.de>
 * Copyright (c) 2008-2009 Novell Inc.
 *
 * See Documentation/driver-model/ for more information.
 */

#ifndef _DEVICE_H_
#define _DEVICE_H_

#include <linux/ioport.h>
#include <linux/kobject.h>
#include <linux/klist.h>
#include <linux/list.h>
#include <linux/lockdep.h>
#include <linux/compiler.h>
#include <linux/types.h>
#include <linux/mutex.h>
#include <linux/pm.h>
#include <linux/atomic.h>
#include <linux/ratelimit.h>
#include <linux/uidgid.h>
#include <linux/gfp.h>
#include <linux/overflow.h>
#include <linux/android_kabi.h>
#include <asm/device.h>

struct device;
struct device_private;
struct device_driver;
struct driver_private;
struct module;
struct class;
struct subsys_private;
struct bus_type;
struct device_node;
struct fwnode_handle;
struct iommu_ops;
struct iommu_group;
struct iommu_fwspec;
struct dev_pin_info;

struct bus_attribute {
	struct attribute	attr;
	ssize_t (*show)(struct bus_type *bus, char *buf);
	ssize_t (*store)(struct bus_type *bus, const char *buf, size_t count);
};

#define BUS_ATTR(_name, _mode, _show, _store)	\
	struct bus_attribute bus_attr_##_name = __ATTR(_name, _mode, _show, _store)
#define BUS_ATTR_RW(_name) \
	struct bus_attribute bus_attr_##_name = __ATTR_RW(_name)
#define BUS_ATTR_RO(_name) \
	struct bus_attribute bus_attr_##_name = __ATTR_RO(_name)
#define BUS_ATTR_WO(_name) \
	struct bus_attribute bus_attr_##_name = __ATTR_WO(_name)

extern int __must_check bus_create_file(struct bus_type *,
					struct bus_attribute *);
extern void bus_remove_file(struct bus_type *, struct bus_attribute *);

/**
 * struct bus_type - The bus type of the device
 *
 * @name:	The name of the bus.
 * @dev_name:	Used for subsystems to enumerate devices like ("foo%u", dev->id).
 * @dev_root:	Default device to use as the parent.
 * @bus_groups:	Default attributes of the bus.
 * @dev_groups:	Default attributes of the devices on the bus.
 * @drv_groups: Default attributes of the device drivers on the bus.
 * @match:	Called, perhaps multiple times, whenever a new device or driver
 *		is added for this bus. It should return a positive value if the
 *		given device can be handled by the given driver and zero
 *		otherwise. It may also return error code if determining that
 *		the driver supports the device is not possible. In case of
 *		-EPROBE_DEFER it will queue the device for deferred probing.
 * @uevent:	Called when a device is added, removed, or a few other things
 *		that generate uevents to add the environment variables.
 * @probe:	Called when a new device or driver add to this bus, and callback
 *		the specific driver's probe to initial the matched device.
 * @sync_state:	Called to sync device state to software state after all the
 *		state tracking consumers linked to this device (present at
 *		the time of late_initcall) have successfully bound to a
 *		driver. If the device has no consumers, this function will
 *		be called at late_initcall_sync level. If the device has
 *		consumers that are never bound to a driver, this function
 *		will never get called until they do.
 * @remove:	Called when a device removed from this bus.
 * @shutdown:	Called at shut-down time to quiesce the device.
 *
 * @online:	Called to put the device back online (after offlining it).
 * @offline:	Called to put the device offline for hot-removal. May fail.
 *
 * @suspend:	Called when a device on this bus wants to go to sleep mode.
 * @resume:	Called to bring a device on this bus out of sleep mode.
 * @num_vf:	Called to find out how many virtual functions a device on this
 *		bus supports.
 * @dma_configure:	Called to setup DMA configuration on a device on
 *			this bus.
 * @pm:		Power management operations of this bus, callback the specific
 *		device driver's pm-ops.
 * @iommu_ops:  IOMMU specific operations for this bus, used to attach IOMMU
 *              driver implementations to a bus and allow the driver to do
 *              bus-specific setup
 * @p:		The private data of the driver core, only the driver core can
 *		touch this.
 * @lock_key:	Lock class key for use by the lock validator
 * @need_parent_lock:	When probing or removing a device on this bus, the
 *			device core should lock the device's parent.
 *
 * A bus is a channel between the processor and one or more devices. For the
 * purposes of the device model, all devices are connected via a bus, even if
 * it is an internal, virtual, "platform" bus. Buses can plug into each other.
 * A USB controller is usually a PCI device, for example. The device model
 * represents the actual connections between buses and the devices they control.
 * A bus is represented by the bus_type structure. It contains the name, the
 * default attributes, the bus' methods, PM operations, and the driver core's
 * private data.
 */
struct bus_type {
	const char		*name;
	const char		*dev_name;
	struct device		*dev_root;
	const struct attribute_group **bus_groups;
	const struct attribute_group **dev_groups;
	const struct attribute_group **drv_groups;

	int (*match)(struct device *dev, struct device_driver *drv);
	int (*uevent)(struct device *dev, struct kobj_uevent_env *env);
	int (*probe)(struct device *dev);
	void (*sync_state)(struct device *dev);
	int (*remove)(struct device *dev);
	void (*shutdown)(struct device *dev);

	int (*online)(struct device *dev);
	int (*offline)(struct device *dev);

	int (*suspend)(struct device *dev, pm_message_t state);
	int (*resume)(struct device *dev);

	int (*num_vf)(struct device *dev);

	int (*dma_configure)(struct device *dev);

	const struct dev_pm_ops *pm;

	const struct iommu_ops *iommu_ops;

	struct subsys_private *p;
	struct lock_class_key lock_key;

	bool need_parent_lock;

	ANDROID_KABI_RESERVE(1);
	ANDROID_KABI_RESERVE(2);
	ANDROID_KABI_RESERVE(3);
	ANDROID_KABI_RESERVE(4);
};

extern int __must_check bus_register(struct bus_type *bus);

extern void bus_unregister(struct bus_type *bus);

extern int __must_check bus_rescan_devices(struct bus_type *bus);

/* iterator helpers for buses */
struct subsys_dev_iter {
	struct klist_iter		ki;
	const struct device_type	*type;
};
void subsys_dev_iter_init(struct subsys_dev_iter *iter,
			 struct bus_type *subsys,
			 struct device *start,
			 const struct device_type *type);
struct device *subsys_dev_iter_next(struct subsys_dev_iter *iter);
void subsys_dev_iter_exit(struct subsys_dev_iter *iter);

int bus_for_each_dev(struct bus_type *bus, struct device *start, void *data,
		     int (*fn)(struct device *dev, void *data));
struct device *bus_find_device(struct bus_type *bus, struct device *start,
			       void *data,
			       int (*match)(struct device *dev, void *data));
struct device *bus_find_device_by_name(struct bus_type *bus,
				       struct device *start,
				       const char *name);
struct device *subsys_find_device_by_id(struct bus_type *bus, unsigned int id,
					struct device *hint);
int bus_for_each_drv(struct bus_type *bus, struct device_driver *start,
		     void *data, int (*fn)(struct device_driver *, void *));
void bus_sort_breadthfirst(struct bus_type *bus,
			   int (*compare)(const struct device *a,
					  const struct device *b));
/*
 * Bus notifiers: Get notified of addition/removal of devices
 * and binding/unbinding of drivers to devices.
 * In the long run, it should be a replacement for the platform
 * notify hooks.
 */
struct notifier_block;

extern int bus_register_notifier(struct bus_type *bus,
				 struct notifier_block *nb);
extern int bus_unregister_notifier(struct bus_type *bus,
				   struct notifier_block *nb);

/* All 4 notifers below get called with the target struct device *
 * as an argument. Note that those functions are likely to be called
 * with the device lock held in the core, so be careful.
 */
#define BUS_NOTIFY_ADD_DEVICE		0x00000001 /* device added */
#define BUS_NOTIFY_DEL_DEVICE		0x00000002 /* device to be removed */
#define BUS_NOTIFY_REMOVED_DEVICE	0x00000003 /* device removed */
#define BUS_NOTIFY_BIND_DRIVER		0x00000004 /* driver about to be
						      bound */
#define BUS_NOTIFY_BOUND_DRIVER		0x00000005 /* driver bound to device */
#define BUS_NOTIFY_UNBIND_DRIVER	0x00000006 /* driver about to be
						      unbound */
#define BUS_NOTIFY_UNBOUND_DRIVER	0x00000007 /* driver is unbound
						      from the device */
#define BUS_NOTIFY_DRIVER_NOT_BOUND	0x00000008 /* driver fails to be bound */

extern struct kset *bus_get_kset(struct bus_type *bus);
extern struct klist *bus_get_device_klist(struct bus_type *bus);

/**
 * enum probe_type - device driver probe type to try
 *	Device drivers may opt in for special handling of their
 *	respective probe routines. This tells the core what to
 *	expect and prefer.
 *
 * @PROBE_DEFAULT_STRATEGY: Used by drivers that work equally well
 *	whether probed synchronously or asynchronously.
 * @PROBE_PREFER_ASYNCHRONOUS: Drivers for "slow" devices which
 *	probing order is not essential for booting the system may
 *	opt into executing their probes asynchronously.
 * @PROBE_FORCE_SYNCHRONOUS: Use this to annotate drivers that need
 *	their probe routines to run synchronously with driver and
 *	device registration (with the exception of -EPROBE_DEFER
 *	handling - re-probing always ends up being done asynchronously).
 *
 * Note that the end goal is to switch the kernel to use asynchronous
 * probing by default, so annotating drivers with
 * %PROBE_PREFER_ASYNCHRONOUS is a temporary measure that allows us
 * to speed up boot process while we are validating the rest of the
 * drivers.
 */
enum probe_type {
	PROBE_DEFAULT_STRATEGY,
	PROBE_PREFER_ASYNCHRONOUS,
	PROBE_FORCE_SYNCHRONOUS,
};

/**
 * struct device_driver - The basic device driver structure
 * @name:	Name of the device driver.
 * @bus:	The bus which the device of this driver belongs to.
 * @owner:	The module owner.
 * @mod_name:	Used for built-in modules.
 * @suppress_bind_attrs: Disables bind/unbind via sysfs.
 * @probe_type:	Type of the probe (synchronous or asynchronous) to use.
 * @of_match_table: The open firmware table.
 * @acpi_match_table: The ACPI match table.
 * @probe:	Called to query the existence of a specific device,
 *		whether this driver can work with it, and bind the driver
 *		to a specific device.
 * @sync_state:	Called to sync device state to software state after all the
 *		state tracking consumers linked to this device (present at
 *		the time of late_initcall) have successfully bound to a
 *		driver. If the device has no consumers, this function will
 *		be called at late_initcall_sync level. If the device has
 *		consumers that are never bound to a driver, this function
 *		will never get called until they do.
 * @remove:	Called when the device is removed from the system to
 *		unbind a device from this driver.
 * @shutdown:	Called at shut-down time to quiesce the device.
 * @suspend:	Called to put the device to sleep mode. Usually to a
 *		low power state.
 * @resume:	Called to bring a device from sleep mode.
 * @groups:	Default attributes that get created by the driver core
 *		automatically.
 * @pm:		Power management operations of the device which matched
 *		this driver.
 * @coredump:	Called when sysfs entry is written to. The device driver
 *		is expected to call the dev_coredump API resulting in a
 *		uevent.
 * @p:		Driver core's private data, no one other than the driver
 *		core can touch this.
 *
 * The device driver-model tracks all of the drivers known to the system.
 * The main reason for this tracking is to enable the driver core to match
 * up drivers with new devices. Once drivers are known objects within the
 * system, however, a number of other things become possible. Device drivers
 * can export information and configuration variables that are independent
 * of any specific device.
 */
struct device_driver {
	const char		*name;
	struct bus_type		*bus;

	struct module		*owner;
	const char		*mod_name;	/* used for built-in modules */

	bool suppress_bind_attrs;	/* disables bind/unbind via sysfs */
	enum probe_type probe_type;

	const struct of_device_id	*of_match_table;
	const struct acpi_device_id	*acpi_match_table;

	int (*probe) (struct device *dev);
	void (*sync_state)(struct device *dev);
	int (*remove) (struct device *dev);
	void (*shutdown) (struct device *dev);
	int (*suspend) (struct device *dev, pm_message_t state);
	int (*resume) (struct device *dev);
	const struct attribute_group **groups;

	const struct dev_pm_ops *pm;
	void (*coredump) (struct device *dev);

	struct driver_private *p;

	ANDROID_KABI_RESERVE(1);
	ANDROID_KABI_RESERVE(2);
	ANDROID_KABI_RESERVE(3);
	ANDROID_KABI_RESERVE(4);
};


extern int __must_check driver_register(struct device_driver *drv);
extern void driver_unregister(struct device_driver *drv);

extern struct device_driver *driver_find(const char *name,
					 struct bus_type *bus);
extern int driver_probe_done(void);
extern void wait_for_device_probe(void);

/* sysfs interface for exporting driver attributes */

struct driver_attribute {
	struct attribute attr;
	ssize_t (*show)(struct device_driver *driver, char *buf);
	ssize_t (*store)(struct device_driver *driver, const char *buf,
			 size_t count);
};

#define DRIVER_ATTR_RW(_name) \
	struct driver_attribute driver_attr_##_name = __ATTR_RW(_name)
#define DRIVER_ATTR_RO(_name) \
	struct driver_attribute driver_attr_##_name = __ATTR_RO(_name)
#define DRIVER_ATTR_WO(_name) \
	struct driver_attribute driver_attr_##_name = __ATTR_WO(_name)

extern int __must_check driver_create_file(struct device_driver *driver,
					const struct driver_attribute *attr);
extern void driver_remove_file(struct device_driver *driver,
			       const struct driver_attribute *attr);

int driver_set_override(struct device *dev, const char **override,
			const char *s, size_t len);
extern int __must_check driver_for_each_device(struct device_driver *drv,
					       struct device *start,
					       void *data,
					       int (*fn)(struct device *dev,
							 void *));
struct device *driver_find_device(struct device_driver *drv,
				  struct device *start, void *data,
				  int (*match)(struct device *dev, void *data));

void driver_deferred_probe_add(struct device *dev);
int driver_deferred_probe_check_state(struct device *dev);

/**
 * struct subsys_interface - interfaces to device functions
 * @name:       name of the device function
 * @subsys:     subsytem of the devices to attach to
 * @node:       the list of functions registered at the subsystem
 * @add_dev:    device hookup to device function handler
 * @remove_dev: device hookup to device function handler
 *
 * Simple interfaces attached to a subsystem. Multiple interfaces can
 * attach to a subsystem and its devices. Unlike drivers, they do not
 * exclusively claim or control devices. Interfaces usually represent
 * a specific functionality of a subsystem/class of devices.
 */
struct subsys_interface {
	const char *name;
	struct bus_type *subsys;
	struct list_head node;
	int (*add_dev)(struct device *dev, struct subsys_interface *sif);
	void (*remove_dev)(struct device *dev, struct subsys_interface *sif);
};

int subsys_interface_register(struct subsys_interface *sif);
void subsys_interface_unregister(struct subsys_interface *sif);

int subsys_system_register(struct bus_type *subsys,
			   const struct attribute_group **groups);
int subsys_virtual_register(struct bus_type *subsys,
			    const struct attribute_group **groups);

/**
 * struct class - device classes
 * @name:	Name of the class.
 * @owner:	The module owner.
 * @class_groups: Default attributes of this class.
 * @dev_groups:	Default attributes of the devices that belong to the class.
 * @dev_kobj:	The kobject that represents this class and links it into the hierarchy.
 * @dev_uevent:	Called when a device is added, removed from this class, or a
 *		few other things that generate uevents to add the environment
 *		variables.
 * @devnode:	Callback to provide the devtmpfs.
 * @class_release: Called to release this class.
 * @dev_release: Called to release the device.
 * @shutdown_pre: Called at shut-down time before driver shutdown.
 * @ns_type:	Callbacks so sysfs can detemine namespaces.
 * @namespace:	Namespace of the device belongs to this class.
 * @get_ownership: Allows class to specify uid/gid of the sysfs directories
 *		for the devices belonging to the class. Usually tied to
 *		device's namespace.
 * @pm:		The default device power management operations of this class.
 * @p:		The private data of the driver core, no one other than the
 *		driver core can touch this.
 *
 * A class is a higher-level view of a device that abstracts out low-level
 * implementation details. Drivers may see a SCSI disk or an ATA disk, but,
 * at the class level, they are all simply disks. Classes allow user space
 * to work with devices based on what they do, rather than how they are
 * connected or how they work.
 */
struct class {
	const char		*name;
	struct module		*owner;

	const struct attribute_group	**class_groups;
	const struct attribute_group	**dev_groups;
	struct kobject			*dev_kobj;

	int (*dev_uevent)(struct device *dev, struct kobj_uevent_env *env);
	char *(*devnode)(struct device *dev, umode_t *mode);

	void (*class_release)(struct class *class);
	void (*dev_release)(struct device *dev);

	int (*shutdown_pre)(struct device *dev);

	const struct kobj_ns_type_operations *ns_type;
	const void *(*namespace)(struct device *dev);

	void (*get_ownership)(struct device *dev, kuid_t *uid, kgid_t *gid);

	const struct dev_pm_ops *pm;

	struct subsys_private *p;

	ANDROID_KABI_RESERVE(1);
	ANDROID_KABI_RESERVE(2);
	ANDROID_KABI_RESERVE(3);
	ANDROID_KABI_RESERVE(4);
};

struct class_dev_iter {
	struct klist_iter		ki;
	const struct device_type	*type;
};

extern struct kobject *sysfs_dev_block_kobj;
extern struct kobject *sysfs_dev_char_kobj;
extern int __must_check __class_register(struct class *class,
					 struct lock_class_key *key);
extern void class_unregister(struct class *class);

/* This is a #define to keep the compiler from merging different
 * instances of the __key variable */
#define class_register(class)			\
({						\
	static struct lock_class_key __key;	\
	__class_register(class, &__key);	\
})

struct class_compat;
struct class_compat *class_compat_register(const char *name);
void class_compat_unregister(struct class_compat *cls);
int class_compat_create_link(struct class_compat *cls, struct device *dev,
			     struct device *device_link);
void class_compat_remove_link(struct class_compat *cls, struct device *dev,
			      struct device *device_link);

extern void class_dev_iter_init(struct class_dev_iter *iter,
				struct class *class,
				struct device *start,
				const struct device_type *type);
extern struct device *class_dev_iter_next(struct class_dev_iter *iter);
extern void class_dev_iter_exit(struct class_dev_iter *iter);

extern int class_for_each_device(struct class *class, struct device *start,
				 void *data,
				 int (*fn)(struct device *dev, void *data));
extern struct device *class_find_device(struct class *class,
					struct device *start, const void *data,
					int (*match)(struct device *, const void *));

struct class_attribute {
	struct attribute attr;
	ssize_t (*show)(struct class *class, struct class_attribute *attr,
			char *buf);
	ssize_t (*store)(struct class *class, struct class_attribute *attr,
			const char *buf, size_t count);
};

#define CLASS_ATTR_RW(_name) \
	struct class_attribute class_attr_##_name = __ATTR_RW(_name)
#define CLASS_ATTR_RO(_name) \
	struct class_attribute class_attr_##_name = __ATTR_RO(_name)
#define CLASS_ATTR_WO(_name) \
	struct class_attribute class_attr_##_name = __ATTR_WO(_name)

extern int __must_check class_create_file_ns(struct class *class,
					     const struct class_attribute *attr,
					     const void *ns);
extern void class_remove_file_ns(struct class *class,
				 const struct class_attribute *attr,
				 const void *ns);

static inline int __must_check class_create_file(struct class *class,
					const struct class_attribute *attr)
{
	return class_create_file_ns(class, attr, NULL);
}

static inline void class_remove_file(struct class *class,
				     const struct class_attribute *attr)
{
	return class_remove_file_ns(class, attr, NULL);
}

/* Simple class attribute that is just a static string */
struct class_attribute_string {
	struct class_attribute attr;
	char *str;
};

/* Currently read-only only */
#define _CLASS_ATTR_STRING(_name, _mode, _str) \
	{ __ATTR(_name, _mode, show_class_attr_string, NULL), _str }
#define CLASS_ATTR_STRING(_name, _mode, _str) \
	struct class_attribute_string class_attr_##_name = \
		_CLASS_ATTR_STRING(_name, _mode, _str)

extern ssize_t show_class_attr_string(struct class *class, struct class_attribute *attr,
                        char *buf);

struct class_interface {
	struct list_head	node;
	struct class		*class;

	int (*add_dev)		(struct device *, struct class_interface *);
	void (*remove_dev)	(struct device *, struct class_interface *);
};

extern int __must_check class_interface_register(struct class_interface *);
extern void class_interface_unregister(struct class_interface *);

extern struct class * __must_check __class_create(struct module *owner,
						  const char *name,
						  struct lock_class_key *key);
extern void class_destroy(struct class *cls);

/* This is a #define to keep the compiler from merging different
 * instances of the __key variable */
#define class_create(owner, name)		\
({						\
	static struct lock_class_key __key;	\
	__class_create(owner, name, &__key);	\
})

/*
 * The type of device, "struct device" is embedded in. A class
 * or bus can contain devices of different types
 * like "partitions" and "disks", "mouse" and "event".
 * This identifies the device type and carries type-specific
 * information, equivalent to the kobj_type of a kobject.
 * If "name" is specified, the uevent will contain it in
 * the DEVTYPE variable.
 */
struct device_type {
	const char *name;
	const struct attribute_group **groups;
	int (*uevent)(struct device *dev, struct kobj_uevent_env *env);
	char *(*devnode)(struct device *dev, umode_t *mode,
			 kuid_t *uid, kgid_t *gid);
	void (*release)(struct device *dev);

	const struct dev_pm_ops *pm;
};

/* interface for exporting device attributes */
struct device_attribute {
	struct attribute	attr;
	ssize_t (*show)(struct device *dev, struct device_attribute *attr,
			char *buf);
	ssize_t (*store)(struct device *dev, struct device_attribute *attr,
			 const char *buf, size_t count);
};

struct dev_ext_attribute {
	struct device_attribute attr;
	void *var;
};

ssize_t device_show_ulong(struct device *dev, struct device_attribute *attr,
			  char *buf);
ssize_t device_store_ulong(struct device *dev, struct device_attribute *attr,
			   const char *buf, size_t count);
ssize_t device_show_int(struct device *dev, struct device_attribute *attr,
			char *buf);
ssize_t device_store_int(struct device *dev, struct device_attribute *attr,
			 const char *buf, size_t count);
ssize_t device_show_bool(struct device *dev, struct device_attribute *attr,
			char *buf);
ssize_t device_store_bool(struct device *dev, struct device_attribute *attr,
			 const char *buf, size_t count);

#define DEVICE_ATTR(_name, _mode, _show, _store) \
	struct device_attribute dev_attr_##_name = __ATTR(_name, _mode, _show, _store)
#define DEVICE_ATTR_PREALLOC(_name, _mode, _show, _store) \
	struct device_attribute dev_attr_##_name = \
		__ATTR_PREALLOC(_name, _mode, _show, _store)
#define DEVICE_ATTR_RW(_name) \
	struct device_attribute dev_attr_##_name = __ATTR_RW(_name)
#define DEVICE_ATTR_RO(_name) \
	struct device_attribute dev_attr_##_name = __ATTR_RO(_name)
#define DEVICE_ATTR_WO(_name) \
	struct device_attribute dev_attr_##_name = __ATTR_WO(_name)
#define DEVICE_ULONG_ATTR(_name, _mode, _var) \
	struct dev_ext_attribute dev_attr_##_name = \
		{ __ATTR(_name, _mode, device_show_ulong, device_store_ulong), &(_var) }
#define DEVICE_INT_ATTR(_name, _mode, _var) \
	struct dev_ext_attribute dev_attr_##_name = \
		{ __ATTR(_name, _mode, device_show_int, device_store_int), &(_var) }
#define DEVICE_BOOL_ATTR(_name, _mode, _var) \
	struct dev_ext_attribute dev_attr_##_name = \
		{ __ATTR(_name, _mode, device_show_bool, device_store_bool), &(_var) }
#define DEVICE_ATTR_IGNORE_LOCKDEP(_name, _mode, _show, _store) \
	struct device_attribute dev_attr_##_name =		\
		__ATTR_IGNORE_LOCKDEP(_name, _mode, _show, _store)

extern int device_create_file(struct device *device,
			      const struct device_attribute *entry);
extern void device_remove_file(struct device *dev,
			       const struct device_attribute *attr);
extern bool device_remove_file_self(struct device *dev,
				    const struct device_attribute *attr);
extern int __must_check device_create_bin_file(struct device *dev,
					const struct bin_attribute *attr);
extern void device_remove_bin_file(struct device *dev,
				   const struct bin_attribute *attr);

/* device resource management */
typedef void (*dr_release_t)(struct device *dev, void *res);
typedef int (*dr_match_t)(struct device *dev, void *res, void *match_data);

#ifdef CONFIG_DEBUG_DEVRES
extern void *__devres_alloc_node(dr_release_t release, size_t size, gfp_t gfp,
				 int nid, const char *name) __malloc;
#define devres_alloc(release, size, gfp) \
	__devres_alloc_node(release, size, gfp, NUMA_NO_NODE, #release)
#define devres_alloc_node(release, size, gfp, nid) \
	__devres_alloc_node(release, size, gfp, nid, #release)
#else
extern void *devres_alloc_node(dr_release_t release, size_t size, gfp_t gfp,
			       int nid) __malloc;
static inline void *devres_alloc(dr_release_t release, size_t size, gfp_t gfp)
{
	return devres_alloc_node(release, size, gfp, NUMA_NO_NODE);
}
#endif

extern void devres_for_each_res(struct device *dev, dr_release_t release,
				dr_match_t match, void *match_data,
				void (*fn)(struct device *, void *, void *),
				void *data);
extern void devres_free(void *res);
extern void devres_add(struct device *dev, void *res);
extern void *devres_find(struct device *dev, dr_release_t release,
			 dr_match_t match, void *match_data);
extern void *devres_get(struct device *dev, void *new_res,
			dr_match_t match, void *match_data);
extern void *devres_remove(struct device *dev, dr_release_t release,
			   dr_match_t match, void *match_data);
extern int devres_destroy(struct device *dev, dr_release_t release,
			  dr_match_t match, void *match_data);
extern int devres_release(struct device *dev, dr_release_t release,
			  dr_match_t match, void *match_data);

/* devres group */
extern void * __must_check devres_open_group(struct device *dev, void *id,
					     gfp_t gfp);
extern void devres_close_group(struct device *dev, void *id);
extern void devres_remove_group(struct device *dev, void *id);
extern int devres_release_group(struct device *dev, void *id);

/* managed devm_k.alloc/kfree for device drivers */
extern void *devm_kmalloc(struct device *dev, size_t size, gfp_t gfp) __malloc;
extern __printf(3, 0)
char *devm_kvasprintf(struct device *dev, gfp_t gfp, const char *fmt,
		      va_list ap) __malloc;
extern __printf(3, 4)
char *devm_kasprintf(struct device *dev, gfp_t gfp, const char *fmt, ...) __malloc;
static inline void *devm_kzalloc(struct device *dev, size_t size, gfp_t gfp)
{
	return devm_kmalloc(dev, size, gfp | __GFP_ZERO);
}
static inline void *devm_kmalloc_array(struct device *dev,
				       size_t n, size_t size, gfp_t flags)
{
	size_t bytes;

	if (unlikely(check_mul_overflow(n, size, &bytes)))
		return NULL;

	return devm_kmalloc(dev, bytes, flags);
}
static inline void *devm_kcalloc(struct device *dev,
				 size_t n, size_t size, gfp_t flags)
{
	return devm_kmalloc_array(dev, n, size, flags | __GFP_ZERO);
}
extern void devm_kfree(struct device *dev, void *p);
extern char *devm_kstrdup(struct device *dev, const char *s, gfp_t gfp) __malloc;
extern void *devm_kmemdup(struct device *dev, const void *src, size_t len,
			  gfp_t gfp);

extern unsigned long devm_get_free_pages(struct device *dev,
					 gfp_t gfp_mask, unsigned int order);
extern void devm_free_pages(struct device *dev, unsigned long addr);

void __iomem *devm_ioremap_resource(struct device *dev,
				    const struct resource *res);

void __iomem *devm_of_iomap(struct device *dev,
			    struct device_node *node, int index,
			    resource_size_t *size);

/* allows to add/remove a custom action to devres stack */
int devm_add_action(struct device *dev, void (*action)(void *), void *data);
void devm_remove_action(struct device *dev, void (*action)(void *), void *data);

static inline int devm_add_action_or_reset(struct device *dev,
					   void (*action)(void *), void *data)
{
	int ret;

	ret = devm_add_action(dev, action, data);
	if (ret)
		action(data);

	return ret;
}

/**
 * devm_alloc_percpu - Resource-managed alloc_percpu
 * @dev: Device to allocate per-cpu memory for
 * @type: Type to allocate per-cpu memory for
 *
 * Managed alloc_percpu. Per-cpu memory allocated with this function is
 * automatically freed on driver detach.
 *
 * RETURNS:
 * Pointer to allocated memory on success, NULL on failure.
 */
#define devm_alloc_percpu(dev, type)      \
	((typeof(type) __percpu *)__devm_alloc_percpu((dev), sizeof(type), \
						      __alignof__(type)))

void __percpu *__devm_alloc_percpu(struct device *dev, size_t size,
				   size_t align);
void devm_free_percpu(struct device *dev, void __percpu *pdata);

struct device_dma_parameters {
	/*
	 * a low level driver may set these to teach IOMMU code about
	 * sg limitations.
	 */
	unsigned int max_segment_size;
	unsigned long segment_boundary_mask;
};

/**
 * struct device_connection - Device Connection Descriptor
 * @fwnode: The device node of the connected device
 * @endpoint: The names of the two devices connected together
 * @id: Unique identifier for the connection
 * @list: List head, private, for internal use only
 *
 * NOTE: @fwnode is not used together with @endpoint. @fwnode is used when
 * platform firmware defines the connection. When the connection is registered
 * with device_connection_add() @endpoint is used instead.
 */
struct device_connection {
	struct fwnode_handle	*fwnode;
	const char		*endpoint[2];
	const char		*id;
	struct list_head	list;
};

void *device_connection_find_match(struct device *dev, const char *con_id,
				void *data,
				void *(*match)(struct device_connection *con,
					       int ep, void *data));

struct device *device_connection_find(struct device *dev, const char *con_id);

void device_connection_add(struct device_connection *con);
void device_connection_remove(struct device_connection *con);

/**
 * device_connections_add - Add multiple device connections at once
 * @cons: Zero terminated array of device connection descriptors
 */
static inline void device_connections_add(struct device_connection *cons)
{
	struct device_connection *c;

	for (c = cons; c->endpoint[0]; c++)
		device_connection_add(c);
}

/**
 * device_connections_remove - Remove multiple device connections at once
 * @cons: Zero terminated array of device connection descriptors
 */
static inline void device_connections_remove(struct device_connection *cons)
{
	struct device_connection *c;

	for (c = cons; c->endpoint[0]; c++)
		device_connection_remove(c);
}

/**
 * enum device_link_state - Device link states.
 * @DL_STATE_NONE: The presence of the drivers is not being tracked.
 * @DL_STATE_DORMANT: None of the supplier/consumer drivers is present.
 * @DL_STATE_AVAILABLE: The supplier driver is present, but the consumer is not.
 * @DL_STATE_CONSUMER_PROBE: The consumer is probing (supplier driver present).
 * @DL_STATE_ACTIVE: Both the supplier and consumer drivers are present.
 * @DL_STATE_SUPPLIER_UNBIND: The supplier driver is unbinding.
 */
enum device_link_state {
	DL_STATE_NONE = -1,
	DL_STATE_DORMANT = 0,
	DL_STATE_AVAILABLE,
	DL_STATE_CONSUMER_PROBE,
	DL_STATE_ACTIVE,
	DL_STATE_SUPPLIER_UNBIND,
};

/*
 * Device link flags.
 *
 * STATELESS: The core will not remove this link automatically.
 * AUTOREMOVE_CONSUMER: Remove the link automatically on consumer driver unbind.
 * PM_RUNTIME: If set, the runtime PM framework will use this link.
 * RPM_ACTIVE: Run pm_runtime_get_sync() on the supplier during link creation.
 * AUTOREMOVE_SUPPLIER: Remove the link automatically on supplier driver unbind.
 * AUTOPROBE_CONSUMER: Probe consumer driver automatically after supplier binds.
 * MANAGED: The core tracks presence of supplier/consumer drivers (internal).
 * SYNC_STATE_ONLY: Link only affects sync_state() behavior.
 */
#define DL_FLAG_STATELESS		BIT(0)
#define DL_FLAG_AUTOREMOVE_CONSUMER	BIT(1)
#define DL_FLAG_PM_RUNTIME		BIT(2)
#define DL_FLAG_RPM_ACTIVE		BIT(3)
#define DL_FLAG_AUTOREMOVE_SUPPLIER	BIT(4)
#define DL_FLAG_AUTOPROBE_CONSUMER	BIT(5)
#define DL_FLAG_MANAGED			BIT(6)
#define DL_FLAG_SYNC_STATE_ONLY		BIT(7)

/**
 * struct device_link - Device link representation.
 * @supplier: The device on the supplier end of the link.
 * @s_node: Hook to the supplier device's list of links to consumers.
 * @consumer: The device on the consumer end of the link.
 * @c_node: Hook to the consumer device's list of links to suppliers.
 * @status: The state of the link (with respect to the presence of drivers).
 * @flags: Link flags.
 * @rpm_active: Whether or not the consumer device is runtime-PM-active.
 * @kref: Count repeated addition of the same link.
 * @rcu_head: An RCU head to use for deferred execution of SRCU callbacks.
 */
struct device_link {
	struct device *supplier;
	struct list_head s_node;
	struct device *consumer;
	struct list_head c_node;
	enum device_link_state status;
	u32 flags;
	refcount_t rpm_active;
	struct kref kref;
#ifdef CONFIG_SRCU
	struct rcu_head rcu_head;
#endif
	bool supplier_preactivated; /* Owned by consumer probe. */

	ANDROID_KABI_RESERVE(1);
	ANDROID_KABI_RESERVE(2);
	ANDROID_KABI_RESERVE(3);
	ANDROID_KABI_RESERVE(4);
};

/**
 * enum dl_dev_state - Device driver presence tracking information.
 * @DL_DEV_NO_DRIVER: There is no driver attached to the device.
 * @DL_DEV_PROBING: A driver is probing.
 * @DL_DEV_DRIVER_BOUND: The driver has been bound to the device.
 * @DL_DEV_UNBINDING: The driver is unbinding from the device.
 */
enum dl_dev_state {
	DL_DEV_NO_DRIVER = 0,
	DL_DEV_PROBING,
	DL_DEV_DRIVER_BOUND,
	DL_DEV_UNBINDING,
};

/**
 * struct dev_links_info - Device data related to device links.
 * @suppliers: List of links to supplier devices.
 * @consumers: List of links to consumer devices.
 * @needs_suppliers: Hook to global list of devices waiting for suppliers.
<<<<<<< HEAD
 * @defer_hook: Hook to global list of devices that have deferred sync_state or
 *		deferred fw_devlink.
=======
 * @defer_sync: Hook to global list of devices that have deferred sync_state.
>>>>>>> cc833652
 * @need_for_probe: If needs_suppliers is on a list, this indicates if the
 *		    suppliers are needed for probe or not.
 * @status: Driver status information.
 */
struct dev_links_info {
	struct list_head suppliers;
	struct list_head consumers;
	struct list_head needs_suppliers;
<<<<<<< HEAD
	struct list_head defer_hook;
=======
	struct list_head defer_sync;
>>>>>>> cc833652
	bool need_for_probe;
	enum dl_dev_state status;

	ANDROID_KABI_RESERVE(1);
	ANDROID_KABI_RESERVE(2);
	ANDROID_KABI_RESERVE(3);
	ANDROID_KABI_RESERVE(4);
};

/**
 * struct device - The basic device structure
 * @parent:	The device's "parent" device, the device to which it is attached.
 * 		In most cases, a parent device is some sort of bus or host
 * 		controller. If parent is NULL, the device, is a top-level device,
 * 		which is not usually what you want.
 * @p:		Holds the private data of the driver core portions of the device.
 * 		See the comment of the struct device_private for detail.
 * @kobj:	A top-level, abstract class from which other classes are derived.
 * @init_name:	Initial name of the device.
 * @type:	The type of device.
 * 		This identifies the device type and carries type-specific
 * 		information.
 * @mutex:	Mutex to synchronize calls to its driver.
 * @bus:	Type of bus device is on.
 * @driver:	Which driver has allocated this
 * @platform_data: Platform data specific to the device.
 * 		Example: For devices on custom boards, as typical of embedded
 * 		and SOC based hardware, Linux often uses platform_data to point
 * 		to board-specific structures describing devices and how they
 * 		are wired.  That can include what ports are available, chip
 * 		variants, which GPIO pins act in what additional roles, and so
 * 		on.  This shrinks the "Board Support Packages" (BSPs) and
 * 		minimizes board-specific #ifdefs in drivers.
 * @driver_data: Private pointer for driver specific info.
 * @links:	Links to suppliers and consumers of this device.
 * @power:	For device power management.
 *		See Documentation/driver-api/pm/devices.rst for details.
 * @pm_domain:	Provide callbacks that are executed during system suspend,
 * 		hibernation, system resume and during runtime PM transitions
 * 		along with subsystem-level and driver-level callbacks.
 * @pins:	For device pin management.
 *		See Documentation/driver-api/pinctl.rst for details.
 * @msi_list:	Hosts MSI descriptors
 * @msi_domain: The generic MSI domain this device is using.
 * @numa_node:	NUMA node this device is close to.
 * @dma_ops:    DMA mapping operations for this device.
 * @dma_mask:	Dma mask (if dma'ble device).
 * @coherent_dma_mask: Like dma_mask, but for alloc_coherent mapping as not all
 * 		hardware supports 64-bit addresses for consistent allocations
 * 		such descriptors.
 * @bus_dma_mask: Mask of an upstream bridge or bus which imposes a smaller DMA
 *		limit than the device itself supports.
 * @dma_pfn_offset: offset of DMA memory range relatively of RAM
 * @dma_parms:	A low level driver may set these to teach IOMMU code about
 * 		segment limitations.
 * @dma_pools:	Dma pools (if dma'ble device).
 * @dma_mem:	Internal for coherent mem override.
 * @cma_area:	Contiguous memory area for dma allocations
 * @archdata:	For arch-specific additions.
 * @of_node:	Associated device tree node.
 * @fwnode:	Associated device node supplied by platform firmware.
 * @devt:	For creating the sysfs "dev".
 * @id:		device instance
 * @devres_lock: Spinlock to protect the resource of the device.
 * @devres_head: The resources list of the device.
 * @knode_class: The node used to add the device to the class list.
 * @class:	The class of the device.
 * @groups:	Optional attribute groups.
 * @release:	Callback to free the device after all references have
 * 		gone away. This should be set by the allocator of the
 * 		device (i.e. the bus driver that discovered the device).
 * @iommu_group: IOMMU group the device belongs to.
 * @iommu_fwspec: IOMMU-specific properties supplied by firmware.
 *
 * @offline_disabled: If set, the device is permanently online.
 * @offline:	Set after successful invocation of bus type's .offline().
 * @of_node_reused: Set if the device-tree node is shared with an ancestor
 *              device.
 * @state_synced: The hardware state of this device has been synced to match
 *		  the software state of this device by calling the driver/bus
 *		  sync_state() callback.
 *
 * At the lowest level, every device in a Linux system is represented by an
 * instance of struct device. The device structure contains the information
 * that the device model core needs to model the system. Most subsystems,
 * however, track additional information about the devices they host. As a
 * result, it is rare for devices to be represented by bare device structures;
 * instead, that structure, like kobject structures, is usually embedded within
 * a higher-level representation of the device.
 */
struct device {
	struct device		*parent;

	struct device_private	*p;

	struct kobject kobj;
	const char		*init_name; /* initial name of the device */
	const struct device_type *type;

	struct mutex		mutex;	/* mutex to synchronize calls to
					 * its driver.
					 */

	struct bus_type	*bus;		/* type of bus device is on */
	struct device_driver *driver;	/* which driver has allocated this
					   device */
	void		*platform_data;	/* Platform specific data, device
					   core doesn't touch it */
	void		*driver_data;	/* Driver data, set and get with
					   dev_set/get_drvdata */
	struct dev_links_info	links;
	struct dev_pm_info	power;
	struct dev_pm_domain	*pm_domain;

#ifdef CONFIG_GENERIC_MSI_IRQ_DOMAIN
	struct irq_domain	*msi_domain;
#endif
#ifdef CONFIG_PINCTRL
	struct dev_pin_info	*pins;
#endif
#ifdef CONFIG_GENERIC_MSI_IRQ
	struct list_head	msi_list;
#endif

#ifdef CONFIG_NUMA
	int		numa_node;	/* NUMA node this device is close to */
#endif
	const struct dma_map_ops *dma_ops;
	u64		*dma_mask;	/* dma mask (if dma'able device) */
	u64		coherent_dma_mask;/* Like dma_mask, but for
					     alloc_coherent mappings as
					     not all hardware supports
					     64 bit addresses for consistent
					     allocations such descriptors. */
	u64		bus_dma_mask;	/* upstream dma_mask constraint */
	unsigned long	dma_pfn_offset;

	struct device_dma_parameters *dma_parms;

	struct list_head	dma_pools;	/* dma pools (if dma'ble) */

	struct dma_coherent_mem	*dma_mem; /* internal for coherent mem
					     override */
#ifdef CONFIG_DMA_CMA
	struct cma *cma_area;		/* contiguous memory area for dma
					   allocations */
#endif
	struct removed_region *removed_mem;
	/* arch specific additions */
	struct dev_archdata	archdata;

	struct device_node	*of_node; /* associated device tree node */
	struct fwnode_handle	*fwnode; /* firmware device node */

	dev_t			devt;	/* dev_t, creates the sysfs "dev" */
	u32			id;	/* device instance */

	spinlock_t		devres_lock;
	struct list_head	devres_head;

	struct klist_node	knode_class;
	struct class		*class;
	const struct attribute_group **groups;	/* optional groups */

	void	(*release)(struct device *dev);
	struct iommu_group	*iommu_group;
	struct iommu_fwspec	*iommu_fwspec;

	bool			offline_disabled:1;
	bool			offline:1;
	bool			of_node_reused:1;
	bool			state_synced:1;

	ANDROID_KABI_RESERVE(1);
	ANDROID_KABI_RESERVE(2);
	ANDROID_KABI_RESERVE(3);
	ANDROID_KABI_RESERVE(4);
	ANDROID_KABI_RESERVE(5);
	ANDROID_KABI_RESERVE(6);
	ANDROID_KABI_RESERVE(7);
	ANDROID_KABI_RESERVE(8);
};

static inline struct device *kobj_to_dev(struct kobject *kobj)
{
	return container_of(kobj, struct device, kobj);
}

/* Get the wakeup routines, which depend on struct device */
#include <linux/pm_wakeup.h>

static inline const char *dev_name(const struct device *dev)
{
	/* Use the init name until the kobject becomes available */
	if (dev->init_name)
		return dev->init_name;

	return kobject_name(&dev->kobj);
}

extern __printf(2, 3)
int dev_set_name(struct device *dev, const char *name, ...);

#ifdef CONFIG_NUMA
static inline int dev_to_node(struct device *dev)
{
	return dev->numa_node;
}
static inline void set_dev_node(struct device *dev, int node)
{
	dev->numa_node = node;
}
#else
static inline int dev_to_node(struct device *dev)
{
	return -1;
}
static inline void set_dev_node(struct device *dev, int node)
{
}
#endif

static inline struct irq_domain *dev_get_msi_domain(const struct device *dev)
{
#ifdef CONFIG_GENERIC_MSI_IRQ_DOMAIN
	return dev->msi_domain;
#else
	return NULL;
#endif
}

static inline void dev_set_msi_domain(struct device *dev, struct irq_domain *d)
{
#ifdef CONFIG_GENERIC_MSI_IRQ_DOMAIN
	dev->msi_domain = d;
#endif
}

static inline void *dev_get_drvdata(const struct device *dev)
{
	return dev->driver_data;
}

static inline void dev_set_drvdata(struct device *dev, void *data)
{
	dev->driver_data = data;
}

static inline struct pm_subsys_data *dev_to_psd(struct device *dev)
{
	return dev ? dev->power.subsys_data : NULL;
}

static inline unsigned int dev_get_uevent_suppress(const struct device *dev)
{
	return dev->kobj.uevent_suppress;
}

static inline void dev_set_uevent_suppress(struct device *dev, int val)
{
	dev->kobj.uevent_suppress = val;
}

static inline int device_is_registered(struct device *dev)
{
	return dev->kobj.state_in_sysfs;
}

static inline void device_enable_async_suspend(struct device *dev)
{
	if (!dev->power.is_prepared)
		dev->power.async_suspend = true;
}

static inline void device_disable_async_suspend(struct device *dev)
{
	if (!dev->power.is_prepared)
		dev->power.async_suspend = false;
}

static inline bool device_async_suspend_enabled(struct device *dev)
{
	return !!dev->power.async_suspend;
}

static inline bool device_pm_not_required(struct device *dev)
{
	return dev->power.no_pm;
}

static inline void device_set_pm_not_required(struct device *dev)
{
	dev->power.no_pm = true;
}

static inline void dev_pm_syscore_device(struct device *dev, bool val)
{
#ifdef CONFIG_PM_SLEEP
	dev->power.syscore = val;
#endif
}

static inline void dev_pm_set_driver_flags(struct device *dev, u32 flags)
{
	dev->power.driver_flags = flags;
}

static inline bool dev_pm_test_driver_flags(struct device *dev, u32 flags)
{
	return !!(dev->power.driver_flags & flags);
}

static inline void device_lock(struct device *dev)
{
	mutex_lock(&dev->mutex);
}

static inline int device_lock_interruptible(struct device *dev)
{
	return mutex_lock_interruptible(&dev->mutex);
}

static inline int device_trylock(struct device *dev)
{
	return mutex_trylock(&dev->mutex);
}

static inline void device_unlock(struct device *dev)
{
	mutex_unlock(&dev->mutex);
}

static inline void device_lock_assert(struct device *dev)
{
	lockdep_assert_held(&dev->mutex);
}

static inline struct device_node *dev_of_node(struct device *dev)
{
	if (!IS_ENABLED(CONFIG_OF))
		return NULL;
	return dev->of_node;
}

static inline bool dev_has_sync_state(struct device *dev)
{
	if (!dev)
		return false;
	if (dev->driver && dev->driver->sync_state)
		return true;
	if (dev->bus && dev->bus->sync_state)
		return true;
	return false;
}

void driver_init(void);

/*
 * High level routines for use by the bus drivers
 */
extern int __must_check device_register(struct device *dev);
extern void device_unregister(struct device *dev);
extern void device_initialize(struct device *dev);
extern int __must_check device_add(struct device *dev);
extern void device_del(struct device *dev);
extern int device_for_each_child(struct device *dev, void *data,
		     int (*fn)(struct device *dev, void *data));
extern int device_for_each_child_reverse(struct device *dev, void *data,
		     int (*fn)(struct device *dev, void *data));
extern struct device *device_find_child(struct device *dev, void *data,
				int (*match)(struct device *dev, void *data));
extern int device_rename(struct device *dev, const char *new_name);
extern int device_move(struct device *dev, struct device *new_parent,
		       enum dpm_order dpm_order);
extern const char *device_get_devnode(struct device *dev,
				      umode_t *mode, kuid_t *uid, kgid_t *gid,
				      const char **tmp);

static inline bool device_supports_offline(struct device *dev)
{
	return dev->bus && dev->bus->offline && dev->bus->online;
}

extern void lock_device_hotplug(void);
extern void unlock_device_hotplug(void);
extern int lock_device_hotplug_sysfs(void);
extern void lock_device_hotplug_assert(void);
extern int device_offline(struct device *dev);
extern int device_online(struct device *dev);
extern void set_primary_fwnode(struct device *dev, struct fwnode_handle *fwnode);
extern void set_secondary_fwnode(struct device *dev, struct fwnode_handle *fwnode);
void device_set_of_node_from_dev(struct device *dev, const struct device *dev2);

static inline int dev_num_vf(struct device *dev)
{
	if (dev->bus && dev->bus->num_vf)
		return dev->bus->num_vf(dev);
	return 0;
}

/*
 * Root device objects for grouping under /sys/devices
 */
extern struct device *__root_device_register(const char *name,
					     struct module *owner);

/* This is a macro to avoid include problems with THIS_MODULE */
#define root_device_register(name) \
	__root_device_register(name, THIS_MODULE)

extern void root_device_unregister(struct device *root);

static inline void *dev_get_platdata(const struct device *dev)
{
	return dev->platform_data;
}

/*
 * Manual binding of a device to driver. See drivers/base/bus.c
 * for information on use.
 */
extern int __must_check device_bind_driver(struct device *dev);
extern void device_release_driver(struct device *dev);
extern int  __must_check device_attach(struct device *dev);
extern int __must_check driver_attach(struct device_driver *drv);
extern void device_initial_probe(struct device *dev);
extern int __must_check device_reprobe(struct device *dev);

extern bool device_is_bound(struct device *dev);

/*
 * Easy functions for dynamically creating devices on the fly
 */
extern __printf(5, 0)
struct device *device_create_vargs(struct class *cls, struct device *parent,
				   dev_t devt, void *drvdata,
				   const char *fmt, va_list vargs);
extern __printf(5, 6)
struct device *device_create(struct class *cls, struct device *parent,
			     dev_t devt, void *drvdata,
			     const char *fmt, ...);
extern __printf(6, 7)
struct device *device_create_with_groups(struct class *cls,
			     struct device *parent, dev_t devt, void *drvdata,
			     const struct attribute_group **groups,
			     const char *fmt, ...);
extern void device_destroy(struct class *cls, dev_t devt);

extern int __must_check device_add_groups(struct device *dev,
					const struct attribute_group **groups);
extern void device_remove_groups(struct device *dev,
				 const struct attribute_group **groups);

static inline int __must_check device_add_group(struct device *dev,
					const struct attribute_group *grp)
{
	const struct attribute_group *groups[] = { grp, NULL };

	return device_add_groups(dev, groups);
}

static inline void device_remove_group(struct device *dev,
				       const struct attribute_group *grp)
{
	const struct attribute_group *groups[] = { grp, NULL };

	return device_remove_groups(dev, groups);
}

extern int __must_check devm_device_add_groups(struct device *dev,
					const struct attribute_group **groups);
extern void devm_device_remove_groups(struct device *dev,
				      const struct attribute_group **groups);
extern int __must_check devm_device_add_group(struct device *dev,
					const struct attribute_group *grp);
extern void devm_device_remove_group(struct device *dev,
				     const struct attribute_group *grp);

/*
 * Platform "fixup" functions - allow the platform to have their say
 * about devices and actions that the general device layer doesn't
 * know about.
 */
/* Notify platform of device discovery */
extern int (*platform_notify)(struct device *dev);

extern int (*platform_notify_remove)(struct device *dev);


/*
 * get_device - atomically increment the reference count for the device.
 *
 */
extern struct device *get_device(struct device *dev);
extern void put_device(struct device *dev);
extern bool kill_device(struct device *dev);

#ifdef CONFIG_DEVTMPFS
extern int devtmpfs_create_node(struct device *dev);
extern int devtmpfs_delete_node(struct device *dev);
extern int devtmpfs_mount(const char *mntdir);
#else
static inline int devtmpfs_create_node(struct device *dev) { return 0; }
static inline int devtmpfs_delete_node(struct device *dev) { return 0; }
static inline int devtmpfs_mount(const char *mountpoint) { return 0; }
#endif

/* drivers/base/power/shutdown.c */
extern void device_shutdown(void);

/* debugging and troubleshooting/diagnostic helpers. */
extern const char *dev_driver_string(const struct device *dev);

/* Device links interface. */
struct device_link *device_link_add(struct device *consumer,
				    struct device *supplier, u32 flags);
void device_link_del(struct device_link *link);
void device_link_remove(void *consumer, struct device *supplier);
void device_links_supplier_sync_state_pause(void);
void device_links_supplier_sync_state_resume(void);

#ifndef dev_fmt
#define dev_fmt(fmt) fmt
#endif

#ifdef CONFIG_PRINTK

__printf(3, 0)
int dev_vprintk_emit(int level, const struct device *dev,
		     const char *fmt, va_list args);
__printf(3, 4)
int dev_printk_emit(int level, const struct device *dev, const char *fmt, ...);

__printf(3, 4)
void dev_printk(const char *level, const struct device *dev,
		const char *fmt, ...);
__printf(2, 3)
void _dev_emerg(const struct device *dev, const char *fmt, ...);
__printf(2, 3)
void _dev_alert(const struct device *dev, const char *fmt, ...);
__printf(2, 3)
void _dev_crit(const struct device *dev, const char *fmt, ...);
__printf(2, 3)
void _dev_err(const struct device *dev, const char *fmt, ...);
__printf(2, 3)
void _dev_warn(const struct device *dev, const char *fmt, ...);
__printf(2, 3)
void _dev_notice(const struct device *dev, const char *fmt, ...);
__printf(2, 3)
void _dev_info(const struct device *dev, const char *fmt, ...);

#else

static inline __printf(3, 0)
int dev_vprintk_emit(int level, const struct device *dev,
		     const char *fmt, va_list args)
{ return 0; }
static inline __printf(3, 4)
int dev_printk_emit(int level, const struct device *dev, const char *fmt, ...)
{ return 0; }

static inline void __dev_printk(const char *level, const struct device *dev,
				struct va_format *vaf)
{}
static inline __printf(3, 4)
void dev_printk(const char *level, const struct device *dev,
		 const char *fmt, ...)
{}

static inline __printf(2, 3)
void _dev_emerg(const struct device *dev, const char *fmt, ...)
{}
static inline __printf(2, 3)
void _dev_crit(const struct device *dev, const char *fmt, ...)
{}
static inline __printf(2, 3)
void _dev_alert(const struct device *dev, const char *fmt, ...)
{}
static inline __printf(2, 3)
void _dev_err(const struct device *dev, const char *fmt, ...)
{}
static inline __printf(2, 3)
void _dev_warn(const struct device *dev, const char *fmt, ...)
{}
static inline __printf(2, 3)
void _dev_notice(const struct device *dev, const char *fmt, ...)
{}
static inline __printf(2, 3)
void _dev_info(const struct device *dev, const char *fmt, ...)
{}

#endif

/*
 * #defines for all the dev_<level> macros to prefix with whatever
 * possible use of #define dev_fmt(fmt) ...
 */

#define dev_emerg(dev, fmt, ...)					\
	_dev_emerg(dev, dev_fmt(fmt), ##__VA_ARGS__)
#define dev_crit(dev, fmt, ...)						\
	_dev_crit(dev, dev_fmt(fmt), ##__VA_ARGS__)
#define dev_alert(dev, fmt, ...)					\
	_dev_alert(dev, dev_fmt(fmt), ##__VA_ARGS__)
#define dev_err(dev, fmt, ...)						\
	_dev_err(dev, dev_fmt(fmt), ##__VA_ARGS__)
#define dev_warn(dev, fmt, ...)						\
	_dev_warn(dev, dev_fmt(fmt), ##__VA_ARGS__)
#define dev_notice(dev, fmt, ...)					\
	_dev_notice(dev, dev_fmt(fmt), ##__VA_ARGS__)
#define dev_info(dev, fmt, ...)						\
	_dev_info(dev, dev_fmt(fmt), ##__VA_ARGS__)

#if defined(CONFIG_DYNAMIC_DEBUG)
#define dev_dbg(dev, fmt, ...)						\
	dynamic_dev_dbg(dev, dev_fmt(fmt), ##__VA_ARGS__)
#elif defined(DEBUG)
#define dev_dbg(dev, fmt, ...)						\
	dev_printk(KERN_DEBUG, dev, dev_fmt(fmt), ##__VA_ARGS__)
#else
#define dev_dbg(dev, fmt, ...)						\
({									\
	if (0)								\
		dev_printk(KERN_DEBUG, dev, dev_fmt(fmt), ##__VA_ARGS__); \
})
#endif

#ifdef CONFIG_PRINTK
#define dev_level_once(dev_level, dev, fmt, ...)			\
do {									\
	static bool __print_once __read_mostly;				\
									\
	if (!__print_once) {						\
		__print_once = true;					\
		dev_level(dev, fmt, ##__VA_ARGS__);			\
	}								\
} while (0)
#else
#define dev_level_once(dev_level, dev, fmt, ...)			\
do {									\
	if (0)								\
		dev_level(dev, fmt, ##__VA_ARGS__);			\
} while (0)
#endif

#define dev_emerg_once(dev, fmt, ...)					\
	dev_level_once(dev_emerg, dev, fmt, ##__VA_ARGS__)
#define dev_alert_once(dev, fmt, ...)					\
	dev_level_once(dev_alert, dev, fmt, ##__VA_ARGS__)
#define dev_crit_once(dev, fmt, ...)					\
	dev_level_once(dev_crit, dev, fmt, ##__VA_ARGS__)
#define dev_err_once(dev, fmt, ...)					\
	dev_level_once(dev_err, dev, fmt, ##__VA_ARGS__)
#define dev_warn_once(dev, fmt, ...)					\
	dev_level_once(dev_warn, dev, fmt, ##__VA_ARGS__)
#define dev_notice_once(dev, fmt, ...)					\
	dev_level_once(dev_notice, dev, fmt, ##__VA_ARGS__)
#define dev_info_once(dev, fmt, ...)					\
	dev_level_once(dev_info, dev, fmt, ##__VA_ARGS__)
#define dev_dbg_once(dev, fmt, ...)					\
	dev_level_once(dev_dbg, dev, fmt, ##__VA_ARGS__)

#define dev_level_ratelimited(dev_level, dev, fmt, ...)			\
do {									\
	static DEFINE_RATELIMIT_STATE(_rs,				\
				      DEFAULT_RATELIMIT_INTERVAL,	\
				      DEFAULT_RATELIMIT_BURST);		\
	if (__ratelimit(&_rs))						\
		dev_level(dev, fmt, ##__VA_ARGS__);			\
} while (0)

#define dev_emerg_ratelimited(dev, fmt, ...)				\
	dev_level_ratelimited(dev_emerg, dev, fmt, ##__VA_ARGS__)
#define dev_alert_ratelimited(dev, fmt, ...)				\
	dev_level_ratelimited(dev_alert, dev, fmt, ##__VA_ARGS__)
#define dev_crit_ratelimited(dev, fmt, ...)				\
	dev_level_ratelimited(dev_crit, dev, fmt, ##__VA_ARGS__)
#define dev_err_ratelimited(dev, fmt, ...)				\
	dev_level_ratelimited(dev_err, dev, fmt, ##__VA_ARGS__)
#define dev_warn_ratelimited(dev, fmt, ...)				\
	dev_level_ratelimited(dev_warn, dev, fmt, ##__VA_ARGS__)
#define dev_notice_ratelimited(dev, fmt, ...)				\
	dev_level_ratelimited(dev_notice, dev, fmt, ##__VA_ARGS__)
#define dev_info_ratelimited(dev, fmt, ...)				\
	dev_level_ratelimited(dev_info, dev, fmt, ##__VA_ARGS__)
#if defined(CONFIG_DYNAMIC_DEBUG)
/* descriptor check is first to prevent flooding with "callbacks suppressed" */
#define dev_dbg_ratelimited(dev, fmt, ...)				\
do {									\
	static DEFINE_RATELIMIT_STATE(_rs,				\
				      DEFAULT_RATELIMIT_INTERVAL,	\
				      DEFAULT_RATELIMIT_BURST);		\
	DEFINE_DYNAMIC_DEBUG_METADATA(descriptor, fmt);			\
	if (unlikely(descriptor.flags & _DPRINTK_FLAGS_PRINT) &&	\
	    __ratelimit(&_rs))						\
		__dynamic_dev_dbg(&descriptor, dev, dev_fmt(fmt),	\
				  ##__VA_ARGS__);			\
} while (0)
#elif defined(DEBUG)
#define dev_dbg_ratelimited(dev, fmt, ...)				\
do {									\
	static DEFINE_RATELIMIT_STATE(_rs,				\
				      DEFAULT_RATELIMIT_INTERVAL,	\
				      DEFAULT_RATELIMIT_BURST);		\
	if (__ratelimit(&_rs))						\
		dev_printk(KERN_DEBUG, dev, dev_fmt(fmt), ##__VA_ARGS__); \
} while (0)
#else
#define dev_dbg_ratelimited(dev, fmt, ...)				\
do {									\
	if (0)								\
		dev_printk(KERN_DEBUG, dev, dev_fmt(fmt), ##__VA_ARGS__); \
} while (0)
#endif

#ifdef VERBOSE_DEBUG
#define dev_vdbg	dev_dbg
#else
#define dev_vdbg(dev, fmt, ...)						\
({									\
	if (0)								\
		dev_printk(KERN_DEBUG, dev, dev_fmt(fmt), ##__VA_ARGS__); \
})
#endif

/*
 * dev_WARN*() acts like dev_printk(), but with the key difference of
 * using WARN/WARN_ONCE to include file/line information and a backtrace.
 */
#define dev_WARN(dev, format, arg...) \
	WARN(1, "%s %s: " format, dev_driver_string(dev), dev_name(dev), ## arg);

#define dev_WARN_ONCE(dev, condition, format, arg...) \
	WARN_ONCE(condition, "%s %s: " format, \
			dev_driver_string(dev), dev_name(dev), ## arg)

extern __printf(3, 4)
int dev_err_probe(const struct device *dev, int err, const char *fmt, ...);

/* Create alias, so I can be autoloaded. */
#define MODULE_ALIAS_CHARDEV(major,minor) \
	MODULE_ALIAS("char-major-" __stringify(major) "-" __stringify(minor))
#define MODULE_ALIAS_CHARDEV_MAJOR(major) \
	MODULE_ALIAS("char-major-" __stringify(major) "-*")

#ifdef CONFIG_SYSFS_DEPRECATED
extern long sysfs_deprecated;
#else
#define sysfs_deprecated 0
#endif

/**
 * module_driver() - Helper macro for drivers that don't do anything
 * special in module init/exit. This eliminates a lot of boilerplate.
 * Each module may only use this macro once, and calling it replaces
 * module_init() and module_exit().
 *
 * @__driver: driver name
 * @__register: register function for this driver type
 * @__unregister: unregister function for this driver type
 * @...: Additional arguments to be passed to __register and __unregister.
 *
 * Use this macro to construct bus specific macros for registering
 * drivers, and do not use it on its own.
 */
#define module_driver(__driver, __register, __unregister, ...) \
static int __init __driver##_init(void) \
{ \
	return __register(&(__driver) , ##__VA_ARGS__); \
} \
module_init(__driver##_init); \
static void __exit __driver##_exit(void) \
{ \
	__unregister(&(__driver) , ##__VA_ARGS__); \
} \
module_exit(__driver##_exit);

/**
 * builtin_driver() - Helper macro for drivers that don't do anything
 * special in init and have no exit. This eliminates some boilerplate.
 * Each driver may only use this macro once, and calling it replaces
 * device_initcall (or in some cases, the legacy __initcall).  This is
 * meant to be a direct parallel of module_driver() above but without
 * the __exit stuff that is not used for builtin cases.
 *
 * @__driver: driver name
 * @__register: register function for this driver type
 * @...: Additional arguments to be passed to __register
 *
 * Use this macro to construct bus specific macros for registering
 * drivers, and do not use it on its own.
 */
#define builtin_driver(__driver, __register, ...) \
static int __init __driver##_init(void) \
{ \
	return __register(&(__driver) , ##__VA_ARGS__); \
} \
device_initcall(__driver##_init);

#endif /* _DEVICE_H_ */<|MERGE_RESOLUTION|>--- conflicted
+++ resolved
@@ -931,12 +931,8 @@
  * @suppliers: List of links to supplier devices.
  * @consumers: List of links to consumer devices.
  * @needs_suppliers: Hook to global list of devices waiting for suppliers.
-<<<<<<< HEAD
  * @defer_hook: Hook to global list of devices that have deferred sync_state or
  *		deferred fw_devlink.
-=======
- * @defer_sync: Hook to global list of devices that have deferred sync_state.
->>>>>>> cc833652
  * @need_for_probe: If needs_suppliers is on a list, this indicates if the
  *		    suppliers are needed for probe or not.
  * @status: Driver status information.
@@ -945,11 +941,7 @@
 	struct list_head suppliers;
 	struct list_head consumers;
 	struct list_head needs_suppliers;
-<<<<<<< HEAD
 	struct list_head defer_hook;
-=======
-	struct list_head defer_sync;
->>>>>>> cc833652
 	bool need_for_probe;
 	enum dl_dev_state status;
 
