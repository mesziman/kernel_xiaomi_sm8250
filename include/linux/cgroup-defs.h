/* SPDX-License-Identifier: GPL-2.0 */
/*
 * linux/cgroup-defs.h - basic definitions for cgroup
 *
 * This file provides basic type and interface.  Include this file directly
 * only if necessary to avoid cyclic dependencies.
 */
#ifndef _LINUX_CGROUP_DEFS_H
#define _LINUX_CGROUP_DEFS_H

#include <linux/limits.h>
#include <linux/list.h>
#include <linux/idr.h>
#include <linux/wait.h>
#include <linux/mutex.h>
#include <linux/rcupdate.h>
#include <linux/refcount.h>
#include <linux/percpu-refcount.h>
#include <linux/percpu-rwsem.h>
#include <linux/u64_stats_sync.h>
#include <linux/workqueue.h>
#include <linux/bpf-cgroup.h>
#include <linux/psi_types.h>

#ifdef CONFIG_CGROUPS

struct cgroup;
struct cgroup_root;
struct cgroup_subsys;
struct cgroup_taskset;
struct kernfs_node;
struct kernfs_ops;
struct kernfs_open_file;
struct seq_file;
struct poll_table_struct;

#define MAX_CGROUP_TYPE_NAMELEN 32
#define MAX_CGROUP_ROOT_NAMELEN 64
#define MAX_CFTYPE_NAME		64

/* define the enumeration of all cgroup subsystems */
#define SUBSYS(_x) _x ## _cgrp_id,
enum cgroup_subsys_id {
#include <linux/cgroup_subsys.h>
	CGROUP_SUBSYS_COUNT,
};
#undef SUBSYS

/* bits in struct cgroup_subsys_state flags field */
enum {
	CSS_NO_REF	= (1 << 0), /* no reference counting for this css */
	CSS_ONLINE	= (1 << 1), /* between ->css_online() and ->css_offline() */
	CSS_RELEASED	= (1 << 2), /* refcnt reached zero, released */
	CSS_VISIBLE	= (1 << 3), /* css is visible to userland */
	CSS_DYING	= (1 << 4), /* css is dying */
};

/* bits in struct cgroup flags field */
enum {
	/* Control Group requires release notifications to userspace */
	CGRP_NOTIFY_ON_RELEASE,
	/*
	 * Clone the parent's configuration when creating a new child
	 * cpuset cgroup.  For historical reasons, this option can be
	 * specified at mount time and thus is implemented here.
	 */
	CGRP_CPUSET_CLONE_CHILDREN,
};

/* cgroup_root->flags */
enum {
	CGRP_ROOT_NOPREFIX	= (1 << 1), /* mounted subsystems have no named prefix */
	CGRP_ROOT_XATTR		= (1 << 2), /* supports extended attributes */

	/*
	 * Consider namespaces as delegation boundaries.  If this flag is
	 * set, controller specific interface files in a namespace root
	 * aren't writeable from inside the namespace.
	 */
	CGRP_ROOT_NS_DELEGATE	= (1 << 3),

	/*
	 * Enable cpuset controller in v1 cgroup to use v2 behavior.
	 */
	CGRP_ROOT_CPUSET_V2_MODE = (1 << 4),
};

/* cftype->flags */
enum {
	CFTYPE_ONLY_ON_ROOT	= (1 << 0),	/* only create on root cgrp */
	CFTYPE_NOT_ON_ROOT	= (1 << 1),	/* don't create on root cgrp */
	CFTYPE_NS_DELEGATABLE	= (1 << 2),	/* writeable beyond delegation boundaries */

	CFTYPE_NO_PREFIX	= (1 << 3),	/* (DON'T USE FOR NEW FILES) no subsys prefix */
	CFTYPE_WORLD_WRITABLE	= (1 << 4),	/* (DON'T USE FOR NEW FILES) S_IWUGO */

	/* internal flags, do not use outside cgroup core proper */
	__CFTYPE_ONLY_ON_DFL	= (1 << 16),	/* only on default hierarchy */
	__CFTYPE_NOT_ON_DFL	= (1 << 17),	/* not on default hierarchy */
};

/*
 * cgroup_file is the handle for a file instance created in a cgroup which
 * is used, for example, to generate file changed notifications.  This can
 * be obtained by setting cftype->file_offset.
 */
struct cgroup_file {
	/* do not access any fields from outside cgroup core */
	struct kernfs_node *kn;
	unsigned long notified_at;
	struct timer_list notify_timer;
};

/*
 * Per-subsystem/per-cgroup state maintained by the system.  This is the
 * fundamental structural building block that controllers deal with.
 *
 * Fields marked with "PI:" are public and immutable and may be accessed
 * directly without synchronization.
 */
struct cgroup_subsys_state {
	/* PI: the cgroup that this css is attached to */
	struct cgroup *cgroup;

	/* PI: the cgroup subsystem that this css is attached to */
	struct cgroup_subsys *ss;

	/* reference count - access via css_[try]get() and css_put() */
	struct percpu_ref refcnt;

	/* siblings list anchored at the parent's ->children */
	struct list_head sibling;
	struct list_head children;

	/* flush target list anchored at cgrp->rstat_css_list */
	struct list_head rstat_css_node;

	/*
	 * PI: Subsys-unique ID.  0 is unused and root is always 1.  The
	 * matching css can be looked up using css_from_id().
	 */
	int id;

	unsigned int flags;

	/*
	 * Monotonically increasing unique serial number which defines a
	 * uniform order among all csses.  It's guaranteed that all
	 * ->children lists are in the ascending order of ->serial_nr and
	 * used to allow interrupting and resuming iterations.
	 */
	u64 serial_nr;

	/*
	 * Incremented by online self and children.  Used to guarantee that
	 * parents are not offlined before their children.
	 */
	atomic_t online_cnt;

	/* percpu_ref killing and RCU release */
	struct work_struct destroy_work;
	struct rcu_work destroy_rwork;

	/*
	 * PI: the parent css.	Placed here for cache proximity to following
	 * fields of the containing structure.
	 */
	struct cgroup_subsys_state *parent;
};

/*
 * A css_set is a structure holding pointers to a set of
 * cgroup_subsys_state objects. This saves space in the task struct
 * object and speeds up fork()/exit(), since a single inc/dec and a
 * list_add()/del() can bump the reference count on the entire cgroup
 * set for a task.
 */
struct css_set {
	/*
	 * Set of subsystem states, one for each subsystem. This array is
	 * immutable after creation apart from the init_css_set during
	 * subsystem registration (at boot time).
	 */
	struct cgroup_subsys_state *subsys[CGROUP_SUBSYS_COUNT];

	/* reference count */
	refcount_t refcount;

	/*
	 * For a domain cgroup, the following points to self.  If threaded,
	 * to the matching cset of the nearest domain ancestor.  The
	 * dom_cset provides access to the domain cgroup and its csses to
	 * which domain level resource consumptions should be charged.
	 */
	struct css_set *dom_cset;

	/* the default cgroup associated with this css_set */
	struct cgroup *dfl_cgrp;

	/* internal task count, protected by css_set_lock */
	int nr_tasks;

	/*
	 * Lists running through all tasks using this cgroup group.
	 * mg_tasks lists tasks which belong to this cset but are in the
	 * process of being migrated out or in.  Protected by
	 * css_set_rwsem, but, during migration, once tasks are moved to
	 * mg_tasks, it can be read safely while holding cgroup_mutex.
	 */
	struct list_head tasks;
	struct list_head mg_tasks;
	struct list_head dying_tasks;

	/* all css_task_iters currently walking this cset */
	struct list_head task_iters;

	/*
	 * On the default hierarhcy, ->subsys[ssid] may point to a css
	 * attached to an ancestor instead of the cgroup this css_set is
	 * associated with.  The following node is anchored at
	 * ->subsys[ssid]->cgroup->e_csets[ssid] and provides a way to
	 * iterate through all css's attached to a given cgroup.
	 */
	struct list_head e_cset_node[CGROUP_SUBSYS_COUNT];

	/* all threaded csets whose ->dom_cset points to this cset */
	struct list_head threaded_csets;
	struct list_head threaded_csets_node;

	/*
	 * List running through all cgroup groups in the same hash
	 * slot. Protected by css_set_lock
	 */
	struct hlist_node hlist;

	/*
	 * List of cgrp_cset_links pointing at cgroups referenced from this
	 * css_set.  Protected by css_set_lock.
	 */
	struct list_head cgrp_links;

	/*
	 * List of csets participating in the on-going migration either as
	 * source or destination.  Protected by cgroup_mutex.
	 */
	struct list_head mg_preload_node;
	struct list_head mg_node;

	/*
	 * If this cset is acting as the source of migration the following
	 * two fields are set.  mg_src_cgrp and mg_dst_cgrp are
	 * respectively the source and destination cgroups of the on-going
	 * migration.  mg_dst_cset is the destination cset the target tasks
	 * on this cset should be migrated to.  Protected by cgroup_mutex.
	 */
	struct cgroup *mg_src_cgrp;
	struct cgroup *mg_dst_cgrp;
	struct css_set *mg_dst_cset;

	/* dead and being drained, ignore for migration */
	bool dead;

	/* For RCU-protected deletion */
	struct rcu_head rcu_head;
};

struct cgroup_base_stat {
	struct task_cputime cputime;
};

/*
 * rstat - cgroup scalable recursive statistics.  Accounting is done
 * per-cpu in cgroup_rstat_cpu which is then lazily propagated up the
 * hierarchy on reads.
 *
 * When a stat gets updated, the cgroup_rstat_cpu and its ancestors are
 * linked into the updated tree.  On the following read, propagation only
 * considers and consumes the updated tree.  This makes reading O(the
 * number of descendants which have been active since last read) instead of
 * O(the total number of descendants).
 *
 * This is important because there can be a lot of (draining) cgroups which
 * aren't active and stat may be read frequently.  The combination can
 * become very expensive.  By propagating selectively, increasing reading
 * frequency decreases the cost of each read.
 *
 * This struct hosts both the fields which implement the above -
 * updated_children and updated_next - and the fields which track basic
 * resource statistics on top of it - bsync, bstat and last_bstat.
 */
struct cgroup_rstat_cpu {
	/*
	 * ->bsync protects ->bstat.  These are the only fields which get
	 * updated in the hot path.
	 */
	struct u64_stats_sync bsync;
	struct cgroup_base_stat bstat;

	/*
	 * Snapshots at the last reading.  These are used to calculate the
	 * deltas to propagate to the global counters.
	 */
	struct cgroup_base_stat last_bstat;

	/*
	 * Child cgroups with stat updates on this cpu since the last read
	 * are linked on the parent's ->updated_children through
	 * ->updated_next.
	 *
	 * In addition to being more compact, singly-linked list pointing
	 * to the cgroup makes it unnecessary for each per-cpu struct to
	 * point back to the associated cgroup.
	 *
	 * Protected by per-cpu cgroup_rstat_cpu_lock.
	 */
	struct cgroup *updated_children;	/* terminated by self cgroup */
	struct cgroup *updated_next;		/* NULL iff not on the list */
};

struct cgroup {
	/* self css with NULL ->ss, points back to this cgroup */
	struct cgroup_subsys_state self;

	unsigned long flags;		/* "unsigned long" so bitops work */

	/*
	 * idr allocated in-hierarchy ID.
	 *
	 * ID 0 is not used, the ID of the root cgroup is always 1, and a
	 * new cgroup will be assigned with a smallest available ID.
	 *
	 * Allocating/Removing ID must be protected by cgroup_mutex.
	 */
	int id;

	/*
	 * The depth this cgroup is at.  The root is at depth zero and each
	 * step down the hierarchy increments the level.  This along with
	 * ancestor_ids[] can determine whether a given cgroup is a
	 * descendant of another without traversing the hierarchy.
	 */
	int level;

	/* Maximum allowed descent tree depth */
	int max_depth;

	/*
	 * Keep track of total numbers of visible and dying descent cgroups.
	 * Dying cgroups are cgroups which were deleted by a user,
	 * but are still existing because someone else is holding a reference.
	 * max_descendants is a maximum allowed number of descent cgroups.
	 *
	 * nr_descendants and nr_dying_descendants are protected
	 * by cgroup_mutex and css_set_lock. It's fine to read them holding
	 * any of cgroup_mutex and css_set_lock; for writing both locks
	 * should be held.
	 */
	int nr_descendants;
	int nr_dying_descendants;
	int max_descendants;

	/*
	 * Each non-empty css_set associated with this cgroup contributes
	 * one to nr_populated_csets.  The counter is zero iff this cgroup
	 * doesn't have any tasks.
	 *
	 * All children which have non-zero nr_populated_csets and/or
	 * nr_populated_children of their own contribute one to either
	 * nr_populated_domain_children or nr_populated_threaded_children
	 * depending on their type.  Each counter is zero iff all cgroups
	 * of the type in the subtree proper don't have any tasks.
	 */
	int nr_populated_csets;
	int nr_populated_domain_children;
	int nr_populated_threaded_children;

	int nr_threaded_children;	/* # of live threaded child cgroups */

	struct kernfs_node *kn;		/* cgroup kernfs entry */
	struct cgroup_file procs_file;	/* handle for "cgroup.procs" */
	struct cgroup_file events_file;	/* handle for "cgroup.events" */

	/*
	 * The bitmask of subsystems enabled on the child cgroups.
	 * ->subtree_control is the one configured through
	 * "cgroup.subtree_control" while ->child_ss_mask is the effective
	 * one which may have more subsystems enabled.  Controller knobs
	 * are made available iff it's enabled in ->subtree_control.
	 */
	u16 subtree_control;
	u16 subtree_ss_mask;
	u16 old_subtree_control;
	u16 old_subtree_ss_mask;

	/* Private pointers for each registered subsystem */
	struct cgroup_subsys_state __rcu *subsys[CGROUP_SUBSYS_COUNT];

	struct cgroup_root *root;

	/*
	 * List of cgrp_cset_links pointing at css_sets with tasks in this
	 * cgroup.  Protected by css_set_lock.
	 */
	struct list_head cset_links;

	/*
	 * On the default hierarchy, a css_set for a cgroup with some
	 * susbsys disabled will point to css's which are associated with
	 * the closest ancestor which has the subsys enabled.  The
	 * following lists all css_sets which point to this cgroup's css
	 * for the given subsystem.
	 */
	struct list_head e_csets[CGROUP_SUBSYS_COUNT];

	/*
	 * If !threaded, self.  If threaded, it points to the nearest
	 * domain ancestor.  Inside a threaded subtree, cgroups are exempt
	 * from process granularity and no-internal-task constraint.
	 * Domain level resource consumptions which aren't tied to a
	 * specific task are charged to the dom_cgrp.
	 */
	struct cgroup *dom_cgrp;
	struct cgroup *old_dom_cgrp;		/* used while enabling threaded */

	/* per-cpu recursive resource statistics */
	struct cgroup_rstat_cpu __percpu *rstat_cpu;
	struct list_head rstat_css_list;

	/* cgroup basic resource statistics */
	struct cgroup_base_stat pending_bstat;	/* pending from children */
	struct cgroup_base_stat bstat;
	struct prev_cputime prev_cputime;	/* for printing out cputime */

	/*
	 * list of pidlists, up to two for each namespace (one for procs, one
	 * for tasks); created on demand.
	 */
	struct list_head pidlists;
	struct mutex pidlist_mutex;

	/* used to wait for offlining of csses */
	wait_queue_head_t offline_waitq;

	/* used to schedule release agent */
	struct work_struct release_agent_work;

	/* used to track pressure stalls */
	struct psi_group psi;

	/* used to store eBPF programs */
	struct cgroup_bpf bpf;

	/* If there is block congestion on this cgroup. */
	atomic_t congestion_count;

	/* ids of the ancestors at each level including self */
	int ancestor_ids[];
};

/*
 * A cgroup_root represents the root of a cgroup hierarchy, and may be
 * associated with a kernfs_root to form an active hierarchy.  This is
 * internal to cgroup core.  Don't access directly from controllers.
 */
struct cgroup_root {
	struct kernfs_root *kf_root;

	/* The bitmask of subsystems attached to this hierarchy */
	unsigned int subsys_mask;

	/* Unique id for this hierarchy. */
	int hierarchy_id;

	/* The root cgroup.  Root is destroyed on its release. */
	struct cgroup cgrp;

	/* for cgrp->ancestor_ids[0] */
	int cgrp_ancestor_id_storage;

	/* Number of cgroups in the hierarchy, used only for /proc/cgroups */
	atomic_t nr_cgrps;

	/* A list running through the active hierarchies */
	struct list_head root_list;

	/* Hierarchy-specific flags */
	unsigned int flags;

	/* IDs for cgroups in this hierarchy */
	struct idr cgroup_idr;

	/* The path to use for release notifications. */
	char release_agent_path[PATH_MAX];

	/* The name for this hierarchy - may be empty */
	char name[MAX_CGROUP_ROOT_NAMELEN];
};

/*
 * struct cftype: handler definitions for cgroup control files
 *
 * When reading/writing to a file:
 *	- the cgroup to use is file->f_path.dentry->d_parent->d_fsdata
 *	- the 'cftype' of the file is file->f_path.dentry->d_fsdata
 */
struct cftype {
	/*
	 * By convention, the name should begin with the name of the
	 * subsystem, followed by a period.  Zero length string indicates
	 * end of cftype array.
	 */
	char name[MAX_CFTYPE_NAME];
	unsigned long private;

	/*
	 * The maximum length of string, excluding trailing nul, that can
	 * be passed to write.  If < PAGE_SIZE-1, PAGE_SIZE-1 is assumed.
	 */
	size_t max_write_len;

	/* CFTYPE_* flags */
	unsigned int flags;

	/*
	 * If non-zero, should contain the offset from the start of css to
	 * a struct cgroup_file field.  cgroup will record the handle of
	 * the created file into it.  The recorded handle can be used as
	 * long as the containing css remains accessible.
	 */
	unsigned int file_offset;

	/*
	 * Fields used for internal bookkeeping.  Initialized automatically
	 * during registration.
	 */
	struct cgroup_subsys *ss;	/* NULL for cgroup core files */
	struct list_head node;		/* anchored at ss->cfts */
	struct kernfs_ops *kf_ops;

	int (*open)(struct kernfs_open_file *of);
	void (*release)(struct kernfs_open_file *of);

	/*
	 * read_u64() is a shortcut for the common case of returning a
	 * single integer. Use it in place of read()
	 */
	u64 (*read_u64)(struct cgroup_subsys_state *css, struct cftype *cft);
	/*
	 * read_s64() is a signed version of read_u64()
	 */
	s64 (*read_s64)(struct cgroup_subsys_state *css, struct cftype *cft);

	/* generic seq_file read interface */
	int (*seq_show)(struct seq_file *sf, void *v);

	/* optional ops, implement all or none */
	void *(*seq_start)(struct seq_file *sf, loff_t *ppos);
	void *(*seq_next)(struct seq_file *sf, void *v, loff_t *ppos);
	void (*seq_stop)(struct seq_file *sf, void *v);

	/*
	 * write_u64() is a shortcut for the common case of accepting
	 * a single integer (as parsed by simple_strtoull) from
	 * userspace. Use in place of write(); return 0 or error.
	 */
	int (*write_u64)(struct cgroup_subsys_state *css, struct cftype *cft,
			 u64 val);
	/*
	 * write_s64() is a signed version of write_u64()
	 */
	int (*write_s64)(struct cgroup_subsys_state *css, struct cftype *cft,
			 s64 val);

	/*
	 * write() is the generic write callback which maps directly to
	 * kernfs write operation and overrides all other operations.
	 * Maximum write size is determined by ->max_write_len.  Use
	 * of_css/cft() to access the associated css and cft.
	 */
	ssize_t (*write)(struct kernfs_open_file *of,
			 char *buf, size_t nbytes, loff_t off);

	__poll_t (*poll)(struct kernfs_open_file *of,
			 struct poll_table_struct *pt);

#ifdef CONFIG_DEBUG_LOCK_ALLOC
	struct lock_class_key	lockdep_key;
#endif
};

/*
 * Control Group subsystem type.
 * See Documentation/cgroup-v1/cgroups.txt for details
 */
struct cgroup_subsys {
	struct cgroup_subsys_state *(*css_alloc)(struct cgroup_subsys_state *parent_css);
	int (*css_online)(struct cgroup_subsys_state *css);
	void (*css_offline)(struct cgroup_subsys_state *css);
	void (*css_released)(struct cgroup_subsys_state *css);
	void (*css_free)(struct cgroup_subsys_state *css);
	void (*css_reset)(struct cgroup_subsys_state *css);
	void (*css_rstat_flush)(struct cgroup_subsys_state *css, int cpu);
	int (*css_extra_stat_show)(struct seq_file *seq,
				   struct cgroup_subsys_state *css);

	int (*can_attach)(struct cgroup_taskset *tset);
	void (*cancel_attach)(struct cgroup_taskset *tset);
	void (*attach)(struct cgroup_taskset *tset);
	void (*post_attach)(void);
	int (*can_fork)(struct task_struct *task);
	void (*cancel_fork)(struct task_struct *task);
	void (*fork)(struct task_struct *task);
	void (*exit)(struct task_struct *task);
	void (*release)(struct task_struct *task);
	void (*bind)(struct cgroup_subsys_state *root_css);

	bool early_init:1;

	/*
	 * If %true, the controller, on the default hierarchy, doesn't show
	 * up in "cgroup.controllers" or "cgroup.subtree_control", is
	 * implicitly enabled on all cgroups on the default hierarchy, and
	 * bypasses the "no internal process" constraint.  This is for
	 * utility type controllers which is transparent to userland.
	 *
	 * An implicit controller can be stolen from the default hierarchy
	 * anytime and thus must be okay with offline csses from previous
	 * hierarchies coexisting with csses for the current one.
	 */
	bool implicit_on_dfl:1;

	/*
	 * If %true, the controller, supports threaded mode on the default
	 * hierarchy.  In a threaded subtree, both process granularity and
	 * no-internal-process constraint are ignored and a threaded
	 * controllers should be able to handle that.
	 *
	 * Note that as an implicit controller is automatically enabled on
	 * all cgroups on the default hierarchy, it should also be
	 * threaded.  implicit && !threaded is not supported.
	 */
	bool threaded:1;

	/*
	 * If %false, this subsystem is properly hierarchical -
	 * configuration, resource accounting and restriction on a parent
	 * cgroup cover those of its children.  If %true, hierarchy support
	 * is broken in some ways - some subsystems ignore hierarchy
	 * completely while others are only implemented half-way.
	 *
	 * It's now disallowed to create nested cgroups if the subsystem is
	 * broken and cgroup core will emit a warning message on such
	 * cases.  Eventually, all subsystems will be made properly
	 * hierarchical and this will go away.
	 */
	bool broken_hierarchy:1;
	bool warned_broken_hierarchy:1;

	/* the following two fields are initialized automtically during boot */
	int id;
	const char *name;

	/* optional, initialized automatically during boot if not set */
	const char *legacy_name;

	/* link to parent, protected by cgroup_lock() */
	struct cgroup_root *root;

	/* idr for css->id */
	struct idr css_idr;

	/*
	 * List of cftypes.  Each entry is the first entry of an array
	 * terminated by zero length name.
	 */
	struct list_head cfts;

	/*
	 * Base cftypes which are automatically registered.  The two can
	 * point to the same array.
	 */
	struct cftype *dfl_cftypes;	/* for the default hierarchy */
	struct cftype *legacy_cftypes;	/* for the legacy hierarchies */

	/*
	 * A subsystem may depend on other subsystems.  When such subsystem
	 * is enabled on a cgroup, the depended-upon subsystems are enabled
	 * together if available.  Subsystems enabled due to dependency are
	 * not visible to userland until explicitly enabled.  The following
	 * specifies the mask of subsystems that this one depends on.
	 */
	unsigned int depends_on;
};

extern struct percpu_rw_semaphore cgroup_threadgroup_rwsem;

/**
 * cgroup_threadgroup_change_begin - threadgroup exclusion for cgroups
 * @tsk: target task
 *
 * Allows cgroup operations to synchronize against threadgroup changes
 * using a percpu_rw_semaphore.
 */
static inline void cgroup_threadgroup_change_begin(struct task_struct *tsk)
{
	percpu_down_read(&cgroup_threadgroup_rwsem);
}

/**
 * cgroup_threadgroup_change_end - threadgroup exclusion for cgroups
 * @tsk: target task
 *
 * Counterpart of cgroup_threadcgroup_change_begin().
 */
static inline void cgroup_threadgroup_change_end(struct task_struct *tsk)
{
	percpu_up_read(&cgroup_threadgroup_rwsem);
}

#else	/* CONFIG_CGROUPS */

#define CGROUP_SUBSYS_COUNT 0

static inline void cgroup_threadgroup_change_begin(struct task_struct *tsk)
{
	might_sleep();
}

static inline void cgroup_threadgroup_change_end(struct task_struct *tsk) {}

#endif	/* CONFIG_CGROUPS */

#ifdef CONFIG_SOCK_CGROUP_DATA

/*
 * sock_cgroup_data is embedded at sock->sk_cgrp_data and contains
 * per-socket cgroup information except for memcg association.
 *
 * On legacy hierarchies, net_prio and net_cls controllers directly set
 * attributes on each sock which can then be tested by the network layer.
 * On the default hierarchy, each sock is associated with the cgroup it was
 * created in and the networking layer can match the cgroup directly.
 *
 * To avoid carrying all three cgroup related fields separately in sock,
 * sock_cgroup_data overloads (prioidx, classid) and the cgroup pointer.
 * On boot, sock_cgroup_data records the cgroup that the sock was created
 * in so that cgroup2 matches can be made; however, once either net_prio or
 * net_cls starts being used, the area is overriden to carry prioidx and/or
 * classid.  The two modes are distinguished by whether the lowest bit is
 * set.  Clear bit indicates cgroup pointer while set bit prioidx and
 * classid.
 *
 * While userland may start using net_prio or net_cls at any time, once
 * either is used, cgroup2 matching no longer works.  There is no reason to
 * mix the two and this is in line with how legacy and v2 compatibility is
 * handled.  On mode switch, cgroup references which are already being
 * pointed to by socks may be leaked.  While this can be remedied by adding
 * synchronization around sock_cgroup_data, given that the number of leaked
 * cgroups is bound and highly unlikely to be high, this seems to be the
 * better trade-off.
 */
struct sock_cgroup_data {
	union {
#ifdef __LITTLE_ENDIAN
		struct {
<<<<<<< HEAD
			u8	is_data : 1;
			u8	no_refcnt : 1;
			u8	unused : 6;
=======
#ifdef __GENKSYMS__
			u8	is_data;
#else
			u8	is_data : 1;
			u8	no_refcnt : 1;
			u8	unused : 6;
#endif
>>>>>>> 7d8a23fe
			u8	padding;
			u16	prioidx;
			u32	classid;
		} __packed;
#else
		struct {
			u32	classid;
			u16	prioidx;
			u8	padding;
			u8	unused : 6;
			u8	no_refcnt : 1;
			u8	is_data : 1;
		} __packed;
#endif
		u64		val;
	};
};

/*
 * There's a theoretical window where the following accessors race with
 * updaters and return part of the previous pointer as the prioidx or
 * classid.  Such races are short-lived and the result isn't critical.
 */
static inline u16 sock_cgroup_prioidx(const struct sock_cgroup_data *skcd)
{
	/* fallback to 1 which is always the ID of the root cgroup */
	return (skcd->is_data & 1) ? skcd->prioidx : 1;
}

static inline u32 sock_cgroup_classid(const struct sock_cgroup_data *skcd)
{
	/* fallback to 0 which is the unconfigured default classid */
	return (skcd->is_data & 1) ? skcd->classid : 0;
}

/*
 * If invoked concurrently, the updaters may clobber each other.  The
 * caller is responsible for synchronization.
 */
static inline void sock_cgroup_set_prioidx(struct sock_cgroup_data *skcd,
					   u16 prioidx)
{
	struct sock_cgroup_data skcd_buf = {{ .val = READ_ONCE(skcd->val) }};

	if (sock_cgroup_prioidx(&skcd_buf) == prioidx)
		return;

	if (!(skcd_buf.is_data & 1)) {
		skcd_buf.val = 0;
		skcd_buf.is_data = 1;
	}

	skcd_buf.prioidx = prioidx;
	WRITE_ONCE(skcd->val, skcd_buf.val);	/* see sock_cgroup_ptr() */
}

static inline void sock_cgroup_set_classid(struct sock_cgroup_data *skcd,
					   u32 classid)
{
	struct sock_cgroup_data skcd_buf = {{ .val = READ_ONCE(skcd->val) }};

	if (sock_cgroup_classid(&skcd_buf) == classid)
		return;

	if (!(skcd_buf.is_data & 1)) {
		skcd_buf.val = 0;
		skcd_buf.is_data = 1;
	}

	skcd_buf.classid = classid;
	WRITE_ONCE(skcd->val, skcd_buf.val);	/* see sock_cgroup_ptr() */
}

#else	/* CONFIG_SOCK_CGROUP_DATA */

struct sock_cgroup_data {
};

#endif	/* CONFIG_SOCK_CGROUP_DATA */

#endif	/* _LINUX_CGROUP_DEFS_H */<|MERGE_RESOLUTION|>--- conflicted
+++ resolved
@@ -763,11 +763,6 @@
 	union {
 #ifdef __LITTLE_ENDIAN
 		struct {
-<<<<<<< HEAD
-			u8	is_data : 1;
-			u8	no_refcnt : 1;
-			u8	unused : 6;
-=======
 #ifdef __GENKSYMS__
 			u8	is_data;
 #else
@@ -775,7 +770,6 @@
 			u8	no_refcnt : 1;
 			u8	unused : 6;
 #endif
->>>>>>> 7d8a23fe
 			u8	padding;
 			u16	prioidx;
 			u32	classid;
