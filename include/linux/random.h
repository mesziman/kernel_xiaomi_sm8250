/* SPDX-License-Identifier: GPL-2.0 */

#ifndef _LINUX_RANDOM_H
#define _LINUX_RANDOM_H

#include <linux/bug.h>
#include <linux/kernel.h>
#include <linux/list.h>
#include <linux/once.h>

#include <uapi/linux/random.h>

struct notifier_block;

<<<<<<< HEAD
extern void add_device_randomness(const void *, unsigned int);
extern void add_bootloader_randomness(const void *, unsigned int);
=======
void add_device_randomness(const void *buf, size_t len);
void __init add_bootloader_randomness(const void *buf, size_t len);
void add_input_randomness(unsigned int type, unsigned int code,
			  unsigned int value) __latent_entropy;
void add_interrupt_randomness(int irq) __latent_entropy;
void add_hwgenerator_randomness(const void *buf, size_t len, size_t entropy);
>>>>>>> b9f174a7

#if defined(LATENT_ENTROPY_PLUGIN) && !defined(__CHECKER__)
static inline void add_latent_entropy(void)
{
	add_device_randomness((const void *)&latent_entropy, sizeof(latent_entropy));
}
#else
<<<<<<< HEAD
static inline void add_latent_entropy(void) {}
#endif

extern void add_input_randomness(unsigned int type, unsigned int code,
				 unsigned int value) __latent_entropy;
extern void add_interrupt_randomness(int irq, int irq_flags) __latent_entropy;

extern void get_random_bytes(void *buf, int nbytes);
extern int wait_for_random_bytes(void);
extern int __init rand_initialize(void);
extern bool rng_is_initialized(void);
extern int add_random_ready_callback(struct random_ready_callback *rdy);
extern void del_random_ready_callback(struct random_ready_callback *rdy);
extern int __must_check get_random_bytes_arch(void *buf, int nbytes);

#ifndef MODULE
extern const struct file_operations random_fops, urandom_fops;
=======
static inline void add_latent_entropy(void) { }
>>>>>>> b9f174a7
#endif

void get_random_bytes(void *buf, size_t len);
size_t __must_check get_random_bytes_arch(void *buf, size_t len);
u32 get_random_u32(void);
u64 get_random_u64(void);
static inline unsigned int get_random_int(void)
{
	return get_random_u32();
}
static inline unsigned long get_random_long(void)
{
#if BITS_PER_LONG == 64
	return get_random_u64();
#else
	return get_random_u32();
#endif
}

/*
 * On 64-bit architectures, protect against non-terminated C string overflows
 * by zeroing out the first byte of the canary; this leaves 56 bits of entropy.
 */
#ifdef CONFIG_64BIT
# ifdef __LITTLE_ENDIAN
#  define CANARY_MASK 0xffffffffffffff00UL
# else /* big endian, 64 bits: */
#  define CANARY_MASK 0x00ffffffffffffffUL
# endif
#else /* 32 bits: */
# define CANARY_MASK 0xffffffffUL
#endif

static inline unsigned long get_random_canary(void)
{
	return get_random_long() & CANARY_MASK;
}

int __init random_init(const char *command_line);
bool rng_is_initialized(void);
int wait_for_random_bytes(void);
int register_random_ready_notifier(struct notifier_block *nb);
int unregister_random_ready_notifier(struct notifier_block *nb);

/* Calls wait_for_random_bytes() and then calls get_random_bytes(buf, nbytes).
 * Returns the result of the call to wait_for_random_bytes. */
static inline int get_random_bytes_wait(void *buf, size_t nbytes)
{
	int ret = wait_for_random_bytes();
	get_random_bytes(buf, nbytes);
	return ret;
}

#define declare_get_random_var_wait(name, ret_type) \
	static inline int get_random_ ## name ## _wait(ret_type *out) { \
		int ret = wait_for_random_bytes(); \
		if (unlikely(ret)) \
			return ret; \
		*out = get_random_ ## name(); \
		return 0; \
	}
declare_get_random_var_wait(u32, u32)
declare_get_random_var_wait(u64, u32)
declare_get_random_var_wait(int, unsigned int)
declare_get_random_var_wait(long, unsigned long)
#undef declare_get_random_var

/*
 * This is designed to be standalone for just prandom
 * users, but for now we include it from <linux/random.h>
 * for legacy reasons.
 */
#include <linux/prandom.h>

#ifdef CONFIG_ARCH_RANDOM
# include <asm/archrandom.h>
#else
<<<<<<< HEAD
static inline bool __must_check arch_get_random_long(unsigned long *v)
{
	return false;
}
static inline bool __must_check arch_get_random_int(unsigned int *v)
{
	return false;
}
static inline bool __must_check arch_get_random_seed_long(unsigned long *v)
{
	return false;
}
static inline bool __must_check arch_get_random_seed_int(unsigned int *v)
{
	return false;
=======
static inline bool __must_check arch_get_random_long(unsigned long *v) { return false; }
static inline bool __must_check arch_get_random_int(unsigned int *v) { return false; }
static inline bool __must_check arch_get_random_seed_long(unsigned long *v) { return false; }
static inline bool __must_check arch_get_random_seed_int(unsigned int *v) { return false; }
#endif

/*
 * Called from the boot CPU during startup; not valid to call once
 * secondary CPUs are up and preemption is possible.
 */
#ifndef arch_get_random_seed_long_early
static inline bool __init arch_get_random_seed_long_early(unsigned long *v)
{
	WARN_ON(system_state != SYSTEM_BOOTING);
	return arch_get_random_seed_long(v);
}
#endif

#ifndef arch_get_random_long_early
static inline bool __init arch_get_random_long_early(unsigned long *v)
{
	WARN_ON(system_state != SYSTEM_BOOTING);
	return arch_get_random_long(v);
>>>>>>> b9f174a7
}
#endif

#ifdef CONFIG_SMP
int random_prepare_cpu(unsigned int cpu);
int random_online_cpu(unsigned int cpu);
#endif

#ifndef MODULE
extern const struct file_operations random_fops, urandom_fops;
#endif

#endif /* _LINUX_RANDOM_H */<|MERGE_RESOLUTION|>--- conflicted
+++ resolved
@@ -1,5 +1,9 @@
 /* SPDX-License-Identifier: GPL-2.0 */
-
+/*
+ * include/linux/random.h
+ *
+ * Include file for the random number generator.
+ */
 #ifndef _LINUX_RANDOM_H
 #define _LINUX_RANDOM_H
 
@@ -10,27 +14,22 @@
 
 #include <uapi/linux/random.h>
 
-struct notifier_block;
+struct random_ready_callback {
+	struct list_head list;
+	void (*func)(struct random_ready_callback *rdy);
+	struct module *owner;
+};
 
-<<<<<<< HEAD
 extern void add_device_randomness(const void *, unsigned int);
 extern void add_bootloader_randomness(const void *, unsigned int);
-=======
-void add_device_randomness(const void *buf, size_t len);
-void __init add_bootloader_randomness(const void *buf, size_t len);
-void add_input_randomness(unsigned int type, unsigned int code,
-			  unsigned int value) __latent_entropy;
-void add_interrupt_randomness(int irq) __latent_entropy;
-void add_hwgenerator_randomness(const void *buf, size_t len, size_t entropy);
->>>>>>> b9f174a7
 
-#if defined(LATENT_ENTROPY_PLUGIN) && !defined(__CHECKER__)
+#if defined(CONFIG_GCC_PLUGIN_LATENT_ENTROPY) && !defined(__CHECKER__)
 static inline void add_latent_entropy(void)
 {
-	add_device_randomness((const void *)&latent_entropy, sizeof(latent_entropy));
+	add_device_randomness((const void *)&latent_entropy,
+			      sizeof(latent_entropy));
 }
 #else
-<<<<<<< HEAD
 static inline void add_latent_entropy(void) {}
 #endif
 
@@ -48,13 +47,8 @@
 
 #ifndef MODULE
 extern const struct file_operations random_fops, urandom_fops;
-=======
-static inline void add_latent_entropy(void) { }
->>>>>>> b9f174a7
 #endif
 
-void get_random_bytes(void *buf, size_t len);
-size_t __must_check get_random_bytes_arch(void *buf, size_t len);
 u32 get_random_u32(void);
 u64 get_random_u64(void);
 static inline unsigned int get_random_int(void)
@@ -86,37 +80,35 @@
 
 static inline unsigned long get_random_canary(void)
 {
-	return get_random_long() & CANARY_MASK;
+	unsigned long val = get_random_long();
+
+	return val & CANARY_MASK;
 }
-
-int __init random_init(const char *command_line);
-bool rng_is_initialized(void);
-int wait_for_random_bytes(void);
-int register_random_ready_notifier(struct notifier_block *nb);
-int unregister_random_ready_notifier(struct notifier_block *nb);
 
 /* Calls wait_for_random_bytes() and then calls get_random_bytes(buf, nbytes).
  * Returns the result of the call to wait_for_random_bytes. */
-static inline int get_random_bytes_wait(void *buf, size_t nbytes)
+static inline int get_random_bytes_wait(void *buf, int nbytes)
 {
 	int ret = wait_for_random_bytes();
 	get_random_bytes(buf, nbytes);
 	return ret;
 }
 
-#define declare_get_random_var_wait(name, ret_type) \
-	static inline int get_random_ ## name ## _wait(ret_type *out) { \
+#define declare_get_random_var_wait(var) \
+	static inline int get_random_ ## var ## _wait(var *out) { \
 		int ret = wait_for_random_bytes(); \
 		if (unlikely(ret)) \
 			return ret; \
-		*out = get_random_ ## name(); \
+		*out = get_random_ ## var(); \
 		return 0; \
 	}
-declare_get_random_var_wait(u32, u32)
-declare_get_random_var_wait(u64, u32)
-declare_get_random_var_wait(int, unsigned int)
-declare_get_random_var_wait(long, unsigned long)
+declare_get_random_var_wait(u32)
+declare_get_random_var_wait(u64)
+declare_get_random_var_wait(int)
+declare_get_random_var_wait(long)
 #undef declare_get_random_var
+
+unsigned long randomize_page(unsigned long start, unsigned long range);
 
 /*
  * This is designed to be standalone for just prandom
@@ -128,7 +120,6 @@
 #ifdef CONFIG_ARCH_RANDOM
 # include <asm/archrandom.h>
 #else
-<<<<<<< HEAD
 static inline bool __must_check arch_get_random_long(unsigned long *v)
 {
 	return false;
@@ -144,11 +135,7 @@
 static inline bool __must_check arch_get_random_seed_int(unsigned int *v)
 {
 	return false;
-=======
-static inline bool __must_check arch_get_random_long(unsigned long *v) { return false; }
-static inline bool __must_check arch_get_random_int(unsigned int *v) { return false; }
-static inline bool __must_check arch_get_random_seed_long(unsigned long *v) { return false; }
-static inline bool __must_check arch_get_random_seed_int(unsigned int *v) { return false; }
+}
 #endif
 
 /*
@@ -168,17 +155,7 @@
 {
 	WARN_ON(system_state != SYSTEM_BOOTING);
 	return arch_get_random_long(v);
->>>>>>> b9f174a7
 }
 #endif
 
-#ifdef CONFIG_SMP
-int random_prepare_cpu(unsigned int cpu);
-int random_online_cpu(unsigned int cpu);
-#endif
-
-#ifndef MODULE
-extern const struct file_operations random_fops, urandom_fops;
-#endif
-
 #endif /* _LINUX_RANDOM_H */