/* SPDX-License-Identifier: GPL-2.0 */
#ifndef _LINUX_FS_H
#define _LINUX_FS_H

#include <linux/linkage.h>
#include <linux/wait_bit.h>
#include <linux/kdev_t.h>
#include <linux/dcache.h>
#include <linux/path.h>
#include <linux/stat.h>
#include <linux/cache.h>
#include <linux/list.h>
#include <linux/list_lru.h>
#include <linux/llist.h>
#include <linux/radix-tree.h>
#include <linux/xarray.h>
#include <linux/rbtree.h>
#include <linux/init.h>
#include <linux/pid.h>
#include <linux/bug.h>
#include <linux/mutex.h>
#include <linux/rwsem.h>
#include <linux/mm_types.h>
#include <linux/capability.h>
#include <linux/semaphore.h>
#include <linux/fcntl.h>
#include <linux/fiemap.h>
#include <linux/rculist_bl.h>
#include <linux/atomic.h>
#include <linux/shrinker.h>
#include <linux/migrate_mode.h>
#include <linux/uidgid.h>
#include <linux/lockdep.h>
#include <linux/percpu-rwsem.h>
#include <linux/workqueue.h>
#include <linux/delayed_call.h>
#include <linux/uuid.h>
#include <linux/errseq.h>
#include <linux/ioprio.h>
#include <linux/android_kabi.h>

#include <asm/byteorder.h>
#include <uapi/linux/fs.h>

struct backing_dev_info;
struct bdi_writeback;
struct bio;
struct export_operations;
struct hd_geometry;
struct iovec;
struct kiocb;
struct kobject;
struct pipe_inode_info;
struct poll_table_struct;
struct kstatfs;
struct vm_area_struct;
struct vfsmount;
struct cred;
struct swap_info_struct;
struct seq_file;
struct workqueue_struct;
struct iov_iter;
struct fscrypt_info;
struct fscrypt_operations;
struct fsverity_info;
struct fsverity_operations;

extern void __init inode_init(void);
extern void __init inode_init_early(void);
extern void __init files_init(void);
extern void __init files_maxfiles_init(void);

extern struct files_stat_struct files_stat;
extern unsigned long get_max_files(void);
extern unsigned int sysctl_nr_open;
extern struct inodes_stat_t inodes_stat;
extern int leases_enable, lease_break_time;
extern int sysctl_protected_symlinks;
extern int sysctl_protected_hardlinks;
extern int sysctl_protected_fifos;
extern int sysctl_protected_regular;

typedef __kernel_rwf_t rwf_t;

struct buffer_head;
typedef int (get_block_t)(struct inode *inode, sector_t iblock,
			struct buffer_head *bh_result, int create);
typedef int (dio_iodone_t)(struct kiocb *iocb, loff_t offset,
			ssize_t bytes, void *private);

#define MAY_EXEC		0x00000001
#define MAY_WRITE		0x00000002
#define MAY_READ		0x00000004
#define MAY_APPEND		0x00000008
#define MAY_ACCESS		0x00000010
#define MAY_OPEN		0x00000020
#define MAY_CHDIR		0x00000040
/* called from RCU mode, don't block */
#define MAY_NOT_BLOCK		0x00000080

/*
 * flags in file.f_mode.  Note that FMODE_READ and FMODE_WRITE must correspond
 * to O_WRONLY and O_RDWR via the strange trick in do_dentry_open()
 */

/* file is open for reading */
#define FMODE_READ		((__force fmode_t)0x1)
/* file is open for writing */
#define FMODE_WRITE		((__force fmode_t)0x2)
/* file is seekable */
#define FMODE_LSEEK		((__force fmode_t)0x4)
/* file can be accessed using pread */
#define FMODE_PREAD		((__force fmode_t)0x8)
/* file can be accessed using pwrite */
#define FMODE_PWRITE		((__force fmode_t)0x10)
/* File is opened for execution with sys_execve / sys_uselib */
#define FMODE_EXEC		((__force fmode_t)0x20)
/* File is opened with O_NDELAY (only set for block devices) */
#define FMODE_NDELAY		((__force fmode_t)0x40)
/* File is opened with O_EXCL (only set for block devices) */
#define FMODE_EXCL		((__force fmode_t)0x80)
/* File is opened using open(.., 3, ..) and is writeable only for ioctls
   (specialy hack for floppy.c) */
#define FMODE_WRITE_IOCTL	((__force fmode_t)0x100)
/* 32bit hashes as llseek() offset (for directories) */
#define FMODE_32BITHASH         ((__force fmode_t)0x200)
/* 64bit hashes as llseek() offset (for directories) */
#define FMODE_64BITHASH         ((__force fmode_t)0x400)

/*
 * Don't update ctime and mtime.
 *
 * Currently a special hack for the XFS open_by_handle ioctl, but we'll
 * hopefully graduate it to a proper O_CMTIME flag supported by open(2) soon.
 */
#define FMODE_NOCMTIME		((__force fmode_t)0x800)

/* Expect random access pattern */
#define FMODE_RANDOM		((__force fmode_t)0x1000)

/* File is huge (eg. /dev/kmem): treat loff_t as unsigned */
#define FMODE_UNSIGNED_OFFSET	((__force fmode_t)0x2000)

/* File is opened with O_PATH; almost nothing can be done with it */
#define FMODE_PATH		((__force fmode_t)0x4000)

/* File needs atomic accesses to f_pos */
#define FMODE_ATOMIC_POS	((__force fmode_t)0x8000)
/* Write access to underlying fs */
#define FMODE_WRITER		((__force fmode_t)0x10000)
/* Has read method(s) */
#define FMODE_CAN_READ          ((__force fmode_t)0x20000)
/* Has write method(s) */
#define FMODE_CAN_WRITE         ((__force fmode_t)0x40000)

#define FMODE_OPENED		((__force fmode_t)0x80000)
#define FMODE_CREATED		((__force fmode_t)0x100000)

/* File is stream-like */
#define FMODE_STREAM		((__force fmode_t)0x200000)

/* File was opened by fanotify and shouldn't generate fanotify events */
#define FMODE_NONOTIFY		((__force fmode_t)0x4000000)

/* File is capable of returning -EAGAIN if I/O will block */
#define FMODE_NOWAIT	((__force fmode_t)0x8000000)

/* File does not contribute to nr_files count */
#define FMODE_NOACCOUNT	((__force fmode_t)0x20000000)

/*
 * Flag for rw_copy_check_uvector and compat_rw_copy_check_uvector
 * that indicates that they should check the contents of the iovec are
 * valid, but not check the memory that the iovec elements
 * points too.
 */
#define CHECK_IOVEC_ONLY -1

/*
 * Attribute flags.  These should be or-ed together to figure out what
 * has been changed!
 */
#define ATTR_MODE	(1 << 0)
#define ATTR_UID	(1 << 1)
#define ATTR_GID	(1 << 2)
#define ATTR_SIZE	(1 << 3)
#define ATTR_ATIME	(1 << 4)
#define ATTR_MTIME	(1 << 5)
#define ATTR_CTIME	(1 << 6)
#define ATTR_ATIME_SET	(1 << 7)
#define ATTR_MTIME_SET	(1 << 8)
#define ATTR_FORCE	(1 << 9) /* Not a change, but a change it */
#define ATTR_KILL_SUID	(1 << 11)
#define ATTR_KILL_SGID	(1 << 12)
#define ATTR_FILE	(1 << 13)
#define ATTR_KILL_PRIV	(1 << 14)
#define ATTR_OPEN	(1 << 15) /* Truncating from open(O_TRUNC) */
#define ATTR_TIMES_SET	(1 << 16)
#define ATTR_TOUCH	(1 << 17)

/*
 * Whiteout is represented by a char device.  The following constants define the
 * mode and device number to use.
 */
#define WHITEOUT_MODE 0
#define WHITEOUT_DEV 0

/*
 * This is the Inode Attributes structure, used for notify_change().  It
 * uses the above definitions as flags, to know which values have changed.
 * Also, in this manner, a Filesystem can look at only the values it cares
 * about.  Basically, these are the attributes that the VFS layer can
 * request to change from the FS layer.
 *
 * Derek Atkins <warlord@MIT.EDU> 94-10-20
 */
struct iattr {
	unsigned int	ia_valid;
	umode_t		ia_mode;
	kuid_t		ia_uid;
	kgid_t		ia_gid;
	loff_t		ia_size;
	struct timespec64 ia_atime;
	struct timespec64 ia_mtime;
	struct timespec64 ia_ctime;

	/*
	 * Not an attribute, but an auxiliary info for filesystems wanting to
	 * implement an ftruncate() like method.  NOTE: filesystem should
	 * check for (ia_valid & ATTR_FILE), and not for (ia_file != NULL).
	 */
	struct file	*ia_file;
};

/*
 * Includes for diskquotas.
 */
#include <linux/quota.h>

/*
 * Maximum number of layers of fs stack.  Needs to be limited to
 * prevent kernel stack overflow
 */
#define FILESYSTEM_MAX_STACK_DEPTH 2

/** 
 * enum positive_aop_returns - aop return codes with specific semantics
 *
 * @AOP_WRITEPAGE_ACTIVATE: Informs the caller that page writeback has
 * 			    completed, that the page is still locked, and
 * 			    should be considered active.  The VM uses this hint
 * 			    to return the page to the active list -- it won't
 * 			    be a candidate for writeback again in the near
 * 			    future.  Other callers must be careful to unlock
 * 			    the page if they get this return.  Returned by
 * 			    writepage(); 
 *
 * @AOP_TRUNCATED_PAGE: The AOP method that was handed a locked page has
 *  			unlocked it and the page might have been truncated.
 *  			The caller should back up to acquiring a new page and
 *  			trying again.  The aop will be taking reasonable
 *  			precautions not to livelock.  If the caller held a page
 *  			reference, it should drop it before retrying.  Returned
 *  			by readpage().
 *
 * address_space_operation functions return these large constants to indicate
 * special semantics to the caller.  These are much larger than the bytes in a
 * page to allow for functions that return the number of bytes operated on in a
 * given page.
 */

enum positive_aop_returns {
	AOP_WRITEPAGE_ACTIVATE	= 0x80000,
	AOP_TRUNCATED_PAGE	= 0x80001,
};

#define AOP_FLAG_CONT_EXPAND		0x0001 /* called from cont_expand */
#define AOP_FLAG_NOFS			0x0002 /* used by filesystem to direct
						* helper code (eg buffer layer)
						* to clear GFP_FS from alloc */

/*
 * oh the beauties of C type declarations.
 */
struct page;
struct address_space;
struct writeback_control;

/*
 * Write life time hint values.
 * Stored in struct inode as u8.
 */
enum rw_hint {
	WRITE_LIFE_NOT_SET	= 0,
	WRITE_LIFE_NONE		= RWH_WRITE_LIFE_NONE,
	WRITE_LIFE_SHORT	= RWH_WRITE_LIFE_SHORT,
	WRITE_LIFE_MEDIUM	= RWH_WRITE_LIFE_MEDIUM,
	WRITE_LIFE_LONG		= RWH_WRITE_LIFE_LONG,
	WRITE_LIFE_EXTREME	= RWH_WRITE_LIFE_EXTREME,
};

#define IOCB_EVENTFD		(1 << 0)
#define IOCB_APPEND		(1 << 1)
#define IOCB_DIRECT		(1 << 2)
#define IOCB_HIPRI		(1 << 3)
#define IOCB_DSYNC		(1 << 4)
#define IOCB_SYNC		(1 << 5)
#define IOCB_WRITE		(1 << 6)
#define IOCB_NOWAIT		(1 << 7)

struct kiocb {
	struct file		*ki_filp;

	/* The 'ki_filp' pointer is shared in a union for aio */
	randomized_struct_fields_start

	loff_t			ki_pos;
	void (*ki_complete)(struct kiocb *iocb, long ret, long ret2);
	void			*private;
	int			ki_flags;
	u16			ki_hint;
	u16			ki_ioprio; /* See linux/ioprio.h */

	randomized_struct_fields_end
};

static inline bool is_sync_kiocb(struct kiocb *kiocb)
{
	return kiocb->ki_complete == NULL;
}

/*
 * "descriptor" for what we're up to with a read.
 * This allows us to use the same read code yet
 * have multiple different users of the data that
 * we read from a file.
 *
 * The simplest case just copies the data to user
 * mode.
 */
typedef struct {
	size_t written;
	size_t count;
	union {
		char __user *buf;
		void *data;
	} arg;
	int error;
} read_descriptor_t;

typedef int (*read_actor_t)(read_descriptor_t *, struct page *,
		unsigned long, unsigned long);

struct address_space_operations {
	int (*writepage)(struct page *page, struct writeback_control *wbc);
	int (*readpage)(struct file *, struct page *);

	/* Write back some dirty pages from this mapping. */
	int (*writepages)(struct address_space *, struct writeback_control *);

	/* Set a page dirty.  Return true if this dirtied it */
	int (*set_page_dirty)(struct page *page);

	/*
	 * Reads in the requested pages. Unlike ->readpage(), this is
	 * PURELY used for read-ahead!.
	 */
	int (*readpages)(struct file *filp, struct address_space *mapping,
			struct list_head *pages, unsigned nr_pages);

	int (*write_begin)(struct file *, struct address_space *mapping,
				loff_t pos, unsigned len, unsigned flags,
				struct page **pagep, void **fsdata);
	int (*write_end)(struct file *, struct address_space *mapping,
				loff_t pos, unsigned len, unsigned copied,
				struct page *page, void *fsdata);

	/* Unfortunately this kludge is needed for FIBMAP. Don't use it */
	sector_t (*bmap)(struct address_space *, sector_t);
	void (*invalidatepage) (struct page *, unsigned int, unsigned int);
	int (*releasepage) (struct page *, gfp_t);
	void (*freepage)(struct page *);
	ssize_t (*direct_IO)(struct kiocb *, struct iov_iter *iter);
	/*
	 * migrate the contents of a page to the specified target. If
	 * migrate_mode is MIGRATE_ASYNC, it must not block.
	 */
	int (*migratepage) (struct address_space *,
			struct page *, struct page *, enum migrate_mode);
	bool (*isolate_page)(struct page *, isolate_mode_t);
	void (*putback_page)(struct page *);
	int (*launder_page) (struct page *);
	int (*is_partially_uptodate) (struct page *, unsigned long,
					unsigned long);
	void (*is_dirty_writeback) (struct page *, bool *, bool *);
	int (*error_remove_page)(struct address_space *, struct page *);

	/* swapfile support */
	int (*swap_activate)(struct swap_info_struct *sis, struct file *file,
				sector_t *span);
	void (*swap_deactivate)(struct file *file);

	ANDROID_KABI_RESERVE(1);
	ANDROID_KABI_RESERVE(2);
	ANDROID_KABI_RESERVE(3);
	ANDROID_KABI_RESERVE(4);
};

extern const struct address_space_operations empty_aops;

/*
 * pagecache_write_begin/pagecache_write_end must be used by general code
 * to write into the pagecache.
 */
int pagecache_write_begin(struct file *, struct address_space *mapping,
				loff_t pos, unsigned len, unsigned flags,
				struct page **pagep, void **fsdata);

int pagecache_write_end(struct file *, struct address_space *mapping,
				loff_t pos, unsigned len, unsigned copied,
				struct page *page, void *fsdata);

struct address_space {
	struct inode		*host;		/* owner: inode, block_device */
	struct radix_tree_root	i_pages;	/* cached pages */
	atomic_t		i_mmap_writable;/* count VM_SHARED mappings */
	struct rb_root_cached	i_mmap;		/* tree of private and shared mappings */
	struct rw_semaphore	i_mmap_rwsem;	/* protect tree, count, list */
	/* Protected by the i_pages lock */
	unsigned long		nrpages;	/* number of total pages */
	/* number of shadow or DAX exceptional entries */
	unsigned long		nrexceptional;
	pgoff_t			writeback_index;/* writeback starts here */
	const struct address_space_operations *a_ops;	/* methods */
	unsigned long		flags;		/* error bits */
	spinlock_t		private_lock;	/* for use by the address_space */
	gfp_t			gfp_mask;	/* implicit gfp mask for allocations */
	struct list_head	private_list;	/* for use by the address_space */
	void			*private_data;	/* ditto */
	errseq_t		wb_err;

	ANDROID_KABI_RESERVE(1);
	ANDROID_KABI_RESERVE(2);
	ANDROID_KABI_RESERVE(3);
	ANDROID_KABI_RESERVE(4);
} __attribute__((aligned(sizeof(long)))) __randomize_layout;
	/*
	 * On most architectures that alignment is already the case; but
	 * must be enforced here for CRIS, to let the least significant bit
	 * of struct page's "mapping" pointer be used for PAGE_MAPPING_ANON.
	 */
struct request_queue;

struct block_device {
	dev_t			bd_dev;  /* not a kdev_t - it's a search key */
	int			bd_openers;
	struct inode *		bd_inode;	/* will die */
	struct super_block *	bd_super;
	struct mutex		bd_mutex;	/* open/close mutex */
	void *			bd_claiming;
	void *			bd_holder;
	int			bd_holders;
	bool			bd_write_holder;
#ifdef CONFIG_SYSFS
	struct list_head	bd_holder_disks;
#endif
	struct block_device *	bd_contains;
	unsigned		bd_block_size;
	u8			bd_partno;
	struct hd_struct *	bd_part;
	/* number of times partitions within this device have been opened. */
	unsigned		bd_part_count;
	int			bd_invalidated;
	struct gendisk *	bd_disk;
	struct request_queue *  bd_queue;
	struct backing_dev_info *bd_bdi;
	struct list_head	bd_list;
	/*
	 * Private data.  You must have bd_claim'ed the block_device
	 * to use this.  NOTE:  bd_claim allows an owner to claim
	 * the same device multiple times, the owner must take special
	 * care to not mess up bd_private for that case.
	 */
	unsigned long		bd_private;

	/* The counter of freeze processes */
	int			bd_fsfreeze_count;
	/* Mutex for freeze */
	struct mutex		bd_fsfreeze_mutex;

	ANDROID_KABI_RESERVE(1);
	ANDROID_KABI_RESERVE(2);
	ANDROID_KABI_RESERVE(3);
	ANDROID_KABI_RESERVE(4);
} __randomize_layout;

/*
 * Radix-tree tags, for tagging dirty and writeback pages within the pagecache
 * radix trees
 */
#define PAGECACHE_TAG_DIRTY	0
#define PAGECACHE_TAG_WRITEBACK	1
#define PAGECACHE_TAG_TOWRITE	2

int mapping_tagged(struct address_space *mapping, int tag);

static inline void i_mmap_lock_write(struct address_space *mapping)
{
	down_write(&mapping->i_mmap_rwsem);
}

static inline void i_mmap_unlock_write(struct address_space *mapping)
{
	up_write(&mapping->i_mmap_rwsem);
}

static inline void i_mmap_lock_read(struct address_space *mapping)
{
	down_read(&mapping->i_mmap_rwsem);
}

static inline void i_mmap_unlock_read(struct address_space *mapping)
{
	up_read(&mapping->i_mmap_rwsem);
}

/*
 * Might pages of this file be mapped into userspace?
 */
static inline int mapping_mapped(struct address_space *mapping)
{
	return	!RB_EMPTY_ROOT(&mapping->i_mmap.rb_root);
}

/*
 * Might pages of this file have been modified in userspace?
 * Note that i_mmap_writable counts all VM_SHARED vmas: do_mmap_pgoff
 * marks vma as VM_SHARED if it is shared, and the file was opened for
 * writing i.e. vma may be mprotected writable even if now readonly.
 *
 * If i_mmap_writable is negative, no new writable mappings are allowed. You
 * can only deny writable mappings, if none exists right now.
 */
static inline int mapping_writably_mapped(struct address_space *mapping)
{
	return atomic_read(&mapping->i_mmap_writable) > 0;
}

static inline int mapping_map_writable(struct address_space *mapping)
{
	return atomic_inc_unless_negative(&mapping->i_mmap_writable) ?
		0 : -EPERM;
}

static inline void mapping_unmap_writable(struct address_space *mapping)
{
	atomic_dec(&mapping->i_mmap_writable);
}

static inline int mapping_deny_writable(struct address_space *mapping)
{
	return atomic_dec_unless_positive(&mapping->i_mmap_writable) ?
		0 : -EBUSY;
}

static inline void mapping_allow_writable(struct address_space *mapping)
{
	atomic_inc(&mapping->i_mmap_writable);
}

/*
 * Use sequence counter to get consistent i_size on 32-bit processors.
 */
#if BITS_PER_LONG==32 && defined(CONFIG_SMP)
#include <linux/seqlock.h>
#define __NEED_I_SIZE_ORDERED
#define i_size_ordered_init(inode) seqcount_init(&inode->i_size_seqcount)
#else
#define i_size_ordered_init(inode) do { } while (0)
#endif

struct posix_acl;
#define ACL_NOT_CACHED ((void *)(-1))
#define ACL_DONT_CACHE ((void *)(-3))

static inline struct posix_acl *
uncached_acl_sentinel(struct task_struct *task)
{
	return (void *)task + 1;
}

static inline bool
is_uncached_acl(struct posix_acl *acl)
{
	return (long)acl & 1;
}

#define IOP_FASTPERM	0x0001
#define IOP_LOOKUP	0x0002
#define IOP_NOFOLLOW	0x0004
#define IOP_XATTR	0x0008
#define IOP_DEFAULT_READLINK	0x0010

struct fsnotify_mark_connector;

/*
 * Keep mostly read-only and often accessed (especially for
 * the RCU path lookup and 'stat' data) fields at the beginning
 * of the 'struct inode'
 */
struct inode {
	umode_t			i_mode;
	unsigned short		i_opflags;
	kuid_t			i_uid;
	kgid_t			i_gid;
	unsigned int		i_flags;

#ifdef CONFIG_FS_POSIX_ACL
	struct posix_acl	*i_acl;
	struct posix_acl	*i_default_acl;
#endif

	const struct inode_operations	*i_op;
	struct super_block	*i_sb;
	struct address_space	*i_mapping;

#ifdef CONFIG_SECURITY
	void			*i_security;
#endif

	/* Stat data, not accessed from path walking */
	unsigned long		i_ino;
	/*
	 * Filesystems may only read i_nlink directly.  They shall use the
	 * following functions for modification:
	 *
	 *    (set|clear|inc|drop)_nlink
	 *    inode_(inc|dec)_link_count
	 */
	union {
		const unsigned int i_nlink;
		unsigned int __i_nlink;
	};
	dev_t			i_rdev;
	loff_t			i_size;
	struct timespec64	i_atime;
	struct timespec64	i_mtime;
	struct timespec64	i_ctime;
	spinlock_t		i_lock;	/* i_blocks, i_bytes, maybe i_size */
	unsigned short          i_bytes;
	u8			i_blkbits;
	u8			i_write_hint;
	blkcnt_t		i_blocks;

#ifdef __NEED_I_SIZE_ORDERED
	seqcount_t		i_size_seqcount;
#endif

	/* Misc */
	unsigned long		i_state;
	struct rw_semaphore	i_rwsem;

	unsigned long		dirtied_when;	/* jiffies of first dirtying */
	unsigned long		dirtied_time_when;

	struct hlist_node	i_hash;
	struct list_head	i_io_list;	/* backing dev IO list */
#ifdef CONFIG_CGROUP_WRITEBACK
	struct bdi_writeback	*i_wb;		/* the associated cgroup wb */

	/* foreign inode detection, see wbc_detach_inode() */
	int			i_wb_frn_winner;
	u16			i_wb_frn_avg_time;
	u16			i_wb_frn_history;
#endif
	struct list_head	i_lru;		/* inode LRU list */
	struct list_head	i_sb_list;
	struct list_head	i_wb_list;	/* backing dev writeback list */
	union {
		struct hlist_head	i_dentry;
		struct rcu_head		i_rcu;
	};
	atomic64_t		i_version;
	atomic64_t		i_sequence; /* see futex */
	atomic_t		i_count;
	atomic_t		i_dio_count;
	atomic_t		i_writecount;
#ifdef CONFIG_IMA
	atomic_t		i_readcount; /* struct files open RO */
#endif
	const struct file_operations	*i_fop;	/* former ->i_op->default_file_ops */
	struct file_lock_context	*i_flctx;
	struct address_space	i_data;
	struct list_head	i_devices;
	union {
		struct pipe_inode_info	*i_pipe;
		struct block_device	*i_bdev;
		struct cdev		*i_cdev;
		char			*i_link;
		unsigned		i_dir_seq;
	};

	__u32			i_generation;

#ifdef CONFIG_FSNOTIFY
	__u32			i_fsnotify_mask; /* all events this inode cares about */
	struct fsnotify_mark_connector __rcu	*i_fsnotify_marks;
#endif

#ifdef CONFIG_FS_ENCRYPTION
	struct fscrypt_info	*i_crypt_info;
#endif

#ifdef CONFIG_FS_VERITY
	struct fsverity_info	*i_verity_info;
#endif

	void			*i_private; /* fs or device private pointer */

	ANDROID_KABI_RESERVE(1);
	ANDROID_KABI_RESERVE(2);
} __randomize_layout;

static inline unsigned int i_blocksize(const struct inode *node)
{
	return (1 << node->i_blkbits);
}

static inline int inode_unhashed(struct inode *inode)
{
	return hlist_unhashed(&inode->i_hash);
}

/*
 * __mark_inode_dirty expects inodes to be hashed.  Since we don't
 * want special inodes in the fileset inode space, we make them
 * appear hashed, but do not put on any lists.  hlist_del()
 * will work fine and require no locking.
 */
static inline void inode_fake_hash(struct inode *inode)
{
	hlist_add_fake(&inode->i_hash);
}

/*
 * inode->i_mutex nesting subclasses for the lock validator:
 *
 * 0: the object of the current VFS operation
 * 1: parent
 * 2: child/target
 * 3: xattr
 * 4: second non-directory
 * 5: second parent (when locking independent directories in rename)
 *
 * I_MUTEX_NONDIR2 is for certain operations (such as rename) which lock two
 * non-directories at once.
 *
 * The locking order between these classes is
 * parent[2] -> child -> grandchild -> normal -> xattr -> second non-directory
 */
enum inode_i_mutex_lock_class
{
	I_MUTEX_NORMAL,
	I_MUTEX_PARENT,
	I_MUTEX_CHILD,
	I_MUTEX_XATTR,
	I_MUTEX_NONDIR2,
	I_MUTEX_PARENT2,
};

static inline void inode_lock(struct inode *inode)
{
	down_write(&inode->i_rwsem);
}

static inline void inode_unlock(struct inode *inode)
{
	up_write(&inode->i_rwsem);
}

static inline void inode_lock_shared(struct inode *inode)
{
	down_read(&inode->i_rwsem);
}

static inline void inode_unlock_shared(struct inode *inode)
{
	up_read(&inode->i_rwsem);
}

static inline int inode_trylock(struct inode *inode)
{
	return down_write_trylock(&inode->i_rwsem);
}

static inline int inode_trylock_shared(struct inode *inode)
{
	return down_read_trylock(&inode->i_rwsem);
}

static inline int inode_is_locked(struct inode *inode)
{
	return rwsem_is_locked(&inode->i_rwsem);
}

static inline void inode_lock_nested(struct inode *inode, unsigned subclass)
{
	down_write_nested(&inode->i_rwsem, subclass);
}

static inline void inode_lock_shared_nested(struct inode *inode, unsigned subclass)
{
	down_read_nested(&inode->i_rwsem, subclass);
}

void lock_two_nondirectories(struct inode *, struct inode*);
void unlock_two_nondirectories(struct inode *, struct inode*);

/*
 * NOTE: in a 32bit arch with a preemptable kernel and
 * an UP compile the i_size_read/write must be atomic
 * with respect to the local cpu (unlike with preempt disabled),
 * but they don't need to be atomic with respect to other cpus like in
 * true SMP (so they need either to either locally disable irq around
 * the read or for example on x86 they can be still implemented as a
 * cmpxchg8b without the need of the lock prefix). For SMP compiles
 * and 64bit archs it makes no difference if preempt is enabled or not.
 */
static inline loff_t i_size_read(const struct inode *inode)
{
#if BITS_PER_LONG==32 && defined(CONFIG_SMP)
	loff_t i_size;
	unsigned int seq;

	do {
		seq = read_seqcount_begin(&inode->i_size_seqcount);
		i_size = inode->i_size;
	} while (read_seqcount_retry(&inode->i_size_seqcount, seq));
	return i_size;
#elif BITS_PER_LONG==32 && defined(CONFIG_PREEMPT)
	loff_t i_size;

	preempt_disable();
	i_size = inode->i_size;
	preempt_enable();
	return i_size;
#else
	return inode->i_size;
#endif
}

/*
 * NOTE: unlike i_size_read(), i_size_write() does need locking around it
 * (normally i_mutex), otherwise on 32bit/SMP an update of i_size_seqcount
 * can be lost, resulting in subsequent i_size_read() calls spinning forever.
 */
static inline void i_size_write(struct inode *inode, loff_t i_size)
{
#if BITS_PER_LONG==32 && defined(CONFIG_SMP)
	preempt_disable();
	write_seqcount_begin(&inode->i_size_seqcount);
	inode->i_size = i_size;
	write_seqcount_end(&inode->i_size_seqcount);
	preempt_enable();
#elif BITS_PER_LONG==32 && defined(CONFIG_PREEMPT)
	preempt_disable();
	inode->i_size = i_size;
	preempt_enable();
#else
	inode->i_size = i_size;
#endif
}

static inline unsigned iminor(const struct inode *inode)
{
	return MINOR(inode->i_rdev);
}

static inline unsigned imajor(const struct inode *inode)
{
	return MAJOR(inode->i_rdev);
}

extern struct block_device *I_BDEV(struct inode *inode);

struct fown_struct {
	rwlock_t lock;          /* protects pid, uid, euid fields */
	struct pid *pid;	/* pid or -pgrp where SIGIO should be sent */
	enum pid_type pid_type;	/* Kind of process group SIGIO should be sent to */
	kuid_t uid, euid;	/* uid/euid of process setting the owner */
	int signum;		/* posix.1b rt signal to be delivered on IO */
};

/*
 * Track a single file's readahead state
 */
struct file_ra_state {
	pgoff_t start;			/* where readahead started */
	unsigned int size;		/* # of readahead pages */
	unsigned int async_size;	/* do asynchronous readahead when
					   there are only # of pages ahead */

	unsigned int ra_pages;		/* Maximum readahead window */
	unsigned int mmap_miss;		/* Cache miss stat for mmap accesses */
	loff_t prev_pos;		/* Cache last read() position */
};

/*
 * Check if @index falls in the readahead windows.
 */
static inline int ra_has_index(struct file_ra_state *ra, pgoff_t index)
{
	return (index >= ra->start &&
		index <  ra->start + ra->size);
}

struct file {
	union {
		struct llist_node	fu_llist;
		struct rcu_head 	fu_rcuhead;
	} f_u;
	struct path		f_path;
	struct inode		*f_inode;	/* cached value */
	const struct file_operations	*f_op;

	/*
	 * Protects f_ep_links, f_flags.
	 * Must not be taken from IRQ context.
	 */
	spinlock_t		f_lock;
	enum rw_hint		f_write_hint;
	atomic_long_t		f_count;
	unsigned int 		f_flags;
	fmode_t			f_mode;
	struct mutex		f_pos_lock;
	loff_t			f_pos;
	struct fown_struct	f_owner;
	const struct cred	*f_cred;
	struct file_ra_state	f_ra;

	u64			f_version;
#ifdef CONFIG_SECURITY
	void			*f_security;
#endif
	/* needed for tty driver, and maybe others */
	void			*private_data;

#ifdef CONFIG_EPOLL
	/* Used by fs/eventpoll.c to link all the hooks to this file */
	struct list_head	f_ep_links;
	struct list_head	f_tfile_llink;
#endif /* #ifdef CONFIG_EPOLL */
	struct address_space	*f_mapping;
	errseq_t		f_wb_err;
	errseq_t		f_sb_err; /* for syncfs */
} __randomize_layout
  __attribute__((aligned(4)));	/* lest something weird decides that 2 is OK */

struct file_handle {
	__u32 handle_bytes;
	int handle_type;
	/* file identifier */
	unsigned char f_handle[];
};

static inline struct file *get_file(struct file *f)
{
	atomic_long_inc(&f->f_count);
	return f;
}
#define get_file_rcu_many(x, cnt)	\
	atomic_long_add_unless(&(x)->f_count, (cnt), 0)
#define get_file_rcu(x) get_file_rcu_many((x), 1)
#define fput_atomic(x)	atomic_long_add_unless(&(x)->f_count, -1, 1)
#define file_count(x)	atomic_long_read(&(x)->f_count)

#define	MAX_NON_LFS	((1UL<<31) - 1)

/* Page cache limit. The filesystems should put that into their s_maxbytes 
   limits, otherwise bad things can happen in VM. */ 
#if BITS_PER_LONG==32
#define MAX_LFS_FILESIZE	((loff_t)ULONG_MAX << PAGE_SHIFT)
#elif BITS_PER_LONG==64
#define MAX_LFS_FILESIZE 	((loff_t)LLONG_MAX)
#endif

#define FL_POSIX	1
#define FL_FLOCK	2
#define FL_DELEG	4	/* NFSv4 delegation */
#define FL_ACCESS	8	/* not trying to lock, just looking */
#define FL_EXISTS	16	/* when unlocking, test for existence */
#define FL_LEASE	32	/* lease held on this file */
#define FL_CLOSE	64	/* unlock on close */
#define FL_SLEEP	128	/* A blocking lock */
#define FL_DOWNGRADE_PENDING	256 /* Lease is being downgraded */
#define FL_UNLOCK_PENDING	512 /* Lease is being broken */
#define FL_OFDLCK	1024	/* lock is "owned" by struct file */
#define FL_LAYOUT	2048	/* outstanding pNFS layout */

#define FL_CLOSE_POSIX (FL_POSIX | FL_CLOSE)

/*
 * Special return value from posix_lock_file() and vfs_lock_file() for
 * asynchronous locking.
 */
#define FILE_LOCK_DEFERRED 1

/* legacy typedef, should eventually be removed */
typedef void *fl_owner_t;

struct file_lock;

struct file_lock_operations {
	void (*fl_copy_lock)(struct file_lock *, struct file_lock *);
	void (*fl_release_private)(struct file_lock *);

	ANDROID_KABI_RESERVE(1);
	ANDROID_KABI_RESERVE(2);
};

struct lock_manager_operations {
	int (*lm_compare_owner)(struct file_lock *, struct file_lock *);
	unsigned long (*lm_owner_key)(struct file_lock *);
	fl_owner_t (*lm_get_owner)(fl_owner_t);
	void (*lm_put_owner)(fl_owner_t);
	void (*lm_notify)(struct file_lock *);	/* unblock callback */
	int (*lm_grant)(struct file_lock *, int);
	bool (*lm_break)(struct file_lock *);
	int (*lm_change)(struct file_lock *, int, struct list_head *);
	void (*lm_setup)(struct file_lock *, void **);

	ANDROID_KABI_RESERVE(1);
	ANDROID_KABI_RESERVE(2);
};

struct lock_manager {
	struct list_head list;
	/*
	 * NFSv4 and up also want opens blocked during the grace period;
	 * NLM doesn't care:
	 */
	bool block_opens;
};

struct net;
void locks_start_grace(struct net *, struct lock_manager *);
void locks_end_grace(struct lock_manager *);
bool locks_in_grace(struct net *);
bool opens_in_grace(struct net *);

/* that will die - we need it for nfs_lock_info */
#include <linux/nfs_fs_i.h>

/*
 * struct file_lock represents a generic "file lock". It's used to represent
 * POSIX byte range locks, BSD (flock) locks, and leases. It's important to
 * note that the same struct is used to represent both a request for a lock and
 * the lock itself, but the same object is never used for both.
 *
 * FIXME: should we create a separate "struct lock_request" to help distinguish
 * these two uses?
 *
 * The varous i_flctx lists are ordered by:
 *
 * 1) lock owner
 * 2) lock range start
 * 3) lock range end
 *
 * Obviously, the last two criteria only matter for POSIX locks.
 */
struct file_lock {
	struct file_lock *fl_next;	/* singly linked list for this inode  */
	struct list_head fl_list;	/* link into file_lock_context */
	struct hlist_node fl_link;	/* node in global lists */
	struct list_head fl_block;	/* circular list of blocked processes */
	fl_owner_t fl_owner;
	unsigned int fl_flags;
	unsigned char fl_type;
	unsigned int fl_pid;
	int fl_link_cpu;		/* what cpu's list is this on? */
	wait_queue_head_t fl_wait;
	struct file *fl_file;
	loff_t fl_start;
	loff_t fl_end;

	struct fasync_struct *	fl_fasync; /* for lease break notifications */
	/* for lease breaks: */
	unsigned long fl_break_time;
	unsigned long fl_downgrade_time;

	const struct file_lock_operations *fl_ops;	/* Callbacks for filesystems */
	const struct lock_manager_operations *fl_lmops;	/* Callbacks for lockmanagers */
	union {
		struct nfs_lock_info	nfs_fl;
		struct nfs4_lock_info	nfs4_fl;
		struct {
			struct list_head link;	/* link in AFS vnode's pending_locks list */
			int state;		/* state of grant or error if -ve */
		} afs;
	} fl_u;

	struct list_head android_reserved1;	/* not a macro as we might just need it as-is */
	ANDROID_KABI_RESERVE(1);
	ANDROID_KABI_RESERVE(2);
} __randomize_layout;

struct file_lock_context {
	spinlock_t		flc_lock;
	struct list_head	flc_flock;
	struct list_head	flc_posix;
	struct list_head	flc_lease;
};

/* The following constant reflects the upper bound of the file/locking space */
#ifndef OFFSET_MAX
#define INT_LIMIT(x)	(~((x)1 << (sizeof(x)*8 - 1)))
#define OFFSET_MAX	INT_LIMIT(loff_t)
#define OFFT_OFFSET_MAX	INT_LIMIT(off_t)
#endif

extern void send_sigio(struct fown_struct *fown, int fd, int band);

#define locks_inode(f) file_inode(f)

#ifdef CONFIG_FILE_LOCKING
extern int fcntl_getlk(struct file *, unsigned int, struct flock *);
extern int fcntl_setlk(unsigned int, struct file *, unsigned int,
			struct flock *);

#if BITS_PER_LONG == 32
extern int fcntl_getlk64(struct file *, unsigned int, struct flock64 *);
extern int fcntl_setlk64(unsigned int, struct file *, unsigned int,
			struct flock64 *);
#endif

extern int fcntl_setlease(unsigned int fd, struct file *filp, long arg);
extern int fcntl_getlease(struct file *filp);

/* fs/locks.c */
void locks_free_lock_context(struct inode *inode);
void locks_free_lock(struct file_lock *fl);
extern void locks_init_lock(struct file_lock *);
extern struct file_lock * locks_alloc_lock(void);
extern void locks_copy_lock(struct file_lock *, struct file_lock *);
extern void locks_copy_conflock(struct file_lock *, struct file_lock *);
extern void locks_remove_posix(struct file *, fl_owner_t);
extern void locks_remove_file(struct file *);
extern void locks_release_private(struct file_lock *);
extern void posix_test_lock(struct file *, struct file_lock *);
extern int posix_lock_file(struct file *, struct file_lock *, struct file_lock *);
extern int posix_unblock_lock(struct file_lock *);
extern int vfs_test_lock(struct file *, struct file_lock *);
extern int vfs_lock_file(struct file *, unsigned int, struct file_lock *, struct file_lock *);
extern int vfs_cancel_lock(struct file *filp, struct file_lock *fl);
extern int locks_lock_inode_wait(struct inode *inode, struct file_lock *fl);
extern int __break_lease(struct inode *inode, unsigned int flags, unsigned int type);
extern void lease_get_mtime(struct inode *, struct timespec64 *time);
extern int generic_setlease(struct file *, long, struct file_lock **, void **priv);
extern int vfs_setlease(struct file *, long, struct file_lock **, void **);
extern int lease_modify(struct file_lock *, int, struct list_head *);
struct files_struct;
extern void show_fd_locks(struct seq_file *f,
			 struct file *filp, struct files_struct *files);
#else /* !CONFIG_FILE_LOCKING */
static inline int fcntl_getlk(struct file *file, unsigned int cmd,
			      struct flock __user *user)
{
	return -EINVAL;
}

static inline int fcntl_setlk(unsigned int fd, struct file *file,
			      unsigned int cmd, struct flock __user *user)
{
	return -EACCES;
}

#if BITS_PER_LONG == 32
static inline int fcntl_getlk64(struct file *file, unsigned int cmd,
				struct flock64 __user *user)
{
	return -EINVAL;
}

static inline int fcntl_setlk64(unsigned int fd, struct file *file,
				unsigned int cmd, struct flock64 __user *user)
{
	return -EACCES;
}
#endif
static inline int fcntl_setlease(unsigned int fd, struct file *filp, long arg)
{
	return -EINVAL;
}

static inline int fcntl_getlease(struct file *filp)
{
	return F_UNLCK;
}

static inline void
locks_free_lock_context(struct inode *inode)
{
}

static inline void locks_init_lock(struct file_lock *fl)
{
	return;
}

static inline void locks_copy_conflock(struct file_lock *new, struct file_lock *fl)
{
	return;
}

static inline void locks_copy_lock(struct file_lock *new, struct file_lock *fl)
{
	return;
}

static inline void locks_remove_posix(struct file *filp, fl_owner_t owner)
{
	return;
}

static inline void locks_remove_file(struct file *filp)
{
	return;
}

static inline void posix_test_lock(struct file *filp, struct file_lock *fl)
{
	return;
}

static inline int posix_lock_file(struct file *filp, struct file_lock *fl,
				  struct file_lock *conflock)
{
	return -ENOLCK;
}

static inline int posix_unblock_lock(struct file_lock *waiter)
{
	return -ENOENT;
}

static inline int vfs_test_lock(struct file *filp, struct file_lock *fl)
{
	return 0;
}

static inline int vfs_lock_file(struct file *filp, unsigned int cmd,
				struct file_lock *fl, struct file_lock *conf)
{
	return -ENOLCK;
}

static inline int vfs_cancel_lock(struct file *filp, struct file_lock *fl)
{
	return 0;
}

static inline int locks_lock_inode_wait(struct inode *inode, struct file_lock *fl)
{
	return -ENOLCK;
}

static inline int __break_lease(struct inode *inode, unsigned int mode, unsigned int type)
{
	return 0;
}

static inline void lease_get_mtime(struct inode *inode,
				   struct timespec64 *time)
{
	return;
}

static inline int generic_setlease(struct file *filp, long arg,
				    struct file_lock **flp, void **priv)
{
	return -EINVAL;
}

static inline int vfs_setlease(struct file *filp, long arg,
			       struct file_lock **lease, void **priv)
{
	return -EINVAL;
}

static inline int lease_modify(struct file_lock *fl, int arg,
			       struct list_head *dispose)
{
	return -EINVAL;
}

struct files_struct;
static inline void show_fd_locks(struct seq_file *f,
			struct file *filp, struct files_struct *files) {}
#endif /* !CONFIG_FILE_LOCKING */

static inline struct inode *file_inode(const struct file *f)
{
	return f->f_inode;
}

static inline struct dentry *file_dentry(const struct file *file)
{
	return d_real(file->f_path.dentry, file_inode(file));
}

static inline int locks_lock_file_wait(struct file *filp, struct file_lock *fl)
{
	return locks_lock_inode_wait(locks_inode(filp), fl);
}

struct fasync_struct {
	rwlock_t		fa_lock;
	int			magic;
	int			fa_fd;
	struct fasync_struct	*fa_next; /* singly linked list */
	struct file		*fa_file;
	struct rcu_head		fa_rcu;
};

#define FASYNC_MAGIC 0x4601

/* SMP safe fasync helpers: */
extern int fasync_helper(int, struct file *, int, struct fasync_struct **);
extern struct fasync_struct *fasync_insert_entry(int, struct file *, struct fasync_struct **, struct fasync_struct *);
extern int fasync_remove_entry(struct file *, struct fasync_struct **);
extern struct fasync_struct *fasync_alloc(void);
extern void fasync_free(struct fasync_struct *);

/* can be called from interrupts */
extern void kill_fasync(struct fasync_struct **, int, int);

extern void __f_setown(struct file *filp, struct pid *, enum pid_type, int force);
extern int f_setown(struct file *filp, unsigned long arg, int force);
extern void f_delown(struct file *filp);
extern pid_t f_getown(struct file *filp);
extern int send_sigurg(struct fown_struct *fown);

/*
 * sb->s_flags.  Note that these mirror the equivalent MS_* flags where
 * represented in both.
 */
#define SB_RDONLY	 1	/* Mount read-only */
#define SB_NOSUID	 2	/* Ignore suid and sgid bits */
#define SB_NODEV	 4	/* Disallow access to device special files */
#define SB_NOEXEC	 8	/* Disallow program execution */
#define SB_SYNCHRONOUS	16	/* Writes are synced at once */
#define SB_MANDLOCK	64	/* Allow mandatory locks on an FS */
#define SB_DIRSYNC	128	/* Directory modifications are synchronous */
#define SB_NOATIME	1024	/* Do not update access times. */
#define SB_NODIRATIME	2048	/* Do not update directory access times */
#define SB_SILENT	32768
#define SB_POSIXACL	(1<<16)	/* VFS does not apply the umask */
#define SB_KERNMOUNT	(1<<22) /* this is a kern_mount call */
#define SB_I_VERSION	(1<<23) /* Update inode I_version field */
#define SB_LAZYTIME	(1<<25) /* Update the on-disk [acm]times lazily */

/* These sb flags are internal to the kernel */
#define SB_SUBMOUNT     (1<<26)
#define SB_NOSEC	(1<<28)
#define SB_BORN		(1<<29)
#define SB_ACTIVE	(1<<30)
#define SB_NOUSER	(1<<31)

/* These flags relate to encoding and casefolding */
#define SB_ENC_STRICT_MODE_FL	(1 << 0)

<<<<<<< HEAD
#define sb_has_enc_strict_mode(sb) \
=======
#define sb_has_strict_encoding(sb) \
>>>>>>> bb2449b3
	(sb->s_encoding_flags & SB_ENC_STRICT_MODE_FL)

/*
 *	Umount options
 */

#define MNT_FORCE	0x00000001	/* Attempt to forcibily umount */
#define MNT_DETACH	0x00000002	/* Just detach from the tree */
#define MNT_EXPIRE	0x00000004	/* Mark for expiry */
#define UMOUNT_NOFOLLOW	0x00000008	/* Don't follow symlink on umount */
#define UMOUNT_UNUSED	0x80000000	/* Flag guaranteed to be unused */

/* sb->s_iflags */
#define SB_I_CGROUPWB	0x00000001	/* cgroup-aware writeback enabled */
#define SB_I_NOEXEC	0x00000002	/* Ignore executables on this fs */
#define SB_I_NODEV	0x00000004	/* Ignore devices on this fs */
#define SB_I_MULTIROOT	0x00000008	/* Multiple roots to the dentry tree */

/* sb->s_iflags to limit user namespace mounts */
#define SB_I_USERNS_VISIBLE		0x00000010 /* fstype already mounted */
#define SB_I_IMA_UNVERIFIABLE_SIGNATURE	0x00000020
#define SB_I_UNTRUSTED_MOUNTER		0x00000040

/* Possible states of 'frozen' field */
enum {
	SB_UNFROZEN = 0,		/* FS is unfrozen */
	SB_FREEZE_WRITE	= 1,		/* Writes, dir ops, ioctls frozen */
	SB_FREEZE_PAGEFAULT = 2,	/* Page faults stopped as well */
	SB_FREEZE_FS = 3,		/* For internal FS use (e.g. to stop
					 * internal threads if needed) */
	SB_FREEZE_COMPLETE = 4,		/* ->freeze_fs finished successfully */
};

#define SB_FREEZE_LEVELS (SB_FREEZE_COMPLETE - 1)

struct sb_writers {
	int				frozen;		/* Is sb frozen? */
	wait_queue_head_t		wait_unfrozen;	/* for get_super_thawed() */
	struct percpu_rw_semaphore	rw_sem[SB_FREEZE_LEVELS];
};

struct super_block {
	struct list_head	s_list;		/* Keep this first */
	dev_t			s_dev;		/* search index; _not_ kdev_t */
	unsigned char		s_blocksize_bits;
	unsigned long		s_blocksize;
	loff_t			s_maxbytes;	/* Max file size */
	struct file_system_type	*s_type;
	const struct super_operations	*s_op;
	const struct dquot_operations	*dq_op;
	const struct quotactl_ops	*s_qcop;
	const struct export_operations *s_export_op;
	unsigned long		s_flags;
	unsigned long		s_iflags;	/* internal SB_I_* flags */
	unsigned long		s_magic;
	struct dentry		*s_root;
	struct rw_semaphore	s_umount;
	int			s_count;
	atomic_t		s_active;
#ifdef CONFIG_SECURITY
	void                    *s_security;
#endif
	const struct xattr_handler **s_xattr;
#ifdef CONFIG_FS_ENCRYPTION
	const struct fscrypt_operations	*s_cop;
	struct key		*s_master_keys; /* master crypto keys in use */
#endif
#ifdef CONFIG_FS_VERITY
	const struct fsverity_operations *s_vop;
#endif
#ifdef CONFIG_UNICODE
	struct unicode_map *s_encoding;
	__u16 s_encoding_flags;
#endif
	struct hlist_bl_head	s_roots;	/* alternate root dentries for NFS */
	struct list_head	s_mounts;	/* list of mounts; _not_ for fs use */
	struct block_device	*s_bdev;
	struct backing_dev_info *s_bdi;
	struct mtd_info		*s_mtd;
	struct hlist_node	s_instances;
	unsigned int		s_quota_types;	/* Bitmask of supported quota types */
	struct quota_info	s_dquot;	/* Diskquota specific options */

	struct sb_writers	s_writers;

	char			s_id[32];	/* Informational name */
	uuid_t			s_uuid;		/* UUID */

	void 			*s_fs_info;	/* Filesystem private info */
	unsigned int		s_max_links;
	fmode_t			s_mode;

	/* Granularity of c/m/atime in ns.
	   Cannot be worse than a second */
	u32		   s_time_gran;

	/*
	 * The next field is for VFS *only*. No filesystems have any business
	 * even looking at it. You had been warned.
	 */
	struct mutex s_vfs_rename_mutex;	/* Kludge */

	/*
	 * Filesystem subtype.  If non-empty the filesystem type field
	 * in /proc/mounts will be "type.subtype"
	 */
	char *s_subtype;

	const struct dentry_operations *s_d_op; /* default d_op for dentries */

	/*
	 * Saved pool identifier for cleancache (-1 means none)
	 */
	int cleancache_poolid;

	struct shrinker s_shrink;	/* per-sb shrinker handle */

	/* Number of inodes with nlink == 0 but still referenced */
	atomic_long_t s_remove_count;

	/* Pending fsnotify inode refs */
	atomic_long_t s_fsnotify_inode_refs;

	/* Being remounted read-only */
	int s_readonly_remount;

	/* per-sb errseq_t for reporting writeback errors via syncfs */
	errseq_t s_wb_err;

	/* AIO completions deferred from interrupt context */
	struct workqueue_struct *s_dio_done_wq;
	struct hlist_head s_pins;

	/*
	 * Owning user namespace and default context in which to
	 * interpret filesystem uids, gids, quotas, device nodes,
	 * xattrs and security labels.
	 */
	struct user_namespace *s_user_ns;

	/*
	 * Keep the lru lists last in the structure so they always sit on their
	 * own individual cachelines.
	 */
	struct list_lru		s_dentry_lru ____cacheline_aligned_in_smp;
	struct list_lru		s_inode_lru ____cacheline_aligned_in_smp;
	struct rcu_head		rcu;
	struct work_struct	destroy_work;

	struct mutex		s_sync_lock;	/* sync serialisation lock */

	/*
	 * Indicates how deep in a filesystem stack this SB is
	 */
	int s_stack_depth;

	/* s_inode_list_lock protects s_inodes */
	spinlock_t		s_inode_list_lock ____cacheline_aligned_in_smp;
	struct list_head	s_inodes;	/* all inodes */

	spinlock_t		s_inode_wblist_lock;
	struct list_head	s_inodes_wb;	/* writeback inodes */

	ANDROID_KABI_RESERVE(1);
	ANDROID_KABI_RESERVE(2);
	ANDROID_KABI_RESERVE(3);
	ANDROID_KABI_RESERVE(4);
} __randomize_layout;

/* Helper functions so that in most cases filesystems will
 * not need to deal directly with kuid_t and kgid_t and can
 * instead deal with the raw numeric values that are stored
 * in the filesystem.
 */
static inline uid_t i_uid_read(const struct inode *inode)
{
	return from_kuid(inode->i_sb->s_user_ns, inode->i_uid);
}

static inline gid_t i_gid_read(const struct inode *inode)
{
	return from_kgid(inode->i_sb->s_user_ns, inode->i_gid);
}

static inline void i_uid_write(struct inode *inode, uid_t uid)
{
	inode->i_uid = make_kuid(inode->i_sb->s_user_ns, uid);
}

static inline void i_gid_write(struct inode *inode, gid_t gid)
{
	inode->i_gid = make_kgid(inode->i_sb->s_user_ns, gid);
}

extern struct timespec64 timespec64_trunc(struct timespec64 t, unsigned gran);
extern struct timespec64 current_time(struct inode *inode);

/*
 * Snapshotting support.
 */

void __sb_end_write(struct super_block *sb, int level);
int __sb_start_write(struct super_block *sb, int level, bool wait);

#define __sb_writers_acquired(sb, lev)	\
	percpu_rwsem_acquire(&(sb)->s_writers.rw_sem[(lev)-1], 1, _THIS_IP_)
#define __sb_writers_release(sb, lev)	\
	percpu_rwsem_release(&(sb)->s_writers.rw_sem[(lev)-1], 1, _THIS_IP_)

/**
 * sb_end_write - drop write access to a superblock
 * @sb: the super we wrote to
 *
 * Decrement number of writers to the filesystem. Wake up possible waiters
 * wanting to freeze the filesystem.
 */
static inline void sb_end_write(struct super_block *sb)
{
	__sb_end_write(sb, SB_FREEZE_WRITE);
}

/**
 * sb_end_pagefault - drop write access to a superblock from a page fault
 * @sb: the super we wrote to
 *
 * Decrement number of processes handling write page fault to the filesystem.
 * Wake up possible waiters wanting to freeze the filesystem.
 */
static inline void sb_end_pagefault(struct super_block *sb)
{
	__sb_end_write(sb, SB_FREEZE_PAGEFAULT);
}

/**
 * sb_end_intwrite - drop write access to a superblock for internal fs purposes
 * @sb: the super we wrote to
 *
 * Decrement fs-internal number of writers to the filesystem.  Wake up possible
 * waiters wanting to freeze the filesystem.
 */
static inline void sb_end_intwrite(struct super_block *sb)
{
	__sb_end_write(sb, SB_FREEZE_FS);
}

/**
 * sb_start_write - get write access to a superblock
 * @sb: the super we write to
 *
 * When a process wants to write data or metadata to a file system (i.e. dirty
 * a page or an inode), it should embed the operation in a sb_start_write() -
 * sb_end_write() pair to get exclusion against file system freezing. This
 * function increments number of writers preventing freezing. If the file
 * system is already frozen, the function waits until the file system is
 * thawed.
 *
 * Since freeze protection behaves as a lock, users have to preserve
 * ordering of freeze protection and other filesystem locks. Generally,
 * freeze protection should be the outermost lock. In particular, we have:
 *
 * sb_start_write
 *   -> i_mutex			(write path, truncate, directory ops, ...)
 *   -> s_umount		(freeze_super, thaw_super)
 */
static inline void sb_start_write(struct super_block *sb)
{
	__sb_start_write(sb, SB_FREEZE_WRITE, true);
}

static inline int sb_start_write_trylock(struct super_block *sb)
{
	return __sb_start_write(sb, SB_FREEZE_WRITE, false);
}

/**
 * sb_start_pagefault - get write access to a superblock from a page fault
 * @sb: the super we write to
 *
 * When a process starts handling write page fault, it should embed the
 * operation into sb_start_pagefault() - sb_end_pagefault() pair to get
 * exclusion against file system freezing. This is needed since the page fault
 * is going to dirty a page. This function increments number of running page
 * faults preventing freezing. If the file system is already frozen, the
 * function waits until the file system is thawed.
 *
 * Since page fault freeze protection behaves as a lock, users have to preserve
 * ordering of freeze protection and other filesystem locks. It is advised to
 * put sb_start_pagefault() close to mmap_sem in lock ordering. Page fault
 * handling code implies lock dependency:
 *
 * mmap_sem
 *   -> sb_start_pagefault
 */
static inline void sb_start_pagefault(struct super_block *sb)
{
	__sb_start_write(sb, SB_FREEZE_PAGEFAULT, true);
}

/*
 * sb_start_intwrite - get write access to a superblock for internal fs purposes
 * @sb: the super we write to
 *
 * This is the third level of protection against filesystem freezing. It is
 * free for use by a filesystem. The only requirement is that it must rank
 * below sb_start_pagefault.
 *
 * For example filesystem can call sb_start_intwrite() when starting a
 * transaction which somewhat eases handling of freezing for internal sources
 * of filesystem changes (internal fs threads, discarding preallocation on file
 * close, etc.).
 */
static inline void sb_start_intwrite(struct super_block *sb)
{
	__sb_start_write(sb, SB_FREEZE_FS, true);
}

static inline int sb_start_intwrite_trylock(struct super_block *sb)
{
	return __sb_start_write(sb, SB_FREEZE_FS, false);
}


extern bool inode_owner_or_capable(const struct inode *inode);

/*
 * VFS helper functions..
 */
extern int vfs_create(struct inode *, struct dentry *, umode_t, bool);
extern int vfs_create2(struct vfsmount *, struct inode *, struct dentry *, umode_t, bool);
extern int vfs_mkdir(struct inode *, struct dentry *, umode_t);
extern int vfs_mkdir2(struct vfsmount *, struct inode *, struct dentry *, umode_t);
extern int vfs_mknod(struct inode *, struct dentry *, umode_t, dev_t);
extern int vfs_mknod2(struct vfsmount *, struct inode *, struct dentry *, umode_t, dev_t);
extern int vfs_symlink(struct inode *, struct dentry *, const char *);
extern int vfs_symlink2(struct vfsmount *, struct inode *, struct dentry *, const char *);
extern int vfs_link(struct dentry *, struct inode *, struct dentry *, struct inode **);
extern int vfs_link2(struct vfsmount *, struct dentry *, struct inode *, struct dentry *, struct inode **);
extern int vfs_rmdir(struct inode *, struct dentry *);
extern int vfs_rmdir2(struct vfsmount *, struct inode *, struct dentry *);
extern int vfs_unlink(struct inode *, struct dentry *, struct inode **);
extern int vfs_unlink2(struct vfsmount *, struct inode *, struct dentry *, struct inode **);
extern int vfs_rename(struct inode *, struct dentry *, struct inode *, struct dentry *, struct inode **, unsigned int);
extern int vfs_rename2(struct vfsmount *, struct inode *, struct dentry *, struct inode *, struct dentry *, struct inode **, unsigned int);
extern int vfs_whiteout(struct inode *, struct dentry *);

extern struct dentry *vfs_tmpfile(struct dentry *dentry, umode_t mode,
				  int open_flag);

int vfs_mkobj(struct dentry *, umode_t,
		int (*f)(struct dentry *, umode_t, void *),
		void *);
int vfs_mkobj2(struct vfsmount *, struct dentry *, umode_t,
		int (*f)(struct dentry *, umode_t, void *),
		void *);

extern long vfs_ioctl(struct file *file, unsigned int cmd, unsigned long arg);

/*
 * VFS file helper functions.
 */
extern void inode_init_owner(struct inode *inode, const struct inode *dir,
			umode_t mode);
extern bool may_open_dev(const struct path *path);
/*
 * VFS FS_IOC_FIEMAP helper definitions.
 */
struct fiemap_extent_info {
	unsigned int fi_flags;		/* Flags as passed from user */
	unsigned int fi_extents_mapped;	/* Number of mapped extents */
	unsigned int fi_extents_max;	/* Size of fiemap_extent array */
	struct fiemap_extent __user *fi_extents_start; /* Start of
							fiemap_extent array */
};
int fiemap_fill_next_extent(struct fiemap_extent_info *info, u64 logical,
			    u64 phys, u64 len, u32 flags);
int fiemap_check_flags(struct fiemap_extent_info *fieinfo, u32 fs_flags);

/*
 * File types
 *
 * NOTE! These match bits 12..15 of stat.st_mode
 * (ie "(i_mode >> 12) & 15").
 */
#define DT_UNKNOWN	0
#define DT_FIFO		1
#define DT_CHR		2
#define DT_DIR		4
#define DT_BLK		6
#define DT_REG		8
#define DT_LNK		10
#define DT_SOCK		12
#define DT_WHT		14

/*
 * This is the "filldir" function type, used by readdir() to let
 * the kernel specify what kind of dirent layout it wants to have.
 * This allows the kernel to read directories into kernel space or
 * to have different dirent layouts depending on the binary type.
 */
struct dir_context;
typedef int (*filldir_t)(struct dir_context *, const char *, int, loff_t, u64,
			 unsigned);

struct dir_context {
	filldir_t actor;
	loff_t pos;
};

struct block_device_operations;

/* These macros are for out of kernel modules to test that
 * the kernel supports the unlocked_ioctl and compat_ioctl
 * fields in struct file_operations. */
#define HAVE_COMPAT_IOCTL 1
#define HAVE_UNLOCKED_IOCTL 1

/*
 * These flags let !MMU mmap() govern direct device mapping vs immediate
 * copying more easily for MAP_PRIVATE, especially for ROM filesystems.
 *
 * NOMMU_MAP_COPY:	Copy can be mapped (MAP_PRIVATE)
 * NOMMU_MAP_DIRECT:	Can be mapped directly (MAP_SHARED)
 * NOMMU_MAP_READ:	Can be mapped for reading
 * NOMMU_MAP_WRITE:	Can be mapped for writing
 * NOMMU_MAP_EXEC:	Can be mapped for execution
 */
#define NOMMU_MAP_COPY		0x00000001
#define NOMMU_MAP_DIRECT	0x00000008
#define NOMMU_MAP_READ		VM_MAYREAD
#define NOMMU_MAP_WRITE		VM_MAYWRITE
#define NOMMU_MAP_EXEC		VM_MAYEXEC

#define NOMMU_VMFLAGS \
	(NOMMU_MAP_READ | NOMMU_MAP_WRITE | NOMMU_MAP_EXEC)


struct iov_iter;

struct file_operations {
	struct module *owner;
	loff_t (*llseek) (struct file *, loff_t, int);
	ssize_t (*read) (struct file *, char __user *, size_t, loff_t *);
	ssize_t (*write) (struct file *, const char __user *, size_t, loff_t *);
	ssize_t (*read_iter) (struct kiocb *, struct iov_iter *);
	ssize_t (*write_iter) (struct kiocb *, struct iov_iter *);
	int (*iterate) (struct file *, struct dir_context *);
	int (*iterate_shared) (struct file *, struct dir_context *);
	__poll_t (*poll) (struct file *, struct poll_table_struct *);
	long (*unlocked_ioctl) (struct file *, unsigned int, unsigned long);
	long (*compat_ioctl) (struct file *, unsigned int, unsigned long);
	int (*mmap) (struct file *, struct vm_area_struct *);
	unsigned long mmap_supported_flags;
	int (*open) (struct inode *, struct file *);
	int (*flush) (struct file *, fl_owner_t id);
	int (*release) (struct inode *, struct file *);
	int (*fsync) (struct file *, loff_t, loff_t, int datasync);
	int (*fasync) (int, struct file *, int);
	int (*lock) (struct file *, int, struct file_lock *);
	ssize_t (*sendpage) (struct file *, struct page *, int, size_t, loff_t *, int);
	unsigned long (*get_unmapped_area)(struct file *, unsigned long, unsigned long, unsigned long, unsigned long);
	int (*check_flags)(int);
	int (*flock) (struct file *, int, struct file_lock *);
	ssize_t (*splice_write)(struct pipe_inode_info *, struct file *, loff_t *, size_t, unsigned int);
	ssize_t (*splice_read)(struct file *, loff_t *, struct pipe_inode_info *, size_t, unsigned int);
	int (*setlease)(struct file *, long, struct file_lock **, void **);
	long (*fallocate)(struct file *file, int mode, loff_t offset,
			  loff_t len);
	void (*show_fdinfo)(struct seq_file *m, struct file *f);
#ifndef CONFIG_MMU
	unsigned (*mmap_capabilities)(struct file *);
#endif
	ssize_t (*copy_file_range)(struct file *, loff_t, struct file *,
			loff_t, size_t, unsigned int);
	int (*clone_file_range)(struct file *, loff_t, struct file *, loff_t,
			u64);
	int (*dedupe_file_range)(struct file *, loff_t, struct file *, loff_t,
			u64);
	int (*fadvise)(struct file *, loff_t, loff_t, int);

	ANDROID_KABI_RESERVE(1);
	ANDROID_KABI_RESERVE(2);
	ANDROID_KABI_RESERVE(3);
	ANDROID_KABI_RESERVE(4);
} __randomize_layout;

struct inode_operations {
	struct dentry * (*lookup) (struct inode *,struct dentry *, unsigned int);
	const char * (*get_link) (struct dentry *, struct inode *, struct delayed_call *);
	int (*permission) (struct inode *, int);
	int (*permission2) (struct vfsmount *, struct inode *, int);
	struct posix_acl * (*get_acl)(struct inode *, int);

	int (*readlink) (struct dentry *, char __user *,int);

	int (*create) (struct inode *,struct dentry *, umode_t, bool);
	int (*link) (struct dentry *,struct inode *,struct dentry *);
	int (*unlink) (struct inode *,struct dentry *);
	int (*symlink) (struct inode *,struct dentry *,const char *);
	int (*mkdir) (struct inode *,struct dentry *,umode_t);
	int (*rmdir) (struct inode *,struct dentry *);
	int (*mknod) (struct inode *,struct dentry *,umode_t,dev_t);
	int (*rename) (struct inode *, struct dentry *,
			struct inode *, struct dentry *, unsigned int);
	int (*setattr) (struct dentry *, struct iattr *);
	int (*setattr2) (struct vfsmount *, struct dentry *, struct iattr *);
        int (*getattr) (const struct path *, struct kstat *, u32, unsigned int);
	ssize_t (*listxattr) (struct dentry *, char *, size_t);
	int (*fiemap)(struct inode *, struct fiemap_extent_info *, u64 start,
		      u64 len);
	int (*update_time)(struct inode *, struct timespec64 *, int);
	int (*atomic_open)(struct inode *, struct dentry *,
			   struct file *, unsigned open_flag,
			   umode_t create_mode);
	int (*tmpfile) (struct inode *, struct dentry *, umode_t);
	int (*set_acl)(struct inode *, struct posix_acl *, int);

	ANDROID_KABI_RESERVE(1);
	ANDROID_KABI_RESERVE(2);
	ANDROID_KABI_RESERVE(3);
	ANDROID_KABI_RESERVE(4);
} ____cacheline_aligned;

static inline ssize_t call_read_iter(struct file *file, struct kiocb *kio,
				     struct iov_iter *iter)
{
	return file->f_op->read_iter(kio, iter);
}

static inline ssize_t call_write_iter(struct file *file, struct kiocb *kio,
				      struct iov_iter *iter)
{
	return file->f_op->write_iter(kio, iter);
}

static inline int call_mmap(struct file *file, struct vm_area_struct *vma)
{
	return file->f_op->mmap(file, vma);
}

ssize_t rw_copy_check_uvector(int type, const struct iovec __user * uvector,
			      unsigned long nr_segs, unsigned long fast_segs,
			      struct iovec *fast_pointer,
			      struct iovec **ret_pointer);

extern ssize_t __vfs_read(struct file *, char __user *, size_t, loff_t *);
extern ssize_t vfs_read(struct file *, char __user *, size_t, loff_t *);
extern ssize_t vfs_write(struct file *, const char __user *, size_t, loff_t *);
extern ssize_t vfs_readv(struct file *, const struct iovec __user *,
		unsigned long, loff_t *, rwf_t);
extern ssize_t vfs_copy_file_range(struct file *, loff_t , struct file *,
				   loff_t, size_t, unsigned int);
extern int vfs_clone_file_prep_inodes(struct inode *inode_in, loff_t pos_in,
				      struct inode *inode_out, loff_t pos_out,
				      u64 *len, bool is_dedupe);
extern int do_clone_file_range(struct file *file_in, loff_t pos_in,
			       struct file *file_out, loff_t pos_out, u64 len);
extern int vfs_clone_file_range(struct file *file_in, loff_t pos_in,
				struct file *file_out, loff_t pos_out, u64 len);
extern int vfs_dedupe_file_range_compare(struct inode *src, loff_t srcoff,
					 struct inode *dest, loff_t destoff,
					 loff_t len, bool *is_same);
extern int vfs_dedupe_file_range(struct file *file,
				 struct file_dedupe_range *same);
extern int vfs_dedupe_file_range_one(struct file *src_file, loff_t src_pos,
				     struct file *dst_file, loff_t dst_pos,
				     u64 len);


struct super_operations {
   	struct inode *(*alloc_inode)(struct super_block *sb);
	void (*destroy_inode)(struct inode *);

   	void (*dirty_inode) (struct inode *, int flags);
	int (*write_inode) (struct inode *, struct writeback_control *wbc);
	int (*drop_inode) (struct inode *);
	void (*evict_inode) (struct inode *);
	void (*put_super) (struct super_block *);
	int (*sync_fs)(struct super_block *sb, int wait);
	int (*freeze_super) (struct super_block *);
	int (*freeze_fs) (struct super_block *);
	int (*thaw_super) (struct super_block *);
	int (*unfreeze_fs) (struct super_block *);
	int (*statfs) (struct dentry *, struct kstatfs *);
	int (*remount_fs) (struct super_block *, int *, char *);
	int (*remount_fs2) (struct vfsmount *, struct super_block *, int *, char *);
	void *(*clone_mnt_data) (void *);
	void (*copy_mnt_data) (void *, void *);
	void (*umount_begin) (struct super_block *);
	void (*umount_end)(struct super_block *sb, int flags);

	int (*show_options)(struct seq_file *, struct dentry *);
	int (*show_options2)(struct vfsmount *,struct seq_file *, struct dentry *);
	int (*show_devname)(struct seq_file *, struct dentry *);
	int (*show_path)(struct seq_file *, struct dentry *);
	int (*show_stats)(struct seq_file *, struct dentry *);
#ifdef CONFIG_QUOTA
	ssize_t (*quota_read)(struct super_block *, int, char *, size_t, loff_t);
	ssize_t (*quota_write)(struct super_block *, int, const char *, size_t, loff_t);
	struct dquot **(*get_dquots)(struct inode *);
#endif
	int (*bdev_try_to_free_page)(struct super_block*, struct page*, gfp_t);
	long (*nr_cached_objects)(struct super_block *,
				  struct shrink_control *);
	long (*free_cached_objects)(struct super_block *,
				    struct shrink_control *);

	ANDROID_KABI_RESERVE(1);
	ANDROID_KABI_RESERVE(2);
	ANDROID_KABI_RESERVE(3);
	ANDROID_KABI_RESERVE(4);
};

/*
 * Inode flags - they have no relation to superblock flags now
 */
#define S_SYNC		1	/* Writes are synced at once */
#define S_NOATIME	2	/* Do not update access times */
#define S_APPEND	4	/* Append-only file */
#define S_IMMUTABLE	8	/* Immutable file */
#define S_DEAD		16	/* removed, but still open directory */
#define S_NOQUOTA	32	/* Inode is not counted to quota */
#define S_DIRSYNC	64	/* Directory modifications are synchronous */
#define S_NOCMTIME	128	/* Do not update file c/mtime */
#define S_SWAPFILE	256	/* Do not truncate: swapon got its bmaps */
#define S_PRIVATE	512	/* Inode is fs-internal */
#define S_IMA		1024	/* Inode has an associated IMA struct */
#define S_AUTOMOUNT	2048	/* Automount/referral quasi-directory */
#define S_NOSEC		4096	/* no suid or xattr security attributes */
#ifdef CONFIG_FS_DAX
#define S_DAX		8192	/* Direct Access, avoiding the page cache */
#else
#define S_DAX		0	/* Make all the DAX code disappear */
#endif
#define S_ENCRYPTED	16384	/* Encrypted file (using fs/crypto/) */
#define S_CASEFOLD	32768	/* Casefolded file */
#define S_VERITY	65536	/* Verity file (using fs/verity/) */

/*
 * Note that nosuid etc flags are inode-specific: setting some file-system
 * flags just means all the inodes inherit those flags by default. It might be
 * possible to override it selectively if you really wanted to with some
 * ioctl() that is not currently implemented.
 *
 * Exception: SB_RDONLY is always applied to the entire file system.
 *
 * Unfortunately, it is possible to change a filesystems flags with it mounted
 * with files in use.  This means that all of the inodes will not have their
 * i_flags updated.  Hence, i_flags no longer inherit the superblock mount
 * flags, so these have to be checked separately. -- rmk@arm.uk.linux.org
 */
#define __IS_FLG(inode, flg)	((inode)->i_sb->s_flags & (flg))

static inline bool sb_rdonly(const struct super_block *sb) { return sb->s_flags & SB_RDONLY; }
#define IS_RDONLY(inode)	sb_rdonly((inode)->i_sb)
#define IS_SYNC(inode)		(__IS_FLG(inode, SB_SYNCHRONOUS) || \
					((inode)->i_flags & S_SYNC))
#define IS_DIRSYNC(inode)	(__IS_FLG(inode, SB_SYNCHRONOUS|SB_DIRSYNC) || \
					((inode)->i_flags & (S_SYNC|S_DIRSYNC)))
#define IS_MANDLOCK(inode)	__IS_FLG(inode, SB_MANDLOCK)
#define IS_NOATIME(inode)	__IS_FLG(inode, SB_RDONLY|SB_NOATIME)
#define IS_I_VERSION(inode)	__IS_FLG(inode, SB_I_VERSION)

#define IS_NOQUOTA(inode)	((inode)->i_flags & S_NOQUOTA)
#define IS_APPEND(inode)	((inode)->i_flags & S_APPEND)
#define IS_IMMUTABLE(inode)	((inode)->i_flags & S_IMMUTABLE)
#define IS_POSIXACL(inode)	__IS_FLG(inode, SB_POSIXACL)

#define IS_DEADDIR(inode)	((inode)->i_flags & S_DEAD)
#define IS_NOCMTIME(inode)	((inode)->i_flags & S_NOCMTIME)
#define IS_SWAPFILE(inode)	((inode)->i_flags & S_SWAPFILE)
#define IS_PRIVATE(inode)	((inode)->i_flags & S_PRIVATE)
#define IS_IMA(inode)		((inode)->i_flags & S_IMA)
#define IS_AUTOMOUNT(inode)	((inode)->i_flags & S_AUTOMOUNT)
#define IS_NOSEC(inode)		((inode)->i_flags & S_NOSEC)
#define IS_DAX(inode)		((inode)->i_flags & S_DAX)
#define IS_ENCRYPTED(inode)	((inode)->i_flags & S_ENCRYPTED)
#define IS_CASEFOLDED(inode)	((inode)->i_flags & S_CASEFOLD)
#define IS_VERITY(inode)	((inode)->i_flags & S_VERITY)

#define IS_WHITEOUT(inode)	(S_ISCHR(inode->i_mode) && \
				 (inode)->i_rdev == WHITEOUT_DEV)

static inline bool HAS_UNMAPPED_ID(struct inode *inode)
{
	return !uid_valid(inode->i_uid) || !gid_valid(inode->i_gid);
}

static inline enum rw_hint file_write_hint(struct file *file)
{
	if (file->f_write_hint != WRITE_LIFE_NOT_SET)
		return file->f_write_hint;

	return file_inode(file)->i_write_hint;
}

static inline int iocb_flags(struct file *file);

static inline u16 ki_hint_validate(enum rw_hint hint)
{
	typeof(((struct kiocb *)0)->ki_hint) max_hint = -1;

	if (hint <= max_hint)
		return hint;
	return 0;
}

static inline void init_sync_kiocb(struct kiocb *kiocb, struct file *filp)
{
	*kiocb = (struct kiocb) {
		.ki_filp = filp,
		.ki_flags = iocb_flags(filp),
		.ki_hint = ki_hint_validate(file_write_hint(filp)),
		.ki_ioprio = IOPRIO_PRIO_VALUE(IOPRIO_CLASS_NONE, 0),
	};
}

/*
 * Inode state bits.  Protected by inode->i_lock
 *
 * Three bits determine the dirty state of the inode, I_DIRTY_SYNC,
 * I_DIRTY_DATASYNC and I_DIRTY_PAGES.
 *
 * Four bits define the lifetime of an inode.  Initially, inodes are I_NEW,
 * until that flag is cleared.  I_WILL_FREE, I_FREEING and I_CLEAR are set at
 * various stages of removing an inode.
 *
 * Two bits are used for locking and completion notification, I_NEW and I_SYNC.
 *
 * I_DIRTY_SYNC		Inode is dirty, but doesn't have to be written on
 *			fdatasync().  i_atime is the usual cause.
 * I_DIRTY_DATASYNC	Data-related inode changes pending. We keep track of
 *			these changes separately from I_DIRTY_SYNC so that we
 *			don't have to write inode on fdatasync() when only
 *			mtime has changed in it.
 * I_DIRTY_PAGES	Inode has dirty pages.  Inode itself may be clean.
 * I_NEW		Serves as both a mutex and completion notification.
 *			New inodes set I_NEW.  If two processes both create
 *			the same inode, one of them will release its inode and
 *			wait for I_NEW to be released before returning.
 *			Inodes in I_WILL_FREE, I_FREEING or I_CLEAR state can
 *			also cause waiting on I_NEW, without I_NEW actually
 *			being set.  find_inode() uses this to prevent returning
 *			nearly-dead inodes.
 * I_WILL_FREE		Must be set when calling write_inode_now() if i_count
 *			is zero.  I_FREEING must be set when I_WILL_FREE is
 *			cleared.
 * I_FREEING		Set when inode is about to be freed but still has dirty
 *			pages or buffers attached or the inode itself is still
 *			dirty.
 * I_CLEAR		Added by clear_inode().  In this state the inode is
 *			clean and can be destroyed.  Inode keeps I_FREEING.
 *
 *			Inodes that are I_WILL_FREE, I_FREEING or I_CLEAR are
 *			prohibited for many purposes.  iget() must wait for
 *			the inode to be completely released, then create it
 *			anew.  Other functions will just ignore such inodes,
 *			if appropriate.  I_NEW is used for waiting.
 *
 * I_SYNC		Writeback of inode is running. The bit is set during
 *			data writeback, and cleared with a wakeup on the bit
 *			address once it is done. The bit is also used to pin
 *			the inode in memory for flusher thread.
 *
 * I_REFERENCED		Marks the inode as recently references on the LRU list.
 *
 * I_DIO_WAKEUP		Never set.  Only used as a key for wait_on_bit().
 *
 * I_WB_SWITCH		Cgroup bdi_writeback switching in progress.  Used to
 *			synchronize competing switching instances and to tell
 *			wb stat updates to grab the i_pages lock.  See
 *			inode_switch_wb_work_fn() for details.
 *
 * I_OVL_INUSE		Used by overlayfs to get exclusive ownership on upper
 *			and work dirs among overlayfs mounts.
 *
 * I_CREATING		New object's inode in the middle of setting up.
 *
 * I_SYNC_QUEUED	Inode is queued in b_io or b_more_io writeback lists.
 *			Used to detect that mark_inode_dirty() should not move
 *			inode between dirty lists.
 *
 * Q: What is the difference between I_WILL_FREE and I_FREEING?
 */
#define I_DIRTY_SYNC		(1 << 0)
#define I_DIRTY_DATASYNC	(1 << 1)
#define I_DIRTY_PAGES		(1 << 2)
#define __I_NEW			3
#define I_NEW			(1 << __I_NEW)
#define I_WILL_FREE		(1 << 4)
#define I_FREEING		(1 << 5)
#define I_CLEAR			(1 << 6)
#define __I_SYNC		7
#define I_SYNC			(1 << __I_SYNC)
#define I_REFERENCED		(1 << 8)
#define __I_DIO_WAKEUP		9
#define I_DIO_WAKEUP		(1 << __I_DIO_WAKEUP)
#define I_LINKABLE		(1 << 10)
#define I_DIRTY_TIME		(1 << 11)
#define I_WB_SWITCH		(1 << 13)
#define I_OVL_INUSE		(1 << 14)
#define I_CREATING		(1 << 15)
#define I_SYNC_QUEUED		(1 << 17)

#define I_DIRTY_INODE (I_DIRTY_SYNC | I_DIRTY_DATASYNC)
#define I_DIRTY (I_DIRTY_INODE | I_DIRTY_PAGES)
#define I_DIRTY_ALL (I_DIRTY | I_DIRTY_TIME)

extern void __mark_inode_dirty(struct inode *, int);
static inline void mark_inode_dirty(struct inode *inode)
{
	__mark_inode_dirty(inode, I_DIRTY);
}

static inline void mark_inode_dirty_sync(struct inode *inode)
{
	__mark_inode_dirty(inode, I_DIRTY_SYNC);
}

extern void inc_nlink(struct inode *inode);
extern void drop_nlink(struct inode *inode);
extern void clear_nlink(struct inode *inode);
extern void set_nlink(struct inode *inode, unsigned int nlink);

static inline void inode_inc_link_count(struct inode *inode)
{
	inc_nlink(inode);
	mark_inode_dirty(inode);
}

static inline void inode_dec_link_count(struct inode *inode)
{
	drop_nlink(inode);
	mark_inode_dirty(inode);
}

enum file_time_flags {
	S_ATIME = 1,
	S_MTIME = 2,
	S_CTIME = 4,
	S_VERSION = 8,
};

extern bool atime_needs_update(const struct path *, struct inode *);
extern void touch_atime(const struct path *);
static inline void file_accessed(struct file *file)
{
	if (!(file->f_flags & O_NOATIME))
		touch_atime(&file->f_path);
}

int sync_inode(struct inode *inode, struct writeback_control *wbc);
int sync_inode_metadata(struct inode *inode, int wait);

struct file_system_type {
	const char *name;
	int fs_flags;
#define FS_REQUIRES_DEV		1 
#define FS_BINARY_MOUNTDATA	2
#define FS_HAS_SUBTYPE		4
#define FS_USERNS_MOUNT		8	/* Can be mounted by userns root */
#define FS_RENAME_DOES_D_MOVE	32768	/* FS will handle d_move() during rename() internally. */
	struct dentry *(*mount) (struct file_system_type *, int,
		       const char *, void *);
	struct dentry *(*mount2) (struct vfsmount *, struct file_system_type *, int,
			       const char *, void *);
	void *(*alloc_mnt_data) (void);
	void (*kill_sb) (struct super_block *);
	struct module *owner;
	struct file_system_type * next;
	struct hlist_head fs_supers;

	struct lock_class_key s_lock_key;
	struct lock_class_key s_umount_key;
	struct lock_class_key s_vfs_rename_key;
	struct lock_class_key s_writers_key[SB_FREEZE_LEVELS];

	struct lock_class_key i_lock_key;
	struct lock_class_key i_mutex_key;
	struct lock_class_key i_mutex_dir_key;

	ANDROID_KABI_RESERVE(1);
	ANDROID_KABI_RESERVE(2);
	ANDROID_KABI_RESERVE(3);
	ANDROID_KABI_RESERVE(4);
};

#define MODULE_ALIAS_FS(NAME) MODULE_ALIAS("fs-" NAME)

extern struct dentry *mount_ns(struct file_system_type *fs_type,
	int flags, void *data, void *ns, struct user_namespace *user_ns,
	int (*fill_super)(struct super_block *, void *, int));
#ifdef CONFIG_BLOCK
extern struct dentry *mount_bdev(struct file_system_type *fs_type,
	int flags, const char *dev_name, void *data,
	int (*fill_super)(struct super_block *, void *, int));
#else
static inline struct dentry *mount_bdev(struct file_system_type *fs_type,
	int flags, const char *dev_name, void *data,
	int (*fill_super)(struct super_block *, void *, int))
{
	return ERR_PTR(-ENODEV);
}
#endif
extern struct dentry *mount_single(struct file_system_type *fs_type,
	int flags, void *data,
	int (*fill_super)(struct super_block *, void *, int));
extern struct dentry *mount_nodev(struct file_system_type *fs_type,
	int flags, void *data,
	int (*fill_super)(struct super_block *, void *, int));
extern struct dentry *mount_subtree(struct vfsmount *mnt, const char *path);
void generic_shutdown_super(struct super_block *sb);
#ifdef CONFIG_BLOCK
void kill_block_super(struct super_block *sb);
#else
static inline void kill_block_super(struct super_block *sb)
{
	BUG();
}
#endif
void kill_anon_super(struct super_block *sb);
void kill_litter_super(struct super_block *sb);
void deactivate_super(struct super_block *sb);
void deactivate_locked_super(struct super_block *sb);
int set_anon_super(struct super_block *s, void *data);
int get_anon_bdev(dev_t *);
void free_anon_bdev(dev_t);
struct super_block *sget_userns(struct file_system_type *type,
			int (*test)(struct super_block *,void *),
			int (*set)(struct super_block *,void *),
			int flags, struct user_namespace *user_ns,
			void *data);
struct super_block *sget(struct file_system_type *type,
			int (*test)(struct super_block *,void *),
			int (*set)(struct super_block *,void *),
			int flags, void *data);
extern struct dentry *mount_pseudo_xattr(struct file_system_type *, char *,
					 const struct super_operations *ops,
					 const struct xattr_handler **xattr,
					 const struct dentry_operations *dops,
					 unsigned long);

static inline struct dentry *
mount_pseudo(struct file_system_type *fs_type, char *name,
	     const struct super_operations *ops,
	     const struct dentry_operations *dops, unsigned long magic)
{
	return mount_pseudo_xattr(fs_type, name, ops, NULL, dops, magic);
}

/* Alas, no aliases. Too much hassle with bringing module.h everywhere */
#define fops_get(fops) \
	(((fops) && try_module_get((fops)->owner) ? (fops) : NULL))
#define fops_put(fops) \
	do { if (fops) module_put((fops)->owner); } while(0)
/*
 * This one is to be used *ONLY* from ->open() instances.
 * fops must be non-NULL, pinned down *and* module dependencies
 * should be sufficient to pin the caller down as well.
 */
#define replace_fops(f, fops) \
	do {	\
		struct file *__file = (f); \
		fops_put(__file->f_op); \
		BUG_ON(!(__file->f_op = (fops))); \
	} while(0)

extern int register_filesystem(struct file_system_type *);
extern int unregister_filesystem(struct file_system_type *);
extern struct vfsmount *kern_mount_data(struct file_system_type *, void *data);
#define kern_mount(type) kern_mount_data(type, NULL)
extern void kern_unmount(struct vfsmount *mnt);
extern int may_umount_tree(struct vfsmount *);
extern int may_umount(struct vfsmount *);
extern long do_mount(const char *, const char __user *,
		     const char *, unsigned long, void *);
extern struct vfsmount *collect_mounts(const struct path *);
extern void drop_collected_mounts(struct vfsmount *);
extern int iterate_mounts(int (*)(struct vfsmount *, void *), void *,
			  struct vfsmount *);
extern int vfs_statfs(const struct path *, struct kstatfs *);
extern int user_statfs(const char __user *, struct kstatfs *);
extern int fd_statfs(int, struct kstatfs *);
extern int freeze_super(struct super_block *super);
extern int thaw_super(struct super_block *super);
extern bool our_mnt(struct vfsmount *mnt);
extern __printf(2, 3)
int super_setup_bdi_name(struct super_block *sb, char *fmt, ...);
extern int super_setup_bdi(struct super_block *sb);

extern int current_umask(void);

extern void ihold(struct inode * inode);
extern void iput(struct inode *);
extern int generic_update_time(struct inode *, struct timespec64 *, int);

/* /sys/fs */
extern struct kobject *fs_kobj;

#define MAX_RW_COUNT (INT_MAX & PAGE_MASK)

#ifdef CONFIG_MANDATORY_FILE_LOCKING
extern int locks_mandatory_locked(struct file *);
extern int locks_mandatory_area(struct inode *, struct file *, loff_t, loff_t, unsigned char);

/*
 * Candidates for mandatory locking have the setgid bit set
 * but no group execute bit -  an otherwise meaningless combination.
 */

static inline int __mandatory_lock(struct inode *ino)
{
	return (ino->i_mode & (S_ISGID | S_IXGRP)) == S_ISGID;
}

/*
 * ... and these candidates should be on SB_MANDLOCK mounted fs,
 * otherwise these will be advisory locks
 */

static inline int mandatory_lock(struct inode *ino)
{
	return IS_MANDLOCK(ino) && __mandatory_lock(ino);
}

static inline int locks_verify_locked(struct file *file)
{
	if (mandatory_lock(locks_inode(file)))
		return locks_mandatory_locked(file);
	return 0;
}

static inline int locks_verify_truncate(struct inode *inode,
				    struct file *f,
				    loff_t size)
{
	if (!inode->i_flctx || !mandatory_lock(inode))
		return 0;

	if (size < inode->i_size) {
		return locks_mandatory_area(inode, f, size, inode->i_size - 1,
				F_WRLCK);
	} else {
		return locks_mandatory_area(inode, f, inode->i_size, size - 1,
				F_WRLCK);
	}
}

#else /* !CONFIG_MANDATORY_FILE_LOCKING */

static inline int locks_mandatory_locked(struct file *file)
{
	return 0;
}

static inline int locks_mandatory_area(struct inode *inode, struct file *filp,
                                       loff_t start, loff_t end, unsigned char type)
{
	return 0;
}

static inline int __mandatory_lock(struct inode *inode)
{
	return 0;
}

static inline int mandatory_lock(struct inode *inode)
{
	return 0;
}

static inline int locks_verify_locked(struct file *file)
{
	return 0;
}

static inline int locks_verify_truncate(struct inode *inode, struct file *filp,
					size_t size)
{
	return 0;
}

#endif /* CONFIG_MANDATORY_FILE_LOCKING */


#ifdef CONFIG_FILE_LOCKING
static inline int break_lease(struct inode *inode, unsigned int mode)
{
	/*
	 * Since this check is lockless, we must ensure that any refcounts
	 * taken are done before checking i_flctx->flc_lease. Otherwise, we
	 * could end up racing with tasks trying to set a new lease on this
	 * file.
	 */
	smp_mb();
	if (inode->i_flctx && !list_empty_careful(&inode->i_flctx->flc_lease))
		return __break_lease(inode, mode, FL_LEASE);
	return 0;
}

static inline int break_deleg(struct inode *inode, unsigned int mode)
{
	/*
	 * Since this check is lockless, we must ensure that any refcounts
	 * taken are done before checking i_flctx->flc_lease. Otherwise, we
	 * could end up racing with tasks trying to set a new lease on this
	 * file.
	 */
	smp_mb();
	if (inode->i_flctx && !list_empty_careful(&inode->i_flctx->flc_lease))
		return __break_lease(inode, mode, FL_DELEG);
	return 0;
}

static inline int try_break_deleg(struct inode *inode, struct inode **delegated_inode)
{
	int ret;

	ret = break_deleg(inode, O_WRONLY|O_NONBLOCK);
	if (ret == -EWOULDBLOCK && delegated_inode) {
		*delegated_inode = inode;
		ihold(inode);
	}
	return ret;
}

static inline int break_deleg_wait(struct inode **delegated_inode)
{
	int ret;

	ret = break_deleg(*delegated_inode, O_WRONLY);
	iput(*delegated_inode);
	*delegated_inode = NULL;
	return ret;
}

static inline int break_layout(struct inode *inode, bool wait)
{
	smp_mb();
	if (inode->i_flctx && !list_empty_careful(&inode->i_flctx->flc_lease))
		return __break_lease(inode,
				wait ? O_WRONLY : O_WRONLY | O_NONBLOCK,
				FL_LAYOUT);
	return 0;
}

#else /* !CONFIG_FILE_LOCKING */
static inline int break_lease(struct inode *inode, unsigned int mode)
{
	return 0;
}

static inline int break_deleg(struct inode *inode, unsigned int mode)
{
	return 0;
}

static inline int try_break_deleg(struct inode *inode, struct inode **delegated_inode)
{
	return 0;
}

static inline int break_deleg_wait(struct inode **delegated_inode)
{
	BUG();
	return 0;
}

static inline int break_layout(struct inode *inode, bool wait)
{
	return 0;
}

#endif /* CONFIG_FILE_LOCKING */

/* fs/open.c */
struct audit_names;
struct filename {
	const char		*name;	/* pointer to actual string */
	const __user char	*uptr;	/* original userland pointer */
	int			refcnt;
	struct audit_names	*aname;
	const char		iname[];
};

extern long vfs_truncate(const struct path *, loff_t);
extern int do_truncate(struct dentry *, loff_t start, unsigned int time_attrs,
		       struct file *filp);
extern int do_truncate2(struct vfsmount *, struct dentry *, loff_t start,
			unsigned int time_attrs, struct file *filp);
extern int vfs_fallocate(struct file *file, int mode, loff_t offset,
			loff_t len);
extern long do_sys_open(int dfd, const char __user *filename, int flags,
			umode_t mode);
extern struct file *file_open_name(struct filename *, int, umode_t);
extern struct file *filp_open(const char *, int, umode_t);
extern struct file *file_open_root(struct dentry *, struct vfsmount *,
				   const char *, int, umode_t);
extern struct file * dentry_open(const struct path *, int, const struct cred *);
extern struct file * open_with_fake_path(const struct path *, int,
					 struct inode*, const struct cred *);
static inline struct file *file_clone_open(struct file *file)
{
	return dentry_open(&file->f_path, file->f_flags, file->f_cred);
}
extern int filp_close(struct file *, fl_owner_t id);

extern struct filename *getname_flags(const char __user *, int, int *);
extern struct filename *getname(const char __user *);
extern struct filename *getname_kernel(const char *);
extern void putname(struct filename *name);

extern int finish_open(struct file *file, struct dentry *dentry,
			int (*open)(struct inode *, struct file *));
extern int finish_no_open(struct file *file, struct dentry *dentry);

/* fs/ioctl.c */

extern int ioctl_preallocate(struct file *filp, void __user *argp);

/* fs/dcache.c */
extern void __init vfs_caches_init_early(void);
extern void __init vfs_caches_init(void);

extern struct kmem_cache *names_cachep;

#define __getname()		kmem_cache_alloc(names_cachep, GFP_KERNEL)
#define __putname(name)		kmem_cache_free(names_cachep, (void *)(name))

#ifdef CONFIG_BLOCK
extern int register_blkdev(unsigned int, const char *);
extern void unregister_blkdev(unsigned int, const char *);
extern void bdev_unhash_inode(dev_t dev);
extern struct block_device *bdget(dev_t);
extern struct block_device *bdgrab(struct block_device *bdev);
extern void bd_set_size(struct block_device *, loff_t size);
extern void bd_forget(struct inode *inode);
extern void bdput(struct block_device *);
extern void invalidate_bdev(struct block_device *);
extern void iterate_bdevs(void (*)(struct block_device *, void *), void *);
extern int sync_blockdev(struct block_device *bdev);
extern void kill_bdev(struct block_device *);
extern struct super_block *freeze_bdev(struct block_device *);
extern void emergency_thaw_all(void);
extern void emergency_thaw_bdev(struct super_block *sb);
extern int thaw_bdev(struct block_device *bdev, struct super_block *sb);
extern int fsync_bdev(struct block_device *);

extern struct super_block *blockdev_superblock;

static inline bool sb_is_blkdev_sb(struct super_block *sb)
{
	return sb == blockdev_superblock;
}
#else
static inline void bd_forget(struct inode *inode) {}
static inline int sync_blockdev(struct block_device *bdev) { return 0; }
static inline void kill_bdev(struct block_device *bdev) {}
static inline void invalidate_bdev(struct block_device *bdev) {}

static inline struct super_block *freeze_bdev(struct block_device *sb)
{
	return NULL;
}

static inline int thaw_bdev(struct block_device *bdev, struct super_block *sb)
{
	return 0;
}

static inline int emergency_thaw_bdev(struct super_block *sb)
{
	return 0;
}

static inline void iterate_bdevs(void (*f)(struct block_device *, void *), void *arg)
{
}

static inline bool sb_is_blkdev_sb(struct super_block *sb)
{
	return false;
}
#endif
extern int sync_filesystem(struct super_block *);
extern const struct file_operations def_blk_fops;
extern const struct file_operations def_chr_fops;
#ifdef CONFIG_BLOCK
extern int ioctl_by_bdev(struct block_device *, unsigned, unsigned long);
extern int blkdev_ioctl(struct block_device *, fmode_t, unsigned, unsigned long);
extern long compat_blkdev_ioctl(struct file *, unsigned, unsigned long);
extern int blkdev_get(struct block_device *bdev, fmode_t mode, void *holder);
extern struct block_device *blkdev_get_by_path(const char *path, fmode_t mode,
					       void *holder);
extern struct block_device *blkdev_get_by_dev(dev_t dev, fmode_t mode,
					      void *holder);
extern void blkdev_put(struct block_device *bdev, fmode_t mode);
extern int __blkdev_reread_part(struct block_device *bdev);
extern int blkdev_reread_part(struct block_device *bdev);

#ifdef CONFIG_SYSFS
extern int bd_link_disk_holder(struct block_device *bdev, struct gendisk *disk);
extern void bd_unlink_disk_holder(struct block_device *bdev,
				  struct gendisk *disk);
#else
static inline int bd_link_disk_holder(struct block_device *bdev,
				      struct gendisk *disk)
{
	return 0;
}
static inline void bd_unlink_disk_holder(struct block_device *bdev,
					 struct gendisk *disk)
{
}
#endif
#endif

/* fs/char_dev.c */
#define CHRDEV_MAJOR_MAX 512
/* Marks the bottom of the first segment of free char majors */
#define CHRDEV_MAJOR_DYN_END 234
/* Marks the top and bottom of the second segment of free char majors */
#define CHRDEV_MAJOR_DYN_EXT_START 511
#define CHRDEV_MAJOR_DYN_EXT_END 384

extern int alloc_chrdev_region(dev_t *, unsigned, unsigned, const char *);
extern int register_chrdev_region(dev_t, unsigned, const char *);
extern int __register_chrdev(unsigned int major, unsigned int baseminor,
			     unsigned int count, const char *name,
			     const struct file_operations *fops);
extern void __unregister_chrdev(unsigned int major, unsigned int baseminor,
				unsigned int count, const char *name);
extern void unregister_chrdev_region(dev_t, unsigned);
extern void chrdev_show(struct seq_file *,off_t);

static inline int register_chrdev(unsigned int major, const char *name,
				  const struct file_operations *fops)
{
	return __register_chrdev(major, 0, 256, name, fops);
}

static inline void unregister_chrdev(unsigned int major, const char *name)
{
	__unregister_chrdev(major, 0, 256, name);
}

/* fs/block_dev.c */
#define BDEVNAME_SIZE	32	/* Largest string for a blockdev identifier */
#define BDEVT_SIZE	10	/* Largest string for MAJ:MIN for blkdev */

#ifdef CONFIG_BLOCK
#define BLKDEV_MAJOR_MAX	512
extern const char *__bdevname(dev_t, char *buffer);
extern const char *bdevname(struct block_device *bdev, char *buffer);
extern struct block_device *lookup_bdev(const char *);
extern void blkdev_show(struct seq_file *,off_t);

#else
#define BLKDEV_MAJOR_MAX	0
#endif

extern void init_special_inode(struct inode *, umode_t, dev_t);

/* Invalid inode operations -- fs/bad_inode.c */
extern void make_bad_inode(struct inode *);
extern bool is_bad_inode(struct inode *);

#ifdef CONFIG_BLOCK
extern void check_disk_size_change(struct gendisk *disk,
		struct block_device *bdev, bool verbose);
extern int revalidate_disk(struct gendisk *);
extern int check_disk_change(struct block_device *);
extern int __invalidate_device(struct block_device *, bool);
extern int invalidate_partition(struct gendisk *, int);
#endif
unsigned long invalidate_mapping_pages(struct address_space *mapping,
					pgoff_t start, pgoff_t end);

static inline void invalidate_remote_inode(struct inode *inode)
{
	if (S_ISREG(inode->i_mode) || S_ISDIR(inode->i_mode) ||
	    S_ISLNK(inode->i_mode))
		invalidate_mapping_pages(inode->i_mapping, 0, -1);
}
extern int invalidate_inode_pages2(struct address_space *mapping);
extern int invalidate_inode_pages2_range(struct address_space *mapping,
					 pgoff_t start, pgoff_t end);
extern int write_inode_now(struct inode *, int);
extern int filemap_fdatawrite(struct address_space *);
extern int filemap_flush(struct address_space *);
extern int filemap_fdatawait_keep_errors(struct address_space *mapping);
extern int filemap_fdatawait_range(struct address_space *, loff_t lstart,
				   loff_t lend);
extern int filemap_fdatawait_range_keep_errors(struct address_space *mapping,
		loff_t start_byte, loff_t end_byte);

static inline int filemap_fdatawait(struct address_space *mapping)
{
	return filemap_fdatawait_range(mapping, 0, LLONG_MAX);
}

extern bool filemap_range_has_page(struct address_space *, loff_t lstart,
				  loff_t lend);
extern int filemap_write_and_wait(struct address_space *mapping);
extern int filemap_write_and_wait_range(struct address_space *mapping,
				        loff_t lstart, loff_t lend);
extern int __filemap_fdatawrite_range(struct address_space *mapping,
				loff_t start, loff_t end, int sync_mode);
extern int filemap_fdatawrite_range(struct address_space *mapping,
				loff_t start, loff_t end);
extern int filemap_check_errors(struct address_space *mapping);
extern void __filemap_set_wb_err(struct address_space *mapping, int err);

extern int __must_check file_fdatawait_range(struct file *file, loff_t lstart,
						loff_t lend);
extern int __must_check file_check_and_advance_wb_err(struct file *file);
extern int __must_check file_write_and_wait_range(struct file *file,
						loff_t start, loff_t end);

static inline int file_write_and_wait(struct file *file)
{
	return file_write_and_wait_range(file, 0, LLONG_MAX);
}

/**
 * filemap_set_wb_err - set a writeback error on an address_space
 * @mapping: mapping in which to set writeback error
 * @err: error to be set in mapping
 *
 * When writeback fails in some way, we must record that error so that
 * userspace can be informed when fsync and the like are called.  We endeavor
 * to report errors on any file that was open at the time of the error.  Some
 * internal callers also need to know when writeback errors have occurred.
 *
 * When a writeback error occurs, most filesystems will want to call
 * filemap_set_wb_err to record the error in the mapping so that it will be
 * automatically reported whenever fsync is called on the file.
 */
static inline void filemap_set_wb_err(struct address_space *mapping, int err)
{
	/* Fastpath for common case of no error */
	if (unlikely(err))
		__filemap_set_wb_err(mapping, err);
}

/**
 * filemap_check_wb_error - has an error occurred since the mark was sampled?
 * @mapping: mapping to check for writeback errors
 * @since: previously-sampled errseq_t
 *
 * Grab the errseq_t value from the mapping, and see if it has changed "since"
 * the given value was sampled.
 *
 * If it has then report the latest error set, otherwise return 0.
 */
static inline int filemap_check_wb_err(struct address_space *mapping,
					errseq_t since)
{
	return errseq_check(&mapping->wb_err, since);
}

/**
 * filemap_sample_wb_err - sample the current errseq_t to test for later errors
 * @mapping: mapping to be sampled
 *
 * Writeback errors are always reported relative to a particular sample point
 * in the past. This function provides those sample points.
 */
static inline errseq_t filemap_sample_wb_err(struct address_space *mapping)
{
	return errseq_sample(&mapping->wb_err);
}

/**
 * file_sample_sb_err - sample the current errseq_t to test for later errors
 * @mapping: mapping to be sampled
 *
 * Grab the most current superblock-level errseq_t value for the given
 * struct file.
 */
static inline errseq_t file_sample_sb_err(struct file *file)
{
	return errseq_sample(&file->f_path.dentry->d_sb->s_wb_err);
}

extern int vfs_fsync_range(struct file *file, loff_t start, loff_t end,
			   int datasync);
extern int vfs_fsync(struct file *file, int datasync);

/*
 * Sync the bytes written if this was a synchronous write.  Expect ki_pos
 * to already be updated for the write, and will return either the amount
 * of bytes passed in, or an error if syncing the file failed.
 */
static inline ssize_t generic_write_sync(struct kiocb *iocb, ssize_t count)
{
	if (iocb->ki_flags & IOCB_DSYNC) {
		int ret = vfs_fsync_range(iocb->ki_filp,
				iocb->ki_pos - count, iocb->ki_pos - 1,
				(iocb->ki_flags & IOCB_SYNC) ? 0 : 1);
		if (ret)
			return ret;
	}

	return count;
}

extern void emergency_sync(void);
extern void emergency_remount(void);

#ifdef CONFIG_BLOCK
extern int bmap(struct inode *inode, sector_t *block);
#else
static inline int bmap(struct inode *inode,  sector_t *block)
{
	return -EINVAL;
}
#endif

extern int notify_change(struct dentry *, struct iattr *, struct inode **);
extern int notify_change2(struct vfsmount *, struct dentry *, struct iattr *, struct inode **);
extern int inode_permission(struct inode *, int);
extern int inode_permission2(struct vfsmount *, struct inode *, int);
extern int generic_permission(struct inode *, int);
extern int __check_sticky(struct inode *dir, struct inode *inode);

static inline bool execute_ok(struct inode *inode)
{
	return (inode->i_mode & S_IXUGO) || S_ISDIR(inode->i_mode);
}

static inline void file_start_write(struct file *file)
{
	if (!S_ISREG(file_inode(file)->i_mode))
		return;
	__sb_start_write(file_inode(file)->i_sb, SB_FREEZE_WRITE, true);
}

static inline bool file_start_write_trylock(struct file *file)
{
	if (!S_ISREG(file_inode(file)->i_mode))
		return true;
	return __sb_start_write(file_inode(file)->i_sb, SB_FREEZE_WRITE, false);
}

static inline void file_end_write(struct file *file)
{
	if (!S_ISREG(file_inode(file)->i_mode))
		return;
	__sb_end_write(file_inode(file)->i_sb, SB_FREEZE_WRITE);
}

/*
 * get_write_access() gets write permission for a file.
 * put_write_access() releases this write permission.
 * This is used for regular files.
 * We cannot support write (and maybe mmap read-write shared) accesses and
 * MAP_DENYWRITE mmappings simultaneously. The i_writecount field of an inode
 * can have the following values:
 * 0: no writers, no VM_DENYWRITE mappings
 * < 0: (-i_writecount) vm_area_structs with VM_DENYWRITE set exist
 * > 0: (i_writecount) users are writing to the file.
 *
 * Normally we operate on that counter with atomic_{inc,dec} and it's safe
 * except for the cases where we don't hold i_writecount yet. Then we need to
 * use {get,deny}_write_access() - these functions check the sign and refuse
 * to do the change if sign is wrong.
 */
static inline int get_write_access(struct inode *inode)
{
	return atomic_inc_unless_negative(&inode->i_writecount) ? 0 : -ETXTBSY;
}
static inline int deny_write_access(struct file *file)
{
	struct inode *inode = file_inode(file);
	return atomic_dec_unless_positive(&inode->i_writecount) ? 0 : -ETXTBSY;
}
static inline void put_write_access(struct inode * inode)
{
	atomic_dec(&inode->i_writecount);
}
static inline void allow_write_access(struct file *file)
{
	if (file)
		atomic_inc(&file_inode(file)->i_writecount);
}
static inline bool inode_is_open_for_write(const struct inode *inode)
{
	return atomic_read(&inode->i_writecount) > 0;
}

#ifdef CONFIG_IMA
static inline void i_readcount_dec(struct inode *inode)
{
	BUG_ON(!atomic_read(&inode->i_readcount));
	atomic_dec(&inode->i_readcount);
}
static inline void i_readcount_inc(struct inode *inode)
{
	atomic_inc(&inode->i_readcount);
}
#else
static inline void i_readcount_dec(struct inode *inode)
{
	return;
}
static inline void i_readcount_inc(struct inode *inode)
{
	return;
}
#endif
extern int do_pipe_flags(int *, int);

#define __kernel_read_file_id(id) \
	id(UNKNOWN, unknown)		\
	id(FIRMWARE, firmware)		\
	id(FIRMWARE_PREALLOC_BUFFER, firmware)	\
	id(MODULE, kernel-module)		\
	id(KEXEC_IMAGE, kexec-image)		\
	id(KEXEC_INITRAMFS, kexec-initramfs)	\
	id(POLICY, security-policy)		\
	id(X509_CERTIFICATE, x509-certificate)	\
	id(MAX_ID, )

#define __fid_enumify(ENUM, dummy) READING_ ## ENUM,
#define __fid_stringify(dummy, str) #str,

enum kernel_read_file_id {
	__kernel_read_file_id(__fid_enumify)
};

static const char * const kernel_read_file_str[] = {
	__kernel_read_file_id(__fid_stringify)
};

static inline const char *kernel_read_file_id_str(enum kernel_read_file_id id)
{
	if ((unsigned)id >= READING_MAX_ID)
		return kernel_read_file_str[READING_UNKNOWN];

	return kernel_read_file_str[id];
}

extern int kernel_read_file(struct file *, void **, loff_t *, loff_t,
			    enum kernel_read_file_id);
extern int kernel_read_file_from_path(const char *, void **, loff_t *, loff_t,
				      enum kernel_read_file_id);
extern int kernel_read_file_from_fd(int, void **, loff_t *, loff_t,
				    enum kernel_read_file_id);
extern ssize_t kernel_read(struct file *, void *, size_t, loff_t *);
extern ssize_t kernel_write(struct file *, const void *, size_t, loff_t *);
extern ssize_t __kernel_write(struct file *, const void *, size_t, loff_t *);
extern struct file * open_exec(const char *);
 
/* fs/dcache.c -- generic fs support functions */
extern bool is_subdir(struct dentry *, struct dentry *);
extern bool path_is_under(const struct path *, const struct path *);

extern char *file_path(struct file *, char *, int);

#include <linux/err.h>

/* needed for stackable file system support */
extern loff_t default_llseek(struct file *file, loff_t offset, int whence);

extern loff_t vfs_llseek(struct file *file, loff_t offset, int whence);

extern int inode_init_always(struct super_block *, struct inode *);
extern void inode_init_once(struct inode *);
extern void address_space_init_once(struct address_space *mapping);
extern struct inode * igrab(struct inode *);
extern ino_t iunique(struct super_block *, ino_t);
extern int inode_needs_sync(struct inode *inode);
extern int generic_delete_inode(struct inode *inode);
static inline int generic_drop_inode(struct inode *inode)
{
	return !inode->i_nlink || inode_unhashed(inode);
}

extern struct inode *ilookup5_nowait(struct super_block *sb,
		unsigned long hashval, int (*test)(struct inode *, void *),
		void *data);
extern struct inode *ilookup5(struct super_block *sb, unsigned long hashval,
		int (*test)(struct inode *, void *), void *data);
extern struct inode *ilookup(struct super_block *sb, unsigned long ino);

extern struct inode *inode_insert5(struct inode *inode, unsigned long hashval,
		int (*test)(struct inode *, void *),
		int (*set)(struct inode *, void *),
		void *data);
extern struct inode * iget5_locked(struct super_block *, unsigned long, int (*test)(struct inode *, void *), int (*set)(struct inode *, void *), void *);
extern struct inode * iget_locked(struct super_block *, unsigned long);
extern struct inode *find_inode_nowait(struct super_block *,
				       unsigned long,
				       int (*match)(struct inode *,
						    unsigned long, void *),
				       void *data);
extern int insert_inode_locked4(struct inode *, unsigned long, int (*test)(struct inode *, void *), void *);
extern int insert_inode_locked(struct inode *);
#ifdef CONFIG_DEBUG_LOCK_ALLOC
extern void lockdep_annotate_inode_mutex_key(struct inode *inode);
#else
static inline void lockdep_annotate_inode_mutex_key(struct inode *inode) { };
#endif
extern void unlock_new_inode(struct inode *);
extern void discard_new_inode(struct inode *);
extern unsigned int get_next_ino(void);
extern void evict_inodes(struct super_block *sb);

extern void __iget(struct inode * inode);
extern void iget_failed(struct inode *);
extern void clear_inode(struct inode *);
extern void __destroy_inode(struct inode *);
extern struct inode *new_inode_pseudo(struct super_block *sb);
extern struct inode *new_inode(struct super_block *sb);
extern void free_inode_nonrcu(struct inode *inode);
extern int should_remove_suid(struct dentry *);
extern int file_remove_privs(struct file *);

extern void __insert_inode_hash(struct inode *, unsigned long hashval);
static inline void insert_inode_hash(struct inode *inode)
{
	__insert_inode_hash(inode, inode->i_ino);
}

extern void __remove_inode_hash(struct inode *);
static inline void remove_inode_hash(struct inode *inode)
{
	if (!inode_unhashed(inode) && !hlist_fake(&inode->i_hash))
		__remove_inode_hash(inode);
}

extern void inode_sb_list_add(struct inode *inode);

#ifdef CONFIG_BLOCK
extern int bdev_read_only(struct block_device *);
#endif
extern int set_blocksize(struct block_device *, int);
extern int sb_set_blocksize(struct super_block *, int);
extern int sb_min_blocksize(struct super_block *, int);

extern int generic_file_mmap(struct file *, struct vm_area_struct *);
extern int generic_file_readonly_mmap(struct file *, struct vm_area_struct *);
extern ssize_t generic_write_checks(struct kiocb *, struct iov_iter *);
extern ssize_t generic_file_read_iter(struct kiocb *, struct iov_iter *);
extern ssize_t __generic_file_write_iter(struct kiocb *, struct iov_iter *);
extern ssize_t generic_file_write_iter(struct kiocb *, struct iov_iter *);
extern ssize_t generic_file_direct_write(struct kiocb *, struct iov_iter *);
extern ssize_t generic_perform_write(struct file *, struct iov_iter *, loff_t);

ssize_t vfs_iter_read(struct file *file, struct iov_iter *iter, loff_t *ppos,
		rwf_t flags);
ssize_t vfs_iter_write(struct file *file, struct iov_iter *iter, loff_t *ppos,
		rwf_t flags);

/* fs/block_dev.c */
extern ssize_t blkdev_read_iter(struct kiocb *iocb, struct iov_iter *to);
extern ssize_t blkdev_write_iter(struct kiocb *iocb, struct iov_iter *from);
extern int blkdev_fsync(struct file *filp, loff_t start, loff_t end,
			int datasync);
extern void block_sync_page(struct page *page);

/* fs/splice.c */
extern ssize_t generic_file_splice_read(struct file *, loff_t *,
		struct pipe_inode_info *, size_t, unsigned int);
extern ssize_t iter_file_splice_write(struct pipe_inode_info *,
		struct file *, loff_t *, size_t, unsigned int);
extern ssize_t generic_splice_sendpage(struct pipe_inode_info *pipe,
		struct file *out, loff_t *, size_t len, unsigned int flags);
extern long do_splice_direct(struct file *in, loff_t *ppos, struct file *out,
		loff_t *opos, size_t len, unsigned int flags);


extern void
file_ra_state_init(struct file_ra_state *ra, struct address_space *mapping);
extern loff_t noop_llseek(struct file *file, loff_t offset, int whence);
extern loff_t no_llseek(struct file *file, loff_t offset, int whence);
extern loff_t vfs_setpos(struct file *file, loff_t offset, loff_t maxsize);
extern loff_t generic_file_llseek(struct file *file, loff_t offset, int whence);
extern loff_t generic_file_llseek_size(struct file *file, loff_t offset,
		int whence, loff_t maxsize, loff_t eof);
extern loff_t fixed_size_llseek(struct file *file, loff_t offset,
		int whence, loff_t size);
extern loff_t no_seek_end_llseek_size(struct file *, loff_t, int, loff_t);
extern loff_t no_seek_end_llseek(struct file *, loff_t, int);
extern int generic_file_open(struct inode * inode, struct file * filp);
extern int nonseekable_open(struct inode * inode, struct file * filp);
extern int stream_open(struct inode * inode, struct file * filp);

#ifdef CONFIG_BLOCK
typedef void (dio_submit_t)(struct bio *bio, struct inode *inode,
			    loff_t file_offset);

enum {
	/* need locking between buffered and direct access */
	DIO_LOCKING	= 0x01,

	/* filesystem does not support filling holes */
	DIO_SKIP_HOLES	= 0x02,
};

void dio_end_io(struct bio *bio);
void dio_warn_stale_pagecache(struct file *filp);

ssize_t __blockdev_direct_IO(struct kiocb *iocb, struct inode *inode,
			     struct block_device *bdev, struct iov_iter *iter,
			     get_block_t get_block,
			     dio_iodone_t end_io, dio_submit_t submit_io,
			     int flags);

static inline ssize_t blockdev_direct_IO(struct kiocb *iocb,
					 struct inode *inode,
					 struct iov_iter *iter,
					 get_block_t get_block)
{
	return __blockdev_direct_IO(iocb, inode, inode->i_sb->s_bdev, iter,
			get_block, NULL, NULL, DIO_LOCKING | DIO_SKIP_HOLES);
}
#endif

void inode_dio_wait(struct inode *inode);

/*
 * inode_dio_begin - signal start of a direct I/O requests
 * @inode: inode the direct I/O happens on
 *
 * This is called once we've finished processing a direct I/O request,
 * and is used to wake up callers waiting for direct I/O to be quiesced.
 */
static inline void inode_dio_begin(struct inode *inode)
{
	atomic_inc(&inode->i_dio_count);
}

/*
 * inode_dio_end - signal finish of a direct I/O requests
 * @inode: inode the direct I/O happens on
 *
 * This is called once we've finished processing a direct I/O request,
 * and is used to wake up callers waiting for direct I/O to be quiesced.
 */
static inline void inode_dio_end(struct inode *inode)
{
	if (atomic_dec_and_test(&inode->i_dio_count))
		wake_up_bit(&inode->i_state, __I_DIO_WAKEUP);
}

extern void inode_set_flags(struct inode *inode, unsigned int flags,
			    unsigned int mask);

extern const struct file_operations generic_ro_fops;

#define special_file(m) (S_ISCHR(m)||S_ISBLK(m)||S_ISFIFO(m)||S_ISSOCK(m))

extern int readlink_copy(char __user *, int, const char *);
extern int page_readlink(struct dentry *, char __user *, int);
extern const char *page_get_link(struct dentry *, struct inode *,
				 struct delayed_call *);
extern void page_put_link(void *);
extern int __page_symlink(struct inode *inode, const char *symname, int len,
		int nofs);
extern int page_symlink(struct inode *inode, const char *symname, int len);
extern const struct inode_operations page_symlink_inode_operations;
extern void kfree_link(void *);
extern void generic_fillattr(struct inode *, struct kstat *);
extern int vfs_getattr_nosec(const struct path *, struct kstat *, u32, unsigned int);
extern int vfs_getattr(const struct path *, struct kstat *, u32, unsigned int);
void __inode_add_bytes(struct inode *inode, loff_t bytes);
void inode_add_bytes(struct inode *inode, loff_t bytes);
void __inode_sub_bytes(struct inode *inode, loff_t bytes);
void inode_sub_bytes(struct inode *inode, loff_t bytes);
static inline loff_t __inode_get_bytes(struct inode *inode)
{
	return (((loff_t)inode->i_blocks) << 9) + inode->i_bytes;
}
loff_t inode_get_bytes(struct inode *inode);
void inode_set_bytes(struct inode *inode, loff_t bytes);
const char *simple_get_link(struct dentry *, struct inode *,
			    struct delayed_call *);
extern const struct inode_operations simple_symlink_inode_operations;

extern int iterate_dir(struct file *, struct dir_context *);

extern int vfs_statx(int, const char __user *, int, struct kstat *, u32);
extern int vfs_statx_fd(unsigned int, struct kstat *, u32, unsigned int);

static inline int vfs_stat(const char __user *filename, struct kstat *stat)
{
	return vfs_statx(AT_FDCWD, filename, AT_NO_AUTOMOUNT,
			 stat, STATX_BASIC_STATS);
}
static inline int vfs_lstat(const char __user *name, struct kstat *stat)
{
	return vfs_statx(AT_FDCWD, name, AT_SYMLINK_NOFOLLOW | AT_NO_AUTOMOUNT,
			 stat, STATX_BASIC_STATS);
}
static inline int vfs_fstatat(int dfd, const char __user *filename,
			      struct kstat *stat, int flags)
{
	return vfs_statx(dfd, filename, flags | AT_NO_AUTOMOUNT,
			 stat, STATX_BASIC_STATS);
}
static inline int vfs_fstat(int fd, struct kstat *stat)
{
	return vfs_statx_fd(fd, stat, STATX_BASIC_STATS, 0);
}


extern const char *vfs_get_link(struct dentry *, struct delayed_call *);
extern int vfs_readlink(struct dentry *, char __user *, int);

extern int __generic_block_fiemap(struct inode *inode,
				  struct fiemap_extent_info *fieinfo,
				  loff_t start, loff_t len,
				  get_block_t *get_block);
extern int generic_block_fiemap(struct inode *inode,
				struct fiemap_extent_info *fieinfo, u64 start,
				u64 len, get_block_t *get_block);

extern struct file_system_type *get_filesystem(struct file_system_type *fs);
extern void put_filesystem(struct file_system_type *fs);
extern struct file_system_type *get_fs_type(const char *name);
extern struct super_block *get_super(struct block_device *);
extern struct super_block *get_super_thawed(struct block_device *);
extern struct super_block *get_super_exclusive_thawed(struct block_device *bdev);
extern struct super_block *get_active_super(struct block_device *bdev);
extern void drop_super(struct super_block *sb);
extern void drop_super_exclusive(struct super_block *sb);
extern void iterate_supers(void (*)(struct super_block *, void *), void *);
extern void iterate_supers_type(struct file_system_type *,
			        void (*)(struct super_block *, void *), void *);

extern int dcache_dir_open(struct inode *, struct file *);
extern int dcache_dir_close(struct inode *, struct file *);
extern loff_t dcache_dir_lseek(struct file *, loff_t, int);
extern int dcache_readdir(struct file *, struct dir_context *);
extern int simple_setattr(struct dentry *, struct iattr *);
extern int simple_getattr(const struct path *, struct kstat *, u32, unsigned int);
extern int simple_statfs(struct dentry *, struct kstatfs *);
extern int simple_open(struct inode *inode, struct file *file);
extern int simple_link(struct dentry *, struct inode *, struct dentry *);
extern int simple_unlink(struct inode *, struct dentry *);
extern int simple_rmdir(struct inode *, struct dentry *);
extern int simple_rename(struct inode *, struct dentry *,
			 struct inode *, struct dentry *, unsigned int);
extern int noop_fsync(struct file *, loff_t, loff_t, int);
extern int noop_set_page_dirty(struct page *page);
extern void noop_invalidatepage(struct page *page, unsigned int offset,
		unsigned int length);
extern ssize_t noop_direct_IO(struct kiocb *iocb, struct iov_iter *iter);
extern int simple_empty(struct dentry *);
extern int simple_readpage(struct file *file, struct page *page);
extern int simple_write_begin(struct file *file, struct address_space *mapping,
			loff_t pos, unsigned len, unsigned flags,
			struct page **pagep, void **fsdata);
extern int simple_write_end(struct file *file, struct address_space *mapping,
			loff_t pos, unsigned len, unsigned copied,
			struct page *page, void *fsdata);
extern int always_delete_dentry(const struct dentry *);
extern struct inode *alloc_anon_inode(struct super_block *);
extern int simple_nosetlease(struct file *, long, struct file_lock **, void **);
extern const struct dentry_operations simple_dentry_operations;

extern struct dentry *simple_lookup(struct inode *, struct dentry *, unsigned int flags);
extern ssize_t generic_read_dir(struct file *, char __user *, size_t, loff_t *);
extern const struct file_operations simple_dir_operations;
extern const struct inode_operations simple_dir_inode_operations;
extern void make_empty_dir_inode(struct inode *inode);
extern bool is_empty_dir_inode(struct inode *inode);
struct tree_descr { const char *name; const struct file_operations *ops; int mode; };
struct dentry *d_alloc_name(struct dentry *, const char *);
extern int simple_fill_super(struct super_block *, unsigned long,
			     const struct tree_descr *);
extern int simple_pin_fs(struct file_system_type *, struct vfsmount **mount, int *count);
extern void simple_release_fs(struct vfsmount **mount, int *count);

extern ssize_t simple_read_from_buffer(void __user *to, size_t count,
			loff_t *ppos, const void *from, size_t available);
extern ssize_t simple_write_to_buffer(void *to, size_t available, loff_t *ppos,
		const void __user *from, size_t count);

extern int __generic_file_fsync(struct file *, loff_t, loff_t, int);
extern int generic_file_fsync(struct file *, loff_t, loff_t, int);

extern int generic_check_addressable(unsigned, u64);

<<<<<<< HEAD
#ifdef CONFIG_UNICODE
extern int generic_ci_d_hash(const struct dentry *dentry, struct qstr *str);
extern int generic_ci_d_compare(const struct dentry *dentry, unsigned int len,
				const char *str, const struct qstr *name);
extern bool needs_casefold(const struct inode *dir);
#else
static inline bool needs_casefold(const struct inode *dir)
{
	return 0;
}
#endif
extern void generic_set_encrypted_ci_d_ops(struct inode *dir,
					   struct dentry *dentry);
=======
extern void generic_set_encrypted_ci_d_ops(struct dentry *dentry);
>>>>>>> bb2449b3

#ifdef CONFIG_MIGRATION
extern int buffer_migrate_page(struct address_space *,
				struct page *, struct page *,
				enum migrate_mode);
#else
#define buffer_migrate_page NULL
#endif

extern int setattr_prepare(struct dentry *, struct iattr *);
extern int inode_newsize_ok(const struct inode *, loff_t offset);
extern void setattr_copy(struct inode *inode, const struct iattr *attr);

extern int file_update_time(struct file *file);

static inline bool io_is_direct(struct file *filp)
{
	return (filp->f_flags & O_DIRECT) || IS_DAX(filp->f_mapping->host);
}

static inline bool vma_is_dax(struct vm_area_struct *vma)
{
	return vma->vm_file && IS_DAX(vma->vm_file->f_mapping->host);
}

static inline bool vma_is_fsdax(struct vm_area_struct *vma)
{
	struct inode *inode;

	if (!vma->vm_file)
		return false;
	if (!vma_is_dax(vma))
		return false;
	inode = file_inode(vma->vm_file);
	if (S_ISCHR(inode->i_mode))
		return false; /* device-dax */
	return true;
}

static inline int iocb_flags(struct file *file)
{
	int res = 0;
	if (file->f_flags & O_APPEND)
		res |= IOCB_APPEND;
	if (io_is_direct(file))
		res |= IOCB_DIRECT;
	if ((file->f_flags & O_DSYNC) || IS_SYNC(file->f_mapping->host))
		res |= IOCB_DSYNC;
	if (file->f_flags & __O_SYNC)
		res |= IOCB_SYNC;
	return res;
}

static inline int kiocb_set_rw_flags(struct kiocb *ki, rwf_t flags)
{
	if (unlikely(flags & ~RWF_SUPPORTED))
		return -EOPNOTSUPP;

	if (flags & RWF_NOWAIT) {
		if (!(ki->ki_filp->f_mode & FMODE_NOWAIT))
			return -EOPNOTSUPP;
		ki->ki_flags |= IOCB_NOWAIT;
	}
	if (flags & RWF_HIPRI)
		ki->ki_flags |= IOCB_HIPRI;
	if (flags & RWF_DSYNC)
		ki->ki_flags |= IOCB_DSYNC;
	if (flags & RWF_SYNC)
		ki->ki_flags |= (IOCB_DSYNC | IOCB_SYNC);
	if (flags & RWF_APPEND)
		ki->ki_flags |= IOCB_APPEND;
	return 0;
}

static inline ino_t parent_ino(struct dentry *dentry)
{
	ino_t res;

	/*
	 * Don't strictly need d_lock here? If the parent ino could change
	 * then surely we'd have a deeper race in the caller?
	 */
	spin_lock(&dentry->d_lock);
	res = dentry->d_parent->d_inode->i_ino;
	spin_unlock(&dentry->d_lock);
	return res;
}

/* Transaction based IO helpers */

/*
 * An argresp is stored in an allocated page and holds the
 * size of the argument or response, along with its content
 */
struct simple_transaction_argresp {
	ssize_t size;
	char data[0];
};

#define SIMPLE_TRANSACTION_LIMIT (PAGE_SIZE - sizeof(struct simple_transaction_argresp))

char *simple_transaction_get(struct file *file, const char __user *buf,
				size_t size);
ssize_t simple_transaction_read(struct file *file, char __user *buf,
				size_t size, loff_t *pos);
int simple_transaction_release(struct inode *inode, struct file *file);

void simple_transaction_set(struct file *file, size_t n);

/*
 * simple attribute files
 *
 * These attributes behave similar to those in sysfs:
 *
 * Writing to an attribute immediately sets a value, an open file can be
 * written to multiple times.
 *
 * Reading from an attribute creates a buffer from the value that might get
 * read with multiple read calls. When the attribute has been read
 * completely, no further read calls are possible until the file is opened
 * again.
 *
 * All attributes contain a text representation of a numeric value
 * that are accessed with the get() and set() functions.
 */
#define DEFINE_SIMPLE_ATTRIBUTE(__fops, __get, __set, __fmt)		\
static int __fops ## _open(struct inode *inode, struct file *file)	\
{									\
	__simple_attr_check_format(__fmt, 0ull);			\
	return simple_attr_open(inode, file, __get, __set, __fmt);	\
}									\
static const struct file_operations __fops = {				\
	.owner	 = THIS_MODULE,						\
	.open	 = __fops ## _open,					\
	.release = simple_attr_release,					\
	.read	 = simple_attr_read,					\
	.write	 = simple_attr_write,					\
	.llseek	 = generic_file_llseek,					\
}

static inline __printf(1, 2)
void __simple_attr_check_format(const char *fmt, ...)
{
	/* don't do anything, just let the compiler check the arguments; */
}

int simple_attr_open(struct inode *inode, struct file *file,
		     int (*get)(void *, u64 *), int (*set)(void *, u64),
		     const char *fmt);
int simple_attr_release(struct inode *inode, struct file *file);
ssize_t simple_attr_read(struct file *file, char __user *buf,
			 size_t len, loff_t *ppos);
ssize_t simple_attr_write(struct file *file, const char __user *buf,
			  size_t len, loff_t *ppos);

struct ctl_table;
int proc_nr_files(struct ctl_table *table, int write,
		  void __user *buffer, size_t *lenp, loff_t *ppos);
int proc_nr_dentry(struct ctl_table *table, int write,
		  void __user *buffer, size_t *lenp, loff_t *ppos);
int proc_nr_inodes(struct ctl_table *table, int write,
		   void __user *buffer, size_t *lenp, loff_t *ppos);
int __init get_filesystem_list(char *buf);

#define __FMODE_EXEC		((__force int) FMODE_EXEC)
#define __FMODE_NONOTIFY	((__force int) FMODE_NONOTIFY)

#define ACC_MODE(x) ("\004\002\006\006"[(x)&O_ACCMODE])
#define OPEN_FMODE(flag) ((__force fmode_t)(((flag + 1) & O_ACCMODE) | \
					    (flag & __FMODE_NONOTIFY)))

static inline bool is_sxid(umode_t mode)
{
	return (mode & S_ISUID) || ((mode & S_ISGID) && (mode & S_IXGRP));
}

static inline int check_sticky(struct inode *dir, struct inode *inode)
{
	if (!(dir->i_mode & S_ISVTX))
		return 0;

	return __check_sticky(dir, inode);
}

static inline void inode_has_no_xattr(struct inode *inode)
{
	if (!is_sxid(inode->i_mode) && (inode->i_sb->s_flags & SB_NOSEC))
		inode->i_flags |= S_NOSEC;
}

static inline bool is_root_inode(struct inode *inode)
{
	return inode == inode->i_sb->s_root->d_inode;
}

static inline bool dir_emit(struct dir_context *ctx,
			    const char *name, int namelen,
			    u64 ino, unsigned type)
{
	return ctx->actor(ctx, name, namelen, ctx->pos, ino, type) == 0;
}
static inline bool dir_emit_dot(struct file *file, struct dir_context *ctx)
{
	return ctx->actor(ctx, ".", 1, ctx->pos,
			  file->f_path.dentry->d_inode->i_ino, DT_DIR) == 0;
}
static inline bool dir_emit_dotdot(struct file *file, struct dir_context *ctx)
{
	return ctx->actor(ctx, "..", 2, ctx->pos,
			  parent_ino(file->f_path.dentry), DT_DIR) == 0;
}
static inline bool dir_emit_dots(struct file *file, struct dir_context *ctx)
{
	if (ctx->pos == 0) {
		if (!dir_emit_dot(file, ctx))
			return false;
		ctx->pos = 1;
	}
	if (ctx->pos == 1) {
		if (!dir_emit_dotdot(file, ctx))
			return false;
		ctx->pos = 2;
	}
	return true;
}
static inline bool dir_relax(struct inode *inode)
{
	inode_unlock(inode);
	inode_lock(inode);
	return !IS_DEADDIR(inode);
}

static inline bool dir_relax_shared(struct inode *inode)
{
	inode_unlock_shared(inode);
	inode_lock_shared(inode);
	return !IS_DEADDIR(inode);
}

extern bool path_noexec(const struct path *path);
extern void inode_nohighmem(struct inode *inode);

/* mm/fadvise.c */
extern int vfs_fadvise(struct file *file, loff_t offset, loff_t len,
		       int advice);

int vfs_ioc_setflags_prepare(struct inode *inode, unsigned int oldflags,
			     unsigned int flags);

int vfs_ioc_fssetxattr_check(struct inode *inode, const struct fsxattr *old_fa,
			     struct fsxattr *fa);

static inline void simple_fill_fsxattr(struct fsxattr *fa, __u32 xflags)
{
	memset(fa, 0, sizeof(*fa));
	fa->fsx_xflags = xflags;
}

/*
 * Flush file data before changing attributes.  Caller must hold any locks
 * required to prevent further writes to this file until we're done setting
 * flags.
 */
static inline int inode_drain_writes(struct inode *inode)
{
	inode_dio_wait(inode);
	return filemap_write_and_wait(inode->i_mapping);
}

#endif /* _LINUX_FS_H */<|MERGE_RESOLUTION|>--- conflicted
+++ resolved
@@ -1369,11 +1369,7 @@
 /* These flags relate to encoding and casefolding */
 #define SB_ENC_STRICT_MODE_FL	(1 << 0)
 
-<<<<<<< HEAD
-#define sb_has_enc_strict_mode(sb) \
-=======
 #define sb_has_strict_encoding(sb) \
->>>>>>> bb2449b3
 	(sb->s_encoding_flags & SB_ENC_STRICT_MODE_FL)
 
 /*
@@ -3359,23 +3355,7 @@
 
 extern int generic_check_addressable(unsigned, u64);
 
-<<<<<<< HEAD
-#ifdef CONFIG_UNICODE
-extern int generic_ci_d_hash(const struct dentry *dentry, struct qstr *str);
-extern int generic_ci_d_compare(const struct dentry *dentry, unsigned int len,
-				const char *str, const struct qstr *name);
-extern bool needs_casefold(const struct inode *dir);
-#else
-static inline bool needs_casefold(const struct inode *dir)
-{
-	return 0;
-}
-#endif
-extern void generic_set_encrypted_ci_d_ops(struct inode *dir,
-					   struct dentry *dentry);
-=======
 extern void generic_set_encrypted_ci_d_ops(struct dentry *dentry);
->>>>>>> bb2449b3
 
 #ifdef CONFIG_MIGRATION
 extern int buffer_migrate_page(struct address_space *,
