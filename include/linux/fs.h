/* SPDX-License-Identifier: GPL-2.0 */
#ifndef _LINUX_FS_H
#define _LINUX_FS_H

#include <linux/linkage.h>
#include <linux/wait_bit.h>
#include <linux/kdev_t.h>
#include <linux/dcache.h>
#include <linux/path.h>
#include <linux/stat.h>
#include <linux/cache.h>
#include <linux/list.h>
#include <linux/list_lru.h>
#include <linux/llist.h>
#include <linux/radix-tree.h>
#include <linux/xarray.h>
#include <linux/rbtree.h>
#include <linux/init.h>
#include <linux/pid.h>
#include <linux/bug.h>
#include <linux/mutex.h>
#include <linux/rwsem.h>
#include <linux/mm_types.h>
#include <linux/capability.h>
#include <linux/semaphore.h>
#include <linux/fcntl.h>
#include <linux/fiemap.h>
#include <linux/rculist_bl.h>
#include <linux/atomic.h>
#include <linux/shrinker.h>
#include <linux/migrate_mode.h>
#include <linux/uidgid.h>
#include <linux/lockdep.h>
#include <linux/percpu-rwsem.h>
#include <linux/workqueue.h>
#include <linux/delayed_call.h>
#include <linux/uuid.h>
#include <linux/errseq.h>
#include <linux/ioprio.h>
#include <linux/android_kabi.h>

#include <asm/byteorder.h>
#include <uapi/linux/fs.h>

struct backing_dev_info;
struct bdi_writeback;
struct bio;
struct export_operations;
struct hd_geometry;
struct iovec;
struct kiocb;
struct kobject;
struct pipe_inode_info;
struct poll_table_struct;
struct kstatfs;
struct vm_area_struct;
struct vfsmount;
struct cred;
struct swap_info_struct;
struct seq_file;
struct workqueue_struct;
struct iov_iter;
struct fscrypt_info;
struct fscrypt_operations;
struct fsverity_info;
struct fsverity_operations;

extern void __init inode_init(void);
extern void __init inode_init_early(void);
extern void __init files_init(void);
extern void __init files_maxfiles_init(void);

extern struct files_stat_struct files_stat;
extern unsigned long get_max_files(void);
extern unsigned int sysctl_nr_open;
extern struct inodes_stat_t inodes_stat;
extern int leases_enable, lease_break_time;
extern int sysctl_protected_symlinks;
extern int sysctl_protected_hardlinks;
extern int sysctl_protected_fifos;
extern int sysctl_protected_regular;

typedef __kernel_rwf_t rwf_t;

struct buffer_head;
typedef int (get_block_t)(struct inode *inode, sector_t iblock,
			struct buffer_head *bh_result, int create);
typedef int (dio_iodone_t)(struct kiocb *iocb, loff_t offset,
			ssize_t bytes, void *private);

#define MAY_EXEC		0x00000001
#define MAY_WRITE		0x00000002
#define MAY_READ		0x00000004
#define MAY_APPEND		0x00000008
#define MAY_ACCESS		0x00000010
#define MAY_OPEN		0x00000020
#define MAY_CHDIR		0x00000040
/* called from RCU mode, don't block */
#define MAY_NOT_BLOCK		0x00000080

/*
 * flags in file.f_mode.  Note that FMODE_READ and FMODE_WRITE must correspond
 * to O_WRONLY and O_RDWR via the strange trick in do_dentry_open()
 */

/* file is open for reading */
#define FMODE_READ		((__force fmode_t)0x1)
/* file is open for writing */
#define FMODE_WRITE		((__force fmode_t)0x2)
/* file is seekable */
#define FMODE_LSEEK		((__force fmode_t)0x4)
/* file can be accessed using pread */
#define FMODE_PREAD		((__force fmode_t)0x8)
/* file can be accessed using pwrite */
#define FMODE_PWRITE		((__force fmode_t)0x10)
/* File is opened for execution with sys_execve / sys_uselib */
#define FMODE_EXEC		((__force fmode_t)0x20)
/* File is opened with O_NDELAY (only set for block devices) */
#define FMODE_NDELAY		((__force fmode_t)0x40)
/* File is opened with O_EXCL (only set for block devices) */
#define FMODE_EXCL		((__force fmode_t)0x80)
/* File is opened using open(.., 3, ..) and is writeable only for ioctls
   (specialy hack for floppy.c) */
#define FMODE_WRITE_IOCTL	((__force fmode_t)0x100)
/* 32bit hashes as llseek() offset (for directories) */
#define FMODE_32BITHASH         ((__force fmode_t)0x200)
/* 64bit hashes as llseek() offset (for directories) */
#define FMODE_64BITHASH         ((__force fmode_t)0x400)

/*
 * Don't update ctime and mtime.
 *
 * Currently a special hack for the XFS open_by_handle ioctl, but we'll
 * hopefully graduate it to a proper O_CMTIME flag supported by open(2) soon.
 */
#define FMODE_NOCMTIME		((__force fmode_t)0x800)

/* Expect random access pattern */
#define FMODE_RANDOM		((__force fmode_t)0x1000)

/* File is huge (eg. /dev/kmem): treat loff_t as unsigned */
#define FMODE_UNSIGNED_OFFSET	((__force fmode_t)0x2000)

/* File is opened with O_PATH; almost nothing can be done with it */
#define FMODE_PATH		((__force fmode_t)0x4000)

/* File needs atomic accesses to f_pos */
#define FMODE_ATOMIC_POS	((__force fmode_t)0x8000)
/* Write access to underlying fs */
#define FMODE_WRITER		((__force fmode_t)0x10000)
/* Has read method(s) */
#define FMODE_CAN_READ          ((__force fmode_t)0x20000)
/* Has write method(s) */
#define FMODE_CAN_WRITE         ((__force fmode_t)0x40000)

#define FMODE_OPENED		((__force fmode_t)0x80000)
#define FMODE_CREATED		((__force fmode_t)0x100000)

/* File is stream-like */
#define FMODE_STREAM		((__force fmode_t)0x200000)

/* File was opened by fanotify and shouldn't generate fanotify events */
#define FMODE_NONOTIFY		((__force fmode_t)0x4000000)

/* File is capable of returning -EAGAIN if I/O will block */
#define FMODE_NOWAIT	((__force fmode_t)0x8000000)

/* File does not contribute to nr_files count */
#define FMODE_NOACCOUNT	((__force fmode_t)0x20000000)

/*
 * Flag for rw_copy_check_uvector and compat_rw_copy_check_uvector
 * that indicates that they should check the contents of the iovec are
 * valid, but not check the memory that the iovec elements
 * points too.
 */
#define CHECK_IOVEC_ONLY -1

/*
 * Attribute flags.  These should be or-ed together to figure out what
 * has been changed!
 */
#define ATTR_MODE	(1 << 0)
#define ATTR_UID	(1 << 1)
#define ATTR_GID	(1 << 2)
#define ATTR_SIZE	(1 << 3)
#define ATTR_ATIME	(1 << 4)
#define ATTR_MTIME	(1 << 5)
#define ATTR_CTIME	(1 << 6)
#define ATTR_ATIME_SET	(1 << 7)
#define ATTR_MTIME_SET	(1 << 8)
#define ATTR_FORCE	(1 << 9) /* Not a change, but a change it */
#define ATTR_KILL_SUID	(1 << 11)
#define ATTR_KILL_SGID	(1 << 12)
#define ATTR_FILE	(1 << 13)
#define ATTR_KILL_PRIV	(1 << 14)
#define ATTR_OPEN	(1 << 15) /* Truncating from open(O_TRUNC) */
#define ATTR_TIMES_SET	(1 << 16)
#define ATTR_TOUCH	(1 << 17)

/*
 * Whiteout is represented by a char device.  The following constants define the
 * mode and device number to use.
 */
#define WHITEOUT_MODE 0
#define WHITEOUT_DEV 0

/*
 * This is the Inode Attributes structure, used for notify_change().  It
 * uses the above definitions as flags, to know which values have changed.
 * Also, in this manner, a Filesystem can look at only the values it cares
 * about.  Basically, these are the attributes that the VFS layer can
 * request to change from the FS layer.
 *
 * Derek Atkins <warlord@MIT.EDU> 94-10-20
 */
struct iattr {
	unsigned int	ia_valid;
	umode_t		ia_mode;
	kuid_t		ia_uid;
	kgid_t		ia_gid;
	loff_t		ia_size;
	struct timespec64 ia_atime;
	struct timespec64 ia_mtime;
	struct timespec64 ia_ctime;

	/*
	 * Not an attribute, but an auxiliary info for filesystems wanting to
	 * implement an ftruncate() like method.  NOTE: filesystem should
	 * check for (ia_valid & ATTR_FILE), and not for (ia_file != NULL).
	 */
	struct file	*ia_file;
};

/*
 * Includes for diskquotas.
 */
#include <linux/quota.h>

/*
 * Maximum number of layers of fs stack.  Needs to be limited to
 * prevent kernel stack overflow
 */
#define FILESYSTEM_MAX_STACK_DEPTH 2

/** 
 * enum positive_aop_returns - aop return codes with specific semantics
 *
 * @AOP_WRITEPAGE_ACTIVATE: Informs the caller that page writeback has
 * 			    completed, that the page is still locked, and
 * 			    should be considered active.  The VM uses this hint
 * 			    to return the page to the active list -- it won't
 * 			    be a candidate for writeback again in the near
 * 			    future.  Other callers must be careful to unlock
 * 			    the page if they get this return.  Returned by
 * 			    writepage(); 
 *
 * @AOP_TRUNCATED_PAGE: The AOP method that was handed a locked page has
 *  			unlocked it and the page might have been truncated.
 *  			The caller should back up to acquiring a new page and
 *  			trying again.  The aop will be taking reasonable
 *  			precautions not to livelock.  If the caller held a page
 *  			reference, it should drop it before retrying.  Returned
 *  			by readpage().
 *
 * address_space_operation functions return these large constants to indicate
 * special semantics to the caller.  These are much larger than the bytes in a
 * page to allow for functions that return the number of bytes operated on in a
 * given page.
 */

enum positive_aop_returns {
	AOP_WRITEPAGE_ACTIVATE	= 0x80000,
	AOP_TRUNCATED_PAGE	= 0x80001,
};

#define AOP_FLAG_CONT_EXPAND		0x0001 /* called from cont_expand */
#define AOP_FLAG_NOFS			0x0002 /* used by filesystem to direct
						* helper code (eg buffer layer)
						* to clear GFP_FS from alloc */

/*
 * oh the beauties of C type declarations.
 */
struct page;
struct address_space;
struct writeback_control;

/*
 * Write life time hint values.
 * Stored in struct inode as u8.
 */
enum rw_hint {
	WRITE_LIFE_NOT_SET	= 0,
	WRITE_LIFE_NONE		= RWH_WRITE_LIFE_NONE,
	WRITE_LIFE_SHORT	= RWH_WRITE_LIFE_SHORT,
	WRITE_LIFE_MEDIUM	= RWH_WRITE_LIFE_MEDIUM,
	WRITE_LIFE_LONG		= RWH_WRITE_LIFE_LONG,
	WRITE_LIFE_EXTREME	= RWH_WRITE_LIFE_EXTREME,
};

/* Match RWF_* bits to IOCB bits */
#define IOCB_HIPRI		(__force int) RWF_HIPRI
#define IOCB_DSYNC		(__force int) RWF_DSYNC
#define IOCB_SYNC		(__force int) RWF_SYNC
#define IOCB_NOWAIT		(__force int) RWF_NOWAIT
#define IOCB_APPEND		(__force int) RWF_APPEND

/* non-RWF related bits - start at 16 */
#define IOCB_EVENTFD		(1 << 16)
#define IOCB_DIRECT		(1 << 17)
#define IOCB_WRITE		(1 << 18)
/* iocb->ki_waitq is valid */
#define IOCB_WAITQ		(1 << 19)
#define IOCB_NOIO		(1 << 20)
/* kiocb is a read or write operation submitted by fs/aio.c. */
#define IOCB_AIO_RW		(1 << 23)

struct kiocb {
	struct file		*ki_filp;

	/* The 'ki_filp' pointer is shared in a union for aio */
	randomized_struct_fields_start

	loff_t			ki_pos;
	void (*ki_complete)(struct kiocb *iocb, long ret, long ret2);
	void			*private;
	int			ki_flags;
	u16			ki_hint;
	u16			ki_ioprio; /* See linux/ioprio.h */

	randomized_struct_fields_end
};

static inline bool is_sync_kiocb(struct kiocb *kiocb)
{
	return kiocb->ki_complete == NULL;
}

/*
 * "descriptor" for what we're up to with a read.
 * This allows us to use the same read code yet
 * have multiple different users of the data that
 * we read from a file.
 *
 * The simplest case just copies the data to user
 * mode.
 */
typedef struct {
	size_t written;
	size_t count;
	union {
		char __user *buf;
		void *data;
	} arg;
	int error;
} read_descriptor_t;

typedef int (*read_actor_t)(read_descriptor_t *, struct page *,
		unsigned long, unsigned long);

struct address_space_operations {
	int (*writepage)(struct page *page, struct writeback_control *wbc);
	int (*readpage)(struct file *, struct page *);

	/* Write back some dirty pages from this mapping. */
	int (*writepages)(struct address_space *, struct writeback_control *);

	/* Set a page dirty.  Return true if this dirtied it */
	int (*set_page_dirty)(struct page *page);

	/*
	 * Reads in the requested pages. Unlike ->readpage(), this is
	 * PURELY used for read-ahead!.
	 */
	int (*readpages)(struct file *filp, struct address_space *mapping,
			struct list_head *pages, unsigned nr_pages);

	int (*write_begin)(struct file *, struct address_space *mapping,
				loff_t pos, unsigned len, unsigned flags,
				struct page **pagep, void **fsdata);
	int (*write_end)(struct file *, struct address_space *mapping,
				loff_t pos, unsigned len, unsigned copied,
				struct page *page, void *fsdata);

	/* Unfortunately this kludge is needed for FIBMAP. Don't use it */
	sector_t (*bmap)(struct address_space *, sector_t);
	void (*invalidatepage) (struct page *, unsigned int, unsigned int);
	int (*releasepage) (struct page *, gfp_t);
	void (*freepage)(struct page *);
	ssize_t (*direct_IO)(struct kiocb *, struct iov_iter *iter);
	/*
	 * migrate the contents of a page to the specified target. If
	 * migrate_mode is MIGRATE_ASYNC, it must not block.
	 */
	int (*migratepage) (struct address_space *,
			struct page *, struct page *, enum migrate_mode);
	bool (*isolate_page)(struct page *, isolate_mode_t);
	void (*putback_page)(struct page *);
	int (*launder_page) (struct page *);
	int (*is_partially_uptodate) (struct page *, unsigned long,
					unsigned long);
	void (*is_dirty_writeback) (struct page *, bool *, bool *);
	int (*error_remove_page)(struct address_space *, struct page *);

	/* swapfile support */
	int (*swap_activate)(struct swap_info_struct *sis, struct file *file,
				sector_t *span);
	void (*swap_deactivate)(struct file *file);

	ANDROID_KABI_RESERVE(1);
	ANDROID_KABI_RESERVE(2);
	ANDROID_KABI_RESERVE(3);
	ANDROID_KABI_RESERVE(4);
};

extern const struct address_space_operations empty_aops;

/*
 * pagecache_write_begin/pagecache_write_end must be used by general code
 * to write into the pagecache.
 */
int pagecache_write_begin(struct file *, struct address_space *mapping,
				loff_t pos, unsigned len, unsigned flags,
				struct page **pagep, void **fsdata);

int pagecache_write_end(struct file *, struct address_space *mapping,
				loff_t pos, unsigned len, unsigned copied,
				struct page *page, void *fsdata);

struct address_space {
	struct inode		*host;		/* owner: inode, block_device */
	struct radix_tree_root	i_pages;	/* cached pages */
	atomic_t		i_mmap_writable;/* count VM_SHARED mappings */
	struct rb_root_cached	i_mmap;		/* tree of private and shared mappings */
	struct rw_semaphore	i_mmap_rwsem;	/* protect tree, count, list */
	/* Protected by the i_pages lock */
	unsigned long		nrpages;	/* number of total pages */
	/* number of shadow or DAX exceptional entries */
	unsigned long		nrexceptional;
	pgoff_t			writeback_index;/* writeback starts here */
	const struct address_space_operations *a_ops;	/* methods */
	unsigned long		flags;		/* error bits */
	spinlock_t		private_lock;	/* for use by the address_space */
	gfp_t			gfp_mask;	/* implicit gfp mask for allocations */
	struct list_head	private_list;	/* for use by the address_space */
	void			*private_data;	/* ditto */
	errseq_t		wb_err;

	ANDROID_KABI_RESERVE(1);
	ANDROID_KABI_RESERVE(2);
	ANDROID_KABI_RESERVE(3);
	ANDROID_KABI_RESERVE(4);
} __attribute__((aligned(sizeof(long)))) __randomize_layout;
	/*
	 * On most architectures that alignment is already the case; but
	 * must be enforced here for CRIS, to let the least significant bit
	 * of struct page's "mapping" pointer be used for PAGE_MAPPING_ANON.
	 */
struct request_queue;

struct block_device {
	dev_t			bd_dev;  /* not a kdev_t - it's a search key */
	int			bd_openers;
	struct inode *		bd_inode;	/* will die */
	struct super_block *	bd_super;
	struct mutex		bd_mutex;	/* open/close mutex */
	void *			bd_claiming;
	void *			bd_holder;
	int			bd_holders;
	bool			bd_write_holder;
#ifdef CONFIG_SYSFS
	struct list_head	bd_holder_disks;
#endif
	struct block_device *	bd_contains;
	unsigned		bd_block_size;
	u8			bd_partno;
	struct hd_struct *	bd_part;
	/* number of times partitions within this device have been opened. */
	unsigned		bd_part_count;
	int			bd_invalidated;
	struct gendisk *	bd_disk;
	struct request_queue *  bd_queue;
	struct backing_dev_info *bd_bdi;
	struct list_head	bd_list;
	/*
	 * Private data.  You must have bd_claim'ed the block_device
	 * to use this.  NOTE:  bd_claim allows an owner to claim
	 * the same device multiple times, the owner must take special
	 * care to not mess up bd_private for that case.
	 */
	unsigned long		bd_private;

	/* The counter of freeze processes */
	int			bd_fsfreeze_count;
	/* Mutex for freeze */
	struct mutex		bd_fsfreeze_mutex;

	ANDROID_KABI_RESERVE(1);
	ANDROID_KABI_RESERVE(2);
	ANDROID_KABI_RESERVE(3);
	ANDROID_KABI_RESERVE(4);
} __randomize_layout;

/*
 * Radix-tree tags, for tagging dirty and writeback pages within the pagecache
 * radix trees
 */
#define PAGECACHE_TAG_DIRTY	0
#define PAGECACHE_TAG_WRITEBACK	1
#define PAGECACHE_TAG_TOWRITE	2

int mapping_tagged(struct address_space *mapping, int tag);

static inline void i_mmap_lock_write(struct address_space *mapping)
{
	down_write(&mapping->i_mmap_rwsem);
}

static inline void i_mmap_unlock_write(struct address_space *mapping)
{
	up_write(&mapping->i_mmap_rwsem);
}

static inline int i_mmap_trylock_read(struct address_space *mapping)
{
	return down_read_trylock(&mapping->i_mmap_rwsem);
}

static inline void i_mmap_lock_read(struct address_space *mapping)
{
	down_read(&mapping->i_mmap_rwsem);
}

static inline void i_mmap_unlock_read(struct address_space *mapping)
{
	up_read(&mapping->i_mmap_rwsem);
}

/*
 * Might pages of this file be mapped into userspace?
 */
static inline int mapping_mapped(struct address_space *mapping)
{
	return	!RB_EMPTY_ROOT(&mapping->i_mmap.rb_root);
}

/*
 * Might pages of this file have been modified in userspace?
 * Note that i_mmap_writable counts all VM_SHARED vmas: do_mmap
 * marks vma as VM_SHARED if it is shared, and the file was opened for
 * writing i.e. vma may be mprotected writable even if now readonly.
 *
 * If i_mmap_writable is negative, no new writable mappings are allowed. You
 * can only deny writable mappings, if none exists right now.
 */
static inline int mapping_writably_mapped(struct address_space *mapping)
{
	return atomic_read(&mapping->i_mmap_writable) > 0;
}

static inline int mapping_map_writable(struct address_space *mapping)
{
	return atomic_inc_unless_negative(&mapping->i_mmap_writable) ?
		0 : -EPERM;
}

static inline void mapping_unmap_writable(struct address_space *mapping)
{
	atomic_dec(&mapping->i_mmap_writable);
}

static inline int mapping_deny_writable(struct address_space *mapping)
{
	return atomic_dec_unless_positive(&mapping->i_mmap_writable) ?
		0 : -EBUSY;
}

static inline void mapping_allow_writable(struct address_space *mapping)
{
	atomic_inc(&mapping->i_mmap_writable);
}

/*
 * Use sequence counter to get consistent i_size on 32-bit processors.
 */
#if BITS_PER_LONG==32 && defined(CONFIG_SMP)
#include <linux/seqlock.h>
#define __NEED_I_SIZE_ORDERED
#define i_size_ordered_init(inode) seqcount_init(&inode->i_size_seqcount)
#else
#define i_size_ordered_init(inode) do { } while (0)
#endif

struct posix_acl;
#define ACL_NOT_CACHED ((void *)(-1))
#define ACL_DONT_CACHE ((void *)(-3))

static inline struct posix_acl *
uncached_acl_sentinel(struct task_struct *task)
{
	return (void *)task + 1;
}

static inline bool
is_uncached_acl(struct posix_acl *acl)
{
	return (long)acl & 1;
}

#define IOP_FASTPERM	0x0001
#define IOP_LOOKUP	0x0002
#define IOP_NOFOLLOW	0x0004
#define IOP_XATTR	0x0008
#define IOP_DEFAULT_READLINK	0x0010

struct fsnotify_mark_connector;

/*
 * Keep mostly read-only and often accessed (especially for
 * the RCU path lookup and 'stat' data) fields at the beginning
 * of the 'struct inode'
 */
struct inode {
	umode_t			i_mode;
	unsigned short		i_opflags;
	kuid_t			i_uid;
	kgid_t			i_gid;
	unsigned int		i_flags;

#ifdef CONFIG_FS_POSIX_ACL
	struct posix_acl	*i_acl;
	struct posix_acl	*i_default_acl;
#endif

	const struct inode_operations	*i_op;
	struct super_block	*i_sb;
	struct address_space	*i_mapping;

#ifdef CONFIG_SECURITY
	void			*i_security;
#endif

	/* Stat data, not accessed from path walking */
	unsigned long		i_ino;
	/*
	 * Filesystems may only read i_nlink directly.  They shall use the
	 * following functions for modification:
	 *
	 *    (set|clear|inc|drop)_nlink
	 *    inode_(inc|dec)_link_count
	 */
	union {
		const unsigned int i_nlink;
		unsigned int __i_nlink;
	};
	dev_t			i_rdev;
	loff_t			i_size;
	struct timespec64	i_atime;
	struct timespec64	i_mtime;
	struct timespec64	i_ctime;
	spinlock_t		i_lock;	/* i_blocks, i_bytes, maybe i_size */
	unsigned short          i_bytes;
	u8			i_blkbits;
	u8			i_write_hint;
	blkcnt_t		i_blocks;

#ifdef __NEED_I_SIZE_ORDERED
	seqcount_t		i_size_seqcount;
#endif

	/* Misc */
	unsigned long		i_state;
	struct rw_semaphore	i_rwsem;

	unsigned long		dirtied_when;	/* jiffies of first dirtying */
	unsigned long		dirtied_time_when;

	struct hlist_node	i_hash;
	struct list_head	i_io_list;	/* backing dev IO list */
#ifdef CONFIG_CGROUP_WRITEBACK
	struct bdi_writeback	*i_wb;		/* the associated cgroup wb */

	/* foreign inode detection, see wbc_detach_inode() */
	int			i_wb_frn_winner;
	u16			i_wb_frn_avg_time;
	u16			i_wb_frn_history;
#endif
	struct list_head	i_lru;		/* inode LRU list */
	struct list_head	i_sb_list;
	struct list_head	i_wb_list;	/* backing dev writeback list */
	union {
		struct hlist_head	i_dentry;
		struct rcu_head		i_rcu;
	};
	atomic64_t		i_version;
	atomic64_t		i_sequence; /* see futex */
	atomic_t		i_count;
	atomic_t		i_dio_count;
	atomic_t		i_writecount;
#ifdef CONFIG_IMA
	atomic_t		i_readcount; /* struct files open RO */
#endif
	const struct file_operations	*i_fop;	/* former ->i_op->default_file_ops */
	struct file_lock_context	*i_flctx;
	struct address_space	i_data;
	struct list_head	i_devices;
	union {
		struct pipe_inode_info	*i_pipe;
		struct block_device	*i_bdev;
		struct cdev		*i_cdev;
		char			*i_link;
		unsigned		i_dir_seq;
	};

	__u32			i_generation;

#ifdef CONFIG_FSNOTIFY
	__u32			i_fsnotify_mask; /* all events this inode cares about */
	struct fsnotify_mark_connector __rcu	*i_fsnotify_marks;
#endif

#ifdef CONFIG_FS_ENCRYPTION
	struct fscrypt_info	*i_crypt_info;
#endif

#ifdef CONFIG_FS_VERITY
	struct fsverity_info	*i_verity_info;
#endif

	void			*i_private; /* fs or device private pointer */

	ANDROID_KABI_RESERVE(1);
	ANDROID_KABI_RESERVE(2);
} __randomize_layout;

static inline unsigned int i_blocksize(const struct inode *node)
{
	return (1 << node->i_blkbits);
}

static inline int inode_unhashed(struct inode *inode)
{
	return hlist_unhashed(&inode->i_hash);
}

/*
 * __mark_inode_dirty expects inodes to be hashed.  Since we don't
 * want special inodes in the fileset inode space, we make them
 * appear hashed, but do not put on any lists.  hlist_del()
 * will work fine and require no locking.
 */
static inline void inode_fake_hash(struct inode *inode)
{
	hlist_add_fake(&inode->i_hash);
}

/*
 * inode->i_mutex nesting subclasses for the lock validator:
 *
 * 0: the object of the current VFS operation
 * 1: parent
 * 2: child/target
 * 3: xattr
 * 4: second non-directory
 * 5: second parent (when locking independent directories in rename)
 *
 * I_MUTEX_NONDIR2 is for certain operations (such as rename) which lock two
 * non-directories at once.
 *
 * The locking order between these classes is
 * parent[2] -> child -> grandchild -> normal -> xattr -> second non-directory
 */
enum inode_i_mutex_lock_class
{
	I_MUTEX_NORMAL,
	I_MUTEX_PARENT,
	I_MUTEX_CHILD,
	I_MUTEX_XATTR,
	I_MUTEX_NONDIR2,
	I_MUTEX_PARENT2,
};

static inline void inode_lock(struct inode *inode)
{
	down_write(&inode->i_rwsem);
}

static inline void inode_unlock(struct inode *inode)
{
	up_write(&inode->i_rwsem);
}

static inline void inode_lock_shared(struct inode *inode)
{
	down_read(&inode->i_rwsem);
}

static inline void inode_unlock_shared(struct inode *inode)
{
	up_read(&inode->i_rwsem);
}

static inline int inode_trylock(struct inode *inode)
{
	return down_write_trylock(&inode->i_rwsem);
}

static inline int inode_trylock_shared(struct inode *inode)
{
	return down_read_trylock(&inode->i_rwsem);
}

static inline int inode_is_locked(struct inode *inode)
{
	return rwsem_is_locked(&inode->i_rwsem);
}

static inline void inode_lock_nested(struct inode *inode, unsigned subclass)
{
	down_write_nested(&inode->i_rwsem, subclass);
}

static inline void inode_lock_shared_nested(struct inode *inode, unsigned subclass)
{
	down_read_nested(&inode->i_rwsem, subclass);
}

void lock_two_nondirectories(struct inode *, struct inode*);
void unlock_two_nondirectories(struct inode *, struct inode*);

/*
 * NOTE: in a 32bit arch with a preemptable kernel and
 * an UP compile the i_size_read/write must be atomic
 * with respect to the local cpu (unlike with preempt disabled),
 * but they don't need to be atomic with respect to other cpus like in
 * true SMP (so they need either to either locally disable irq around
 * the read or for example on x86 they can be still implemented as a
 * cmpxchg8b without the need of the lock prefix). For SMP compiles
 * and 64bit archs it makes no difference if preempt is enabled or not.
 */
static inline loff_t i_size_read(const struct inode *inode)
{
#if BITS_PER_LONG==32 && defined(CONFIG_SMP)
	loff_t i_size;
	unsigned int seq;

	do {
		seq = read_seqcount_begin(&inode->i_size_seqcount);
		i_size = inode->i_size;
	} while (read_seqcount_retry(&inode->i_size_seqcount, seq));
	return i_size;
#elif BITS_PER_LONG==32 && defined(CONFIG_PREEMPT)
	loff_t i_size;

	preempt_disable();
	i_size = inode->i_size;
	preempt_enable();
	return i_size;
#else
	return inode->i_size;
#endif
}

/*
 * NOTE: unlike i_size_read(), i_size_write() does need locking around it
 * (normally i_mutex), otherwise on 32bit/SMP an update of i_size_seqcount
 * can be lost, resulting in subsequent i_size_read() calls spinning forever.
 */
static inline void i_size_write(struct inode *inode, loff_t i_size)
{
#if BITS_PER_LONG==32 && defined(CONFIG_SMP)
	preempt_disable();
	write_seqcount_begin(&inode->i_size_seqcount);
	inode->i_size = i_size;
	write_seqcount_end(&inode->i_size_seqcount);
	preempt_enable();
#elif BITS_PER_LONG==32 && defined(CONFIG_PREEMPT)
	preempt_disable();
	inode->i_size = i_size;
	preempt_enable();
#else
	inode->i_size = i_size;
#endif
}

static inline unsigned iminor(const struct inode *inode)
{
	return MINOR(inode->i_rdev);
}

static inline unsigned imajor(const struct inode *inode)
{
	return MAJOR(inode->i_rdev);
}

extern struct block_device *I_BDEV(struct inode *inode);

struct fown_struct {
	rwlock_t lock;          /* protects pid, uid, euid fields */
	struct pid *pid;	/* pid or -pgrp where SIGIO should be sent */
	enum pid_type pid_type;	/* Kind of process group SIGIO should be sent to */
	kuid_t uid, euid;	/* uid/euid of process setting the owner */
	int signum;		/* posix.1b rt signal to be delivered on IO */
};

/*
 * Track a single file's readahead state
 */
struct file_ra_state {
	pgoff_t start;			/* where readahead started */
	unsigned int size;		/* # of readahead pages */
	unsigned int async_size;	/* do asynchronous readahead when
					   there are only # of pages ahead */

	unsigned int ra_pages;		/* Maximum readahead window */
	unsigned int mmap_miss;		/* Cache miss stat for mmap accesses */
	loff_t prev_pos;		/* Cache last read() position */
};

/*
 * Check if @index falls in the readahead windows.
 */
static inline int ra_has_index(struct file_ra_state *ra, pgoff_t index)
{
	return (index >= ra->start &&
		index <  ra->start + ra->size);
}

struct file {
	union {
		struct llist_node	fu_llist;
		struct rcu_head 	fu_rcuhead;
	} f_u;
	struct path		f_path;
	struct inode		*f_inode;	/* cached value */
	const struct file_operations	*f_op;

	/*
	 * Protects f_ep_links, f_flags.
	 * Must not be taken from IRQ context.
	 */
	spinlock_t		f_lock;
	enum rw_hint		f_write_hint;
	atomic_long_t		f_count;
	unsigned int 		f_flags;
	fmode_t			f_mode;
	struct mutex		f_pos_lock;
	loff_t			f_pos;
	struct fown_struct	f_owner;
	const struct cred	*f_cred;
	struct file_ra_state	f_ra;

	u64			f_version;
#ifdef CONFIG_SECURITY
	void			*f_security;
#endif
	/* needed for tty driver, and maybe others */
	void			*private_data;

#ifdef CONFIG_EPOLL
	/* Used by fs/eventpoll.c to link all the hooks to this file */
	struct list_head	f_ep_links;
	struct list_head	f_tfile_llink;
#endif /* #ifdef CONFIG_EPOLL */
	struct address_space	*f_mapping;
	errseq_t		f_wb_err;
	errseq_t		f_sb_err; /* for syncfs */
} __randomize_layout
  __attribute__((aligned(4)));	/* lest something weird decides that 2 is OK */

struct file_handle {
	__u32 handle_bytes;
	int handle_type;
	/* file identifier */
	unsigned char f_handle[];
};

static inline struct file *get_file(struct file *f)
{
	atomic_long_inc(&f->f_count);
	return f;
}
#define get_file_rcu_many(x, cnt)	\
	atomic_long_add_unless(&(x)->f_count, (cnt), 0)
#define get_file_rcu(x) get_file_rcu_many((x), 1)
#define fput_atomic(x)	atomic_long_add_unless(&(x)->f_count, -1, 1)
#define file_count(x)	atomic_long_read(&(x)->f_count)

#define	MAX_NON_LFS	((1UL<<31) - 1)

/* Page cache limit. The filesystems should put that into their s_maxbytes 
   limits, otherwise bad things can happen in VM. */ 
#if BITS_PER_LONG==32
#define MAX_LFS_FILESIZE	((loff_t)ULONG_MAX << PAGE_SHIFT)
#elif BITS_PER_LONG==64
#define MAX_LFS_FILESIZE 	((loff_t)LLONG_MAX)
#endif

#define FL_POSIX	1
#define FL_FLOCK	2
#define FL_DELEG	4	/* NFSv4 delegation */
#define FL_ACCESS	8	/* not trying to lock, just looking */
#define FL_EXISTS	16	/* when unlocking, test for existence */
#define FL_LEASE	32	/* lease held on this file */
#define FL_CLOSE	64	/* unlock on close */
#define FL_SLEEP	128	/* A blocking lock */
#define FL_DOWNGRADE_PENDING	256 /* Lease is being downgraded */
#define FL_UNLOCK_PENDING	512 /* Lease is being broken */
#define FL_OFDLCK	1024	/* lock is "owned" by struct file */
#define FL_LAYOUT	2048	/* outstanding pNFS layout */

#define FL_CLOSE_POSIX (FL_POSIX | FL_CLOSE)

/*
 * Special return value from posix_lock_file() and vfs_lock_file() for
 * asynchronous locking.
 */
#define FILE_LOCK_DEFERRED 1

/* legacy typedef, should eventually be removed */
typedef void *fl_owner_t;

struct file_lock;

struct file_lock_operations {
	void (*fl_copy_lock)(struct file_lock *, struct file_lock *);
	void (*fl_release_private)(struct file_lock *);

	ANDROID_KABI_RESERVE(1);
	ANDROID_KABI_RESERVE(2);
};

struct lock_manager_operations {
	int (*lm_compare_owner)(struct file_lock *, struct file_lock *);
	unsigned long (*lm_owner_key)(struct file_lock *);
	fl_owner_t (*lm_get_owner)(fl_owner_t);
	void (*lm_put_owner)(fl_owner_t);
	void (*lm_notify)(struct file_lock *);	/* unblock callback */
	int (*lm_grant)(struct file_lock *, int);
	bool (*lm_break)(struct file_lock *);
	int (*lm_change)(struct file_lock *, int, struct list_head *);
	void (*lm_setup)(struct file_lock *, void **);

	ANDROID_KABI_RESERVE(1);
	ANDROID_KABI_RESERVE(2);
};

struct lock_manager {
	struct list_head list;
	/*
	 * NFSv4 and up also want opens blocked during the grace period;
	 * NLM doesn't care:
	 */
	bool block_opens;
};

struct net;
void locks_start_grace(struct net *, struct lock_manager *);
void locks_end_grace(struct lock_manager *);
bool locks_in_grace(struct net *);
bool opens_in_grace(struct net *);

/* that will die - we need it for nfs_lock_info */
#include <linux/nfs_fs_i.h>

/*
 * struct file_lock represents a generic "file lock". It's used to represent
 * POSIX byte range locks, BSD (flock) locks, and leases. It's important to
 * note that the same struct is used to represent both a request for a lock and
 * the lock itself, but the same object is never used for both.
 *
 * FIXME: should we create a separate "struct lock_request" to help distinguish
 * these two uses?
 *
 * The varous i_flctx lists are ordered by:
 *
 * 1) lock owner
 * 2) lock range start
 * 3) lock range end
 *
 * Obviously, the last two criteria only matter for POSIX locks.
 */
struct file_lock {
	struct file_lock *fl_next;	/* singly linked list for this inode  */
	struct list_head fl_list;	/* link into file_lock_context */
	struct hlist_node fl_link;	/* node in global lists */
	struct list_head fl_block;	/* circular list of blocked processes */
	fl_owner_t fl_owner;
	unsigned int fl_flags;
	unsigned char fl_type;
	unsigned int fl_pid;
	int fl_link_cpu;		/* what cpu's list is this on? */
	wait_queue_head_t fl_wait;
	struct file *fl_file;
	loff_t fl_start;
	loff_t fl_end;

	struct fasync_struct *	fl_fasync; /* for lease break notifications */
	/* for lease breaks: */
	unsigned long fl_break_time;
	unsigned long fl_downgrade_time;

	const struct file_lock_operations *fl_ops;	/* Callbacks for filesystems */
	const struct lock_manager_operations *fl_lmops;	/* Callbacks for lockmanagers */
	union {
		struct nfs_lock_info	nfs_fl;
		struct nfs4_lock_info	nfs4_fl;
		struct {
			struct list_head link;	/* link in AFS vnode's pending_locks list */
			int state;		/* state of grant or error if -ve */
		} afs;
	} fl_u;

	struct list_head android_reserved1;	/* not a macro as we might just need it as-is */
	ANDROID_KABI_RESERVE(1);
	ANDROID_KABI_RESERVE(2);
} __randomize_layout;

struct file_lock_context {
	spinlock_t		flc_lock;
	struct list_head	flc_flock;
	struct list_head	flc_posix;
	struct list_head	flc_lease;
};

/* The following constant reflects the upper bound of the file/locking space */
#ifndef OFFSET_MAX
#define INT_LIMIT(x)	(~((x)1 << (sizeof(x)*8 - 1)))
#define OFFSET_MAX	INT_LIMIT(loff_t)
#define OFFT_OFFSET_MAX	INT_LIMIT(off_t)
#endif

extern void send_sigio(struct fown_struct *fown, int fd, int band);

#define locks_inode(f) file_inode(f)

#ifdef CONFIG_FILE_LOCKING
extern int fcntl_getlk(struct file *, unsigned int, struct flock *);
extern int fcntl_setlk(unsigned int, struct file *, unsigned int,
			struct flock *);

#if BITS_PER_LONG == 32
extern int fcntl_getlk64(struct file *, unsigned int, struct flock64 *);
extern int fcntl_setlk64(unsigned int, struct file *, unsigned int,
			struct flock64 *);
#endif

extern int fcntl_setlease(unsigned int fd, struct file *filp, long arg);
extern int fcntl_getlease(struct file *filp);

/* fs/locks.c */
void locks_free_lock_context(struct inode *inode);
void locks_free_lock(struct file_lock *fl);
extern void locks_init_lock(struct file_lock *);
extern struct file_lock * locks_alloc_lock(void);
extern void locks_copy_lock(struct file_lock *, struct file_lock *);
extern void locks_copy_conflock(struct file_lock *, struct file_lock *);
extern void locks_remove_posix(struct file *, fl_owner_t);
extern void locks_remove_file(struct file *);
extern void locks_release_private(struct file_lock *);
extern void posix_test_lock(struct file *, struct file_lock *);
extern int posix_lock_file(struct file *, struct file_lock *, struct file_lock *);
extern int posix_unblock_lock(struct file_lock *);
extern int vfs_test_lock(struct file *, struct file_lock *);
extern int vfs_lock_file(struct file *, unsigned int, struct file_lock *, struct file_lock *);
extern int vfs_cancel_lock(struct file *filp, struct file_lock *fl);
extern int locks_lock_inode_wait(struct inode *inode, struct file_lock *fl);
extern int __break_lease(struct inode *inode, unsigned int flags, unsigned int type);
extern void lease_get_mtime(struct inode *, struct timespec64 *time);
extern int generic_setlease(struct file *, long, struct file_lock **, void **priv);
extern int vfs_setlease(struct file *, long, struct file_lock **, void **);
extern int lease_modify(struct file_lock *, int, struct list_head *);
struct files_struct;
extern void show_fd_locks(struct seq_file *f,
			 struct file *filp, struct files_struct *files);
#else /* !CONFIG_FILE_LOCKING */
static inline int fcntl_getlk(struct file *file, unsigned int cmd,
			      struct flock __user *user)
{
	return -EINVAL;
}

static inline int fcntl_setlk(unsigned int fd, struct file *file,
			      unsigned int cmd, struct flock __user *user)
{
	return -EACCES;
}

#if BITS_PER_LONG == 32
static inline int fcntl_getlk64(struct file *file, unsigned int cmd,
				struct flock64 __user *user)
{
	return -EINVAL;
}

static inline int fcntl_setlk64(unsigned int fd, struct file *file,
				unsigned int cmd, struct flock64 __user *user)
{
	return -EACCES;
}
#endif
static inline int fcntl_setlease(unsigned int fd, struct file *filp, long arg)
{
	return -EINVAL;
}

static inline int fcntl_getlease(struct file *filp)
{
	return F_UNLCK;
}

static inline void
locks_free_lock_context(struct inode *inode)
{
}

static inline void locks_init_lock(struct file_lock *fl)
{
	return;
}

static inline void locks_copy_conflock(struct file_lock *new, struct file_lock *fl)
{
	return;
}

static inline void locks_copy_lock(struct file_lock *new, struct file_lock *fl)
{
	return;
}

static inline void locks_remove_posix(struct file *filp, fl_owner_t owner)
{
	return;
}

static inline void locks_remove_file(struct file *filp)
{
	return;
}

static inline void posix_test_lock(struct file *filp, struct file_lock *fl)
{
	return;
}

static inline int posix_lock_file(struct file *filp, struct file_lock *fl,
				  struct file_lock *conflock)
{
	return -ENOLCK;
}

static inline int posix_unblock_lock(struct file_lock *waiter)
{
	return -ENOENT;
}

static inline int vfs_test_lock(struct file *filp, struct file_lock *fl)
{
	return 0;
}

static inline int vfs_lock_file(struct file *filp, unsigned int cmd,
				struct file_lock *fl, struct file_lock *conf)
{
	return -ENOLCK;
}

static inline int vfs_cancel_lock(struct file *filp, struct file_lock *fl)
{
	return 0;
}

static inline int locks_lock_inode_wait(struct inode *inode, struct file_lock *fl)
{
	return -ENOLCK;
}

static inline int __break_lease(struct inode *inode, unsigned int mode, unsigned int type)
{
	return 0;
}

static inline void lease_get_mtime(struct inode *inode,
				   struct timespec64 *time)
{
	return;
}

static inline int generic_setlease(struct file *filp, long arg,
				    struct file_lock **flp, void **priv)
{
	return -EINVAL;
}

static inline int vfs_setlease(struct file *filp, long arg,
			       struct file_lock **lease, void **priv)
{
	return -EINVAL;
}

static inline int lease_modify(struct file_lock *fl, int arg,
			       struct list_head *dispose)
{
	return -EINVAL;
}

struct files_struct;
static inline void show_fd_locks(struct seq_file *f,
			struct file *filp, struct files_struct *files) {}
#endif /* !CONFIG_FILE_LOCKING */

static inline struct inode *file_inode(const struct file *f)
{
	return f->f_inode;
}

static inline struct dentry *file_dentry(const struct file *file)
{
	return d_real(file->f_path.dentry, file_inode(file));
}

static inline int locks_lock_file_wait(struct file *filp, struct file_lock *fl)
{
	return locks_lock_inode_wait(locks_inode(filp), fl);
}

struct fasync_struct {
	rwlock_t		fa_lock;
	int			magic;
	int			fa_fd;
	struct fasync_struct	*fa_next; /* singly linked list */
	struct file		*fa_file;
	struct rcu_head		fa_rcu;
};

#define FASYNC_MAGIC 0x4601

/* SMP safe fasync helpers: */
extern int fasync_helper(int, struct file *, int, struct fasync_struct **);
extern struct fasync_struct *fasync_insert_entry(int, struct file *, struct fasync_struct **, struct fasync_struct *);
extern int fasync_remove_entry(struct file *, struct fasync_struct **);
extern struct fasync_struct *fasync_alloc(void);
extern void fasync_free(struct fasync_struct *);

/* can be called from interrupts */
extern void kill_fasync(struct fasync_struct **, int, int);

extern void __f_setown(struct file *filp, struct pid *, enum pid_type, int force);
extern int f_setown(struct file *filp, unsigned long arg, int force);
extern void f_delown(struct file *filp);
extern pid_t f_getown(struct file *filp);
extern int send_sigurg(struct fown_struct *fown);

/*
 * sb->s_flags.  Note that these mirror the equivalent MS_* flags where
 * represented in both.
 */
#define SB_RDONLY	 1	/* Mount read-only */
#define SB_NOSUID	 2	/* Ignore suid and sgid bits */
#define SB_NODEV	 4	/* Disallow access to device special files */
#define SB_NOEXEC	 8	/* Disallow program execution */
#define SB_SYNCHRONOUS	16	/* Writes are synced at once */
#define SB_MANDLOCK	64	/* Allow mandatory locks on an FS */
#define SB_DIRSYNC	128	/* Directory modifications are synchronous */
#define SB_NOATIME	1024	/* Do not update access times. */
#define SB_NODIRATIME	2048	/* Do not update directory access times */
#define SB_SILENT	32768
#define SB_POSIXACL	(1<<16)	/* VFS does not apply the umask */
#define SB_KERNMOUNT	(1<<22) /* this is a kern_mount call */
#define SB_I_VERSION	(1<<23) /* Update inode I_version field */
#define SB_LAZYTIME	(1<<25) /* Update the on-disk [acm]times lazily */

/* These sb flags are internal to the kernel */
#define SB_SUBMOUNT     (1<<26)
#define SB_NOSEC	(1<<28)
#define SB_BORN		(1<<29)
#define SB_ACTIVE	(1<<30)
#define SB_NOUSER	(1<<31)

/* These flags relate to encoding and casefolding */
#define SB_ENC_STRICT_MODE_FL	(1 << 0)

<<<<<<< HEAD
#define sb_has_strict_encoding(sb) \
=======
#define sb_has_enc_strict_mode(sb) \
>>>>>>> bbc4834e
	(sb->s_encoding_flags & SB_ENC_STRICT_MODE_FL)

/*
 *	Umount options
 */

#define MNT_FORCE	0x00000001	/* Attempt to forcibily umount */
#define MNT_DETACH	0x00000002	/* Just detach from the tree */
#define MNT_EXPIRE	0x00000004	/* Mark for expiry */
#define UMOUNT_NOFOLLOW	0x00000008	/* Don't follow symlink on umount */
#define UMOUNT_UNUSED	0x80000000	/* Flag guaranteed to be unused */

/* sb->s_iflags */
#define SB_I_CGROUPWB	0x00000001	/* cgroup-aware writeback enabled */
#define SB_I_NOEXEC	0x00000002	/* Ignore executables on this fs */
#define SB_I_NODEV	0x00000004	/* Ignore devices on this fs */
#define SB_I_MULTIROOT	0x00000008	/* Multiple roots to the dentry tree */

/* sb->s_iflags to limit user namespace mounts */
#define SB_I_USERNS_VISIBLE		0x00000010 /* fstype already mounted */
#define SB_I_IMA_UNVERIFIABLE_SIGNATURE	0x00000020
#define SB_I_UNTRUSTED_MOUNTER		0x00000040

#define SB_I_SKIP_SYNC	0x00000100	/* Skip superblock at global sync */

/* Possible states of 'frozen' field */
enum {
	SB_UNFROZEN = 0,		/* FS is unfrozen */
	SB_FREEZE_WRITE	= 1,		/* Writes, dir ops, ioctls frozen */
	SB_FREEZE_PAGEFAULT = 2,	/* Page faults stopped as well */
	SB_FREEZE_FS = 3,		/* For internal FS use (e.g. to stop
					 * internal threads if needed) */
	SB_FREEZE_COMPLETE = 4,		/* ->freeze_fs finished successfully */
};

#define SB_FREEZE_LEVELS (SB_FREEZE_COMPLETE - 1)

struct sb_writers {
	int				frozen;		/* Is sb frozen? */
	wait_queue_head_t		wait_unfrozen;	/* for get_super_thawed() */
	struct percpu_rw_semaphore	rw_sem[SB_FREEZE_LEVELS];
};

struct super_block {
	struct list_head	s_list;		/* Keep this first */
	dev_t			s_dev;		/* search index; _not_ kdev_t */
	unsigned char		s_blocksize_bits;
	unsigned long		s_blocksize;
	loff_t			s_maxbytes;	/* Max file size */
	struct file_system_type	*s_type;
	const struct super_operations	*s_op;
	const struct dquot_operations	*dq_op;
	const struct quotactl_ops	*s_qcop;
	const struct export_operations *s_export_op;
	unsigned long		s_flags;
	unsigned long		s_iflags;	/* internal SB_I_* flags */
	unsigned long		s_magic;
	struct dentry		*s_root;
	struct rw_semaphore	s_umount;
	int			s_count;
	atomic_t		s_active;
#ifdef CONFIG_SECURITY
	void                    *s_security;
#endif
	const struct xattr_handler **s_xattr;
#ifdef CONFIG_FS_ENCRYPTION
	const struct fscrypt_operations	*s_cop;
	struct key		*s_master_keys; /* master crypto keys in use */
#endif
#ifdef CONFIG_FS_VERITY
	const struct fsverity_operations *s_vop;
#endif
#ifdef CONFIG_UNICODE
	struct unicode_map *s_encoding;
	__u16 s_encoding_flags;
#endif
	struct hlist_bl_head	s_roots;	/* alternate root dentries for NFS */
	struct list_head	s_mounts;	/* list of mounts; _not_ for fs use */
	struct block_device	*s_bdev;
	struct backing_dev_info *s_bdi;
	struct mtd_info		*s_mtd;
	struct hlist_node	s_instances;
	unsigned int		s_quota_types;	/* Bitmask of supported quota types */
	struct quota_info	s_dquot;	/* Diskquota specific options */

	struct sb_writers	s_writers;

	char			s_id[32];	/* Informational name */
	uuid_t			s_uuid;		/* UUID */

	void 			*s_fs_info;	/* Filesystem private info */
	unsigned int		s_max_links;
	fmode_t			s_mode;

	/* Granularity of c/m/atime in ns.
	   Cannot be worse than a second */
	u32		   s_time_gran;

	/*
	 * The next field is for VFS *only*. No filesystems have any business
	 * even looking at it. You had been warned.
	 */
	struct mutex s_vfs_rename_mutex;	/* Kludge */

	/*
	 * Filesystem subtype.  If non-empty the filesystem type field
	 * in /proc/mounts will be "type.subtype"
	 */
	char *s_subtype;

	const struct dentry_operations *s_d_op; /* default d_op for dentries */

	/*
	 * Saved pool identifier for cleancache (-1 means none)
	 */
	int cleancache_poolid;

	struct shrinker s_shrink;	/* per-sb shrinker handle */

	/* Number of inodes with nlink == 0 but still referenced */
	atomic_long_t s_remove_count;

	/* Pending fsnotify inode refs */
	atomic_long_t s_fsnotify_inode_refs;

	/* Being remounted read-only */
	int s_readonly_remount;

	/* per-sb errseq_t for reporting writeback errors via syncfs */
	errseq_t s_wb_err;

	/* AIO completions deferred from interrupt context */
	struct workqueue_struct *s_dio_done_wq;
	struct hlist_head s_pins;

	/*
	 * Owning user namespace and default context in which to
	 * interpret filesystem uids, gids, quotas, device nodes,
	 * xattrs and security labels.
	 */
	struct user_namespace *s_user_ns;

	/*
	 * Keep the lru lists last in the structure so they always sit on their
	 * own individual cachelines.
	 */
	struct list_lru		s_dentry_lru ____cacheline_aligned_in_smp;
	struct list_lru		s_inode_lru ____cacheline_aligned_in_smp;
	struct rcu_head		rcu;
	struct work_struct	destroy_work;

	struct mutex		s_sync_lock;	/* sync serialisation lock */

	/*
	 * Indicates how deep in a filesystem stack this SB is
	 */
	int s_stack_depth;

	/* s_inode_list_lock protects s_inodes */
	spinlock_t		s_inode_list_lock ____cacheline_aligned_in_smp;
	struct list_head	s_inodes;	/* all inodes */

	spinlock_t		s_inode_wblist_lock;
	struct list_head	s_inodes_wb;	/* writeback inodes */

	ANDROID_KABI_RESERVE(1);
	ANDROID_KABI_RESERVE(2);
	ANDROID_KABI_RESERVE(3);
	ANDROID_KABI_RESERVE(4);
} __randomize_layout;

/* Helper functions so that in most cases filesystems will
 * not need to deal directly with kuid_t and kgid_t and can
 * instead deal with the raw numeric values that are stored
 * in the filesystem.
 */
static inline uid_t i_uid_read(const struct inode *inode)
{
	return from_kuid(inode->i_sb->s_user_ns, inode->i_uid);
}

static inline gid_t i_gid_read(const struct inode *inode)
{
	return from_kgid(inode->i_sb->s_user_ns, inode->i_gid);
}

static inline void i_uid_write(struct inode *inode, uid_t uid)
{
	inode->i_uid = make_kuid(inode->i_sb->s_user_ns, uid);
}

static inline void i_gid_write(struct inode *inode, gid_t gid)
{
	inode->i_gid = make_kgid(inode->i_sb->s_user_ns, gid);
}

extern struct timespec64 timespec64_trunc(struct timespec64 t, unsigned gran);
extern struct timespec64 current_time(struct inode *inode);

/*
 * Snapshotting support.
 */

void __sb_end_write(struct super_block *sb, int level);
int __sb_start_write(struct super_block *sb, int level, bool wait);

#define __sb_writers_acquired(sb, lev)	\
	percpu_rwsem_acquire(&(sb)->s_writers.rw_sem[(lev)-1], 1, _THIS_IP_)
#define __sb_writers_release(sb, lev)	\
	percpu_rwsem_release(&(sb)->s_writers.rw_sem[(lev)-1], 1, _THIS_IP_)

/**
 * sb_end_write - drop write access to a superblock
 * @sb: the super we wrote to
 *
 * Decrement number of writers to the filesystem. Wake up possible waiters
 * wanting to freeze the filesystem.
 */
static inline void sb_end_write(struct super_block *sb)
{
	__sb_end_write(sb, SB_FREEZE_WRITE);
}

/**
 * sb_end_pagefault - drop write access to a superblock from a page fault
 * @sb: the super we wrote to
 *
 * Decrement number of processes handling write page fault to the filesystem.
 * Wake up possible waiters wanting to freeze the filesystem.
 */
static inline void sb_end_pagefault(struct super_block *sb)
{
	__sb_end_write(sb, SB_FREEZE_PAGEFAULT);
}

/**
 * sb_end_intwrite - drop write access to a superblock for internal fs purposes
 * @sb: the super we wrote to
 *
 * Decrement fs-internal number of writers to the filesystem.  Wake up possible
 * waiters wanting to freeze the filesystem.
 */
static inline void sb_end_intwrite(struct super_block *sb)
{
	__sb_end_write(sb, SB_FREEZE_FS);
}

/**
 * sb_start_write - get write access to a superblock
 * @sb: the super we write to
 *
 * When a process wants to write data or metadata to a file system (i.e. dirty
 * a page or an inode), it should embed the operation in a sb_start_write() -
 * sb_end_write() pair to get exclusion against file system freezing. This
 * function increments number of writers preventing freezing. If the file
 * system is already frozen, the function waits until the file system is
 * thawed.
 *
 * Since freeze protection behaves as a lock, users have to preserve
 * ordering of freeze protection and other filesystem locks. Generally,
 * freeze protection should be the outermost lock. In particular, we have:
 *
 * sb_start_write
 *   -> i_mutex			(write path, truncate, directory ops, ...)
 *   -> s_umount		(freeze_super, thaw_super)
 */
static inline void sb_start_write(struct super_block *sb)
{
	__sb_start_write(sb, SB_FREEZE_WRITE, true);
}

static inline int sb_start_write_trylock(struct super_block *sb)
{
	return __sb_start_write(sb, SB_FREEZE_WRITE, false);
}

/**
 * sb_start_pagefault - get write access to a superblock from a page fault
 * @sb: the super we write to
 *
 * When a process starts handling write page fault, it should embed the
 * operation into sb_start_pagefault() - sb_end_pagefault() pair to get
 * exclusion against file system freezing. This is needed since the page fault
 * is going to dirty a page. This function increments number of running page
 * faults preventing freezing. If the file system is already frozen, the
 * function waits until the file system is thawed.
 *
 * Since page fault freeze protection behaves as a lock, users have to preserve
 * ordering of freeze protection and other filesystem locks. It is advised to
 * put sb_start_pagefault() close to mmap_sem in lock ordering. Page fault
 * handling code implies lock dependency:
 *
 * mmap_sem
 *   -> sb_start_pagefault
 */
static inline void sb_start_pagefault(struct super_block *sb)
{
	__sb_start_write(sb, SB_FREEZE_PAGEFAULT, true);
}

/*
 * sb_start_intwrite - get write access to a superblock for internal fs purposes
 * @sb: the super we write to
 *
 * This is the third level of protection against filesystem freezing. It is
 * free for use by a filesystem. The only requirement is that it must rank
 * below sb_start_pagefault.
 *
 * For example filesystem can call sb_start_intwrite() when starting a
 * transaction which somewhat eases handling of freezing for internal sources
 * of filesystem changes (internal fs threads, discarding preallocation on file
 * close, etc.).
 */
static inline void sb_start_intwrite(struct super_block *sb)
{
	__sb_start_write(sb, SB_FREEZE_FS, true);
}

static inline int sb_start_intwrite_trylock(struct super_block *sb)
{
	return __sb_start_write(sb, SB_FREEZE_FS, false);
}


extern bool inode_owner_or_capable(const struct inode *inode);

/*
 * VFS helper functions..
 */
extern int vfs_create(struct inode *, struct dentry *, umode_t, bool);
extern int vfs_create2(struct vfsmount *, struct inode *, struct dentry *, umode_t, bool);
extern int vfs_mkdir(struct inode *, struct dentry *, umode_t);
extern int vfs_mkdir2(struct vfsmount *, struct inode *, struct dentry *, umode_t);
extern int vfs_mknod(struct inode *, struct dentry *, umode_t, dev_t);
extern int vfs_mknod2(struct vfsmount *, struct inode *, struct dentry *, umode_t, dev_t);
extern int vfs_symlink(struct inode *, struct dentry *, const char *);
extern int vfs_symlink2(struct vfsmount *, struct inode *, struct dentry *, const char *);
extern int vfs_link(struct dentry *, struct inode *, struct dentry *, struct inode **);
extern int vfs_link2(struct vfsmount *, struct dentry *, struct inode *, struct dentry *, struct inode **);
extern int vfs_rmdir(struct inode *, struct dentry *);
extern int vfs_rmdir2(struct vfsmount *, struct inode *, struct dentry *);
extern int vfs_unlink(struct inode *, struct dentry *, struct inode **);
extern int vfs_unlink2(struct vfsmount *, struct inode *, struct dentry *, struct inode **);
extern int vfs_rename(struct inode *, struct dentry *, struct inode *, struct dentry *, struct inode **, unsigned int);
extern int vfs_rename2(struct vfsmount *, struct inode *, struct dentry *, struct inode *, struct dentry *, struct inode **, unsigned int);
extern int vfs_whiteout(struct inode *, struct dentry *);

extern struct dentry *vfs_tmpfile(struct dentry *dentry, umode_t mode,
				  int open_flag);

int vfs_mkobj(struct dentry *, umode_t,
		int (*f)(struct dentry *, umode_t, void *),
		void *);
int vfs_mkobj2(struct vfsmount *, struct dentry *, umode_t,
		int (*f)(struct dentry *, umode_t, void *),
		void *);

int vfs_fchown(struct file *file, uid_t user, gid_t group);
int vfs_fchmod(struct file *file, umode_t mode);

extern long vfs_ioctl(struct file *file, unsigned int cmd, unsigned long arg);

/*
 * VFS file helper functions.
 */
extern void inode_init_owner(struct inode *inode, const struct inode *dir,
			umode_t mode);
extern bool may_open_dev(const struct path *path);
/*
 * VFS FS_IOC_FIEMAP helper definitions.
 */
struct fiemap_extent_info {
	unsigned int fi_flags;		/* Flags as passed from user */
	unsigned int fi_extents_mapped;	/* Number of mapped extents */
	unsigned int fi_extents_max;	/* Size of fiemap_extent array */
	struct fiemap_extent __user *fi_extents_start; /* Start of
							fiemap_extent array */
};
int fiemap_fill_next_extent(struct fiemap_extent_info *info, u64 logical,
			    u64 phys, u64 len, u32 flags);
int fiemap_check_flags(struct fiemap_extent_info *fieinfo, u32 fs_flags);

/*
 * File types
 *
 * NOTE! These match bits 12..15 of stat.st_mode
 * (ie "(i_mode >> 12) & 15").
 */
#define DT_UNKNOWN	0
#define DT_FIFO		1
#define DT_CHR		2
#define DT_DIR		4
#define DT_BLK		6
#define DT_REG		8
#define DT_LNK		10
#define DT_SOCK		12
#define DT_WHT		14

/*
 * This is the "filldir" function type, used by readdir() to let
 * the kernel specify what kind of dirent layout it wants to have.
 * This allows the kernel to read directories into kernel space or
 * to have different dirent layouts depending on the binary type.
 */
struct dir_context;
typedef int (*filldir_t)(struct dir_context *, const char *, int, loff_t, u64,
			 unsigned);

struct dir_context {
	filldir_t actor;
	loff_t pos;
};

struct block_device_operations;

/* These macros are for out of kernel modules to test that
 * the kernel supports the unlocked_ioctl and compat_ioctl
 * fields in struct file_operations. */
#define HAVE_COMPAT_IOCTL 1
#define HAVE_UNLOCKED_IOCTL 1

/*
 * These flags let !MMU mmap() govern direct device mapping vs immediate
 * copying more easily for MAP_PRIVATE, especially for ROM filesystems.
 *
 * NOMMU_MAP_COPY:	Copy can be mapped (MAP_PRIVATE)
 * NOMMU_MAP_DIRECT:	Can be mapped directly (MAP_SHARED)
 * NOMMU_MAP_READ:	Can be mapped for reading
 * NOMMU_MAP_WRITE:	Can be mapped for writing
 * NOMMU_MAP_EXEC:	Can be mapped for execution
 */
#define NOMMU_MAP_COPY		0x00000001
#define NOMMU_MAP_DIRECT	0x00000008
#define NOMMU_MAP_READ		VM_MAYREAD
#define NOMMU_MAP_WRITE		VM_MAYWRITE
#define NOMMU_MAP_EXEC		VM_MAYEXEC

#define NOMMU_VMFLAGS \
	(NOMMU_MAP_READ | NOMMU_MAP_WRITE | NOMMU_MAP_EXEC)


struct iov_iter;

struct file_operations {
	struct module *owner;
	loff_t (*llseek) (struct file *, loff_t, int);
	ssize_t (*read) (struct file *, char __user *, size_t, loff_t *);
	ssize_t (*write) (struct file *, const char __user *, size_t, loff_t *);
	ssize_t (*read_iter) (struct kiocb *, struct iov_iter *);
	ssize_t (*write_iter) (struct kiocb *, struct iov_iter *);
	int (*iterate) (struct file *, struct dir_context *);
	int (*iterate_shared) (struct file *, struct dir_context *);
	__poll_t (*poll) (struct file *, struct poll_table_struct *);
	long (*unlocked_ioctl) (struct file *, unsigned int, unsigned long);
	long (*compat_ioctl) (struct file *, unsigned int, unsigned long);
	int (*mmap) (struct file *, struct vm_area_struct *);
	unsigned long mmap_supported_flags;
	int (*open) (struct inode *, struct file *);
	int (*flush) (struct file *, fl_owner_t id);
	int (*release) (struct inode *, struct file *);
	int (*fsync) (struct file *, loff_t, loff_t, int datasync);
	int (*fasync) (int, struct file *, int);
	int (*lock) (struct file *, int, struct file_lock *);
	ssize_t (*sendpage) (struct file *, struct page *, int, size_t, loff_t *, int);
	unsigned long (*get_unmapped_area)(struct file *, unsigned long, unsigned long, unsigned long, unsigned long);
	int (*check_flags)(int);
	int (*flock) (struct file *, int, struct file_lock *);
	ssize_t (*splice_write)(struct pipe_inode_info *, struct file *, loff_t *, size_t, unsigned int);
	ssize_t (*splice_read)(struct file *, loff_t *, struct pipe_inode_info *, size_t, unsigned int);
	int (*setlease)(struct file *, long, struct file_lock **, void **);
	long (*fallocate)(struct file *file, int mode, loff_t offset,
			  loff_t len);
	void (*show_fdinfo)(struct seq_file *m, struct file *f);
#ifndef CONFIG_MMU
	unsigned (*mmap_capabilities)(struct file *);
#endif
	ssize_t (*copy_file_range)(struct file *, loff_t, struct file *,
			loff_t, size_t, unsigned int);
	int (*clone_file_range)(struct file *, loff_t, struct file *, loff_t,
			u64);
	int (*dedupe_file_range)(struct file *, loff_t, struct file *, loff_t,
			u64);
	int (*fadvise)(struct file *, loff_t, loff_t, int);

	ANDROID_KABI_RESERVE(1);
	ANDROID_KABI_RESERVE(2);
	ANDROID_KABI_RESERVE(3);
	ANDROID_KABI_RESERVE(4);
} __randomize_layout;

struct inode_operations {
	struct dentry * (*lookup) (struct inode *,struct dentry *, unsigned int);
	const char * (*get_link) (struct dentry *, struct inode *, struct delayed_call *);
	int (*permission) (struct inode *, int);
	int (*permission2) (struct vfsmount *, struct inode *, int);
	struct posix_acl * (*get_acl)(struct inode *, int);

	int (*readlink) (struct dentry *, char __user *,int);

	int (*create) (struct inode *,struct dentry *, umode_t, bool);
	int (*link) (struct dentry *,struct inode *,struct dentry *);
	int (*unlink) (struct inode *,struct dentry *);
	int (*symlink) (struct inode *,struct dentry *,const char *);
	int (*mkdir) (struct inode *,struct dentry *,umode_t);
	int (*rmdir) (struct inode *,struct dentry *);
	int (*mknod) (struct inode *,struct dentry *,umode_t,dev_t);
	int (*rename) (struct inode *, struct dentry *,
			struct inode *, struct dentry *, unsigned int);
	int (*setattr) (struct dentry *, struct iattr *);
	int (*setattr2) (struct vfsmount *, struct dentry *, struct iattr *);
        int (*getattr) (const struct path *, struct kstat *, u32, unsigned int);
	ssize_t (*listxattr) (struct dentry *, char *, size_t);
	int (*fiemap)(struct inode *, struct fiemap_extent_info *, u64 start,
		      u64 len);
	int (*update_time)(struct inode *, struct timespec64 *, int);
	int (*atomic_open)(struct inode *, struct dentry *,
			   struct file *, unsigned open_flag,
			   umode_t create_mode);
	int (*tmpfile) (struct inode *, struct dentry *, umode_t);
	int (*set_acl)(struct inode *, struct posix_acl *, int);

	ANDROID_KABI_RESERVE(1);
	ANDROID_KABI_RESERVE(2);
	ANDROID_KABI_RESERVE(3);
	ANDROID_KABI_RESERVE(4);
} ____cacheline_aligned;

static inline ssize_t call_read_iter(struct file *file, struct kiocb *kio,
				     struct iov_iter *iter)
{
	return file->f_op->read_iter(kio, iter);
}

static inline ssize_t call_write_iter(struct file *file, struct kiocb *kio,
				      struct iov_iter *iter)
{
	return file->f_op->write_iter(kio, iter);
}

static inline int call_mmap(struct file *file, struct vm_area_struct *vma)
{
	return file->f_op->mmap(file, vma);
}

ssize_t rw_copy_check_uvector(int type, const struct iovec __user * uvector,
			      unsigned long nr_segs, unsigned long fast_segs,
			      struct iovec *fast_pointer,
			      struct iovec **ret_pointer);

extern ssize_t __vfs_read(struct file *, char __user *, size_t, loff_t *);
extern ssize_t vfs_read(struct file *, char __user *, size_t, loff_t *);
extern ssize_t vfs_write(struct file *, const char __user *, size_t, loff_t *);
extern ssize_t vfs_readv(struct file *, const struct iovec __user *,
		unsigned long, loff_t *, rwf_t);
extern ssize_t vfs_copy_file_range(struct file *, loff_t , struct file *,
				   loff_t, size_t, unsigned int);
extern int vfs_clone_file_prep_inodes(struct inode *inode_in, loff_t pos_in,
				      struct inode *inode_out, loff_t pos_out,
				      u64 *len, bool is_dedupe);
extern int do_clone_file_range(struct file *file_in, loff_t pos_in,
			       struct file *file_out, loff_t pos_out, u64 len);
extern int vfs_clone_file_range(struct file *file_in, loff_t pos_in,
				struct file *file_out, loff_t pos_out, u64 len);
extern int vfs_dedupe_file_range_compare(struct inode *src, loff_t srcoff,
					 struct inode *dest, loff_t destoff,
					 loff_t len, bool *is_same);
extern int vfs_dedupe_file_range(struct file *file,
				 struct file_dedupe_range *same);
extern int vfs_dedupe_file_range_one(struct file *src_file, loff_t src_pos,
				     struct file *dst_file, loff_t dst_pos,
				     u64 len);


struct super_operations {
   	struct inode *(*alloc_inode)(struct super_block *sb);
	void (*destroy_inode)(struct inode *);

   	void (*dirty_inode) (struct inode *, int flags);
	int (*write_inode) (struct inode *, struct writeback_control *wbc);
	int (*drop_inode) (struct inode *);
	void (*evict_inode) (struct inode *);
	void (*put_super) (struct super_block *);
	int (*sync_fs)(struct super_block *sb, int wait);
	int (*freeze_super) (struct super_block *);
	int (*freeze_fs) (struct super_block *);
	int (*thaw_super) (struct super_block *);
	int (*unfreeze_fs) (struct super_block *);
	int (*statfs) (struct dentry *, struct kstatfs *);
	int (*remount_fs) (struct super_block *, int *, char *);
	int (*remount_fs2) (struct vfsmount *, struct super_block *, int *, char *);
	void *(*clone_mnt_data) (void *);
	void (*copy_mnt_data) (void *, void *);
	void (*umount_begin) (struct super_block *);
	void (*umount_end)(struct super_block *sb, int flags);

	int (*show_options)(struct seq_file *, struct dentry *);
	int (*show_options2)(struct vfsmount *,struct seq_file *, struct dentry *);
	int (*show_devname)(struct seq_file *, struct dentry *);
	int (*show_path)(struct seq_file *, struct dentry *);
	int (*show_stats)(struct seq_file *, struct dentry *);
#ifdef CONFIG_QUOTA
	ssize_t (*quota_read)(struct super_block *, int, char *, size_t, loff_t);
	ssize_t (*quota_write)(struct super_block *, int, const char *, size_t, loff_t);
	struct dquot **(*get_dquots)(struct inode *);
#endif
	int (*bdev_try_to_free_page)(struct super_block*, struct page*, gfp_t);
	long (*nr_cached_objects)(struct super_block *,
				  struct shrink_control *);
	long (*free_cached_objects)(struct super_block *,
				    struct shrink_control *);

	ANDROID_KABI_RESERVE(1);
	ANDROID_KABI_RESERVE(2);
	ANDROID_KABI_RESERVE(3);
	ANDROID_KABI_RESERVE(4);
};

/*
 * Inode flags - they have no relation to superblock flags now
 */
#define S_SYNC		1	/* Writes are synced at once */
#define S_NOATIME	2	/* Do not update access times */
#define S_APPEND	4	/* Append-only file */
#define S_IMMUTABLE	8	/* Immutable file */
#define S_DEAD		16	/* removed, but still open directory */
#define S_NOQUOTA	32	/* Inode is not counted to quota */
#define S_DIRSYNC	64	/* Directory modifications are synchronous */
#define S_NOCMTIME	128	/* Do not update file c/mtime */
#define S_SWAPFILE	256	/* Do not truncate: swapon got its bmaps */
#define S_PRIVATE	512	/* Inode is fs-internal */
#define S_IMA		1024	/* Inode has an associated IMA struct */
#define S_AUTOMOUNT	2048	/* Automount/referral quasi-directory */
#define S_NOSEC		4096	/* no suid or xattr security attributes */
#ifdef CONFIG_FS_DAX
#define S_DAX		8192	/* Direct Access, avoiding the page cache */
#else
#define S_DAX		0	/* Make all the DAX code disappear */
#endif
#define S_ENCRYPTED	16384	/* Encrypted file (using fs/crypto/) */
#define S_CASEFOLD	32768	/* Casefolded file */
#define S_VERITY	65536	/* Verity file (using fs/verity/) */

/*
 * Note that nosuid etc flags are inode-specific: setting some file-system
 * flags just means all the inodes inherit those flags by default. It might be
 * possible to override it selectively if you really wanted to with some
 * ioctl() that is not currently implemented.
 *
 * Exception: SB_RDONLY is always applied to the entire file system.
 *
 * Unfortunately, it is possible to change a filesystems flags with it mounted
 * with files in use.  This means that all of the inodes will not have their
 * i_flags updated.  Hence, i_flags no longer inherit the superblock mount
 * flags, so these have to be checked separately. -- rmk@arm.uk.linux.org
 */
#define __IS_FLG(inode, flg)	((inode)->i_sb->s_flags & (flg))

static inline bool sb_rdonly(const struct super_block *sb) { return sb->s_flags & SB_RDONLY; }
#define IS_RDONLY(inode)	sb_rdonly((inode)->i_sb)
#define IS_SYNC(inode)		(__IS_FLG(inode, SB_SYNCHRONOUS) || \
					((inode)->i_flags & S_SYNC))
#define IS_DIRSYNC(inode)	(__IS_FLG(inode, SB_SYNCHRONOUS|SB_DIRSYNC) || \
					((inode)->i_flags & (S_SYNC|S_DIRSYNC)))
#define IS_MANDLOCK(inode)	__IS_FLG(inode, SB_MANDLOCK)
#define IS_NOATIME(inode)	__IS_FLG(inode, SB_RDONLY|SB_NOATIME)
#define IS_I_VERSION(inode)	__IS_FLG(inode, SB_I_VERSION)

#define IS_NOQUOTA(inode)	((inode)->i_flags & S_NOQUOTA)
#define IS_APPEND(inode)	((inode)->i_flags & S_APPEND)
#define IS_IMMUTABLE(inode)	((inode)->i_flags & S_IMMUTABLE)
#define IS_POSIXACL(inode)	__IS_FLG(inode, SB_POSIXACL)

#define IS_DEADDIR(inode)	((inode)->i_flags & S_DEAD)
#define IS_NOCMTIME(inode)	((inode)->i_flags & S_NOCMTIME)
#define IS_SWAPFILE(inode)	((inode)->i_flags & S_SWAPFILE)
#define IS_PRIVATE(inode)	((inode)->i_flags & S_PRIVATE)
#define IS_IMA(inode)		((inode)->i_flags & S_IMA)
#define IS_AUTOMOUNT(inode)	((inode)->i_flags & S_AUTOMOUNT)
#define IS_NOSEC(inode)		((inode)->i_flags & S_NOSEC)
#define IS_DAX(inode)		((inode)->i_flags & S_DAX)
#define IS_ENCRYPTED(inode)	((inode)->i_flags & S_ENCRYPTED)
#define IS_CASEFOLDED(inode)	((inode)->i_flags & S_CASEFOLD)
#define IS_VERITY(inode)	((inode)->i_flags & S_VERITY)

#define IS_WHITEOUT(inode)	(S_ISCHR(inode->i_mode) && \
				 (inode)->i_rdev == WHITEOUT_DEV)

static inline bool HAS_UNMAPPED_ID(struct inode *inode)
{
	return !uid_valid(inode->i_uid) || !gid_valid(inode->i_gid);
}

static inline enum rw_hint file_write_hint(struct file *file)
{
	if (file->f_write_hint != WRITE_LIFE_NOT_SET)
		return file->f_write_hint;

	return file_inode(file)->i_write_hint;
}

static inline int iocb_flags(struct file *file);

static inline u16 ki_hint_validate(enum rw_hint hint)
{
	typeof(((struct kiocb *)0)->ki_hint) max_hint = -1;

	if (hint <= max_hint)
		return hint;
	return 0;
}

static inline void init_sync_kiocb(struct kiocb *kiocb, struct file *filp)
{
	*kiocb = (struct kiocb) {
		.ki_filp = filp,
		.ki_flags = iocb_flags(filp),
		.ki_hint = ki_hint_validate(file_write_hint(filp)),
		.ki_ioprio = IOPRIO_PRIO_VALUE(IOPRIO_CLASS_NONE, 0),
	};
}

/*
 * Inode state bits.  Protected by inode->i_lock
 *
 * Three bits determine the dirty state of the inode, I_DIRTY_SYNC,
 * I_DIRTY_DATASYNC and I_DIRTY_PAGES.
 *
 * Four bits define the lifetime of an inode.  Initially, inodes are I_NEW,
 * until that flag is cleared.  I_WILL_FREE, I_FREEING and I_CLEAR are set at
 * various stages of removing an inode.
 *
 * Two bits are used for locking and completion notification, I_NEW and I_SYNC.
 *
 * I_DIRTY_SYNC		Inode is dirty, but doesn't have to be written on
 *			fdatasync().  i_atime is the usual cause.
 * I_DIRTY_DATASYNC	Data-related inode changes pending. We keep track of
 *			these changes separately from I_DIRTY_SYNC so that we
 *			don't have to write inode on fdatasync() when only
 *			mtime has changed in it.
 * I_DIRTY_PAGES	Inode has dirty pages.  Inode itself may be clean.
 * I_NEW		Serves as both a mutex and completion notification.
 *			New inodes set I_NEW.  If two processes both create
 *			the same inode, one of them will release its inode and
 *			wait for I_NEW to be released before returning.
 *			Inodes in I_WILL_FREE, I_FREEING or I_CLEAR state can
 *			also cause waiting on I_NEW, without I_NEW actually
 *			being set.  find_inode() uses this to prevent returning
 *			nearly-dead inodes.
 * I_WILL_FREE		Must be set when calling write_inode_now() if i_count
 *			is zero.  I_FREEING must be set when I_WILL_FREE is
 *			cleared.
 * I_FREEING		Set when inode is about to be freed but still has dirty
 *			pages or buffers attached or the inode itself is still
 *			dirty.
 * I_CLEAR		Added by clear_inode().  In this state the inode is
 *			clean and can be destroyed.  Inode keeps I_FREEING.
 *
 *			Inodes that are I_WILL_FREE, I_FREEING or I_CLEAR are
 *			prohibited for many purposes.  iget() must wait for
 *			the inode to be completely released, then create it
 *			anew.  Other functions will just ignore such inodes,
 *			if appropriate.  I_NEW is used for waiting.
 *
 * I_SYNC		Writeback of inode is running. The bit is set during
 *			data writeback, and cleared with a wakeup on the bit
 *			address once it is done. The bit is also used to pin
 *			the inode in memory for flusher thread.
 *
 * I_REFERENCED		Marks the inode as recently references on the LRU list.
 *
 * I_DIO_WAKEUP		Never set.  Only used as a key for wait_on_bit().
 *
 * I_WB_SWITCH		Cgroup bdi_writeback switching in progress.  Used to
 *			synchronize competing switching instances and to tell
 *			wb stat updates to grab the i_pages lock.  See
 *			inode_switch_wb_work_fn() for details.
 *
 * I_OVL_INUSE		Used by overlayfs to get exclusive ownership on upper
 *			and work dirs among overlayfs mounts.
 *
 * I_CREATING		New object's inode in the middle of setting up.
 *
 * I_SYNC_QUEUED	Inode is queued in b_io or b_more_io writeback lists.
 *			Used to detect that mark_inode_dirty() should not move
 *			inode between dirty lists.
 *
 * Q: What is the difference between I_WILL_FREE and I_FREEING?
 */
#define I_DIRTY_SYNC		(1 << 0)
#define I_DIRTY_DATASYNC	(1 << 1)
#define I_DIRTY_PAGES		(1 << 2)
#define __I_NEW			3
#define I_NEW			(1 << __I_NEW)
#define I_WILL_FREE		(1 << 4)
#define I_FREEING		(1 << 5)
#define I_CLEAR			(1 << 6)
#define __I_SYNC		7
#define I_SYNC			(1 << __I_SYNC)
#define I_REFERENCED		(1 << 8)
#define __I_DIO_WAKEUP		9
#define I_DIO_WAKEUP		(1 << __I_DIO_WAKEUP)
#define I_LINKABLE		(1 << 10)
#define I_DIRTY_TIME		(1 << 11)
#define I_WB_SWITCH		(1 << 13)
#define I_OVL_INUSE		(1 << 14)
#define I_CREATING		(1 << 15)
#define I_SYNC_QUEUED		(1 << 17)

#define I_DIRTY_INODE (I_DIRTY_SYNC | I_DIRTY_DATASYNC)
#define I_DIRTY (I_DIRTY_INODE | I_DIRTY_PAGES)
#define I_DIRTY_ALL (I_DIRTY | I_DIRTY_TIME)

extern void __mark_inode_dirty(struct inode *, int);
static inline void mark_inode_dirty(struct inode *inode)
{
	__mark_inode_dirty(inode, I_DIRTY);
}

static inline void mark_inode_dirty_sync(struct inode *inode)
{
	__mark_inode_dirty(inode, I_DIRTY_SYNC);
}

extern void inc_nlink(struct inode *inode);
extern void drop_nlink(struct inode *inode);
extern void clear_nlink(struct inode *inode);
extern void set_nlink(struct inode *inode, unsigned int nlink);

static inline void inode_inc_link_count(struct inode *inode)
{
	inc_nlink(inode);
	mark_inode_dirty(inode);
}

static inline void inode_dec_link_count(struct inode *inode)
{
	drop_nlink(inode);
	mark_inode_dirty(inode);
}

enum file_time_flags {
	S_ATIME = 1,
	S_MTIME = 2,
	S_CTIME = 4,
	S_VERSION = 8,
};

extern bool atime_needs_update(const struct path *, struct inode *);
extern void touch_atime(const struct path *);
static inline void file_accessed(struct file *file)
{
	if (!(file->f_flags & O_NOATIME))
		touch_atime(&file->f_path);
}

extern int file_modified(struct file *file);

int sync_inode(struct inode *inode, struct writeback_control *wbc);
int sync_inode_metadata(struct inode *inode, int wait);

struct file_system_type {
	const char *name;
	int fs_flags;
#define FS_REQUIRES_DEV		1 
#define FS_BINARY_MOUNTDATA	2
#define FS_HAS_SUBTYPE		4
#define FS_USERNS_MOUNT		8	/* Can be mounted by userns root */
#define FS_RENAME_DOES_D_MOVE	32768	/* FS will handle d_move() during rename() internally. */
	struct dentry *(*mount) (struct file_system_type *, int,
		       const char *, void *);
	struct dentry *(*mount2) (struct vfsmount *, struct file_system_type *, int,
			       const char *, void *);
	void *(*alloc_mnt_data) (void);
	void (*kill_sb) (struct super_block *);
	struct module *owner;
	struct file_system_type * next;
	struct hlist_head fs_supers;

	struct lock_class_key s_lock_key;
	struct lock_class_key s_umount_key;
	struct lock_class_key s_vfs_rename_key;
	struct lock_class_key s_writers_key[SB_FREEZE_LEVELS];

	struct lock_class_key i_lock_key;
	struct lock_class_key i_mutex_key;
	struct lock_class_key i_mutex_dir_key;

	ANDROID_KABI_RESERVE(1);
	ANDROID_KABI_RESERVE(2);
	ANDROID_KABI_RESERVE(3);
	ANDROID_KABI_RESERVE(4);
};

#define MODULE_ALIAS_FS(NAME) MODULE_ALIAS("fs-" NAME)

extern struct dentry *mount_ns(struct file_system_type *fs_type,
	int flags, void *data, void *ns, struct user_namespace *user_ns,
	int (*fill_super)(struct super_block *, void *, int));
#ifdef CONFIG_BLOCK
extern struct dentry *mount_bdev(struct file_system_type *fs_type,
	int flags, const char *dev_name, void *data,
	int (*fill_super)(struct super_block *, void *, int));
#else
static inline struct dentry *mount_bdev(struct file_system_type *fs_type,
	int flags, const char *dev_name, void *data,
	int (*fill_super)(struct super_block *, void *, int))
{
	return ERR_PTR(-ENODEV);
}
#endif
extern struct dentry *mount_single(struct file_system_type *fs_type,
	int flags, void *data,
	int (*fill_super)(struct super_block *, void *, int));
extern struct dentry *mount_nodev(struct file_system_type *fs_type,
	int flags, void *data,
	int (*fill_super)(struct super_block *, void *, int));
extern struct dentry *mount_subtree(struct vfsmount *mnt, const char *path);
void generic_shutdown_super(struct super_block *sb);
#ifdef CONFIG_BLOCK
void kill_block_super(struct super_block *sb);
#else
static inline void kill_block_super(struct super_block *sb)
{
	BUG();
}
#endif
void kill_anon_super(struct super_block *sb);
void kill_litter_super(struct super_block *sb);
void deactivate_super(struct super_block *sb);
void deactivate_locked_super(struct super_block *sb);
int set_anon_super(struct super_block *s, void *data);
int get_anon_bdev(dev_t *);
void free_anon_bdev(dev_t);
struct super_block *sget_userns(struct file_system_type *type,
			int (*test)(struct super_block *,void *),
			int (*set)(struct super_block *,void *),
			int flags, struct user_namespace *user_ns,
			void *data);
struct super_block *sget(struct file_system_type *type,
			int (*test)(struct super_block *,void *),
			int (*set)(struct super_block *,void *),
			int flags, void *data);
extern struct dentry *mount_pseudo_xattr(struct file_system_type *, char *,
					 const struct super_operations *ops,
					 const struct xattr_handler **xattr,
					 const struct dentry_operations *dops,
					 unsigned long);

static inline struct dentry *
mount_pseudo(struct file_system_type *fs_type, char *name,
	     const struct super_operations *ops,
	     const struct dentry_operations *dops, unsigned long magic)
{
	return mount_pseudo_xattr(fs_type, name, ops, NULL, dops, magic);
}

/* Alas, no aliases. Too much hassle with bringing module.h everywhere */
#define fops_get(fops) \
	(((fops) && try_module_get((fops)->owner) ? (fops) : NULL))
#define fops_put(fops) \
	do { if (fops) module_put((fops)->owner); } while(0)
/*
 * This one is to be used *ONLY* from ->open() instances.
 * fops must be non-NULL, pinned down *and* module dependencies
 * should be sufficient to pin the caller down as well.
 */
#define replace_fops(f, fops) \
	do {	\
		struct file *__file = (f); \
		fops_put(__file->f_op); \
		BUG_ON(!(__file->f_op = (fops))); \
	} while(0)

extern int register_filesystem(struct file_system_type *);
extern int unregister_filesystem(struct file_system_type *);
extern struct vfsmount *kern_mount_data(struct file_system_type *, void *data);
#define kern_mount(type) kern_mount_data(type, NULL)
extern void kern_unmount(struct vfsmount *mnt);
extern int may_umount_tree(struct vfsmount *);
extern int may_umount(struct vfsmount *);
extern long do_mount(const char *, const char __user *,
		     const char *, unsigned long, void *);
extern struct vfsmount *collect_mounts(const struct path *);
extern void drop_collected_mounts(struct vfsmount *);
extern int iterate_mounts(int (*)(struct vfsmount *, void *), void *,
			  struct vfsmount *);
extern int vfs_statfs(const struct path *, struct kstatfs *);
extern int user_statfs(const char __user *, struct kstatfs *);
extern int fd_statfs(int, struct kstatfs *);
extern int freeze_super(struct super_block *super);
extern int thaw_super(struct super_block *super);
extern bool our_mnt(struct vfsmount *mnt);
extern __printf(2, 3)
int super_setup_bdi_name(struct super_block *sb, char *fmt, ...);
extern int super_setup_bdi(struct super_block *sb);

extern int current_umask(void);

extern void ihold(struct inode * inode);
extern void iput(struct inode *);
extern int generic_update_time(struct inode *, struct timespec64 *, int);

/* /sys/fs */
extern struct kobject *fs_kobj;

#define MAX_RW_COUNT (INT_MAX & PAGE_MASK)

#ifdef CONFIG_MANDATORY_FILE_LOCKING
extern int locks_mandatory_locked(struct file *);
extern int locks_mandatory_area(struct inode *, struct file *, loff_t, loff_t, unsigned char);

/*
 * Candidates for mandatory locking have the setgid bit set
 * but no group execute bit -  an otherwise meaningless combination.
 */

static inline int __mandatory_lock(struct inode *ino)
{
	return (ino->i_mode & (S_ISGID | S_IXGRP)) == S_ISGID;
}

/*
 * ... and these candidates should be on SB_MANDLOCK mounted fs,
 * otherwise these will be advisory locks
 */

static inline int mandatory_lock(struct inode *ino)
{
	return IS_MANDLOCK(ino) && __mandatory_lock(ino);
}

static inline int locks_verify_locked(struct file *file)
{
	if (mandatory_lock(locks_inode(file)))
		return locks_mandatory_locked(file);
	return 0;
}

static inline int locks_verify_truncate(struct inode *inode,
				    struct file *f,
				    loff_t size)
{
	if (!inode->i_flctx || !mandatory_lock(inode))
		return 0;

	if (size < inode->i_size) {
		return locks_mandatory_area(inode, f, size, inode->i_size - 1,
				F_WRLCK);
	} else {
		return locks_mandatory_area(inode, f, inode->i_size, size - 1,
				F_WRLCK);
	}
}

#else /* !CONFIG_MANDATORY_FILE_LOCKING */

static inline int locks_mandatory_locked(struct file *file)
{
	return 0;
}

static inline int locks_mandatory_area(struct inode *inode, struct file *filp,
                                       loff_t start, loff_t end, unsigned char type)
{
	return 0;
}

static inline int __mandatory_lock(struct inode *inode)
{
	return 0;
}

static inline int mandatory_lock(struct inode *inode)
{
	return 0;
}

static inline int locks_verify_locked(struct file *file)
{
	return 0;
}

static inline int locks_verify_truncate(struct inode *inode, struct file *filp,
					size_t size)
{
	return 0;
}

#endif /* CONFIG_MANDATORY_FILE_LOCKING */


#ifdef CONFIG_FILE_LOCKING
static inline int break_lease(struct inode *inode, unsigned int mode)
{
	/*
	 * Since this check is lockless, we must ensure that any refcounts
	 * taken are done before checking i_flctx->flc_lease. Otherwise, we
	 * could end up racing with tasks trying to set a new lease on this
	 * file.
	 */
	smp_mb();
	if (inode->i_flctx && !list_empty_careful(&inode->i_flctx->flc_lease))
		return __break_lease(inode, mode, FL_LEASE);
	return 0;
}

static inline int break_deleg(struct inode *inode, unsigned int mode)
{
	/*
	 * Since this check is lockless, we must ensure that any refcounts
	 * taken are done before checking i_flctx->flc_lease. Otherwise, we
	 * could end up racing with tasks trying to set a new lease on this
	 * file.
	 */
	smp_mb();
	if (inode->i_flctx && !list_empty_careful(&inode->i_flctx->flc_lease))
		return __break_lease(inode, mode, FL_DELEG);
	return 0;
}

static inline int try_break_deleg(struct inode *inode, struct inode **delegated_inode)
{
	int ret;

	ret = break_deleg(inode, O_WRONLY|O_NONBLOCK);
	if (ret == -EWOULDBLOCK && delegated_inode) {
		*delegated_inode = inode;
		ihold(inode);
	}
	return ret;
}

static inline int break_deleg_wait(struct inode **delegated_inode)
{
	int ret;

	ret = break_deleg(*delegated_inode, O_WRONLY);
	iput(*delegated_inode);
	*delegated_inode = NULL;
	return ret;
}

static inline int break_layout(struct inode *inode, bool wait)
{
	smp_mb();
	if (inode->i_flctx && !list_empty_careful(&inode->i_flctx->flc_lease))
		return __break_lease(inode,
				wait ? O_WRONLY : O_WRONLY | O_NONBLOCK,
				FL_LAYOUT);
	return 0;
}

#else /* !CONFIG_FILE_LOCKING */
static inline int break_lease(struct inode *inode, unsigned int mode)
{
	return 0;
}

static inline int break_deleg(struct inode *inode, unsigned int mode)
{
	return 0;
}

static inline int try_break_deleg(struct inode *inode, struct inode **delegated_inode)
{
	return 0;
}

static inline int break_deleg_wait(struct inode **delegated_inode)
{
	BUG();
	return 0;
}

static inline int break_layout(struct inode *inode, bool wait)
{
	return 0;
}

#endif /* CONFIG_FILE_LOCKING */

/* fs/open.c */
struct audit_names;
struct filename {
	const char		*name;	/* pointer to actual string */
	const __user char	*uptr;	/* original userland pointer */
	int			refcnt;
	struct audit_names	*aname;
	const char		iname[];
};

extern long vfs_truncate(const struct path *, loff_t);
extern int do_truncate(struct dentry *, loff_t start, unsigned int time_attrs,
		       struct file *filp);
extern int do_truncate2(struct vfsmount *, struct dentry *, loff_t start,
			unsigned int time_attrs, struct file *filp);
extern int vfs_fallocate(struct file *file, int mode, loff_t offset,
			loff_t len);
extern long do_sys_open(int dfd, const char __user *filename, int flags,
			umode_t mode);
extern struct file *file_open_name(struct filename *, int, umode_t);
extern struct file *filp_open(const char *, int, umode_t);
extern struct file *file_open_root(struct dentry *, struct vfsmount *,
				   const char *, int, umode_t);
extern struct file * dentry_open(const struct path *, int, const struct cred *);
extern struct file * open_with_fake_path(const struct path *, int,
					 struct inode*, const struct cred *);
static inline struct file *file_clone_open(struct file *file)
{
	return dentry_open(&file->f_path, file->f_flags, file->f_cred);
}
extern int filp_close(struct file *, fl_owner_t id);

extern struct filename *getname_flags(const char __user *, int, int *);
extern struct filename *getname(const char __user *);
extern struct filename *getname_kernel(const char *);
extern void putname(struct filename *name);

extern int finish_open(struct file *file, struct dentry *dentry,
			int (*open)(struct inode *, struct file *));
extern int finish_no_open(struct file *file, struct dentry *dentry);

/* fs/ioctl.c */

extern int ioctl_preallocate(struct file *filp, void __user *argp);

/* fs/dcache.c */
extern void __init vfs_caches_init_early(void);
extern void __init vfs_caches_init(void);

extern struct kmem_cache *names_cachep;

#define __getname()		kmem_cache_alloc(names_cachep, GFP_KERNEL)
#define __putname(name)		kmem_cache_free(names_cachep, (void *)(name))

#ifdef CONFIG_BLOCK
extern int register_blkdev(unsigned int, const char *);
extern void unregister_blkdev(unsigned int, const char *);
extern void bdev_unhash_inode(dev_t dev);
extern struct block_device *bdget(dev_t);
extern struct block_device *bdgrab(struct block_device *bdev);
extern void bd_set_size(struct block_device *, loff_t size);
extern void bd_forget(struct inode *inode);
extern void bdput(struct block_device *);
extern void invalidate_bdev(struct block_device *);
extern void iterate_bdevs(void (*)(struct block_device *, void *), void *);
extern int sync_blockdev(struct block_device *bdev);
extern void kill_bdev(struct block_device *);
extern struct super_block *freeze_bdev(struct block_device *);
extern void emergency_thaw_all(void);
extern void emergency_thaw_bdev(struct super_block *sb);
extern int thaw_bdev(struct block_device *bdev, struct super_block *sb);
extern int fsync_bdev(struct block_device *);

extern struct super_block *blockdev_superblock;

static inline bool sb_is_blkdev_sb(struct super_block *sb)
{
	return sb == blockdev_superblock;
}
#else
static inline void bd_forget(struct inode *inode) {}
static inline int sync_blockdev(struct block_device *bdev) { return 0; }
static inline void kill_bdev(struct block_device *bdev) {}
static inline void invalidate_bdev(struct block_device *bdev) {}

static inline struct super_block *freeze_bdev(struct block_device *sb)
{
	return NULL;
}

static inline int thaw_bdev(struct block_device *bdev, struct super_block *sb)
{
	return 0;
}

static inline int emergency_thaw_bdev(struct super_block *sb)
{
	return 0;
}

static inline void iterate_bdevs(void (*f)(struct block_device *, void *), void *arg)
{
}

static inline bool sb_is_blkdev_sb(struct super_block *sb)
{
	return false;
}
#endif
extern int sync_filesystem(struct super_block *);
extern const struct file_operations def_blk_fops;
extern const struct file_operations def_chr_fops;
#ifdef CONFIG_BLOCK
extern int ioctl_by_bdev(struct block_device *, unsigned, unsigned long);
extern int blkdev_ioctl(struct block_device *, fmode_t, unsigned, unsigned long);
extern long compat_blkdev_ioctl(struct file *, unsigned, unsigned long);
extern int blkdev_get(struct block_device *bdev, fmode_t mode, void *holder);
extern struct block_device *blkdev_get_by_path(const char *path, fmode_t mode,
					       void *holder);
extern struct block_device *blkdev_get_by_dev(dev_t dev, fmode_t mode,
					      void *holder);
extern void blkdev_put(struct block_device *bdev, fmode_t mode);
extern int __blkdev_reread_part(struct block_device *bdev);
extern int blkdev_reread_part(struct block_device *bdev);

#ifdef CONFIG_SYSFS
extern int bd_link_disk_holder(struct block_device *bdev, struct gendisk *disk);
extern void bd_unlink_disk_holder(struct block_device *bdev,
				  struct gendisk *disk);
#else
static inline int bd_link_disk_holder(struct block_device *bdev,
				      struct gendisk *disk)
{
	return 0;
}
static inline void bd_unlink_disk_holder(struct block_device *bdev,
					 struct gendisk *disk)
{
}
#endif
#endif

/* fs/char_dev.c */
#define CHRDEV_MAJOR_MAX 512
/* Marks the bottom of the first segment of free char majors */
#define CHRDEV_MAJOR_DYN_END 234
/* Marks the top and bottom of the second segment of free char majors */
#define CHRDEV_MAJOR_DYN_EXT_START 511
#define CHRDEV_MAJOR_DYN_EXT_END 384

extern int alloc_chrdev_region(dev_t *, unsigned, unsigned, const char *);
extern int register_chrdev_region(dev_t, unsigned, const char *);
extern int __register_chrdev(unsigned int major, unsigned int baseminor,
			     unsigned int count, const char *name,
			     const struct file_operations *fops);
extern void __unregister_chrdev(unsigned int major, unsigned int baseminor,
				unsigned int count, const char *name);
extern void unregister_chrdev_region(dev_t, unsigned);
extern void chrdev_show(struct seq_file *,off_t);

static inline int register_chrdev(unsigned int major, const char *name,
				  const struct file_operations *fops)
{
	return __register_chrdev(major, 0, 256, name, fops);
}

static inline void unregister_chrdev(unsigned int major, const char *name)
{
	__unregister_chrdev(major, 0, 256, name);
}

/* fs/block_dev.c */
#define BDEVNAME_SIZE	32	/* Largest string for a blockdev identifier */
#define BDEVT_SIZE	10	/* Largest string for MAJ:MIN for blkdev */

#ifdef CONFIG_BLOCK
#define BLKDEV_MAJOR_MAX	512
extern const char *__bdevname(dev_t, char *buffer);
extern const char *bdevname(struct block_device *bdev, char *buffer);
extern struct block_device *lookup_bdev(const char *);
extern void blkdev_show(struct seq_file *,off_t);

#else
#define BLKDEV_MAJOR_MAX	0
#endif

extern void init_special_inode(struct inode *, umode_t, dev_t);

/* Invalid inode operations -- fs/bad_inode.c */
extern void make_bad_inode(struct inode *);
extern bool is_bad_inode(struct inode *);

#ifdef CONFIG_BLOCK
extern void check_disk_size_change(struct gendisk *disk,
		struct block_device *bdev, bool verbose);
extern int revalidate_disk(struct gendisk *);
extern int check_disk_change(struct block_device *);
extern int __invalidate_device(struct block_device *, bool);
extern int invalidate_partition(struct gendisk *, int);
#endif
unsigned long invalidate_mapping_pages(struct address_space *mapping,
					pgoff_t start, pgoff_t end);

static inline void invalidate_remote_inode(struct inode *inode)
{
	if (S_ISREG(inode->i_mode) || S_ISDIR(inode->i_mode) ||
	    S_ISLNK(inode->i_mode))
		invalidate_mapping_pages(inode->i_mapping, 0, -1);
}
extern int invalidate_inode_pages2(struct address_space *mapping);
extern int invalidate_inode_pages2_range(struct address_space *mapping,
					 pgoff_t start, pgoff_t end);
extern int write_inode_now(struct inode *, int);
extern int filemap_fdatawrite(struct address_space *);
extern int filemap_flush(struct address_space *);
extern int filemap_fdatawait_keep_errors(struct address_space *mapping);
extern int filemap_fdatawait_range(struct address_space *, loff_t lstart,
				   loff_t lend);
extern int filemap_fdatawait_range_keep_errors(struct address_space *mapping,
		loff_t start_byte, loff_t end_byte);

static inline int filemap_fdatawait(struct address_space *mapping)
{
	return filemap_fdatawait_range(mapping, 0, LLONG_MAX);
}

extern bool filemap_range_has_page(struct address_space *, loff_t lstart,
				  loff_t lend);
extern int filemap_write_and_wait(struct address_space *mapping);
extern int filemap_write_and_wait_range(struct address_space *mapping,
				        loff_t lstart, loff_t lend);
extern int __filemap_fdatawrite_range(struct address_space *mapping,
				loff_t start, loff_t end, int sync_mode);
extern int filemap_fdatawrite_range(struct address_space *mapping,
				loff_t start, loff_t end);
extern int filemap_check_errors(struct address_space *mapping);
extern void __filemap_set_wb_err(struct address_space *mapping, int err);

extern int __must_check file_fdatawait_range(struct file *file, loff_t lstart,
						loff_t lend);
extern int __must_check file_check_and_advance_wb_err(struct file *file);
extern int __must_check file_write_and_wait_range(struct file *file,
						loff_t start, loff_t end);

static inline int file_write_and_wait(struct file *file)
{
	return file_write_and_wait_range(file, 0, LLONG_MAX);
}

/**
 * filemap_set_wb_err - set a writeback error on an address_space
 * @mapping: mapping in which to set writeback error
 * @err: error to be set in mapping
 *
 * When writeback fails in some way, we must record that error so that
 * userspace can be informed when fsync and the like are called.  We endeavor
 * to report errors on any file that was open at the time of the error.  Some
 * internal callers also need to know when writeback errors have occurred.
 *
 * When a writeback error occurs, most filesystems will want to call
 * filemap_set_wb_err to record the error in the mapping so that it will be
 * automatically reported whenever fsync is called on the file.
 */
static inline void filemap_set_wb_err(struct address_space *mapping, int err)
{
	/* Fastpath for common case of no error */
	if (unlikely(err))
		__filemap_set_wb_err(mapping, err);
}

/**
 * filemap_check_wb_error - has an error occurred since the mark was sampled?
 * @mapping: mapping to check for writeback errors
 * @since: previously-sampled errseq_t
 *
 * Grab the errseq_t value from the mapping, and see if it has changed "since"
 * the given value was sampled.
 *
 * If it has then report the latest error set, otherwise return 0.
 */
static inline int filemap_check_wb_err(struct address_space *mapping,
					errseq_t since)
{
	return errseq_check(&mapping->wb_err, since);
}

/**
 * filemap_sample_wb_err - sample the current errseq_t to test for later errors
 * @mapping: mapping to be sampled
 *
 * Writeback errors are always reported relative to a particular sample point
 * in the past. This function provides those sample points.
 */
static inline errseq_t filemap_sample_wb_err(struct address_space *mapping)
{
	return errseq_sample(&mapping->wb_err);
}

/**
 * file_sample_sb_err - sample the current errseq_t to test for later errors
 * @mapping: mapping to be sampled
 *
 * Grab the most current superblock-level errseq_t value for the given
 * struct file.
 */
static inline errseq_t file_sample_sb_err(struct file *file)
{
	return errseq_sample(&file->f_path.dentry->d_sb->s_wb_err);
}

extern int vfs_fsync_range(struct file *file, loff_t start, loff_t end,
			   int datasync);
extern int vfs_fsync(struct file *file, int datasync);

/*
 * Sync the bytes written if this was a synchronous write.  Expect ki_pos
 * to already be updated for the write, and will return either the amount
 * of bytes passed in, or an error if syncing the file failed.
 */
static inline ssize_t generic_write_sync(struct kiocb *iocb, ssize_t count)
{
	if (iocb->ki_flags & IOCB_DSYNC) {
		int ret = vfs_fsync_range(iocb->ki_filp,
				iocb->ki_pos - count, iocb->ki_pos - 1,
				(iocb->ki_flags & IOCB_SYNC) ? 0 : 1);
		if (ret)
			return ret;
	}

	return count;
}

extern void emergency_sync(void);
extern void emergency_remount(void);

#ifdef CONFIG_BLOCK
extern int bmap(struct inode *inode, sector_t *block);
#else
static inline int bmap(struct inode *inode,  sector_t *block)
{
	return -EINVAL;
}
#endif

extern int notify_change(struct dentry *, struct iattr *, struct inode **);
extern int notify_change2(struct vfsmount *, struct dentry *, struct iattr *, struct inode **);
extern int inode_permission(struct inode *, int);
extern int inode_permission2(struct vfsmount *, struct inode *, int);
extern int generic_permission(struct inode *, int);
extern int __check_sticky(struct inode *dir, struct inode *inode);

static inline bool execute_ok(struct inode *inode)
{
	return (inode->i_mode & S_IXUGO) || S_ISDIR(inode->i_mode);
}

static inline void file_start_write(struct file *file)
{
	if (!S_ISREG(file_inode(file)->i_mode))
		return;
	__sb_start_write(file_inode(file)->i_sb, SB_FREEZE_WRITE, true);
}

static inline bool file_start_write_trylock(struct file *file)
{
	if (!S_ISREG(file_inode(file)->i_mode))
		return true;
	return __sb_start_write(file_inode(file)->i_sb, SB_FREEZE_WRITE, false);
}

static inline void file_end_write(struct file *file)
{
	if (!S_ISREG(file_inode(file)->i_mode))
		return;
	__sb_end_write(file_inode(file)->i_sb, SB_FREEZE_WRITE);
}

/*
 * get_write_access() gets write permission for a file.
 * put_write_access() releases this write permission.
 * This is used for regular files.
 * We cannot support write (and maybe mmap read-write shared) accesses and
 * MAP_DENYWRITE mmappings simultaneously. The i_writecount field of an inode
 * can have the following values:
 * 0: no writers, no VM_DENYWRITE mappings
 * < 0: (-i_writecount) vm_area_structs with VM_DENYWRITE set exist
 * > 0: (i_writecount) users are writing to the file.
 *
 * Normally we operate on that counter with atomic_{inc,dec} and it's safe
 * except for the cases where we don't hold i_writecount yet. Then we need to
 * use {get,deny}_write_access() - these functions check the sign and refuse
 * to do the change if sign is wrong.
 */
static inline int get_write_access(struct inode *inode)
{
	return atomic_inc_unless_negative(&inode->i_writecount) ? 0 : -ETXTBSY;
}
static inline int deny_write_access(struct file *file)
{
	struct inode *inode = file_inode(file);
	return atomic_dec_unless_positive(&inode->i_writecount) ? 0 : -ETXTBSY;
}
static inline void put_write_access(struct inode * inode)
{
	atomic_dec(&inode->i_writecount);
}
static inline void allow_write_access(struct file *file)
{
	if (file)
		atomic_inc(&file_inode(file)->i_writecount);
}
static inline bool inode_is_open_for_write(const struct inode *inode)
{
	return atomic_read(&inode->i_writecount) > 0;
}

#ifdef CONFIG_IMA
static inline void i_readcount_dec(struct inode *inode)
{
	BUG_ON(!atomic_read(&inode->i_readcount));
	atomic_dec(&inode->i_readcount);
}
static inline void i_readcount_inc(struct inode *inode)
{
	atomic_inc(&inode->i_readcount);
}
#else
static inline void i_readcount_dec(struct inode *inode)
{
	return;
}
static inline void i_readcount_inc(struct inode *inode)
{
	return;
}
#endif
extern int do_pipe_flags(int *, int);

#define __kernel_read_file_id(id) \
	id(UNKNOWN, unknown)		\
	id(FIRMWARE, firmware)		\
	id(FIRMWARE_PREALLOC_BUFFER, firmware)	\
	id(MODULE, kernel-module)		\
	id(KEXEC_IMAGE, kexec-image)		\
	id(KEXEC_INITRAMFS, kexec-initramfs)	\
	id(POLICY, security-policy)		\
	id(X509_CERTIFICATE, x509-certificate)	\
	id(MAX_ID, )

#define __fid_enumify(ENUM, dummy) READING_ ## ENUM,
#define __fid_stringify(dummy, str) #str,

enum kernel_read_file_id {
	__kernel_read_file_id(__fid_enumify)
};

static const char * const kernel_read_file_str[] = {
	__kernel_read_file_id(__fid_stringify)
};

static inline const char *kernel_read_file_id_str(enum kernel_read_file_id id)
{
	if ((unsigned)id >= READING_MAX_ID)
		return kernel_read_file_str[READING_UNKNOWN];

	return kernel_read_file_str[id];
}

extern int kernel_read_file(struct file *, void **, loff_t *, loff_t,
			    enum kernel_read_file_id);
extern int kernel_read_file_from_path(const char *, void **, loff_t *, loff_t,
				      enum kernel_read_file_id);
extern int kernel_read_file_from_fd(int, void **, loff_t *, loff_t,
				    enum kernel_read_file_id);
extern ssize_t kernel_read(struct file *, void *, size_t, loff_t *);
extern ssize_t kernel_write(struct file *, const void *, size_t, loff_t *);
extern ssize_t __kernel_write(struct file *, const void *, size_t, loff_t *);
extern struct file * open_exec(const char *);
 
/* fs/dcache.c -- generic fs support functions */
extern bool is_subdir(struct dentry *, struct dentry *);
extern bool path_is_under(const struct path *, const struct path *);

extern char *file_path(struct file *, char *, int);

#include <linux/err.h>

/* needed for stackable file system support */
extern loff_t default_llseek(struct file *file, loff_t offset, int whence);

extern loff_t vfs_llseek(struct file *file, loff_t offset, int whence);

extern int inode_init_always(struct super_block *, struct inode *);
extern void inode_init_once(struct inode *);
extern void address_space_init_once(struct address_space *mapping);
extern struct inode * igrab(struct inode *);
extern ino_t iunique(struct super_block *, ino_t);
extern int inode_needs_sync(struct inode *inode);
extern int generic_delete_inode(struct inode *inode);
static inline int generic_drop_inode(struct inode *inode)
{
	return !inode->i_nlink || inode_unhashed(inode);
}

extern struct inode *ilookup5_nowait(struct super_block *sb,
		unsigned long hashval, int (*test)(struct inode *, void *),
		void *data);
extern struct inode *ilookup5(struct super_block *sb, unsigned long hashval,
		int (*test)(struct inode *, void *), void *data);
extern struct inode *ilookup(struct super_block *sb, unsigned long ino);

extern struct inode *inode_insert5(struct inode *inode, unsigned long hashval,
		int (*test)(struct inode *, void *),
		int (*set)(struct inode *, void *),
		void *data);
extern struct inode * iget5_locked(struct super_block *, unsigned long, int (*test)(struct inode *, void *), int (*set)(struct inode *, void *), void *);
extern struct inode * iget_locked(struct super_block *, unsigned long);
extern struct inode *find_inode_nowait(struct super_block *,
				       unsigned long,
				       int (*match)(struct inode *,
						    unsigned long, void *),
				       void *data);
extern int insert_inode_locked4(struct inode *, unsigned long, int (*test)(struct inode *, void *), void *);
extern int insert_inode_locked(struct inode *);
#ifdef CONFIG_DEBUG_LOCK_ALLOC
extern void lockdep_annotate_inode_mutex_key(struct inode *inode);
#else
static inline void lockdep_annotate_inode_mutex_key(struct inode *inode) { };
#endif
extern void unlock_new_inode(struct inode *);
extern void discard_new_inode(struct inode *);
extern unsigned int get_next_ino(void);
extern void evict_inodes(struct super_block *sb);

extern void __iget(struct inode * inode);
extern void iget_failed(struct inode *);
extern void clear_inode(struct inode *);
extern void __destroy_inode(struct inode *);
extern struct inode *new_inode_pseudo(struct super_block *sb);
extern struct inode *new_inode(struct super_block *sb);
extern void free_inode_nonrcu(struct inode *inode);
extern int should_remove_suid(struct dentry *);
extern int file_remove_privs(struct file *);

extern void __insert_inode_hash(struct inode *, unsigned long hashval);
static inline void insert_inode_hash(struct inode *inode)
{
	__insert_inode_hash(inode, inode->i_ino);
}

extern void __remove_inode_hash(struct inode *);
static inline void remove_inode_hash(struct inode *inode)
{
	if (!inode_unhashed(inode) && !hlist_fake(&inode->i_hash))
		__remove_inode_hash(inode);
}

extern void inode_sb_list_add(struct inode *inode);

#ifdef CONFIG_BLOCK
extern int bdev_read_only(struct block_device *);
#endif
extern int set_blocksize(struct block_device *, int);
extern int sb_set_blocksize(struct super_block *, int);
extern int sb_min_blocksize(struct super_block *, int);

extern int generic_file_mmap(struct file *, struct vm_area_struct *);
extern int generic_file_readonly_mmap(struct file *, struct vm_area_struct *);
extern ssize_t generic_write_checks(struct kiocb *, struct iov_iter *);
extern ssize_t generic_file_read_iter(struct kiocb *, struct iov_iter *);
extern ssize_t __generic_file_write_iter(struct kiocb *, struct iov_iter *);
extern ssize_t generic_file_write_iter(struct kiocb *, struct iov_iter *);
extern ssize_t generic_file_direct_write(struct kiocb *, struct iov_iter *);
extern ssize_t generic_perform_write(struct file *, struct iov_iter *, loff_t);

ssize_t vfs_iter_read(struct file *file, struct iov_iter *iter, loff_t *ppos,
		rwf_t flags);
ssize_t vfs_iter_write(struct file *file, struct iov_iter *iter, loff_t *ppos,
		rwf_t flags);

/* fs/block_dev.c */
extern ssize_t blkdev_read_iter(struct kiocb *iocb, struct iov_iter *to);
extern ssize_t blkdev_write_iter(struct kiocb *iocb, struct iov_iter *from);
extern int blkdev_fsync(struct file *filp, loff_t start, loff_t end,
			int datasync);
extern void block_sync_page(struct page *page);

/* fs/splice.c */
extern ssize_t generic_file_splice_read(struct file *, loff_t *,
		struct pipe_inode_info *, size_t, unsigned int);
extern ssize_t iter_file_splice_write(struct pipe_inode_info *,
		struct file *, loff_t *, size_t, unsigned int);
extern ssize_t generic_splice_sendpage(struct pipe_inode_info *pipe,
		struct file *out, loff_t *, size_t len, unsigned int flags);
extern long do_splice_direct(struct file *in, loff_t *ppos, struct file *out,
		loff_t *opos, size_t len, unsigned int flags);


extern void
file_ra_state_init(struct file_ra_state *ra, struct address_space *mapping);
extern loff_t noop_llseek(struct file *file, loff_t offset, int whence);
extern loff_t no_llseek(struct file *file, loff_t offset, int whence);
extern loff_t vfs_setpos(struct file *file, loff_t offset, loff_t maxsize);
extern loff_t generic_file_llseek(struct file *file, loff_t offset, int whence);
extern loff_t generic_file_llseek_size(struct file *file, loff_t offset,
		int whence, loff_t maxsize, loff_t eof);
extern loff_t fixed_size_llseek(struct file *file, loff_t offset,
		int whence, loff_t size);
extern loff_t no_seek_end_llseek_size(struct file *, loff_t, int, loff_t);
extern loff_t no_seek_end_llseek(struct file *, loff_t, int);
extern int generic_file_open(struct inode * inode, struct file * filp);
extern int nonseekable_open(struct inode * inode, struct file * filp);
extern int stream_open(struct inode * inode, struct file * filp);

#ifdef CONFIG_BLOCK
typedef void (dio_submit_t)(struct bio *bio, struct inode *inode,
			    loff_t file_offset);

enum {
	/* need locking between buffered and direct access */
	DIO_LOCKING	= 0x01,

	/* filesystem does not support filling holes */
	DIO_SKIP_HOLES	= 0x02,
};

void dio_end_io(struct bio *bio);
void dio_warn_stale_pagecache(struct file *filp);

ssize_t __blockdev_direct_IO(struct kiocb *iocb, struct inode *inode,
			     struct block_device *bdev, struct iov_iter *iter,
			     get_block_t get_block,
			     dio_iodone_t end_io, dio_submit_t submit_io,
			     int flags);

static inline ssize_t blockdev_direct_IO(struct kiocb *iocb,
					 struct inode *inode,
					 struct iov_iter *iter,
					 get_block_t get_block)
{
	return __blockdev_direct_IO(iocb, inode, inode->i_sb->s_bdev, iter,
			get_block, NULL, NULL, DIO_LOCKING | DIO_SKIP_HOLES);
}
#endif

void inode_dio_wait(struct inode *inode);

/*
 * inode_dio_begin - signal start of a direct I/O requests
 * @inode: inode the direct I/O happens on
 *
 * This is called once we've finished processing a direct I/O request,
 * and is used to wake up callers waiting for direct I/O to be quiesced.
 */
static inline void inode_dio_begin(struct inode *inode)
{
	atomic_inc(&inode->i_dio_count);
}

/*
 * inode_dio_end - signal finish of a direct I/O requests
 * @inode: inode the direct I/O happens on
 *
 * This is called once we've finished processing a direct I/O request,
 * and is used to wake up callers waiting for direct I/O to be quiesced.
 */
static inline void inode_dio_end(struct inode *inode)
{
	if (atomic_dec_and_test(&inode->i_dio_count))
		wake_up_bit(&inode->i_state, __I_DIO_WAKEUP);
}

extern void inode_set_flags(struct inode *inode, unsigned int flags,
			    unsigned int mask);

extern const struct file_operations generic_ro_fops;

#define special_file(m) (S_ISCHR(m)||S_ISBLK(m)||S_ISFIFO(m)||S_ISSOCK(m))

extern int readlink_copy(char __user *, int, const char *);
extern int page_readlink(struct dentry *, char __user *, int);
extern const char *page_get_link(struct dentry *, struct inode *,
				 struct delayed_call *);
extern void page_put_link(void *);
extern int __page_symlink(struct inode *inode, const char *symname, int len,
		int nofs);
extern int page_symlink(struct inode *inode, const char *symname, int len);
extern const struct inode_operations page_symlink_inode_operations;
extern void kfree_link(void *);
extern void generic_fillattr(struct inode *, struct kstat *);
extern int vfs_getattr_nosec(const struct path *, struct kstat *, u32, unsigned int);
extern int vfs_getattr(const struct path *, struct kstat *, u32, unsigned int);
void __inode_add_bytes(struct inode *inode, loff_t bytes);
void inode_add_bytes(struct inode *inode, loff_t bytes);
void __inode_sub_bytes(struct inode *inode, loff_t bytes);
void inode_sub_bytes(struct inode *inode, loff_t bytes);
static inline loff_t __inode_get_bytes(struct inode *inode)
{
	return (((loff_t)inode->i_blocks) << 9) + inode->i_bytes;
}
loff_t inode_get_bytes(struct inode *inode);
void inode_set_bytes(struct inode *inode, loff_t bytes);
const char *simple_get_link(struct dentry *, struct inode *,
			    struct delayed_call *);
extern const struct inode_operations simple_symlink_inode_operations;

extern int iterate_dir(struct file *, struct dir_context *);

extern int vfs_statx(int, const char __user *, int, struct kstat *, u32);
extern int vfs_statx_fd(unsigned int, struct kstat *, u32, unsigned int);

static inline int vfs_stat(const char __user *filename, struct kstat *stat)
{
	return vfs_statx(AT_FDCWD, filename, AT_NO_AUTOMOUNT,
			 stat, STATX_BASIC_STATS);
}
static inline int vfs_lstat(const char __user *name, struct kstat *stat)
{
	return vfs_statx(AT_FDCWD, name, AT_SYMLINK_NOFOLLOW | AT_NO_AUTOMOUNT,
			 stat, STATX_BASIC_STATS);
}
static inline int vfs_fstatat(int dfd, const char __user *filename,
			      struct kstat *stat, int flags)
{
	return vfs_statx(dfd, filename, flags | AT_NO_AUTOMOUNT,
			 stat, STATX_BASIC_STATS);
}
static inline int vfs_fstat(int fd, struct kstat *stat)
{
	return vfs_statx_fd(fd, stat, STATX_BASIC_STATS, 0);
}


extern const char *vfs_get_link(struct dentry *, struct delayed_call *);
extern int vfs_readlink(struct dentry *, char __user *, int);

extern int __generic_block_fiemap(struct inode *inode,
				  struct fiemap_extent_info *fieinfo,
				  loff_t start, loff_t len,
				  get_block_t *get_block);
extern int generic_block_fiemap(struct inode *inode,
				struct fiemap_extent_info *fieinfo, u64 start,
				u64 len, get_block_t *get_block);

extern struct file_system_type *get_filesystem(struct file_system_type *fs);
extern void put_filesystem(struct file_system_type *fs);
extern struct file_system_type *get_fs_type(const char *name);
extern struct super_block *get_super(struct block_device *);
extern struct super_block *get_super_thawed(struct block_device *);
extern struct super_block *get_super_exclusive_thawed(struct block_device *bdev);
extern struct super_block *get_active_super(struct block_device *bdev);
extern void drop_super(struct super_block *sb);
extern void drop_super_exclusive(struct super_block *sb);
extern void iterate_supers(void (*)(struct super_block *, void *), void *);
extern void iterate_supers_type(struct file_system_type *,
			        void (*)(struct super_block *, void *), void *);

extern int dcache_dir_open(struct inode *, struct file *);
extern int dcache_dir_close(struct inode *, struct file *);
extern loff_t dcache_dir_lseek(struct file *, loff_t, int);
extern int dcache_readdir(struct file *, struct dir_context *);
extern int simple_setattr(struct dentry *, struct iattr *);
extern int simple_getattr(const struct path *, struct kstat *, u32, unsigned int);
extern int simple_statfs(struct dentry *, struct kstatfs *);
extern int simple_open(struct inode *inode, struct file *file);
extern int simple_link(struct dentry *, struct inode *, struct dentry *);
extern int simple_unlink(struct inode *, struct dentry *);
extern int simple_rmdir(struct inode *, struct dentry *);
extern int simple_rename(struct inode *, struct dentry *,
			 struct inode *, struct dentry *, unsigned int);
extern int noop_fsync(struct file *, loff_t, loff_t, int);
extern int noop_set_page_dirty(struct page *page);
extern void noop_invalidatepage(struct page *page, unsigned int offset,
		unsigned int length);
extern ssize_t noop_direct_IO(struct kiocb *iocb, struct iov_iter *iter);
extern int simple_empty(struct dentry *);
extern int simple_readpage(struct file *file, struct page *page);
extern int simple_write_begin(struct file *file, struct address_space *mapping,
			loff_t pos, unsigned len, unsigned flags,
			struct page **pagep, void **fsdata);
extern int simple_write_end(struct file *file, struct address_space *mapping,
			loff_t pos, unsigned len, unsigned copied,
			struct page *page, void *fsdata);
extern int always_delete_dentry(const struct dentry *);
extern struct inode *alloc_anon_inode(struct super_block *);
extern int simple_nosetlease(struct file *, long, struct file_lock **, void **);
extern const struct dentry_operations simple_dentry_operations;

extern struct dentry *simple_lookup(struct inode *, struct dentry *, unsigned int flags);
extern ssize_t generic_read_dir(struct file *, char __user *, size_t, loff_t *);
extern const struct file_operations simple_dir_operations;
extern const struct inode_operations simple_dir_inode_operations;
extern void make_empty_dir_inode(struct inode *inode);
extern bool is_empty_dir_inode(struct inode *inode);
struct tree_descr { const char *name; const struct file_operations *ops; int mode; };
struct dentry *d_alloc_name(struct dentry *, const char *);
extern int simple_fill_super(struct super_block *, unsigned long,
			     const struct tree_descr *);
extern int simple_pin_fs(struct file_system_type *, struct vfsmount **mount, int *count);
extern void simple_release_fs(struct vfsmount **mount, int *count);

extern ssize_t simple_read_from_buffer(void __user *to, size_t count,
			loff_t *ppos, const void *from, size_t available);
extern ssize_t simple_write_to_buffer(void *to, size_t available, loff_t *ppos,
		const void __user *from, size_t count);

extern int __generic_file_fsync(struct file *, loff_t, loff_t, int);
extern int generic_file_fsync(struct file *, loff_t, loff_t, int);

extern int generic_check_addressable(unsigned, u64);

<<<<<<< HEAD
extern void generic_set_encrypted_ci_d_ops(struct dentry *dentry);
=======
#ifdef CONFIG_UNICODE
extern int generic_ci_d_hash(const struct dentry *dentry, struct qstr *str);
extern int generic_ci_d_compare(const struct dentry *dentry, unsigned int len,
				const char *str, const struct qstr *name);
extern bool needs_casefold(const struct inode *dir);
#else
static inline bool needs_casefold(const struct inode *dir)
{
	return 0;
}
#endif
extern void generic_set_encrypted_ci_d_ops(struct inode *dir,
					   struct dentry *dentry);
>>>>>>> bbc4834e

#ifdef CONFIG_MIGRATION
extern int buffer_migrate_page(struct address_space *,
				struct page *, struct page *,
				enum migrate_mode);
#else
#define buffer_migrate_page NULL
#endif

extern int setattr_prepare(struct dentry *, struct iattr *);
extern int inode_newsize_ok(const struct inode *, loff_t offset);
extern void setattr_copy(struct inode *inode, const struct iattr *attr);

extern int file_update_time(struct file *file);

static inline bool io_is_direct(struct file *filp)
{
	return (filp->f_flags & O_DIRECT) || IS_DAX(filp->f_mapping->host);
}

static inline bool vma_is_dax(struct vm_area_struct *vma)
{
	return vma->vm_file && IS_DAX(vma->vm_file->f_mapping->host);
}

static inline bool vma_is_fsdax(struct vm_area_struct *vma)
{
	struct inode *inode;

	if (!vma->vm_file)
		return false;
	if (!vma_is_dax(vma))
		return false;
	inode = file_inode(vma->vm_file);
	if (S_ISCHR(inode->i_mode))
		return false; /* device-dax */
	return true;
}

static inline int iocb_flags(struct file *file)
{
	int res = 0;
	if (file->f_flags & O_APPEND)
		res |= IOCB_APPEND;
	if (io_is_direct(file))
		res |= IOCB_DIRECT;
	if ((file->f_flags & O_DSYNC) || IS_SYNC(file->f_mapping->host))
		res |= IOCB_DSYNC;
	if (file->f_flags & __O_SYNC)
		res |= IOCB_SYNC;
	return res;
}

static inline int kiocb_set_rw_flags(struct kiocb *ki, rwf_t flags)
{
	int kiocb_flags = 0;

	/* make sure there's no overlap between RWF and private IOCB flags */
	BUILD_BUG_ON((__force int)RWF_SUPPORTED & IOCB_EVENTFD);

	if (!flags)
		return 0;
	if (unlikely(flags & ~RWF_SUPPORTED))
		return -EOPNOTSUPP;

	if (flags & RWF_NOWAIT) {
		if (!(ki->ki_filp->f_mode & FMODE_NOWAIT))
			return -EOPNOTSUPP;
		kiocb_flags |= IOCB_NOIO;
	}
	kiocb_flags |= (__force int)(flags & RWF_SUPPORTED);
	if (flags & RWF_SYNC)
		kiocb_flags |= IOCB_DSYNC;

	ki->ki_flags |= kiocb_flags;
	return 0;
}

static inline rwf_t iocb_to_rw_flags(int ifl, int iocb_mask)
{
	return ifl & iocb_mask;
}

static inline ino_t parent_ino(struct dentry *dentry)
{
	ino_t res;

	/*
	 * Don't strictly need d_lock here? If the parent ino could change
	 * then surely we'd have a deeper race in the caller?
	 */
	spin_lock(&dentry->d_lock);
	res = dentry->d_parent->d_inode->i_ino;
	spin_unlock(&dentry->d_lock);
	return res;
}

/* Transaction based IO helpers */

/*
 * An argresp is stored in an allocated page and holds the
 * size of the argument or response, along with its content
 */
struct simple_transaction_argresp {
	ssize_t size;
	char data[];
};

#define SIMPLE_TRANSACTION_LIMIT (PAGE_SIZE - sizeof(struct simple_transaction_argresp))

char *simple_transaction_get(struct file *file, const char __user *buf,
				size_t size);
ssize_t simple_transaction_read(struct file *file, char __user *buf,
				size_t size, loff_t *pos);
int simple_transaction_release(struct inode *inode, struct file *file);

void simple_transaction_set(struct file *file, size_t n);

/*
 * simple attribute files
 *
 * These attributes behave similar to those in sysfs:
 *
 * Writing to an attribute immediately sets a value, an open file can be
 * written to multiple times.
 *
 * Reading from an attribute creates a buffer from the value that might get
 * read with multiple read calls. When the attribute has been read
 * completely, no further read calls are possible until the file is opened
 * again.
 *
 * All attributes contain a text representation of a numeric value
 * that are accessed with the get() and set() functions.
 */
#define DEFINE_SIMPLE_ATTRIBUTE_XSIGNED(__fops, __get, __set, __fmt, __is_signed)	\
static int __fops ## _open(struct inode *inode, struct file *file)	\
{									\
	__simple_attr_check_format(__fmt, 0ull);			\
	return simple_attr_open(inode, file, __get, __set, __fmt);	\
}									\
static const struct file_operations __fops = {				\
	.owner	 = THIS_MODULE,						\
	.open	 = __fops ## _open,					\
	.release = simple_attr_release,					\
	.read	 = simple_attr_read,					\
	.write	 = (__is_signed) ? simple_attr_write_signed : simple_attr_write,	\
	.llseek	 = generic_file_llseek,					\
}

#define DEFINE_SIMPLE_ATTRIBUTE(__fops, __get, __set, __fmt)		\
	DEFINE_SIMPLE_ATTRIBUTE_XSIGNED(__fops, __get, __set, __fmt, false)

#define DEFINE_SIMPLE_ATTRIBUTE_SIGNED(__fops, __get, __set, __fmt)	\
	DEFINE_SIMPLE_ATTRIBUTE_XSIGNED(__fops, __get, __set, __fmt, true)

static inline __printf(1, 2)
void __simple_attr_check_format(const char *fmt, ...)
{
	/* don't do anything, just let the compiler check the arguments; */
}

int simple_attr_open(struct inode *inode, struct file *file,
		     int (*get)(void *, u64 *), int (*set)(void *, u64),
		     const char *fmt);
int simple_attr_release(struct inode *inode, struct file *file);
ssize_t simple_attr_read(struct file *file, char __user *buf,
			 size_t len, loff_t *ppos);
ssize_t simple_attr_write(struct file *file, const char __user *buf,
			  size_t len, loff_t *ppos);
ssize_t simple_attr_write_signed(struct file *file, const char __user *buf,
				 size_t len, loff_t *ppos);

struct ctl_table;
int proc_nr_files(struct ctl_table *table, int write,
		  void __user *buffer, size_t *lenp, loff_t *ppos);
int proc_nr_dentry(struct ctl_table *table, int write,
		  void __user *buffer, size_t *lenp, loff_t *ppos);
int proc_nr_inodes(struct ctl_table *table, int write,
		   void __user *buffer, size_t *lenp, loff_t *ppos);
int __init get_filesystem_list(char *buf);

#define __FMODE_EXEC		((__force int) FMODE_EXEC)
#define __FMODE_NONOTIFY	((__force int) FMODE_NONOTIFY)

#define ACC_MODE(x) ("\004\002\006\006"[(x)&O_ACCMODE])
#define OPEN_FMODE(flag) ((__force fmode_t)(((flag + 1) & O_ACCMODE) | \
					    (flag & __FMODE_NONOTIFY)))

static inline bool is_sxid(umode_t mode)
{
	return (mode & S_ISUID) || ((mode & S_ISGID) && (mode & S_IXGRP));
}

static inline int check_sticky(struct inode *dir, struct inode *inode)
{
	if (!(dir->i_mode & S_ISVTX))
		return 0;

	return __check_sticky(dir, inode);
}

static inline void inode_has_no_xattr(struct inode *inode)
{
	if (!is_sxid(inode->i_mode) && (inode->i_sb->s_flags & SB_NOSEC))
		inode->i_flags |= S_NOSEC;
}

static inline bool is_root_inode(struct inode *inode)
{
	return inode == inode->i_sb->s_root->d_inode;
}

static inline bool dir_emit(struct dir_context *ctx,
			    const char *name, int namelen,
			    u64 ino, unsigned type)
{
	return ctx->actor(ctx, name, namelen, ctx->pos, ino, type) == 0;
}
static inline bool dir_emit_dot(struct file *file, struct dir_context *ctx)
{
	return ctx->actor(ctx, ".", 1, ctx->pos,
			  file->f_path.dentry->d_inode->i_ino, DT_DIR) == 0;
}
static inline bool dir_emit_dotdot(struct file *file, struct dir_context *ctx)
{
	return ctx->actor(ctx, "..", 2, ctx->pos,
			  parent_ino(file->f_path.dentry), DT_DIR) == 0;
}
static inline bool dir_emit_dots(struct file *file, struct dir_context *ctx)
{
	if (ctx->pos == 0) {
		if (!dir_emit_dot(file, ctx))
			return false;
		ctx->pos = 1;
	}
	if (ctx->pos == 1) {
		if (!dir_emit_dotdot(file, ctx))
			return false;
		ctx->pos = 2;
	}
	return true;
}
static inline bool dir_relax(struct inode *inode)
{
	inode_unlock(inode);
	inode_lock(inode);
	return !IS_DEADDIR(inode);
}

static inline bool dir_relax_shared(struct inode *inode)
{
	inode_unlock_shared(inode);
	inode_lock_shared(inode);
	return !IS_DEADDIR(inode);
}

extern bool path_noexec(const struct path *path);
extern void inode_nohighmem(struct inode *inode);

/* mm/fadvise.c */
extern int vfs_fadvise(struct file *file, loff_t offset, loff_t len,
		       int advice);

int vfs_ioc_setflags_prepare(struct inode *inode, unsigned int oldflags,
			     unsigned int flags);

int vfs_ioc_fssetxattr_check(struct inode *inode, const struct fsxattr *old_fa,
			     struct fsxattr *fa);

static inline void simple_fill_fsxattr(struct fsxattr *fa, __u32 xflags)
{
	memset(fa, 0, sizeof(*fa));
	fa->fsx_xflags = xflags;
}

/*
 * Flush file data before changing attributes.  Caller must hold any locks
 * required to prevent further writes to this file until we're done setting
 * flags.
 */
static inline int inode_drain_writes(struct inode *inode)
{
	inode_dio_wait(inode);
	return filemap_write_and_wait(inode->i_mapping);
}

#endif /* _LINUX_FS_H */<|MERGE_RESOLUTION|>--- conflicted
+++ resolved
@@ -1382,11 +1382,7 @@
 /* These flags relate to encoding and casefolding */
 #define SB_ENC_STRICT_MODE_FL	(1 << 0)
 
-<<<<<<< HEAD
 #define sb_has_strict_encoding(sb) \
-=======
-#define sb_has_enc_strict_mode(sb) \
->>>>>>> bbc4834e
 	(sb->s_encoding_flags & SB_ENC_STRICT_MODE_FL)
 
 /*
@@ -3379,23 +3375,7 @@
 
 extern int generic_check_addressable(unsigned, u64);
 
-<<<<<<< HEAD
 extern void generic_set_encrypted_ci_d_ops(struct dentry *dentry);
-=======
-#ifdef CONFIG_UNICODE
-extern int generic_ci_d_hash(const struct dentry *dentry, struct qstr *str);
-extern int generic_ci_d_compare(const struct dentry *dentry, unsigned int len,
-				const char *str, const struct qstr *name);
-extern bool needs_casefold(const struct inode *dir);
-#else
-static inline bool needs_casefold(const struct inode *dir)
-{
-	return 0;
-}
-#endif
-extern void generic_set_encrypted_ci_d_ops(struct inode *dir,
-					   struct dentry *dentry);
->>>>>>> bbc4834e
 
 #ifdef CONFIG_MIGRATION
 extern int buffer_migrate_page(struct address_space *,
