--- conflicted
+++ resolved
@@ -31,11 +31,7 @@
 
 #define UEVENT_HELPER_PATH_LEN		256
 #define UEVENT_NUM_ENVP			64	/* number of env pointers */
-<<<<<<< HEAD
-#define UEVENT_BUFFER_SIZE		2048	/* buffer for the variables */
-=======
 #define UEVENT_BUFFER_SIZE		4096	/* buffer for the variables */
->>>>>>> 5e52a76e
 
 #ifdef CONFIG_UEVENT_HELPER
 /* path to the userspace helper executed on an event */
