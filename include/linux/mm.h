--- conflicted
+++ resolved
@@ -1423,8 +1423,6 @@
 int generic_access_phys(struct vm_area_struct *vma, unsigned long addr,
 			void *buf, int len, int write);
 
-<<<<<<< HEAD
-=======
 #ifdef CONFIG_SPECULATIVE_PAGE_FAULT
 static inline void vm_write_begin(struct vm_area_struct *vma)
 {
@@ -1453,7 +1451,6 @@
 }
 #endif /* CONFIG_SPECULATIVE_PAGE_FAULT */
 
->>>>>>> aad4cd6b
 extern void truncate_pagecache(struct inode *inode, loff_t new);
 extern void truncate_setsize(struct inode *inode, loff_t newsize);
 void pagecache_isize_extended(struct inode *inode, loff_t from, loff_t to);
