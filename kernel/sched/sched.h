--- conflicted
+++ resolved
@@ -57,10 +57,7 @@
 #include <linux/proc_fs.h>
 #include <linux/prefetch.h>
 #include <linux/profile.h>
-<<<<<<< HEAD
 #include <linux/mutex.h>
-=======
->>>>>>> cc833652
 #include <linux/psi.h>
 #include <linux/rcupdate_wait.h>
 #include <linux/security.h>
@@ -814,10 +811,7 @@
 /* Scheduling group status flags */
 #define SG_OVERLOAD		0x1 /* More than one runnable task on a CPU. */
 #define SG_OVERUTILIZED		0x2 /* One or more CPUs are over-utilized. */
-<<<<<<< HEAD
 #define SG_HAS_MISFIT_TASK	0x4 /* Group has misfit task. */
-=======
->>>>>>> cc833652
 
 /*
  * We add the notion of a root-domain which will be used to define per-domain
@@ -840,12 +834,6 @@
 	 * - Running task is misfit
 	 */
 	int			overload;
-<<<<<<< HEAD
-=======
-
-	/* Indicate one or more cpus over-utilized (tipping point) */
-	int			overutilized;
->>>>>>> cc833652
 
 	/*
 	 * The bit corresponding to a CPU gets set here if such CPU has more
@@ -885,10 +873,6 @@
 	 */
 	struct perf_domain	*pd;
 
-<<<<<<< HEAD
-=======
-	/* Vendor fields. */
->>>>>>> cc833652
 	/* First cpu with maximum and minimum original capacity */
 	int max_cap_orig_cpu, min_cap_orig_cpu;
 	/* First cpu with mid capacity */
@@ -1882,10 +1866,7 @@
 	void (*set_next_task)(struct rq *rq, struct task_struct *p, bool first);
 
 #ifdef CONFIG_SMP
-<<<<<<< HEAD
 	int (*balance)(struct rq *rq, struct task_struct *prev, struct rq_flags *rf);
-=======
->>>>>>> cc833652
 	int  (*select_task_rq)(struct task_struct *p, int task_cpu, int sd_flag, int flags,
 			       int subling_count_hint);
 	void (*migrate_task_rq)(struct task_struct *p, int new_cpu);
@@ -2018,13 +1999,10 @@
 static inline int idle_get_state_idx(struct rq *rq)
 {
 	WARN_ON(!rcu_read_lock_held());
-<<<<<<< HEAD
 
 	if (rq->nr_running || cpu_of(rq) == raw_smp_processor_id())
 		return -1;
 
-=======
->>>>>>> cc833652
 	return rq->idle_state_idx;
 }
 #else
@@ -2183,21 +2161,13 @@
 }
 #endif
 
-<<<<<<< HEAD
 #ifndef arch_scale_freq_capacity
 static __always_inline
 unsigned long arch_scale_freq_capacity(int cpu)
-=======
-#ifndef arch_scale_max_freq_capacity
-struct sched_domain;
-static __always_inline
-unsigned long arch_scale_max_freq_capacity(struct sched_domain *sd, int cpu)
->>>>>>> cc833652
 {
 	return SCHED_CAPACITY_SCALE;
 }
 #endif
-<<<<<<< HEAD
 
 #ifndef arch_scale_max_freq_capacity
 struct sched_domain;
@@ -2328,8 +2298,6 @@
 	cpu_capacity /= SCHED_CAPACITY_SCALE;
 	return cpu_capacity;
 }
-=======
->>>>>>> cc833652
 
 #endif
 
@@ -2765,16 +2733,6 @@
 # define arch_scale_freq_invariant()	false
 #endif
 
-<<<<<<< HEAD
-=======
-#ifdef CONFIG_SMP
-static inline unsigned long capacity_orig_of(int cpu)
-{
-	return cpu_rq(cpu)->cpu_capacity_orig;
-}
-#endif
-
->>>>>>> cc833652
 /**
  * enum schedutil_type - CPU utilization type
  * @FREQUENCY_UTIL:	Utilization used to select frequency
@@ -2862,11 +2820,7 @@
 }
 #endif
 
-<<<<<<< HEAD
 #ifdef CONFIG_ENERGY_MODEL
-=======
-#if defined(CONFIG_ENERGY_MODEL) && defined(CONFIG_CPU_FREQ_GOV_SCHEDUTIL)
->>>>>>> cc833652
 #define perf_domain_span(pd) (to_cpumask(((pd)->em_pd->cpus)))
 #else
 #define perf_domain_span(pd) NULL
@@ -2874,7 +2828,6 @@
 
 #ifdef CONFIG_SMP
 extern struct static_key_false sched_energy_present;
-<<<<<<< HEAD
 #endif
 
 enum sched_boost_policy {
@@ -3410,6 +3363,4 @@
 {
 	irq_work_queue(work);
 }
-=======
->>>>>>> cc833652
 #endif