/*
 *  kernel/sched/core.c
 *
 *  Core kernel scheduler code and related syscalls
 *
 *  Copyright (C) 1991-2002  Linus Torvalds
 */
#include <linux/lrng.h>

#include "sched.h"

#include <linux/nospec.h>

#include <linux/kcov.h>
<<<<<<< HEAD
#include <linux/irq.h>
#include <linux/delay.h>
=======
>>>>>>> e543b332
#include <linux/scs.h>

#include <asm/switch_to.h>
#include <asm/tlb.h>

#include <soc/qcom/minidump.h>

#include "../workqueue_internal.h"
#include "../smpboot.h"

#include "pelt.h"
#include "walt.h"

#define CREATE_TRACE_POINTS
#include <trace/events/sched.h>

#undef CREATE_TRACE_POINTS
#include <trace/events/kperfevents_sched.h>
#define CREATE_TRACE_POINTS
DEFINE_TRACE(kperfevents_sched_wait);

DEFINE_PER_CPU_SHARED_ALIGNED(struct rq, runqueues);

#ifdef CONFIG_SCHED_DEBUG
/*
 * Debugging: various feature bits
 *
 * If SCHED_DEBUG is disabled, each compilation unit has its own copy of
 * sysctl_sched_features, defined in sched.h, to allow constants propagation
 * at compile time and compiler optimization based on features default.
 */
#define SCHED_FEAT(name, enabled)	\
	(1UL << __SCHED_FEAT_##name) * enabled |
const_debug unsigned int sysctl_sched_features =
#include "features.h"
	0;
#undef SCHED_FEAT
#endif

/*
 * Number of tasks to iterate in a single balance run.
 * Limited because this is done with IRQs disabled.
 */
const_debug unsigned int sysctl_sched_nr_migrate = 32;

/*
 * period over which we measure -rt task CPU usage in us.
 * default: 1s
 */
unsigned int sysctl_sched_rt_period = 1000000;

__read_mostly int scheduler_running;

/*
 * part of the period that we allow rt tasks to run in us.
 * default: 0.95s
 */
int sysctl_sched_rt_runtime = 950000;

/*
 * __task_rq_lock - lock the rq @p resides on.
 */
struct rq *__task_rq_lock(struct task_struct *p, struct rq_flags *rf)
	__acquires(rq->lock)
{
	struct rq *rq;

	lockdep_assert_held(&p->pi_lock);

	for (;;) {
		rq = task_rq(p);
		raw_spin_lock(&rq->lock);
		if (likely(rq == task_rq(p) && !task_on_rq_migrating(p))) {
			rq_pin_lock(rq, rf);
			return rq;
		}
		raw_spin_unlock(&rq->lock);

		while (unlikely(task_on_rq_migrating(p)))
			cpu_relax();
	}
}

/*
 * task_rq_lock - lock p->pi_lock and lock the rq @p resides on.
 */
struct rq *task_rq_lock(struct task_struct *p, struct rq_flags *rf)
	__acquires(p->pi_lock)
	__acquires(rq->lock)
{
	struct rq *rq;

	for (;;) {
		raw_spin_lock_irqsave(&p->pi_lock, rf->flags);
		rq = task_rq(p);
		raw_spin_lock(&rq->lock);
		/*
		 *	move_queued_task()		task_rq_lock()
		 *
		 *	ACQUIRE (rq->lock)
		 *	[S] ->on_rq = MIGRATING		[L] rq = task_rq()
		 *	WMB (__set_task_cpu())		ACQUIRE (rq->lock);
		 *	[S] ->cpu = new_cpu		[L] task_rq()
		 *					[L] ->on_rq
		 *	RELEASE (rq->lock)
		 *
		 * If we observe the old CPU in task_rq_lock(), the acquire of
		 * the old rq->lock will fully serialize against the stores.
		 *
		 * If we observe the new CPU in task_rq_lock(), the address
		 * dependency headed by '[L] rq = task_rq()' and the acquire
		 * will pair with the WMB to ensure we then also see migrating.
		 */
		if (likely(rq == task_rq(p) && !task_on_rq_migrating(p))) {
			rq_pin_lock(rq, rf);
			return rq;
		}
		raw_spin_unlock(&rq->lock);
		raw_spin_unlock_irqrestore(&p->pi_lock, rf->flags);

		while (unlikely(task_on_rq_migrating(p)))
			cpu_relax();
	}
}

/*
 * RQ-clock updating methods:
 */

static void update_rq_clock_task(struct rq *rq, s64 delta)
{
/*
 * In theory, the compile should just see 0 here, and optimize out the call
 * to sched_rt_avg_update. But I don't trust it...
 */
	s64 __maybe_unused steal = 0, irq_delta = 0;

#ifdef CONFIG_IRQ_TIME_ACCOUNTING
	irq_delta = irq_time_read(cpu_of(rq)) - rq->prev_irq_time;

	/*
	 * Since irq_time is only updated on {soft,}irq_exit, we might run into
	 * this case when a previous update_rq_clock() happened inside a
	 * {soft,}irq region.
	 *
	 * When this happens, we stop ->clock_task and only update the
	 * prev_irq_time stamp to account for the part that fit, so that a next
	 * update will consume the rest. This ensures ->clock_task is
	 * monotonic.
	 *
	 * It does however cause some slight miss-attribution of {soft,}irq
	 * time, a more accurate solution would be to update the irq_time using
	 * the current rq->clock timestamp, except that would require using
	 * atomic ops.
	 */
	if (irq_delta > delta)
		irq_delta = delta;

	rq->prev_irq_time += irq_delta;
	delta -= irq_delta;
#endif
#ifdef CONFIG_PARAVIRT_TIME_ACCOUNTING
	if (static_key_false((&paravirt_steal_rq_enabled))) {
		steal = paravirt_steal_clock(cpu_of(rq));
		steal -= rq->prev_steal_time_rq;

		if (unlikely(steal > delta))
			steal = delta;

		rq->prev_steal_time_rq += steal;
		delta -= steal;
	}
#endif

	rq->clock_task += delta;

#ifdef CONFIG_HAVE_SCHED_AVG_IRQ
	if ((irq_delta + steal) && sched_feat(NONTASK_CAPACITY))
		update_irq_load_avg(rq, irq_delta + steal);
#endif
	update_rq_clock_pelt(rq, delta);
}

void update_rq_clock(struct rq *rq)
{
	s64 delta;

	lockdep_assert_held(&rq->lock);

	if (rq->clock_update_flags & RQCF_ACT_SKIP)
		return;

#ifdef CONFIG_SCHED_DEBUG
	if (sched_feat(WARN_DOUBLE_CLOCK))
		SCHED_WARN_ON(rq->clock_update_flags & RQCF_UPDATED);
	rq->clock_update_flags |= RQCF_UPDATED;
#endif

	delta = sched_clock_cpu(cpu_of(rq)) - rq->clock;
	if (delta < 0)
		return;
	rq->clock += delta;
	update_rq_clock_task(rq, delta);
}


#ifdef CONFIG_SCHED_HRTICK
/*
 * Use HR-timers to deliver accurate preemption points.
 */

static void hrtick_clear(struct rq *rq)
{
	if (hrtimer_active(&rq->hrtick_timer))
		hrtimer_cancel(&rq->hrtick_timer);
}

/*
 * High-resolution timer tick.
 * Runs from hardirq context with interrupts disabled.
 */
static enum hrtimer_restart hrtick(struct hrtimer *timer)
{
	struct rq *rq = container_of(timer, struct rq, hrtick_timer);
	struct rq_flags rf;

	WARN_ON_ONCE(cpu_of(rq) != smp_processor_id());

	rq_lock(rq, &rf);
	update_rq_clock(rq);
	rq->curr->sched_class->task_tick(rq, rq->curr, 1);
	rq_unlock(rq, &rf);

	return HRTIMER_NORESTART;
}

#ifdef CONFIG_SMP

static void __hrtick_restart(struct rq *rq)
{
	struct hrtimer *timer = &rq->hrtick_timer;

	hrtimer_start_expires(timer, HRTIMER_MODE_ABS_PINNED);
}

/*
 * called from hardirq (IPI) context
 */
static void __hrtick_start(void *arg)
{
	struct rq *rq = arg;
	struct rq_flags rf;

	rq_lock(rq, &rf);
	__hrtick_restart(rq);
	rq->hrtick_csd_pending = 0;
	rq_unlock(rq, &rf);
}

/*
 * Called to set the hrtick timer state.
 *
 * called with rq->lock held and irqs disabled
 */
void hrtick_start(struct rq *rq, u64 delay)
{
	struct hrtimer *timer = &rq->hrtick_timer;
	ktime_t time;
	s64 delta;

	/*
	 * Don't schedule slices shorter than 10000ns, that just
	 * doesn't make sense and can cause timer DoS.
	 */
	delta = max_t(s64, delay, 10000LL);
	time = ktime_add_ns(timer->base->get_time(), delta);

	hrtimer_set_expires(timer, time);

	if (rq == this_rq()) {
		__hrtick_restart(rq);
	} else if (!rq->hrtick_csd_pending) {
		smp_call_function_single_async(cpu_of(rq), &rq->hrtick_csd);
		rq->hrtick_csd_pending = 1;
	}
}

#else
/*
 * Called to set the hrtick timer state.
 *
 * called with rq->lock held and irqs disabled
 */
void hrtick_start(struct rq *rq, u64 delay)
{
	/*
	 * Don't schedule slices shorter than 10000ns, that just
	 * doesn't make sense. Rely on vruntime for fairness.
	 */
	delay = max_t(u64, delay, 10000LL);
	hrtimer_start(&rq->hrtick_timer, ns_to_ktime(delay),
		      HRTIMER_MODE_REL_PINNED);
}
#endif /* CONFIG_SMP */

static void hrtick_rq_init(struct rq *rq)
{
#ifdef CONFIG_SMP
	rq->hrtick_csd_pending = 0;

	rq->hrtick_csd.flags = 0;
	rq->hrtick_csd.func = __hrtick_start;
	rq->hrtick_csd.info = rq;
#endif

	hrtimer_init(&rq->hrtick_timer, CLOCK_MONOTONIC, HRTIMER_MODE_REL);
	rq->hrtick_timer.function = hrtick;
}
#else	/* CONFIG_SCHED_HRTICK */
static inline void hrtick_clear(struct rq *rq)
{
}

static inline void hrtick_rq_init(struct rq *rq)
{
}
#endif	/* CONFIG_SCHED_HRTICK */

/*
 * cmpxchg based fetch_or, macro so it works for different integer types
 */
#define fetch_or(ptr, mask)						\
	({								\
		typeof(ptr) _ptr = (ptr);				\
		typeof(mask) _mask = (mask);				\
		typeof(*_ptr) _old, _val = *_ptr;			\
									\
		for (;;) {						\
			_old = cmpxchg(_ptr, _val, _val | _mask);	\
			if (_old == _val)				\
				break;					\
			_val = _old;					\
		}							\
	_old;								\
})

#if defined(CONFIG_SMP) && defined(TIF_POLLING_NRFLAG)
/*
 * Atomically set TIF_NEED_RESCHED and test for TIF_POLLING_NRFLAG,
 * this avoids any races wrt polling state changes and thereby avoids
 * spurious IPIs.
 */
static bool set_nr_and_not_polling(struct task_struct *p)
{
	struct thread_info *ti = task_thread_info(p);
	return !(fetch_or(&ti->flags, _TIF_NEED_RESCHED) & _TIF_POLLING_NRFLAG);
}

/*
 * Atomically set TIF_NEED_RESCHED if TIF_POLLING_NRFLAG is set.
 *
 * If this returns true, then the idle task promises to call
 * sched_ttwu_pending() and reschedule soon.
 */
static bool set_nr_if_polling(struct task_struct *p)
{
	struct thread_info *ti = task_thread_info(p);
	typeof(ti->flags) old, val = READ_ONCE(ti->flags);

	for (;;) {
		if (!(val & _TIF_POLLING_NRFLAG))
			return false;
		if (val & _TIF_NEED_RESCHED)
			return true;
		old = cmpxchg(&ti->flags, val, val | _TIF_NEED_RESCHED);
		if (old == val)
			break;
		val = old;
	}
	return true;
}

#else
static bool set_nr_and_not_polling(struct task_struct *p)
{
	set_tsk_need_resched(p);
	return true;
}

#ifdef CONFIG_SMP
static bool set_nr_if_polling(struct task_struct *p)
{
	return false;
}
#endif
#endif

void wake_q_add(struct wake_q_head *head, struct task_struct *task)
{
	struct wake_q_node *node = &task->wake_q;

	/*
	 * Atomically grab the task, if ->wake_q is !nil already it means
	 * its already queued (either by us or someone else) and will get the
	 * wakeup due to that.
	 *
	 * In order to ensure that a pending wakeup will observe our pending
	 * state, even in the failed case, an explicit smp_mb() must be used.
	 */
	smp_mb__before_atomic();
	if (cmpxchg_relaxed(&node->next, NULL, WAKE_Q_TAIL))
		return;

	head->count++;

	get_task_struct(task);

	/*
	 * The head is context local, there can be no concurrency.
	 */
	*head->lastp = node;
	head->lastp = &node->next;
}

static int
try_to_wake_up(struct task_struct *p, unsigned int state, int wake_flags,
	       int sibling_count_hint);

void wake_up_q(struct wake_q_head *head)
{
	struct wake_q_node *node = head->first;

	while (node != WAKE_Q_TAIL) {
		struct task_struct *task;

		task = container_of(node, struct task_struct, wake_q);
		BUG_ON(!task);
		/* Task can safely be re-inserted now: */
		node = node->next;
		task->wake_q.next = NULL;

		/*
		 * try_to_wake_up() executes a full barrier, which pairs with
		 * the queueing in wake_q_add() so as not to miss wakeups.
		 */
		try_to_wake_up(task, TASK_NORMAL, 0, head->count);
		put_task_struct(task);
	}
}

/*
 * resched_curr - mark rq's current task 'to be rescheduled now'.
 *
 * On UP this means the setting of the need_resched flag, on SMP it
 * might also involve a cross-CPU call to trigger the scheduler on
 * the target CPU.
 */
void resched_curr(struct rq *rq)
{
	struct task_struct *curr = rq->curr;
	int cpu;

	lockdep_assert_held(&rq->lock);

	if (test_tsk_need_resched(curr))
		return;

	cpu = cpu_of(rq);

	if (cpu == smp_processor_id()) {
		set_tsk_need_resched(curr);
		set_preempt_need_resched();
		return;
	}

	if (set_nr_and_not_polling(curr))
		smp_send_reschedule(cpu);
	else
		trace_sched_wake_idle_without_ipi(cpu);
}

void resched_cpu(int cpu)
{
	struct rq *rq = cpu_rq(cpu);
	unsigned long flags;

	raw_spin_lock_irqsave(&rq->lock, flags);
	if (cpu_online(cpu) || cpu == smp_processor_id())
		resched_curr(rq);
	raw_spin_unlock_irqrestore(&rq->lock, flags);
}

#ifdef CONFIG_SMP
#ifdef CONFIG_NO_HZ_COMMON
/*
 * In the semi idle case, use the nearest busy CPU for migrating timers
 * from an idle CPU.  This is good for power-savings.
 *
 * We don't do similar optimization for completely idle system, as
 * selecting an idle CPU will add more delays to the timers than intended
 * (as that CPU's timer base may not be uptodate wrt jiffies etc).
 */
int get_nohz_timer_target(void)
{
	int i, cpu = smp_processor_id();
	struct sched_domain *sd;

	if (!idle_cpu(cpu) && housekeeping_cpu(cpu, HK_FLAG_TIMER))
		return cpu;

	rcu_read_lock();
	for_each_domain(cpu, sd) {
		for_each_cpu(i, sched_domain_span(sd)) {
			if (cpu == i)
				continue;

			if (!idle_cpu(i) && housekeeping_cpu(i, HK_FLAG_TIMER)) {
				cpu = i;
				goto unlock;
			}
		}
	}

	if (!housekeeping_cpu(cpu, HK_FLAG_TIMER))
		cpu = housekeeping_any_cpu(HK_FLAG_TIMER);
unlock:
	rcu_read_unlock();
	return cpu;
}

/*
 * When add_timer_on() enqueues a timer into the timer wheel of an
 * idle CPU then this timer might expire before the next timer event
 * which is scheduled to wake up that CPU. In case of a completely
 * idle system the next event might even be infinite time into the
 * future. wake_up_idle_cpu() ensures that the CPU is woken up and
 * leaves the inner idle loop so the newly added timer is taken into
 * account when the CPU goes back to idle and evaluates the timer
 * wheel for the next timer event.
 */
static void wake_up_idle_cpu(int cpu)
{
	struct rq *rq = cpu_rq(cpu);

	if (cpu == smp_processor_id())
		return;

	if (set_nr_and_not_polling(rq->idle))
		smp_send_reschedule(cpu);
	else
		trace_sched_wake_idle_without_ipi(cpu);
}

static bool wake_up_full_nohz_cpu(int cpu)
{
	/*
	 * We just need the target to call irq_exit() and re-evaluate
	 * the next tick. The nohz full kick at least implies that.
	 * If needed we can still optimize that later with an
	 * empty IRQ.
	 */
	if (cpu_is_offline(cpu))
		return true;  /* Don't try to wake offline CPUs. */
	if (tick_nohz_full_cpu(cpu)) {
		if (cpu != smp_processor_id() ||
		    tick_nohz_tick_stopped())
			tick_nohz_full_kick_cpu(cpu);
		return true;
	}

	return false;
}

/*
 * Wake up the specified CPU.  If the CPU is going offline, it is the
 * caller's responsibility to deal with the lost wakeup, for example,
 * by hooking into the CPU_DEAD notifier like timers and hrtimers do.
 */
void wake_up_nohz_cpu(int cpu)
{
	if (!wake_up_full_nohz_cpu(cpu))
		wake_up_idle_cpu(cpu);
}

static inline bool got_nohz_idle_kick(void)
{
	int cpu = smp_processor_id();

	if (!(atomic_read(nohz_flags(cpu)) & NOHZ_KICK_MASK))
		return false;

	if (idle_cpu(cpu) && !need_resched())
		return true;

	/*
	 * We can't run Idle Load Balance on this CPU for this time so we
	 * cancel it and clear NOHZ_BALANCE_KICK
	 */
	atomic_andnot(NOHZ_KICK_MASK, nohz_flags(cpu));
	return false;
}

#else /* CONFIG_NO_HZ_COMMON */

static inline bool got_nohz_idle_kick(void)
{
	return false;
}

#endif /* CONFIG_NO_HZ_COMMON */

#ifdef CONFIG_NO_HZ_FULL
bool sched_can_stop_tick(struct rq *rq)
{
	int fifo_nr_running;

	/* Deadline tasks, even if single, need the tick */
	if (rq->dl.dl_nr_running)
		return false;

	/*
	 * If there are more than one RR tasks, we need the tick to effect the
	 * actual RR behaviour.
	 */
	if (rq->rt.rr_nr_running) {
		if (rq->rt.rr_nr_running == 1)
			return true;
		else
			return false;
	}

	/*
	 * If there's no RR tasks, but FIFO tasks, we can skip the tick, no
	 * forced preemption between FIFO tasks.
	 */
	fifo_nr_running = rq->rt.rt_nr_running - rq->rt.rr_nr_running;
	if (fifo_nr_running)
		return true;

	/*
	 * If there are no DL,RR/FIFO tasks, there must only be CFS tasks left;
	 * if there's more than one we need the tick for involuntary
	 * preemption.
	 */
	if (rq->nr_running > 1)
		return false;

	return true;
}
#endif /* CONFIG_NO_HZ_FULL */
#endif /* CONFIG_SMP */

#if defined(CONFIG_RT_GROUP_SCHED) || (defined(CONFIG_FAIR_GROUP_SCHED) && \
			(defined(CONFIG_SMP) || defined(CONFIG_CFS_BANDWIDTH)))
/*
 * Iterate task_group tree rooted at *from, calling @down when first entering a
 * node and @up when leaving it for the final time.
 *
 * Caller must hold rcu_lock or sufficient equivalent.
 */
int walk_tg_tree_from(struct task_group *from,
			     tg_visitor down, tg_visitor up, void *data)
{
	struct task_group *parent, *child;
	int ret;

	parent = from;

down:
	ret = (*down)(parent, data);
	if (ret)
		goto out;
	list_for_each_entry_rcu(child, &parent->children, siblings) {
		parent = child;
		goto down;

up:
		continue;
	}
	ret = (*up)(parent, data);
	if (ret || parent == from)
		goto out;

	child = parent;
	parent = parent->parent;
	if (parent)
		goto up;
out:
	return ret;
}

int tg_nop(struct task_group *tg, void *data)
{
	return 0;
}
#endif

static void set_load_weight(struct task_struct *p, bool update_load)
{
	int prio = p->static_prio - MAX_RT_PRIO;
	struct load_weight *load = &p->se.load;

	/*
	 * SCHED_IDLE tasks get minimal weight:
	 */
	if (idle_policy(p->policy)) {
		load->weight = scale_load(WEIGHT_IDLEPRIO);
		load->inv_weight = WMULT_IDLEPRIO;
		p->se.runnable_weight = load->weight;
		return;
	}

	/*
	 * SCHED_OTHER tasks have to update their load when changing their
	 * weight
	 */
	if (update_load && p->sched_class == &fair_sched_class) {
		reweight_task(p, prio);
	} else {
		load->weight = scale_load(sched_prio_to_weight[prio]);
		load->inv_weight = sched_prio_to_wmult[prio];
		p->se.runnable_weight = load->weight;
<<<<<<< HEAD
	}
}

#ifdef CONFIG_UCLAMP_TASK
/*
 * Serializes updates of utilization clamp values
 *
 * The (slow-path) user-space triggers utilization clamp value updates which
 * can require updates on (fast-path) scheduler's data structures used to
 * support enqueue/dequeue operations.
 * While the per-CPU rq lock protects fast-path update operations, user-space
 * requests are serialized using a mutex to reduce the risk of conflicting
 * updates or API abuses.
 */
static DEFINE_MUTEX(uclamp_mutex);

/* Max allowed minimum utilization */
unsigned int sysctl_sched_uclamp_util_min = SCHED_CAPACITY_SCALE;

/* Max allowed maximum utilization */
unsigned int sysctl_sched_uclamp_util_max = SCHED_CAPACITY_SCALE;
=======
	}
}

#ifdef CONFIG_UCLAMP_TASK
/*
 * Serializes updates of utilization clamp values
 *
 * The (slow-path) user-space triggers utilization clamp value updates which
 * can require updates on (fast-path) scheduler's data structures used to
 * support enqueue/dequeue operations.
 * While the per-CPU rq lock protects fast-path update operations, user-space
 * requests are serialized using a mutex to reduce the risk of conflicting
 * updates or API abuses.
 */
static DEFINE_MUTEX(uclamp_mutex);

/* Max allowed minimum utilization */
unsigned int sysctl_sched_uclamp_util_min = SCHED_CAPACITY_SCALE;

/* Max allowed maximum utilization */
unsigned int sysctl_sched_uclamp_util_max = SCHED_CAPACITY_SCALE;

/* All clamps are required to be less or equal than these values */
static struct uclamp_se uclamp_default[UCLAMP_CNT];

/* Integer rounded range for each bucket */
#define UCLAMP_BUCKET_DELTA DIV_ROUND_CLOSEST(SCHED_CAPACITY_SCALE, UCLAMP_BUCKETS)

#define for_each_clamp_id(clamp_id) \
	for ((clamp_id) = 0; (clamp_id) < UCLAMP_CNT; (clamp_id)++)

static inline unsigned int uclamp_bucket_id(unsigned int clamp_value)
{
	return min_t(unsigned int, clamp_value / UCLAMP_BUCKET_DELTA, UCLAMP_BUCKETS - 1);
}

static inline unsigned int uclamp_bucket_base_value(unsigned int clamp_value)
{
	return UCLAMP_BUCKET_DELTA * uclamp_bucket_id(clamp_value);
}

static inline unsigned int uclamp_none(enum uclamp_id clamp_id)
{
	if (clamp_id == UCLAMP_MIN)
		return 0;
	return SCHED_CAPACITY_SCALE;
}

static inline void uclamp_se_set(struct uclamp_se *uc_se,
				 unsigned int value, bool user_defined)
{
	uc_se->value = value;
	uc_se->bucket_id = uclamp_bucket_id(value);
	uc_se->user_defined = user_defined;
}

static inline unsigned int
uclamp_idle_value(struct rq *rq, enum uclamp_id clamp_id,
		  unsigned int clamp_value)
{
	/*
	 * Avoid blocked utilization pushing up the frequency when we go
	 * idle (which drops the max-clamp) by retaining the last known
	 * max-clamp.
	 */
	if (clamp_id == UCLAMP_MAX) {
		rq->uclamp_flags |= UCLAMP_FLAG_IDLE;
		return clamp_value;
	}

	return uclamp_none(UCLAMP_MIN);
}

static inline void uclamp_idle_reset(struct rq *rq, enum uclamp_id clamp_id,
				     unsigned int clamp_value)
{
	/* Reset max-clamp retention only on idle exit */
	if (!(rq->uclamp_flags & UCLAMP_FLAG_IDLE))
		return;

	WRITE_ONCE(rq->uclamp[clamp_id].value, clamp_value);
}

static inline
unsigned int uclamp_rq_max_value(struct rq *rq, enum uclamp_id clamp_id,
				   unsigned int clamp_value)
{
	struct uclamp_bucket *bucket = rq->uclamp[clamp_id].bucket;
	int bucket_id = UCLAMP_BUCKETS - 1;

	/*
	 * Since both min and max clamps are max aggregated, find the
	 * top most bucket with tasks in.
	 */
	for ( ; bucket_id >= 0; bucket_id--) {
		if (!bucket[bucket_id].tasks)
			continue;
		return bucket[bucket_id].value;
	}

	/* No tasks -- default clamp values */
	return uclamp_idle_value(rq, clamp_id, clamp_value);
}

static inline struct uclamp_se
uclamp_tg_restrict(struct task_struct *p, enum uclamp_id clamp_id)
{
	struct uclamp_se uc_req = p->uclamp_req[clamp_id];
#ifdef CONFIG_UCLAMP_TASK_GROUP
	struct uclamp_se uc_max;

	/*
	 * Tasks in autogroups or root task group will be
	 * restricted by system defaults.
	 */
	if (task_group_is_autogroup(task_group(p)))
		return uc_req;
	if (task_group(p) == &root_task_group)
		return uc_req;

	uc_max = task_group(p)->uclamp[clamp_id];
	if (uc_req.value > uc_max.value || !uc_req.user_defined)
		return uc_max;
#endif

	return uc_req;
}

/*
 * The effective clamp bucket index of a task depends on, by increasing
 * priority:
 * - the task specific clamp value, when explicitly requested from userspace
 * - the task group effective clamp value, for tasks not either in the root
 *   group or in an autogroup
 * - the system default clamp value, defined by the sysadmin
 */
static inline struct uclamp_se
uclamp_eff_get(struct task_struct *p, enum uclamp_id clamp_id)
{
	struct uclamp_se uc_req = uclamp_tg_restrict(p, clamp_id);
	struct uclamp_se uc_max = uclamp_default[clamp_id];

	/* System default restrictions always apply */
	if (unlikely(uc_req.value > uc_max.value))
		return uc_max;

	return uc_req;
}

unsigned long uclamp_eff_value(struct task_struct *p, enum uclamp_id clamp_id)
{
	struct uclamp_se uc_eff;

	/* Task currently refcounted: use back-annotated (effective) value */
	if (p->uclamp[clamp_id].active)
		return (unsigned long)p->uclamp[clamp_id].value;

	uc_eff = uclamp_eff_get(p, clamp_id);

	return (unsigned long)uc_eff.value;
}

/*
 * When a task is enqueued on a rq, the clamp bucket currently defined by the
 * task's uclamp::bucket_id is refcounted on that rq. This also immediately
 * updates the rq's clamp value if required.
 *
 * Tasks can have a task-specific value requested from user-space, track
 * within each bucket the maximum value for tasks refcounted in it.
 * This "local max aggregation" allows to track the exact "requested" value
 * for each bucket when all its RUNNABLE tasks require the same clamp.
 */
static inline void uclamp_rq_inc_id(struct rq *rq, struct task_struct *p,
				    enum uclamp_id clamp_id)
{
	struct uclamp_rq *uc_rq = &rq->uclamp[clamp_id];
	struct uclamp_se *uc_se = &p->uclamp[clamp_id];
	struct uclamp_bucket *bucket;

	lockdep_assert_held(&rq->lock);

	/* Update task effective clamp */
	p->uclamp[clamp_id] = uclamp_eff_get(p, clamp_id);

	bucket = &uc_rq->bucket[uc_se->bucket_id];
	bucket->tasks++;
	uc_se->active = true;

	uclamp_idle_reset(rq, clamp_id, uc_se->value);

	/*
	 * Local max aggregation: rq buckets always track the max
	 * "requested" clamp value of its RUNNABLE tasks.
	 */
	if (bucket->tasks == 1 || uc_se->value > bucket->value)
		bucket->value = uc_se->value;

	if (uc_se->value > READ_ONCE(uc_rq->value))
		WRITE_ONCE(uc_rq->value, uc_se->value);
}

/*
 * When a task is dequeued from a rq, the clamp bucket refcounted by the task
 * is released. If this is the last task reference counting the rq's max
 * active clamp value, then the rq's clamp value is updated.
 *
 * Both refcounted tasks and rq's cached clamp values are expected to be
 * always valid. If it's detected they are not, as defensive programming,
 * enforce the expected state and warn.
 */
static inline void uclamp_rq_dec_id(struct rq *rq, struct task_struct *p,
				    enum uclamp_id clamp_id)
{
	struct uclamp_rq *uc_rq = &rq->uclamp[clamp_id];
	struct uclamp_se *uc_se = &p->uclamp[clamp_id];
	struct uclamp_bucket *bucket;
	unsigned int bkt_clamp;
	unsigned int rq_clamp;

	lockdep_assert_held(&rq->lock);

	bucket = &uc_rq->bucket[uc_se->bucket_id];
	SCHED_WARN_ON(!bucket->tasks);
	if (likely(bucket->tasks))
		bucket->tasks--;
	uc_se->active = false;

	/*
	 * Keep "local max aggregation" simple and accept to (possibly)
	 * overboost some RUNNABLE tasks in the same bucket.
	 * The rq clamp bucket value is reset to its base value whenever
	 * there are no more RUNNABLE tasks refcounting it.
	 */
	if (likely(bucket->tasks))
		return;

	rq_clamp = READ_ONCE(uc_rq->value);
	/*
	 * Defensive programming: this should never happen. If it happens,
	 * e.g. due to future modification, warn and fixup the expected value.
	 */
	SCHED_WARN_ON(bucket->value > rq_clamp);
	if (bucket->value >= rq_clamp) {
		bkt_clamp = uclamp_rq_max_value(rq, clamp_id, uc_se->value);
		WRITE_ONCE(uc_rq->value, bkt_clamp);
	}
}

static inline void uclamp_rq_inc(struct rq *rq, struct task_struct *p)
{
	enum uclamp_id clamp_id;

	if (unlikely(!p->sched_class->uclamp_enabled))
		return;

	for_each_clamp_id(clamp_id)
		uclamp_rq_inc_id(rq, p, clamp_id);

	/* Reset clamp idle holding when there is one RUNNABLE task */
	if (rq->uclamp_flags & UCLAMP_FLAG_IDLE)
		rq->uclamp_flags &= ~UCLAMP_FLAG_IDLE;
}

static inline void uclamp_rq_dec(struct rq *rq, struct task_struct *p)
{
	enum uclamp_id clamp_id;

	if (unlikely(!p->sched_class->uclamp_enabled))
		return;

	for_each_clamp_id(clamp_id)
		uclamp_rq_dec_id(rq, p, clamp_id);
}

static inline void
uclamp_update_active(struct task_struct *p, enum uclamp_id clamp_id)
{
	struct rq_flags rf;
	struct rq *rq;

	/*
	 * Lock the task and the rq where the task is (or was) queued.
	 *
	 * We might lock the (previous) rq of a !RUNNABLE task, but that's the
	 * price to pay to safely serialize util_{min,max} updates with
	 * enqueues, dequeues and migration operations.
	 * This is the same locking schema used by __set_cpus_allowed_ptr().
	 */
	rq = task_rq_lock(p, &rf);

	/*
	 * Setting the clamp bucket is serialized by task_rq_lock().
	 * If the task is not yet RUNNABLE and its task_struct is not
	 * affecting a valid clamp bucket, the next time it's enqueued,
	 * it will already see the updated clamp bucket value.
	 */
	if (p->uclamp[clamp_id].active) {
		uclamp_rq_dec_id(rq, p, clamp_id);
		uclamp_rq_inc_id(rq, p, clamp_id);
	}

	task_rq_unlock(rq, p, &rf);
}

#ifdef CONFIG_UCLAMP_TASK_GROUP
static inline void
uclamp_update_active_tasks(struct cgroup_subsys_state *css,
			   unsigned int clamps)
{
	enum uclamp_id clamp_id;
	struct css_task_iter it;
	struct task_struct *p;

	css_task_iter_start(css, 0, &it);
	while ((p = css_task_iter_next(&it))) {
		for_each_clamp_id(clamp_id) {
			if ((0x1 << clamp_id) & clamps)
				uclamp_update_active(p, clamp_id);
		}
	}
	css_task_iter_end(&it);
}

static void cpu_util_update_eff(struct cgroup_subsys_state *css);
static void uclamp_update_root_tg(void)
{
	struct task_group *tg = &root_task_group;

	uclamp_se_set(&tg->uclamp_req[UCLAMP_MIN],
		      sysctl_sched_uclamp_util_min, false);
	uclamp_se_set(&tg->uclamp_req[UCLAMP_MAX],
		      sysctl_sched_uclamp_util_max, false);

	rcu_read_lock();
	cpu_util_update_eff(&root_task_group.css);
	rcu_read_unlock();
}
#else
static void uclamp_update_root_tg(void) { }
#endif

int sysctl_sched_uclamp_handler(struct ctl_table *table, int write,
				void __user *buffer, size_t *lenp,
				loff_t *ppos)
{
	bool update_root_tg = false;
	int old_min, old_max;
	int result;

	mutex_lock(&uclamp_mutex);
	old_min = sysctl_sched_uclamp_util_min;
	old_max = sysctl_sched_uclamp_util_max;

	result = proc_dointvec(table, write, buffer, lenp, ppos);
	if (result)
		goto undo;
	if (!write)
		goto done;

	if (sysctl_sched_uclamp_util_min > sysctl_sched_uclamp_util_max ||
	    sysctl_sched_uclamp_util_max > SCHED_CAPACITY_SCALE) {
		result = -EINVAL;
		goto undo;
	}

	if (old_min != sysctl_sched_uclamp_util_min) {
		uclamp_se_set(&uclamp_default[UCLAMP_MIN],
			      sysctl_sched_uclamp_util_min, false);
		update_root_tg = true;
	}
	if (old_max != sysctl_sched_uclamp_util_max) {
		uclamp_se_set(&uclamp_default[UCLAMP_MAX],
			      sysctl_sched_uclamp_util_max, false);
		update_root_tg = true;
	}

	if (update_root_tg)
		uclamp_update_root_tg();

	/*
	 * We update all RUNNABLE tasks only when task groups are in use.
	 * Otherwise, keep it simple and do just a lazy update at each next
	 * task enqueue time.
	 */

	goto done;

undo:
	sysctl_sched_uclamp_util_min = old_min;
	sysctl_sched_uclamp_util_max = old_max;
done:
	mutex_unlock(&uclamp_mutex);

	return result;
}

static int uclamp_validate(struct task_struct *p,
			   const struct sched_attr *attr)
{
	unsigned int lower_bound = p->uclamp_req[UCLAMP_MIN].value;
	unsigned int upper_bound = p->uclamp_req[UCLAMP_MAX].value;

	if (attr->sched_flags & SCHED_FLAG_UTIL_CLAMP_MIN)
		lower_bound = attr->sched_util_min;
	if (attr->sched_flags & SCHED_FLAG_UTIL_CLAMP_MAX)
		upper_bound = attr->sched_util_max;

	if (lower_bound > upper_bound)
		return -EINVAL;
	if (upper_bound > SCHED_CAPACITY_SCALE)
		return -EINVAL;

	return 0;
}

static void __setscheduler_uclamp(struct task_struct *p,
				  const struct sched_attr *attr)
{
	enum uclamp_id clamp_id;

	/*
	 * On scheduling class change, reset to default clamps for tasks
	 * without a task-specific value.
	 */
	for_each_clamp_id(clamp_id) {
		struct uclamp_se *uc_se = &p->uclamp_req[clamp_id];
		unsigned int clamp_value = uclamp_none(clamp_id);

		/* Keep using defined clamps across class changes */
		if (uc_se->user_defined)
			continue;

		/* By default, RT tasks always get 100% boost */
		if (sched_feat(SUGOV_RT_MAX_FREQ) &&
			       unlikely(rt_task(p) &&
			       clamp_id == UCLAMP_MIN)) {

			clamp_value = uclamp_none(UCLAMP_MAX);
		}

		uclamp_se_set(uc_se, clamp_value, false);
	}

	if (likely(!(attr->sched_flags & SCHED_FLAG_UTIL_CLAMP)))
		return;

	if (attr->sched_flags & SCHED_FLAG_UTIL_CLAMP_MIN) {
		uclamp_se_set(&p->uclamp_req[UCLAMP_MIN],
			      attr->sched_util_min, true);
	}

	if (attr->sched_flags & SCHED_FLAG_UTIL_CLAMP_MAX) {
		uclamp_se_set(&p->uclamp_req[UCLAMP_MAX],
			      attr->sched_util_max, true);
	}
}

static void uclamp_fork(struct task_struct *p)
{
	enum uclamp_id clamp_id;

	for_each_clamp_id(clamp_id)
		p->uclamp[clamp_id].active = false;

	if (likely(!p->sched_reset_on_fork))
		return;

	for_each_clamp_id(clamp_id) {
		uclamp_se_set(&p->uclamp_req[clamp_id],
			      uclamp_none(clamp_id), false);
	}
}

#ifdef CONFIG_SMP
unsigned int uclamp_task(struct task_struct *p)
{
	unsigned long util;

	util = task_util_est(p);
	util = max(util, uclamp_eff_value(p, UCLAMP_MIN));
	util = min(util, uclamp_eff_value(p, UCLAMP_MAX));

	return util;
}

bool uclamp_boosted(struct task_struct *p)
{
	return uclamp_eff_value(p, UCLAMP_MIN) > 0;
}

bool uclamp_latency_sensitive(struct task_struct *p)
{
#ifdef CONFIG_UCLAMP_TASK_GROUP
	struct cgroup_subsys_state *css = task_css(p, cpu_cgrp_id);
	struct task_group *tg;

	if (!css)
		return false;
	tg = container_of(css, struct task_group, css);

	return tg->latency_sensitive;
#else
	return false;
#endif
}
#endif /* CONFIG_SMP */

static void __init init_uclamp(void)
{
	struct uclamp_se uc_max = {};
	enum uclamp_id clamp_id;
	int cpu;

	mutex_init(&uclamp_mutex);

	for_each_possible_cpu(cpu) {
		memset(&cpu_rq(cpu)->uclamp, 0,
				sizeof(struct uclamp_rq)*UCLAMP_CNT);
		cpu_rq(cpu)->uclamp_flags = 0;
	}

	for_each_clamp_id(clamp_id) {
		uclamp_se_set(&init_task.uclamp_req[clamp_id],
			      uclamp_none(clamp_id), false);
	}

	/* System defaults allow max clamp values for both indexes */
	uclamp_se_set(&uc_max, uclamp_none(UCLAMP_MAX), false);
	for_each_clamp_id(clamp_id) {
		uclamp_default[clamp_id] = uc_max;
#ifdef CONFIG_UCLAMP_TASK_GROUP
		root_task_group.uclamp_req[clamp_id] = uc_max;
		root_task_group.uclamp[clamp_id] = uc_max;
#endif
	}
}

#else /* CONFIG_UCLAMP_TASK */
static inline void uclamp_rq_inc(struct rq *rq, struct task_struct *p) { }
static inline void uclamp_rq_dec(struct rq *rq, struct task_struct *p) { }
static inline int uclamp_validate(struct task_struct *p,
				  const struct sched_attr *attr)
{
	return -EOPNOTSUPP;
}
static void __setscheduler_uclamp(struct task_struct *p,
				  const struct sched_attr *attr) { }
static inline void uclamp_fork(struct task_struct *p) { }

long schedtune_task_margin(struct task_struct *task);

#ifdef CONFIG_SMP
unsigned int uclamp_task(struct task_struct *p)
{
	unsigned long util = task_util_est(p);
#ifdef CONFIG_SCHED_TUNE
	long margin = schedtune_task_margin(p);

	trace_sched_boost_task(p, util, margin);

	util += margin;
#endif

	return util;
}

bool uclamp_boosted(struct task_struct *p)
{
#ifdef CONFIG_SCHED_TUNE
	return schedtune_task_boost(p) > 0;
#endif
	return false;
}

bool uclamp_latency_sensitive(struct task_struct *p)
{
#ifdef CONFIG_SCHED_TUNE
	return schedtune_prefer_idle(p) != 0;
#endif
	return false;
}
#endif /* CONFIG_SMP */

static inline void init_uclamp(void) { }
#endif /* CONFIG_UCLAMP_TASK */

static inline void enqueue_task(struct rq *rq, struct task_struct *p, int flags)
{
	if (!(flags & ENQUEUE_NOCLOCK))
		update_rq_clock(rq);

	if (!(flags & ENQUEUE_RESTORE)) {
		sched_info_queued(rq, p);
		psi_enqueue(p, flags & ENQUEUE_WAKEUP);
	}

	uclamp_rq_inc(rq, p);
	p->sched_class->enqueue_task(rq, p, flags);
}
>>>>>>> e543b332

/* All clamps are required to be less or equal than these values */
static struct uclamp_se uclamp_default[UCLAMP_CNT];

<<<<<<< HEAD
/* Integer rounded range for each bucket */
#define UCLAMP_BUCKET_DELTA DIV_ROUND_CLOSEST(SCHED_CAPACITY_SCALE, UCLAMP_BUCKETS)

#define for_each_clamp_id(clamp_id) \
	for ((clamp_id) = 0; (clamp_id) < UCLAMP_CNT; (clamp_id)++)
=======
	if (!(flags & DEQUEUE_SAVE)) {
		sched_info_dequeued(rq, p);
		psi_dequeue(p, flags & DEQUEUE_SLEEP);
	}

	uclamp_rq_dec(rq, p);
	p->sched_class->dequeue_task(rq, p, flags);
}
>>>>>>> e543b332

static inline unsigned int uclamp_bucket_id(unsigned int clamp_value)
{
	return min_t(unsigned int, clamp_value / UCLAMP_BUCKET_DELTA, UCLAMP_BUCKETS - 1);
}

static inline unsigned int uclamp_bucket_base_value(unsigned int clamp_value)
{
	return UCLAMP_BUCKET_DELTA * uclamp_bucket_id(clamp_value);
}

static inline unsigned int uclamp_none(enum uclamp_id clamp_id)
{
	if (clamp_id == UCLAMP_MIN)
		return 0;
	return SCHED_CAPACITY_SCALE;
}

static inline void uclamp_se_set(struct uclamp_se *uc_se,
				 unsigned int value, bool user_defined)
{
	uc_se->value = value;
	uc_se->bucket_id = uclamp_bucket_id(value);
	uc_se->user_defined = user_defined;
}

static inline unsigned int
uclamp_idle_value(struct rq *rq, enum uclamp_id clamp_id,
		  unsigned int clamp_value)
{
	/*
	 * Avoid blocked utilization pushing up the frequency when we go
	 * idle (which drops the max-clamp) by retaining the last known
	 * max-clamp.
	 */
	if (clamp_id == UCLAMP_MAX) {
		rq->uclamp_flags |= UCLAMP_FLAG_IDLE;
		return clamp_value;
	}

	return uclamp_none(UCLAMP_MIN);
}

static inline void uclamp_idle_reset(struct rq *rq, enum uclamp_id clamp_id,
				     unsigned int clamp_value)
{
	/* Reset max-clamp retention only on idle exit */
	if (!(rq->uclamp_flags & UCLAMP_FLAG_IDLE))
		return;

	WRITE_ONCE(rq->uclamp[clamp_id].value, clamp_value);
}

static inline
unsigned int uclamp_rq_max_value(struct rq *rq, enum uclamp_id clamp_id,
				   unsigned int clamp_value)
{
	struct uclamp_bucket *bucket = rq->uclamp[clamp_id].bucket;
	int bucket_id = UCLAMP_BUCKETS - 1;

	/*
	 * Since both min and max clamps are max aggregated, find the
	 * top most bucket with tasks in.
	 */
	for ( ; bucket_id >= 0; bucket_id--) {
		if (!bucket[bucket_id].tasks)
			continue;
		return bucket[bucket_id].value;
	}

	/* No tasks -- default clamp values */
	return uclamp_idle_value(rq, clamp_id, clamp_value);
}

static inline struct uclamp_se
uclamp_tg_restrict(struct task_struct *p, enum uclamp_id clamp_id)
{
	struct uclamp_se uc_req = p->uclamp_req[clamp_id];
#ifdef CONFIG_UCLAMP_TASK_GROUP
	struct uclamp_se uc_max;

	/*
	 * Tasks in autogroups or root task group will be
	 * restricted by system defaults.
	 */
	if (task_group_is_autogroup(task_group(p)))
		return uc_req;
	if (task_group(p) == &root_task_group)
		return uc_req;

	uc_max = task_group(p)->uclamp[clamp_id];
	if (uc_req.value > uc_max.value || !uc_req.user_defined)
		return uc_max;
#endif

	return uc_req;
}

/*
 * The effective clamp bucket index of a task depends on, by increasing
 * priority:
 * - the task specific clamp value, when explicitly requested from userspace
 * - the task group effective clamp value, for tasks not either in the root
 *   group or in an autogroup
 * - the system default clamp value, defined by the sysadmin
 */
static inline struct uclamp_se
uclamp_eff_get(struct task_struct *p, enum uclamp_id clamp_id)
{
	struct uclamp_se uc_req = uclamp_tg_restrict(p, clamp_id);
	struct uclamp_se uc_max = uclamp_default[clamp_id];

	/* System default restrictions always apply */
	if (unlikely(uc_req.value > uc_max.value))
		return uc_max;

	return uc_req;
}

unsigned long uclamp_eff_value(struct task_struct *p, enum uclamp_id clamp_id)
{
	struct uclamp_se uc_eff;

	/* Task currently refcounted: use back-annotated (effective) value */
	if (p->uclamp[clamp_id].active)
		return (unsigned long)p->uclamp[clamp_id].value;

	uc_eff = uclamp_eff_get(p, clamp_id);

	return (unsigned long)uc_eff.value;
}

/*
 * When a task is enqueued on a rq, the clamp bucket currently defined by the
 * task's uclamp::bucket_id is refcounted on that rq. This also immediately
 * updates the rq's clamp value if required.
 *
 * Tasks can have a task-specific value requested from user-space, track
 * within each bucket the maximum value for tasks refcounted in it.
 * This "local max aggregation" allows to track the exact "requested" value
 * for each bucket when all its RUNNABLE tasks require the same clamp.
 */
static inline void uclamp_rq_inc_id(struct rq *rq, struct task_struct *p,
				    enum uclamp_id clamp_id)
{
	struct uclamp_rq *uc_rq = &rq->uclamp[clamp_id];
	struct uclamp_se *uc_se = &p->uclamp[clamp_id];
	struct uclamp_bucket *bucket;

	lockdep_assert_held(&rq->lock);

	/* Update task effective clamp */
	p->uclamp[clamp_id] = uclamp_eff_get(p, clamp_id);

	bucket = &uc_rq->bucket[uc_se->bucket_id];
	bucket->tasks++;
	uc_se->active = true;

	uclamp_idle_reset(rq, clamp_id, uc_se->value);

	/*
	 * Local max aggregation: rq buckets always track the max
	 * "requested" clamp value of its RUNNABLE tasks.
	 */
	if (bucket->tasks == 1 || uc_se->value > bucket->value)
		bucket->value = uc_se->value;

	if (uc_se->value > READ_ONCE(uc_rq->value))
		WRITE_ONCE(uc_rq->value, uc_se->value);
}

/*
 * When a task is dequeued from a rq, the clamp bucket refcounted by the task
 * is released. If this is the last task reference counting the rq's max
 * active clamp value, then the rq's clamp value is updated.
 *
 * Both refcounted tasks and rq's cached clamp values are expected to be
 * always valid. If it's detected they are not, as defensive programming,
 * enforce the expected state and warn.
 */
static inline void uclamp_rq_dec_id(struct rq *rq, struct task_struct *p,
				    enum uclamp_id clamp_id)
{
	struct uclamp_rq *uc_rq = &rq->uclamp[clamp_id];
	struct uclamp_se *uc_se = &p->uclamp[clamp_id];
	struct uclamp_bucket *bucket;
	unsigned int bkt_clamp;
	unsigned int rq_clamp;

	lockdep_assert_held(&rq->lock);

	bucket = &uc_rq->bucket[uc_se->bucket_id];
	SCHED_WARN_ON(!bucket->tasks);
	if (likely(bucket->tasks))
		bucket->tasks--;
	uc_se->active = false;

	/*
	 * Keep "local max aggregation" simple and accept to (possibly)
	 * overboost some RUNNABLE tasks in the same bucket.
	 * The rq clamp bucket value is reset to its base value whenever
	 * there are no more RUNNABLE tasks refcounting it.
	 */
	if (likely(bucket->tasks))
		return;

	rq_clamp = READ_ONCE(uc_rq->value);
	/*
	 * Defensive programming: this should never happen. If it happens,
	 * e.g. due to future modification, warn and fixup the expected value.
	 */
	SCHED_WARN_ON(bucket->value > rq_clamp);
	if (bucket->value >= rq_clamp) {
		bkt_clamp = uclamp_rq_max_value(rq, clamp_id, uc_se->value);
		WRITE_ONCE(uc_rq->value, bkt_clamp);
	}
}

static inline void uclamp_rq_inc(struct rq *rq, struct task_struct *p)
{
	enum uclamp_id clamp_id;

	if (unlikely(!p->sched_class->uclamp_enabled))
		return;

	for_each_clamp_id(clamp_id)
		uclamp_rq_inc_id(rq, p, clamp_id);

	/* Reset clamp idle holding when there is one RUNNABLE task */
	if (rq->uclamp_flags & UCLAMP_FLAG_IDLE)
		rq->uclamp_flags &= ~UCLAMP_FLAG_IDLE;
}

static inline void uclamp_rq_dec(struct rq *rq, struct task_struct *p)
{
	enum uclamp_id clamp_id;

	if (unlikely(!p->sched_class->uclamp_enabled))
		return;

	for_each_clamp_id(clamp_id)
		uclamp_rq_dec_id(rq, p, clamp_id);
}

static inline void
uclamp_update_active(struct task_struct *p, enum uclamp_id clamp_id)
{
	struct rq_flags rf;
	struct rq *rq;

	/*
	 * Lock the task and the rq where the task is (or was) queued.
	 *
	 * We might lock the (previous) rq of a !RUNNABLE task, but that's the
	 * price to pay to safely serialize util_{min,max} updates with
	 * enqueues, dequeues and migration operations.
	 * This is the same locking schema used by __set_cpus_allowed_ptr().
	 */
	rq = task_rq_lock(p, &rf);

	/*
	 * Setting the clamp bucket is serialized by task_rq_lock().
	 * If the task is not yet RUNNABLE and its task_struct is not
	 * affecting a valid clamp bucket, the next time it's enqueued,
	 * it will already see the updated clamp bucket value.
	 */
	if (p->uclamp[clamp_id].active) {
		uclamp_rq_dec_id(rq, p, clamp_id);
		uclamp_rq_inc_id(rq, p, clamp_id);
	}

	task_rq_unlock(rq, p, &rf);
}

#ifdef CONFIG_UCLAMP_TASK_GROUP
static inline void
uclamp_update_active_tasks(struct cgroup_subsys_state *css,
			   unsigned int clamps)
{
	enum uclamp_id clamp_id;
	struct css_task_iter it;
	struct task_struct *p;

	css_task_iter_start(css, 0, &it);
	while ((p = css_task_iter_next(&it))) {
		for_each_clamp_id(clamp_id) {
			if ((0x1 << clamp_id) & clamps)
				uclamp_update_active(p, clamp_id);
		}
	}
	css_task_iter_end(&it);
}

static void cpu_util_update_eff(struct cgroup_subsys_state *css);
static void uclamp_update_root_tg(void)
{
	struct task_group *tg = &root_task_group;

	uclamp_se_set(&tg->uclamp_req[UCLAMP_MIN],
		      sysctl_sched_uclamp_util_min, false);
	uclamp_se_set(&tg->uclamp_req[UCLAMP_MAX],
		      sysctl_sched_uclamp_util_max, false);

	rcu_read_lock();
	cpu_util_update_eff(&root_task_group.css);
	rcu_read_unlock();
}
#else
static void uclamp_update_root_tg(void) { }
#endif

int sysctl_sched_uclamp_handler(struct ctl_table *table, int write,
				void __user *buffer, size_t *lenp,
				loff_t *ppos)
{
	bool update_root_tg = false;
	int old_min, old_max;
	int result;

	mutex_lock(&uclamp_mutex);
	old_min = sysctl_sched_uclamp_util_min;
	old_max = sysctl_sched_uclamp_util_max;

	result = proc_dointvec(table, write, buffer, lenp, ppos);
	if (result)
		goto undo;
	if (!write)
		goto done;

	if (sysctl_sched_uclamp_util_min > sysctl_sched_uclamp_util_max ||
	    sysctl_sched_uclamp_util_max > SCHED_CAPACITY_SCALE) {
		result = -EINVAL;
		goto undo;
	}

	if (old_min != sysctl_sched_uclamp_util_min) {
		uclamp_se_set(&uclamp_default[UCLAMP_MIN],
			      sysctl_sched_uclamp_util_min, false);
		update_root_tg = true;
	}
	if (old_max != sysctl_sched_uclamp_util_max) {
		uclamp_se_set(&uclamp_default[UCLAMP_MAX],
			      sysctl_sched_uclamp_util_max, false);
		update_root_tg = true;
	}

	if (update_root_tg)
		uclamp_update_root_tg();

	/*
	 * We update all RUNNABLE tasks only when task groups are in use.
	 * Otherwise, keep it simple and do just a lazy update at each next
	 * task enqueue time.
	 */

	goto done;

undo:
	sysctl_sched_uclamp_util_min = old_min;
	sysctl_sched_uclamp_util_max = old_max;
done:
	mutex_unlock(&uclamp_mutex);

	return result;
}

static int uclamp_validate(struct task_struct *p,
			   const struct sched_attr *attr)
{
	unsigned int lower_bound = p->uclamp_req[UCLAMP_MIN].value;
	unsigned int upper_bound = p->uclamp_req[UCLAMP_MAX].value;

	if (attr->sched_flags & SCHED_FLAG_UTIL_CLAMP_MIN)
		lower_bound = attr->sched_util_min;
	if (attr->sched_flags & SCHED_FLAG_UTIL_CLAMP_MAX)
		upper_bound = attr->sched_util_max;

	if (lower_bound > upper_bound)
		return -EINVAL;
	if (upper_bound > SCHED_CAPACITY_SCALE)
		return -EINVAL;

	return 0;
}

static void __setscheduler_uclamp(struct task_struct *p,
				  const struct sched_attr *attr)
{
	enum uclamp_id clamp_id;

	/*
	 * On scheduling class change, reset to default clamps for tasks
	 * without a task-specific value.
	 */
	for_each_clamp_id(clamp_id) {
		struct uclamp_se *uc_se = &p->uclamp_req[clamp_id];
		unsigned int clamp_value = uclamp_none(clamp_id);

		/* Keep using defined clamps across class changes */
		if (uc_se->user_defined)
			continue;

		/* By default, RT tasks always get 100% boost */
		if (sched_feat(SUGOV_RT_MAX_FREQ) &&
			       unlikely(rt_task(p) &&
			       clamp_id == UCLAMP_MIN)) {

			clamp_value = uclamp_none(UCLAMP_MAX);
		}

		uclamp_se_set(uc_se, clamp_value, false);
	}

	if (likely(!(attr->sched_flags & SCHED_FLAG_UTIL_CLAMP)))
		return;

	if (attr->sched_flags & SCHED_FLAG_UTIL_CLAMP_MIN) {
		uclamp_se_set(&p->uclamp_req[UCLAMP_MIN],
			      attr->sched_util_min, true);
	}

	if (attr->sched_flags & SCHED_FLAG_UTIL_CLAMP_MAX) {
		uclamp_se_set(&p->uclamp_req[UCLAMP_MAX],
			      attr->sched_util_max, true);
	}
}

static void uclamp_fork(struct task_struct *p)
{
	enum uclamp_id clamp_id;

	for_each_clamp_id(clamp_id)
		p->uclamp[clamp_id].active = false;

	if (likely(!p->sched_reset_on_fork))
		return;

	for_each_clamp_id(clamp_id) {
		uclamp_se_set(&p->uclamp_req[clamp_id],
			      uclamp_none(clamp_id), false);
	}
}

#ifdef CONFIG_SMP
unsigned int uclamp_task(struct task_struct *p)
{
	unsigned long util;

	util = task_util_est(p);
	util = max(util, uclamp_eff_value(p, UCLAMP_MIN));
	util = min(util, uclamp_eff_value(p, UCLAMP_MAX));

	return util;
}

bool uclamp_boosted(struct task_struct *p)
{
	return uclamp_eff_value(p, UCLAMP_MIN) > 0;
}

bool uclamp_latency_sensitive(struct task_struct *p)
{
#ifdef CONFIG_UCLAMP_TASK_GROUP
	struct cgroup_subsys_state *css = task_css(p, cpu_cgrp_id);
	struct task_group *tg;

	if (!css)
		return false;
	tg = container_of(css, struct task_group, css);

	return tg->latency_sensitive;
#else
	return false;
#endif
}
#endif /* CONFIG_SMP */

static void __init init_uclamp(void)
{
	struct uclamp_se uc_max = {};
	enum uclamp_id clamp_id;
	int cpu;

	mutex_init(&uclamp_mutex);

	for_each_possible_cpu(cpu) {
		memset(&cpu_rq(cpu)->uclamp, 0,
				sizeof(struct uclamp_rq)*UCLAMP_CNT);
		cpu_rq(cpu)->uclamp_flags = 0;
	}

	for_each_clamp_id(clamp_id) {
		uclamp_se_set(&init_task.uclamp_req[clamp_id],
			      uclamp_none(clamp_id), false);
	}

	/* System defaults allow max clamp values for both indexes */
	uclamp_se_set(&uc_max, uclamp_none(UCLAMP_MAX), false);
	for_each_clamp_id(clamp_id) {
		uclamp_default[clamp_id] = uc_max;
#ifdef CONFIG_UCLAMP_TASK_GROUP
		root_task_group.uclamp_req[clamp_id] = uc_max;
		root_task_group.uclamp[clamp_id] = uc_max;
#endif
	}
}

#else /* CONFIG_UCLAMP_TASK */
static inline void uclamp_rq_inc(struct rq *rq, struct task_struct *p) { }
static inline void uclamp_rq_dec(struct rq *rq, struct task_struct *p) { }
static inline int uclamp_validate(struct task_struct *p,
				  const struct sched_attr *attr)
{
	return -EOPNOTSUPP;
}
static void __setscheduler_uclamp(struct task_struct *p,
				  const struct sched_attr *attr) { }
static inline void uclamp_fork(struct task_struct *p) { }

long schedtune_task_margin(struct task_struct *task);

#ifdef CONFIG_SMP
unsigned int uclamp_task(struct task_struct *p)
{
	unsigned long util = task_util_est(p);
#ifdef CONFIG_SCHED_TUNE
	long margin = schedtune_task_margin(p);

	trace_sched_boost_task(p, util, margin);

	util += margin;
#endif

	return util;
}

bool uclamp_boosted(struct task_struct *p)
{
#ifdef CONFIG_SCHED_TUNE
	return schedtune_task_boost(p) > 0;
#endif
	return false;
}

bool uclamp_latency_sensitive(struct task_struct *p)
{
#ifdef CONFIG_SCHED_TUNE
	return schedtune_prefer_idle(p) != 0;
#endif
	return false;
}
#endif /* CONFIG_SMP */

static inline void init_uclamp(void) { }
#endif /* CONFIG_UCLAMP_TASK */

static inline void enqueue_task(struct rq *rq, struct task_struct *p, int flags)
{
	if (!(flags & ENQUEUE_NOCLOCK))
		update_rq_clock(rq);

	if (!(flags & ENQUEUE_RESTORE)) {
		sched_info_queued(rq, p);
		psi_enqueue(p, flags & ENQUEUE_WAKEUP);
	}

	uclamp_rq_inc(rq, p);
	p->sched_class->enqueue_task(rq, p, flags);
	walt_update_last_enqueue(p);
	trace_sched_enq_deq_task(p, 1, cpumask_bits(&p->cpus_allowed)[0]);
}

static inline void dequeue_task(struct rq *rq, struct task_struct *p, int flags)
{
	if (!(flags & DEQUEUE_NOCLOCK))
		update_rq_clock(rq);

	if (!(flags & DEQUEUE_SAVE)) {
		sched_info_dequeued(rq, p);
		psi_dequeue(p, flags & DEQUEUE_SLEEP);
	}

	uclamp_rq_dec(rq, p);
	p->sched_class->dequeue_task(rq, p, flags);
#ifdef CONFIG_SCHED_WALT
	if (p == rq->ed_task)
		early_detection_notify(rq, sched_ktime_clock());
#endif
	trace_sched_enq_deq_task(p, 0, cpumask_bits(&p->cpus_allowed)[0]);
}

void activate_task(struct rq *rq, struct task_struct *p, int flags)
{
	if (task_contributes_to_load(p))
		rq->nr_uninterruptible--;

	enqueue_task(rq, p, flags);
}

void deactivate_task(struct rq *rq, struct task_struct *p, int flags)
{
	if (task_contributes_to_load(p))
		rq->nr_uninterruptible++;

	if (flags & DEQUEUE_SLEEP)
		clear_ed_task(p, rq);

	dequeue_task(rq, p, flags);
}

/*
 * __normal_prio - return the priority that is based on the static prio
 */
static inline int __normal_prio(struct task_struct *p)
{
	return p->static_prio;
}

/*
 * Calculate the expected normal priority: i.e. priority
 * without taking RT-inheritance into account. Might be
 * boosted by interactivity modifiers. Changes upon fork,
 * setprio syscalls, and whenever the interactivity
 * estimator recalculates.
 */
static inline int normal_prio(struct task_struct *p)
{
	int prio;

	if (task_has_dl_policy(p))
		prio = MAX_DL_PRIO-1;
	else if (task_has_rt_policy(p))
		prio = MAX_RT_PRIO-1 - p->rt_priority;
	else
		prio = __normal_prio(p);
	return prio;
}

/*
 * Calculate the current priority, i.e. the priority
 * taken into account by the scheduler. This value might
 * be boosted by RT tasks, or might be boosted by
 * interactivity modifiers. Will be RT if the task got
 * RT-boosted. If not then it returns p->normal_prio.
 */
static int effective_prio(struct task_struct *p)
{
	p->normal_prio = normal_prio(p);
	/*
	 * If we are RT tasks or we were boosted to RT priority,
	 * keep the priority unchanged. Otherwise, update priority
	 * to the normal priority:
	 */
	if (!rt_prio(p->prio))
		return p->normal_prio;
	return p->prio;
}

/**
 * task_curr - is this task currently executing on a CPU?
 * @p: the task in question.
 *
 * Return: 1 if the task is currently executing. 0 otherwise.
 */
inline int task_curr(const struct task_struct *p)
{
	return cpu_curr(task_cpu(p)) == p;
}

/*
 * switched_from, switched_to and prio_changed must _NOT_ drop rq->lock,
 * use the balance_callback list if you want balancing.
 *
 * this means any call to check_class_changed() must be followed by a call to
 * balance_callback().
 */
static inline void check_class_changed(struct rq *rq, struct task_struct *p,
				       const struct sched_class *prev_class,
				       int oldprio)
{
	if (prev_class != p->sched_class) {
		if (prev_class->switched_from)
			prev_class->switched_from(rq, p);

		p->sched_class->switched_to(rq, p);
	} else if (oldprio != p->prio || dl_task(p))
		p->sched_class->prio_changed(rq, p, oldprio);
}

void check_preempt_curr(struct rq *rq, struct task_struct *p, int flags)
{
	const struct sched_class *class;

	if (p->sched_class == rq->curr->sched_class) {
		rq->curr->sched_class->check_preempt_curr(rq, p, flags);
	} else {
		for_each_class(class) {
			if (class == rq->curr->sched_class)
				break;
			if (class == p->sched_class) {
				resched_curr(rq);
				break;
			}
		}
	}

	/*
	 * A queue event has occurred, and we're going to schedule.  In
	 * this case, we can save a useless back to back clock update.
	 */
	if (task_on_rq_queued(rq->curr) && test_tsk_need_resched(rq->curr))
		rq_clock_skip_update(rq);
}

#ifdef CONFIG_SMP

static inline bool is_per_cpu_kthread(struct task_struct *p)
{
	if (!(p->flags & PF_KTHREAD))
		return false;

	if (p->nr_cpus_allowed != 1)
		return false;

	return true;
}

/*
 * Per-CPU kthreads are allowed to run on !actie && online CPUs, see
 * __set_cpus_allowed_ptr() and select_fallback_rq().
 */
static inline bool is_cpu_allowed(struct task_struct *p, int cpu)
{
	if (!cpumask_test_cpu(cpu, &p->cpus_allowed))
		return false;

	if (is_per_cpu_kthread(p))
		return cpu_online(cpu);

	return cpu_active(cpu);
}

/*
 * This is how migration works:
 *
 * 1) we invoke migration_cpu_stop() on the target CPU using
 *    stop_one_cpu().
 * 2) stopper starts to run (implicitly forcing the migrated thread
 *    off the CPU)
 * 3) it checks whether the migrated task is still in the wrong runqueue.
 * 4) if it's in the wrong runqueue then the migration thread removes
 *    it and puts it into the right queue.
 * 5) stopper completes and stop_one_cpu() returns and the migration
 *    is done.
 */

/*
 * move_queued_task - move a queued task to new rq.
 *
 * Returns (locked) new rq. Old rq's lock is released.
 */
static struct rq *move_queued_task(struct rq *rq, struct rq_flags *rf,
				   struct task_struct *p, int new_cpu)
{
	lockdep_assert_held(&rq->lock);

	WRITE_ONCE(p->on_rq, TASK_ON_RQ_MIGRATING);
	dequeue_task(rq, p, DEQUEUE_NOCLOCK);
	double_lock_balance(rq, cpu_rq(new_cpu));
	if (!(rq->clock_update_flags & RQCF_UPDATED))
		update_rq_clock(rq);
	set_task_cpu(p, new_cpu);
	double_rq_unlock(cpu_rq(new_cpu), rq);

	rq = cpu_rq(new_cpu);

	rq_lock(rq, rf);
	BUG_ON(task_cpu(p) != new_cpu);
	enqueue_task(rq, p, 0);
	p->on_rq = TASK_ON_RQ_QUEUED;
	check_preempt_curr(rq, p, 0);

	return rq;
}

struct migration_arg {
	struct task_struct *task;
	int dest_cpu;
};

/*
 * Move (not current) task off this CPU, onto the destination CPU. We're doing
 * this because either it can't run here any more (set_cpus_allowed()
 * away from this CPU, or CPU going down), or because we're
 * attempting to rebalance this task on exec (sched_exec).
 *
 * So we race with normal scheduler movements, but that's OK, as long
 * as the task is no longer on this CPU.
 */
static struct rq *__migrate_task(struct rq *rq, struct rq_flags *rf,
				 struct task_struct *p, int dest_cpu)
{
	/* Affinity changed (again). */
	if (!is_cpu_allowed(p, dest_cpu))
		return rq;

	update_rq_clock(rq);
	rq = move_queued_task(rq, rf, p, dest_cpu);

	return rq;
}

/*
 * migration_cpu_stop - this will be executed by a highprio stopper thread
 * and performs thread migration by bumping thread off CPU then
 * 'pushing' onto another runqueue.
 */
static int migration_cpu_stop(void *data)
{
	struct migration_arg *arg = data;
	struct task_struct *p = arg->task;
	struct rq *rq = this_rq();
	struct rq_flags rf;

	/*
	 * The original target CPU might have gone down and we might
	 * be on another CPU but it doesn't matter.
	 */
	local_irq_disable();
	/*
	 * We need to explicitly wake pending tasks before running
	 * __migrate_task() such that we will not miss enforcing cpus_allowed
	 * during wakeups, see set_cpus_allowed_ptr()'s TASK_WAKING test.
	 */
	sched_ttwu_pending();

	raw_spin_lock(&p->pi_lock);
	rq_lock(rq, &rf);
	/*
	 * If task_rq(p) != rq, it cannot be migrated here, because we're
	 * holding rq->lock, if p->on_rq == 0 it cannot get enqueued because
	 * we're holding p->pi_lock.
	 */
	if (task_rq(p) == rq) {
		if (task_on_rq_queued(p))
			rq = __migrate_task(rq, &rf, p, arg->dest_cpu);
		else
			p->wake_cpu = arg->dest_cpu;
	}
	rq_unlock(rq, &rf);
	raw_spin_unlock(&p->pi_lock);

	local_irq_enable();
	return 0;
}

/*
 * sched_class::set_cpus_allowed must do the below, but is not required to
 * actually call this function.
 */
void set_cpus_allowed_common(struct task_struct *p, const struct cpumask *new_mask)
{
	cpumask_copy(&p->cpus_allowed, new_mask);
	p->nr_cpus_allowed = cpumask_weight(new_mask);
}

void do_set_cpus_allowed(struct task_struct *p, const struct cpumask *new_mask)
{
	struct rq *rq = task_rq(p);
	bool queued, running;

	lockdep_assert_held(&p->pi_lock);

	queued = task_on_rq_queued(p);
	running = task_current(rq, p);

	if (queued) {
		/*
		 * Because __kthread_bind() calls this on blocked tasks without
		 * holding rq->lock.
		 */
		lockdep_assert_held(&rq->lock);
		dequeue_task(rq, p, DEQUEUE_SAVE | DEQUEUE_NOCLOCK);
	}
	if (running)
		put_prev_task(rq, p);

	p->sched_class->set_cpus_allowed(p, new_mask);

	if (queued)
		enqueue_task(rq, p, ENQUEUE_RESTORE | ENQUEUE_NOCLOCK);
	if (running)
		set_next_task(rq, p);
}

/*
 * Change a given task's CPU affinity. Migrate the thread to a
 * proper CPU and schedule it away if the CPU it's executing on
 * is removed from the allowed bitmask.
 *
 * NOTE: the caller must have a valid reference to the task, the
 * task must not exit() & deallocate itself prematurely. The
 * call is not atomic; no spinlocks may be held.
 */
static int __set_cpus_allowed_ptr(struct task_struct *p,
				  const struct cpumask *new_mask, bool check)
{
	const struct cpumask *cpu_valid_mask = cpu_active_mask;
	unsigned int dest_cpu;
	struct rq_flags rf;
	struct rq *rq;
	int ret = 0;
	cpumask_t allowed_mask;

	rq = task_rq_lock(p, &rf);
	update_rq_clock(rq);

	if (p->flags & PF_KTHREAD) {
		/*
		 * Kernel threads are allowed on online && !active CPUs
		 */
		cpu_valid_mask = cpu_online_mask;
	}

	/*
	 * Must re-check here, to close a race against __kthread_bind(),
	 * sched_setaffinity() is not guaranteed to observe the flag.
	 */
	if (check && (p->flags & PF_NO_SETAFFINITY)) {
		ret = -EINVAL;
		goto out;
	}

	if (cpumask_equal(&p->cpus_allowed, new_mask))
		goto out;

	cpumask_andnot(&allowed_mask, new_mask, cpu_isolated_mask);
	cpumask_and(&allowed_mask, &allowed_mask, cpu_valid_mask);

	dest_cpu = cpumask_any(&allowed_mask);
	if (dest_cpu >= nr_cpu_ids) {
		cpumask_and(&allowed_mask, cpu_valid_mask, new_mask);
		dest_cpu = cpumask_any(&allowed_mask);
		if (!cpumask_intersects(new_mask, cpu_valid_mask)) {
			ret = -EINVAL;
			goto out;
		}
	}

	do_set_cpus_allowed(p, new_mask);

	if (p->flags & PF_KTHREAD) {
		/*
		 * For kernel threads that do indeed end up on online &&
		 * !active we want to ensure they are strict per-CPU threads.
		 */
		WARN_ON(cpumask_intersects(new_mask, cpu_online_mask) &&
			!cpumask_intersects(new_mask, cpu_active_mask) &&
			p->nr_cpus_allowed != 1);
	}

	/* Can the task run on the task's current CPU? If so, we're done */
	if (cpumask_test_cpu(task_cpu(p), &allowed_mask))
		goto out;

	if (task_running(rq, p) || p->state == TASK_WAKING) {
		struct migration_arg arg = { p, dest_cpu };
		/* Need help from migration thread: drop lock and wait. */
		task_rq_unlock(rq, p, &rf);
		stop_one_cpu(cpu_of(rq), migration_cpu_stop, &arg);
		return 0;
	} else if (task_on_rq_queued(p)) {
		/*
		 * OK, since we're going to drop the lock immediately
		 * afterwards anyway.
		 */
		rq = move_queued_task(rq, &rf, p, dest_cpu);
	}
out:
	task_rq_unlock(rq, p, &rf);

	return ret;
}

int set_cpus_allowed_ptr(struct task_struct *p, const struct cpumask *new_mask)
{
	return __set_cpus_allowed_ptr(p, new_mask, false);
}
EXPORT_SYMBOL_GPL(set_cpus_allowed_ptr);

void set_task_cpu(struct task_struct *p, unsigned int new_cpu)
{
#ifdef CONFIG_SCHED_DEBUG
	/*
	 * We should never call set_task_cpu() on a blocked task,
	 * ttwu() will sort out the placement.
	 */
	WARN_ON_ONCE(p->state != TASK_RUNNING && p->state != TASK_WAKING &&
			!p->on_rq);

	/*
	 * Migrating fair class task must have p->on_rq = TASK_ON_RQ_MIGRATING,
	 * because schedstat_wait_{start,end} rebase migrating task's wait_start
	 * time relying on p->on_rq.
	 */
	WARN_ON_ONCE(p->state == TASK_RUNNING &&
		     p->sched_class == &fair_sched_class &&
		     (p->on_rq && !task_on_rq_migrating(p)));

#ifdef CONFIG_LOCKDEP
	/*
	 * The caller should hold either p->pi_lock or rq->lock, when changing
	 * a task's CPU. ->pi_lock for waking tasks, rq->lock for runnable tasks.
	 *
	 * sched_move_task() holds both and thus holding either pins the cgroup,
	 * see task_group().
	 *
	 * Furthermore, all task_rq users should acquire both locks, see
	 * task_rq_lock().
	 */
	WARN_ON_ONCE(debug_locks && !(lockdep_is_held(&p->pi_lock) ||
				      lockdep_is_held(&task_rq(p)->lock)));
#endif
	/*
	 * Clearly, migrating tasks to offline CPUs is a fairly daft thing.
	 */
	WARN_ON_ONCE(!cpu_online(new_cpu));
#endif

	trace_sched_migrate_task(p, new_cpu);

	if (task_cpu(p) != new_cpu) {
		if (p->sched_class->migrate_task_rq)
			p->sched_class->migrate_task_rq(p, new_cpu);
		p->se.nr_migrations++;
		rseq_migrate(p);
		perf_event_task_migrate(p);

		fixup_busy_time(p, new_cpu);
	}

	__set_task_cpu(p, new_cpu);
}

static void __migrate_swap_task(struct task_struct *p, int cpu)
{
	if (task_on_rq_queued(p)) {
		struct rq *src_rq, *dst_rq;
		struct rq_flags srf, drf;

		src_rq = task_rq(p);
		dst_rq = cpu_rq(cpu);

		rq_pin_lock(src_rq, &srf);
		rq_pin_lock(dst_rq, &drf);

		p->on_rq = TASK_ON_RQ_MIGRATING;
		deactivate_task(src_rq, p, 0);
		set_task_cpu(p, cpu);
		activate_task(dst_rq, p, 0);
		p->on_rq = TASK_ON_RQ_QUEUED;
		check_preempt_curr(dst_rq, p, 0);

		rq_unpin_lock(dst_rq, &drf);
		rq_unpin_lock(src_rq, &srf);

	} else {
		/*
		 * Task isn't running anymore; make it appear like we migrated
		 * it before it went to sleep. This means on wakeup we make the
		 * previous CPU our target instead of where it really is.
		 */
		p->wake_cpu = cpu;
	}
}

struct migration_swap_arg {
	struct task_struct *src_task, *dst_task;
	int src_cpu, dst_cpu;
};

static int migrate_swap_stop(void *data)
{
	struct migration_swap_arg *arg = data;
	struct rq *src_rq, *dst_rq;
	int ret = -EAGAIN;

	if (!cpu_active(arg->src_cpu) || !cpu_active(arg->dst_cpu))
		return -EAGAIN;

	src_rq = cpu_rq(arg->src_cpu);
	dst_rq = cpu_rq(arg->dst_cpu);

	double_raw_lock(&arg->src_task->pi_lock,
			&arg->dst_task->pi_lock);
	double_rq_lock(src_rq, dst_rq);

	if (task_cpu(arg->dst_task) != arg->dst_cpu)
		goto unlock;

	if (task_cpu(arg->src_task) != arg->src_cpu)
		goto unlock;

	if (!cpumask_test_cpu(arg->dst_cpu, &arg->src_task->cpus_allowed))
		goto unlock;

	if (!cpumask_test_cpu(arg->src_cpu, &arg->dst_task->cpus_allowed))
		goto unlock;

	__migrate_swap_task(arg->src_task, arg->dst_cpu);
	__migrate_swap_task(arg->dst_task, arg->src_cpu);

	ret = 0;

unlock:
	double_rq_unlock(src_rq, dst_rq);
	raw_spin_unlock(&arg->dst_task->pi_lock);
	raw_spin_unlock(&arg->src_task->pi_lock);

	return ret;
}

/*
 * Cross migrate two tasks
 */
int migrate_swap(struct task_struct *cur, struct task_struct *p,
		int target_cpu, int curr_cpu)
{
	struct migration_swap_arg arg;
	int ret = -EINVAL;

	arg = (struct migration_swap_arg){
		.src_task = cur,
		.src_cpu = curr_cpu,
		.dst_task = p,
		.dst_cpu = target_cpu,
	};

	if (arg.src_cpu == arg.dst_cpu)
		goto out;

	/*
	 * These three tests are all lockless; this is OK since all of them
	 * will be re-checked with proper locks held further down the line.
	 */
	if (!cpu_active(arg.src_cpu) || !cpu_active(arg.dst_cpu))
		goto out;

	if (!cpumask_test_cpu(arg.dst_cpu, &arg.src_task->cpus_allowed))
		goto out;

	if (!cpumask_test_cpu(arg.src_cpu, &arg.dst_task->cpus_allowed))
		goto out;

	trace_sched_swap_numa(cur, arg.src_cpu, p, arg.dst_cpu);
	ret = stop_two_cpus(arg.dst_cpu, arg.src_cpu, migrate_swap_stop, &arg);

out:
	return ret;
}

/*
 * wait_task_inactive - wait for a thread to unschedule.
 *
 * If @match_state is nonzero, it's the @p->state value just checked and
 * not expected to change.  If it changes, i.e. @p might have woken up,
 * then return zero.  When we succeed in waiting for @p to be off its CPU,
 * we return a positive number (its total switch count).  If a second call
 * a short while later returns the same number, the caller can be sure that
 * @p has remained unscheduled the whole time.
 *
 * The caller must ensure that the task *will* unschedule sometime soon,
 * else this function might spin for a *long* time. This function can't
 * be called with interrupts off, or it may introduce deadlock with
 * smp_call_function() if an IPI is sent by the same process we are
 * waiting to become inactive.
 */
unsigned long wait_task_inactive(struct task_struct *p, long match_state)
{
	int running, queued;
	struct rq_flags rf;
	unsigned long ncsw;
	struct rq *rq;

	for (;;) {
		/*
		 * We do the initial early heuristics without holding
		 * any task-queue locks at all. We'll only try to get
		 * the runqueue lock when things look like they will
		 * work out!
		 */
		rq = task_rq(p);

		/*
		 * If the task is actively running on another CPU
		 * still, just relax and busy-wait without holding
		 * any locks.
		 *
		 * NOTE! Since we don't hold any locks, it's not
		 * even sure that "rq" stays as the right runqueue!
		 * But we don't care, since "task_running()" will
		 * return false if the runqueue has changed and p
		 * is actually now running somewhere else!
		 */
		while (task_running(rq, p)) {
			if (match_state && unlikely(p->state != match_state))
				return 0;
			cpu_relax();
		}

		/*
		 * Ok, time to look more closely! We need the rq
		 * lock now, to be *sure*. If we're wrong, we'll
		 * just go back and repeat.
		 */
		rq = task_rq_lock(p, &rf);
		trace_sched_wait_task(p);
		running = task_running(rq, p);
		queued = task_on_rq_queued(p);
		ncsw = 0;
		if (!match_state || p->state == match_state)
			ncsw = p->nvcsw | LONG_MIN; /* sets MSB */
		task_rq_unlock(rq, p, &rf);

		/*
		 * If it changed from the expected state, bail out now.
		 */
		if (unlikely(!ncsw))
			break;

		/*
		 * Was it really running after all now that we
		 * checked with the proper locks actually held?
		 *
		 * Oops. Go back and try again..
		 */
		if (unlikely(running)) {
			cpu_relax();
			continue;
		}

		/*
		 * It's not enough that it's not actively running,
		 * it must be off the runqueue _entirely_, and not
		 * preempted!
		 *
		 * So if it was still runnable (but just not actively
		 * running right now), it's preempted, and we should
		 * yield - it could be a while.
		 */
		if (unlikely(queued)) {
			ktime_t to = NSEC_PER_MSEC;

			set_current_state(TASK_UNINTERRUPTIBLE);
			schedule_hrtimeout(&to, HRTIMER_MODE_REL);
			continue;
		}

		/*
		 * Ahh, all good. It wasn't running, and it wasn't
		 * runnable, which means that it will never become
		 * running in the future either. We're all done!
		 */
		break;
	}

	return ncsw;
}

/***
 * kick_process - kick a running thread to enter/exit the kernel
 * @p: the to-be-kicked thread
 *
 * Cause a process which is running on another CPU to enter
 * kernel-mode, without any delay. (to get signals handled.)
 *
 * NOTE: this function doesn't have to take the runqueue lock,
 * because all it wants to ensure is that the remote task enters
 * the kernel. If the IPI races and the task has been migrated
 * to another CPU then no harm is done and the purpose has been
 * achieved as well.
 */
void kick_process(struct task_struct *p)
{
	int cpu;

	preempt_disable();
	cpu = task_cpu(p);
	if ((cpu != smp_processor_id()) && task_curr(p))
		smp_send_reschedule(cpu);
	preempt_enable();
}
EXPORT_SYMBOL_GPL(kick_process);

/*
 * ->cpus_allowed is protected by both rq->lock and p->pi_lock
 *
 * A few notes on cpu_active vs cpu_online:
 *
 *  - cpu_active must be a subset of cpu_online
 *
 *  - on CPU-up we allow per-CPU kthreads on the online && !active CPU,
 *    see __set_cpus_allowed_ptr(). At this point the newly online
 *    CPU isn't yet part of the sched domains, and balancing will not
 *    see it.
 *
 *  - on CPU-down we clear cpu_active() to mask the sched domains and
 *    avoid the load balancer to place new tasks on the to be removed
 *    CPU. Existing tasks will remain running there and will be taken
 *    off.
 *
 * This means that fallback selection must not select !active CPUs.
 * And can assume that any active CPU must be online. Conversely
 * select_task_rq() below may allow selection of !active CPUs in order
 * to satisfy the above rules.
 */
static int select_fallback_rq(int cpu, struct task_struct *p, bool allow_iso)
{
	int nid = cpu_to_node(cpu);
	const struct cpumask *nodemask = NULL;
	enum { cpuset, possible, fail, bug } state = cpuset;
	int dest_cpu;
	int isolated_candidate = -1;
	int backup_cpu = -1;
	unsigned int max_nr = UINT_MAX;

	/*
	 * If the node that the CPU is on has been offlined, cpu_to_node()
	 * will return -1. There is no CPU on the node, and we should
	 * select the CPU on the other node.
	 */
	if (nid != -1) {
		nodemask = cpumask_of_node(nid);

		/* Look for allowed, online CPU in same node. */
		for_each_cpu(dest_cpu, nodemask) {
			if (!cpu_active(dest_cpu))
				continue;
			if (cpu_isolated(dest_cpu))
				continue;
			if (cpumask_test_cpu(dest_cpu, &p->cpus_allowed)) {
				if (cpu_rq(dest_cpu)->nr_running < 32)
					return dest_cpu;
				if (cpu_rq(dest_cpu)->nr_running > max_nr)
					continue;
				backup_cpu = dest_cpu;
				max_nr = cpu_rq(dest_cpu)->nr_running;
			}
		}

		if (backup_cpu != -1)
			return backup_cpu;
	}

	for (;;) {
		/* Any allowed, online CPU? */
		for_each_cpu(dest_cpu, &p->cpus_allowed) {
			if (!is_cpu_allowed(p, dest_cpu))
				continue;
			if (cpu_isolated(dest_cpu)) {
				if (allow_iso)
					isolated_candidate = dest_cpu;
				continue;
			}
			goto out;
		}

		if (isolated_candidate != -1) {
			dest_cpu = isolated_candidate;
			goto out;
		}

		/* No more Mr. Nice Guy. */
		switch (state) {
		case cpuset:
			if (IS_ENABLED(CONFIG_CPUSETS)) {
				cpuset_cpus_allowed_fallback(p);
				state = possible;
				break;
			}
			/* Fall-through */
		case possible:
			do_set_cpus_allowed(p, cpu_possible_mask);
			state = fail;
			break;

		case fail:
			allow_iso = true;
			state = bug;
			break;

		case bug:
			BUG();
			break;
		}
	}

out:
	if (state != cpuset) {
		/*
		 * Don't tell them about moving exiting tasks or
		 * kernel threads (both mm NULL), since they never
		 * leave kernel.
		 */
		if (p->mm && printk_ratelimit()) {
			printk_deferred("process %d (%s) no longer affine to cpu%d\n",
					task_pid_nr(p), p->comm, cpu);
		}
	}

	return dest_cpu;
}

/*
 * The caller (fork, wakeup) owns p->pi_lock, ->cpus_allowed is stable.
 */
static inline
int select_task_rq(struct task_struct *p, int cpu, int sd_flags, int wake_flags,
		   int sibling_count_hint)
{
	bool allow_isolated = (p->flags & PF_KTHREAD);
	lockdep_assert_held(&p->pi_lock);

	if (p->nr_cpus_allowed > 1)
		cpu = p->sched_class->select_task_rq(p, cpu, sd_flags, wake_flags,
						     sibling_count_hint);
	else
		cpu = cpumask_any(&p->cpus_allowed);

	/*
	 * In order not to call set_task_cpu() on a blocking task we need
	 * to rely on ttwu() to place the task on a valid ->cpus_allowed
	 * CPU.
	 *
	 * Since this is common to all placement strategies, this lives here.
	 *
	 * [ this allows ->select_task() to simply return task_cpu(p) and
	 *   not worry about this generic constraint ]
	 */
	if (unlikely(!is_cpu_allowed(p, cpu)) ||
			(cpu_isolated(cpu) && !allow_isolated))
		cpu = select_fallback_rq(task_cpu(p), p, allow_isolated);

	return cpu;
}

static void update_avg(u64 *avg, u64 sample)
{
	s64 diff = sample - *avg;
	*avg += diff >> 3;
}

void sched_set_stop_task(int cpu, struct task_struct *stop)
{
	struct sched_param param = { .sched_priority = MAX_RT_PRIO - 1 };
	struct task_struct *old_stop = cpu_rq(cpu)->stop;

	if (stop) {
		/*
		 * Make it appear like a SCHED_FIFO task, its something
		 * userspace knows about and won't get confused about.
		 *
		 * Also, it will make PI more or less work without too
		 * much confusion -- but then, stop work should not
		 * rely on PI working anyway.
		 */
		sched_setscheduler_nocheck(stop, SCHED_FIFO, &param);

		stop->sched_class = &stop_sched_class;
	}

	cpu_rq(cpu)->stop = stop;

	if (old_stop) {
		/*
		 * Reset it back to a normal scheduling class so that
		 * it can die in pieces.
		 */
		old_stop->sched_class = &rt_sched_class;
	}
}

#else

static inline int __set_cpus_allowed_ptr(struct task_struct *p,
					 const struct cpumask *new_mask, bool check)
{
	return set_cpus_allowed_ptr(p, new_mask);
}

#endif /* CONFIG_SMP */

static void
ttwu_stat(struct task_struct *p, int cpu, int wake_flags)
{
	struct rq *rq;

	add_sched_randomness(p, cpu);

	if (!schedstat_enabled())
		return;

	rq = this_rq();

#ifdef CONFIG_SMP
	if (cpu == rq->cpu) {
		__schedstat_inc(rq->ttwu_local);
		__schedstat_inc(p->se.statistics.nr_wakeups_local);
	} else {
		struct sched_domain *sd;

		__schedstat_inc(p->se.statistics.nr_wakeups_remote);
		rcu_read_lock();
		for_each_domain(rq->cpu, sd) {
			if (cpumask_test_cpu(cpu, sched_domain_span(sd))) {
				__schedstat_inc(sd->ttwu_wake_remote);
				break;
			}
		}
		rcu_read_unlock();
	}

	if (wake_flags & WF_MIGRATED)
		__schedstat_inc(p->se.statistics.nr_wakeups_migrate);
#endif /* CONFIG_SMP */

	__schedstat_inc(rq->ttwu_count);
	__schedstat_inc(p->se.statistics.nr_wakeups);

	if (wake_flags & WF_SYNC)
		__schedstat_inc(p->se.statistics.nr_wakeups_sync);
}

static inline void ttwu_activate(struct rq *rq, struct task_struct *p, int en_flags)
{
	activate_task(rq, p, en_flags);
	p->on_rq = TASK_ON_RQ_QUEUED;

	/* If a worker is waking up, notify the workqueue: */
	if (p->flags & PF_WQ_WORKER)
		wq_worker_waking_up(p, cpu_of(rq));
}

/*
 * Mark the task runnable and perform wakeup-preemption.
 */
static void ttwu_do_wakeup(struct rq *rq, struct task_struct *p, int wake_flags,
			   struct rq_flags *rf)
{
	check_preempt_curr(rq, p, wake_flags);
	p->state = TASK_RUNNING;
	trace_sched_wakeup(p);

#ifdef CONFIG_SMP
	if (p->sched_class->task_woken) {
		/*
		 * Our task @p is fully woken up and running; so its safe to
		 * drop the rq->lock, hereafter rq is only used for statistics.
		 */
		rq_unpin_lock(rq, rf);
		p->sched_class->task_woken(rq, p);
		rq_repin_lock(rq, rf);
	}

	if (rq->idle_stamp) {
		u64 delta = rq_clock(rq) - rq->idle_stamp;
		u64 max = 2*rq->max_idle_balance_cost;

		update_avg(&rq->avg_idle, delta);

		if (rq->avg_idle > max)
			rq->avg_idle = max;

		rq->idle_stamp = 0;
	}
#endif
}

static void
ttwu_do_activate(struct rq *rq, struct task_struct *p, int wake_flags,
		 struct rq_flags *rf)
{
	int en_flags = ENQUEUE_WAKEUP | ENQUEUE_NOCLOCK;

	lockdep_assert_held(&rq->lock);

#ifdef CONFIG_SMP
	if (p->sched_contributes_to_load)
		rq->nr_uninterruptible--;

	if (wake_flags & WF_MIGRATED)
		en_flags |= ENQUEUE_MIGRATED;
#endif

	ttwu_activate(rq, p, en_flags);
	ttwu_do_wakeup(rq, p, wake_flags, rf);
}

/*
 * Called in case the task @p isn't fully descheduled from its runqueue,
 * in this case we must do a remote wakeup. Its a 'light' wakeup though,
 * since all we need to do is flip p->state to TASK_RUNNING, since
 * the task is still ->on_rq.
 */
static int ttwu_remote(struct task_struct *p, int wake_flags)
{
	struct rq_flags rf;
	struct rq *rq;
	int ret = 0;

	rq = __task_rq_lock(p, &rf);
	if (task_on_rq_queued(p)) {
		/* check_preempt_curr() may use rq clock */
		update_rq_clock(rq);
		ttwu_do_wakeup(rq, p, wake_flags, &rf);
		ret = 1;
	}
	__task_rq_unlock(rq, &rf);

	return ret;
}

#ifdef CONFIG_SMP
void sched_ttwu_pending(void)
{
	struct rq *rq = this_rq();
	struct llist_node *llist = llist_del_all(&rq->wake_list);
	struct task_struct *p, *t;
	struct rq_flags rf;

	if (!llist)
		return;

	rq_lock_irqsave(rq, &rf);
	update_rq_clock(rq);

	llist_for_each_entry_safe(p, t, llist, wake_entry)
		ttwu_do_activate(rq, p, p->sched_remote_wakeup ? WF_MIGRATED : 0, &rf);

	rq_unlock_irqrestore(rq, &rf);
}

void scheduler_ipi(void)
{
	int cpu = smp_processor_id();
	/*
	 * Fold TIF_NEED_RESCHED into the preempt_count; anybody setting
	 * TIF_NEED_RESCHED remotely (for the first time) will also send
	 * this IPI.
	 */
	preempt_fold_need_resched();

	if (llist_empty(&this_rq()->wake_list) && !got_nohz_idle_kick())
		return;

	/*
	 * Not all reschedule IPI handlers call irq_enter/irq_exit, since
	 * traditionally all their work was done from the interrupt return
	 * path. Now that we actually do some work, we need to make sure
	 * we do call them.
	 *
	 * Some archs already do call them, luckily irq_enter/exit nest
	 * properly.
	 *
	 * Arguably we should visit all archs and update all handlers,
	 * however a fair share of IPIs are still resched only so this would
	 * somewhat pessimize the simple resched case.
	 */
	irq_enter();
	sched_ttwu_pending();

	/*
	 * Check if someone kicked us for doing the nohz idle load balance.
	 */
	if (unlikely(got_nohz_idle_kick()) && !cpu_isolated(cpu)) {
		this_rq()->idle_balance = 1;
		raise_softirq_irqoff(SCHED_SOFTIRQ);
	}
	irq_exit();
}

static void ttwu_queue_remote(struct task_struct *p, int cpu, int wake_flags)
{
	struct rq *rq = cpu_rq(cpu);

	p->sched_remote_wakeup = !!(wake_flags & WF_MIGRATED);

	if (llist_add(&p->wake_entry, &cpu_rq(cpu)->wake_list)) {
		if (!set_nr_if_polling(rq->idle))
			smp_send_reschedule(cpu);
		else
			trace_sched_wake_idle_without_ipi(cpu);
	}
}

void wake_up_if_idle(int cpu)
{
	struct rq *rq = cpu_rq(cpu);
	struct rq_flags rf;

	rcu_read_lock();

	if (!is_idle_task(rcu_dereference(rq->curr)))
		goto out;

	if (set_nr_if_polling(rq->idle)) {
		trace_sched_wake_idle_without_ipi(cpu);
	} else {
		rq_lock_irqsave(rq, &rf);
		if (is_idle_task(rq->curr))
			smp_send_reschedule(cpu);
		/* Else CPU is not idle, do nothing here: */
		rq_unlock_irqrestore(rq, &rf);
	}

out:
	rcu_read_unlock();
}

bool cpus_share_cache(int this_cpu, int that_cpu)
{
	if (this_cpu == that_cpu)
		return true;

	return per_cpu(sd_llc_id, this_cpu) == per_cpu(sd_llc_id, that_cpu);
}
#endif /* CONFIG_SMP */

static void ttwu_queue(struct task_struct *p, int cpu, int wake_flags)
{
	struct rq *rq = cpu_rq(cpu);
	struct rq_flags rf;

#if defined(CONFIG_SMP)
	if ((sched_feat(TTWU_QUEUE) && !cpus_share_cache(smp_processor_id(), cpu)) ||
			walt_want_remote_wakeup()) {
		sched_clock_cpu(cpu); /* Sync clocks across CPUs */
		ttwu_queue_remote(p, cpu, wake_flags);
		return;
	}
#endif

	rq_lock(rq, &rf);
	update_rq_clock(rq);
	ttwu_do_activate(rq, p, wake_flags, &rf);
	rq_unlock(rq, &rf);
}

/*
 * Notes on Program-Order guarantees on SMP systems.
 *
 *  MIGRATION
 *
 * The basic program-order guarantee on SMP systems is that when a task [t]
 * migrates, all its activity on its old CPU [c0] happens-before any subsequent
 * execution on its new CPU [c1].
 *
 * For migration (of runnable tasks) this is provided by the following means:
 *
 *  A) UNLOCK of the rq(c0)->lock scheduling out task t
 *  B) migration for t is required to synchronize *both* rq(c0)->lock and
 *     rq(c1)->lock (if not at the same time, then in that order).
 *  C) LOCK of the rq(c1)->lock scheduling in task
 *
 * Release/acquire chaining guarantees that B happens after A and C after B.
 * Note: the CPU doing B need not be c0 or c1
 *
 * Example:
 *
 *   CPU0            CPU1            CPU2
 *
 *   LOCK rq(0)->lock
 *   sched-out X
 *   sched-in Y
 *   UNLOCK rq(0)->lock
 *
 *                                   LOCK rq(0)->lock // orders against CPU0
 *                                   dequeue X
 *                                   UNLOCK rq(0)->lock
 *
 *                                   LOCK rq(1)->lock
 *                                   enqueue X
 *                                   UNLOCK rq(1)->lock
 *
 *                   LOCK rq(1)->lock // orders against CPU2
 *                   sched-out Z
 *                   sched-in X
 *                   UNLOCK rq(1)->lock
 *
 *
 *  BLOCKING -- aka. SLEEP + WAKEUP
 *
 * For blocking we (obviously) need to provide the same guarantee as for
 * migration. However the means are completely different as there is no lock
 * chain to provide order. Instead we do:
 *
 *   1) smp_store_release(X->on_cpu, 0)
 *   2) smp_cond_load_acquire(!X->on_cpu)
 *
 * Example:
 *
 *   CPU0 (schedule)  CPU1 (try_to_wake_up) CPU2 (schedule)
 *
 *   LOCK rq(0)->lock LOCK X->pi_lock
 *   dequeue X
 *   sched-out X
 *   smp_store_release(X->on_cpu, 0);
 *
 *                    smp_cond_load_acquire(&X->on_cpu, !VAL);
 *                    X->state = WAKING
 *                    set_task_cpu(X,2)
 *
 *                    LOCK rq(2)->lock
 *                    enqueue X
 *                    X->state = RUNNING
 *                    UNLOCK rq(2)->lock
 *
 *                                          LOCK rq(2)->lock // orders against CPU1
 *                                          sched-out Z
 *                                          sched-in X
 *                                          UNLOCK rq(2)->lock
 *
 *                    UNLOCK X->pi_lock
 *   UNLOCK rq(0)->lock
 *
 *
 * However, for wakeups there is a second guarantee we must provide, namely we
 * must ensure that CONDITION=1 done by the caller can not be reordered with
 * accesses to the task state; see try_to_wake_up() and set_current_state().
 */

#ifdef CONFIG_SMP
#ifdef CONFIG_SCHED_WALT
/* utility function to update walt signals at wakeup */
static inline void walt_try_to_wake_up(struct task_struct *p)
{
	struct rq *rq = cpu_rq(task_cpu(p));
	struct rq_flags rf;
	u64 wallclock;
	unsigned int old_load;
	struct related_thread_group *grp = NULL;

	rq_lock_irqsave(rq, &rf);
	old_load = task_load(p);
	wallclock = sched_ktime_clock();
	update_task_ravg(rq->curr, rq, TASK_UPDATE, wallclock, 0);
	update_task_ravg(p, rq, TASK_WAKE, wallclock, 0);
	note_task_waking(p, wallclock);
	rq_unlock_irqrestore(rq, &rf);

	rcu_read_lock();
	grp = task_related_thread_group(p);
	if (update_preferred_cluster(grp, p, old_load, false))
		set_preferred_cluster(grp);
	rcu_read_unlock();
}
#else
#define walt_try_to_wake_up(a) {}
#endif
#endif

/**
 * try_to_wake_up - wake up a thread
 * @p: the thread to be awakened
 * @state: the mask of task states that can be woken
 * @wake_flags: wake modifier flags (WF_*)
 * @sibling_count_hint: A hint at the number of threads that are being woken up
 *                      in this event.
 *
 * If (@state & @p->state) @p->state = TASK_RUNNING.
 *
 * If the task was not queued/runnable, also place it back on a runqueue.
 *
 * Atomic against schedule() which would dequeue a task, also see
 * set_current_state().
 *
 * This function executes a full memory barrier before accessing the task
 * state; see set_current_state().
 *
 * Return: %true if @p->state changes (an actual wakeup was done),
 *	   %false otherwise.
 */
static int
try_to_wake_up(struct task_struct *p, unsigned int state, int wake_flags,
	       int sibling_count_hint)
{
	unsigned long flags;
	int cpu, success = 0;

	/*
	 * If we are going to wake up a thread waiting for CONDITION we
	 * need to ensure that CONDITION=1 done by the caller can not be
	 * reordered with p->state check below. This pairs with mb() in
	 * set_current_state() the waiting thread does.
	 */
	raw_spin_lock_irqsave(&p->pi_lock, flags);
	smp_mb__after_spinlock();
	if (!(p->state & state))
		goto out;

	trace_sched_waking(p);

	/* We're going to change ->state: */
	success = 1;
	cpu = task_cpu(p);

	/*
	 * Ensure we load p->on_rq _after_ p->state, otherwise it would
	 * be possible to, falsely, observe p->on_rq == 0 and get stuck
	 * in smp_cond_load_acquire() below.
	 *
	 * sched_ttwu_pending()			try_to_wake_up()
	 *   STORE p->on_rq = 1			  LOAD p->state
	 *   UNLOCK rq->lock
	 *
	 * __schedule() (switch to task 'p')
	 *   LOCK rq->lock			  smp_rmb();
	 *   smp_mb__after_spinlock();
	 *   UNLOCK rq->lock
	 *
	 * [task p]
	 *   STORE p->state = UNINTERRUPTIBLE	  LOAD p->on_rq
	 *
	 * Pairs with the LOCK+smp_mb__after_spinlock() on rq->lock in
	 * __schedule().  See the comment for smp_mb__after_spinlock().
	 */
	smp_rmb();
	if (p->on_rq && ttwu_remote(p, wake_flags))
		goto stat;

#ifdef CONFIG_SMP
	/*
	 * Ensure we load p->on_cpu _after_ p->on_rq, otherwise it would be
	 * possible to, falsely, observe p->on_cpu == 0.
	 *
	 * One must be running (->on_cpu == 1) in order to remove oneself
	 * from the runqueue.
	 *
	 * __schedule() (switch to task 'p')	try_to_wake_up()
	 *   STORE p->on_cpu = 1		  LOAD p->on_rq
	 *   UNLOCK rq->lock
	 *
	 * __schedule() (put 'p' to sleep)
	 *   LOCK rq->lock			  smp_rmb();
	 *   smp_mb__after_spinlock();
	 *   STORE p->on_rq = 0			  LOAD p->on_cpu
	 *
	 * Pairs with the LOCK+smp_mb__after_spinlock() on rq->lock in
	 * __schedule().  See the comment for smp_mb__after_spinlock().
	 */
	smp_rmb();

	/*
	 * If the owning (remote) CPU is still in the middle of schedule() with
	 * this task as prev, wait until its done referencing the task.
	 *
	 * Pairs with the smp_store_release() in finish_task().
	 *
	 * This ensures that tasks getting woken will be fully ordered against
	 * their previous state and preserve Program Order.
	 */
	smp_cond_load_acquire(&p->on_cpu, !VAL);

	walt_try_to_wake_up(p);

	p->sched_contributes_to_load = !!task_contributes_to_load(p);
	p->state = TASK_WAKING;

	if (p->in_iowait) {
		delayacct_blkio_end(p);
		atomic_dec(&task_rq(p)->nr_iowait);
	}

	cpu = select_task_rq(p, p->wake_cpu, SD_BALANCE_WAKE, wake_flags,
			     sibling_count_hint);
	if (task_cpu(p) != cpu) {
		wake_flags |= WF_MIGRATED;
		psi_ttwu_dequeue(p);
		set_task_cpu(p, cpu);
	}

#else /* CONFIG_SMP */

	if (p->in_iowait) {
		delayacct_blkio_end(p);
		atomic_dec(&task_rq(p)->nr_iowait);
	}

#endif /* CONFIG_SMP */

	ttwu_queue(p, cpu, wake_flags);
stat:
	ttwu_stat(p, cpu, wake_flags);
out:
	raw_spin_unlock_irqrestore(&p->pi_lock, flags);

	if (success && sched_predl) {
		raw_spin_lock_irqsave(&cpu_rq(cpu)->lock, flags);
		if (do_pl_notif(cpu_rq(cpu)))
			cpufreq_update_util(cpu_rq(cpu),
						SCHED_CPUFREQ_WALT |
						SCHED_CPUFREQ_PL);
		raw_spin_unlock_irqrestore(&cpu_rq(cpu)->lock, flags);
	}
	return success;
}

/**
 * try_to_wake_up_local - try to wake up a local task with rq lock held
 * @p: the thread to be awakened
 * @rf: request-queue flags for pinning
 *
 * Put @p on the run-queue if it's not already there. The caller must
 * ensure that this_rq() is locked, @p is bound to this_rq() and not
 * the current task.
 */
static void try_to_wake_up_local(struct task_struct *p, struct rq_flags *rf)
{
	struct rq *rq = task_rq(p);

	if (WARN_ON_ONCE(rq != this_rq()) ||
	    WARN_ON_ONCE(p == current))
		return;

	lockdep_assert_held(&rq->lock);

	if (!raw_spin_trylock(&p->pi_lock)) {
		/*
		 * This is OK, because current is on_cpu, which avoids it being
		 * picked for load-balance and preemption/IRQs are still
		 * disabled avoiding further scheduler activity on it and we've
		 * not yet picked a replacement task.
		 */
		rq_unlock(rq, rf);
		raw_spin_lock(&p->pi_lock);
		rq_relock(rq, rf);
	}

	if (!(p->state & TASK_NORMAL))
		goto out;

	trace_sched_waking(p);

	if (!task_on_rq_queued(p)) {
		u64 wallclock = sched_ktime_clock();

		update_task_ravg(rq->curr, rq, TASK_UPDATE, wallclock, 0);
		update_task_ravg(p, rq, TASK_WAKE, wallclock, 0);

		if (p->in_iowait) {
			delayacct_blkio_end(p);
			atomic_dec(&rq->nr_iowait);
		}
		ttwu_activate(rq, p, ENQUEUE_WAKEUP | ENQUEUE_NOCLOCK);
		note_task_waking(p, wallclock);
	}

	ttwu_do_wakeup(rq, p, 0, rf);
	ttwu_stat(p, smp_processor_id(), 0);
out:
	raw_spin_unlock(&p->pi_lock);
}

/**
 * wake_up_process - Wake up a specific process
 * @p: The process to be woken up.
 *
 * Attempt to wake up the nominated process and move it to the set of runnable
 * processes.
 *
 * Return: 1 if the process was woken up, 0 if it was already running.
 *
 * This function executes a full memory barrier before accessing the task state.
 */
int wake_up_process(struct task_struct *p)
{
	return try_to_wake_up(p, TASK_NORMAL, 0, 1);
}
EXPORT_SYMBOL(wake_up_process);

int wake_up_state(struct task_struct *p, unsigned int state)
{
	return try_to_wake_up(p, state, 0, 1);
}

/*
 * Perform scheduler related setup for a newly forked process p.
 * p is forked by current.
 *
 * __sched_fork() is basic setup used by init_idle() too:
 */
static void __sched_fork(unsigned long clone_flags, struct task_struct *p)
{
	p->on_rq			= 0;

	p->se.on_rq			= 0;
	p->se.exec_start		= 0;
	p->se.sum_exec_runtime		= 0;
	p->se.prev_sum_exec_runtime	= 0;
	p->se.nr_migrations		= 0;
	p->se.vruntime			= 0;
	p->last_sleep_ts		= 0;
	p->boost			= 0;
	p->boost_expires		= 0;
	p->boost_period			= 0;
#ifdef CONFIG_SCHED_WALT
	p->low_latency			= 0;
#endif
	INIT_LIST_HEAD(&p->se.group_node);

#ifdef CONFIG_FAIR_GROUP_SCHED
	p->se.cfs_rq			= NULL;
#endif

#ifdef CONFIG_SCHEDSTATS
	/* Even if schedstat is disabled, there should not be garbage */
	memset(&p->se.statistics, 0, sizeof(p->se.statistics));
#endif

	RB_CLEAR_NODE(&p->dl.rb_node);
	init_dl_task_timer(&p->dl);
	init_dl_inactive_task_timer(&p->dl);
	__dl_clear_params(p);

	INIT_LIST_HEAD(&p->rt.run_list);
	p->rt.timeout		= 0;
	p->rt.time_slice	= sched_rr_timeslice;
	p->rt.on_rq		= 0;
	p->rt.on_list		= 0;

#ifdef CONFIG_PREEMPT_NOTIFIERS
	INIT_HLIST_HEAD(&p->preempt_notifiers);
#endif

#ifdef CONFIG_COMPACTION
	p->capture_control = NULL;
#endif
	init_numa_balancing(clone_flags, p);
}

DEFINE_STATIC_KEY_FALSE(sched_numa_balancing);

#ifdef CONFIG_NUMA_BALANCING

void set_numabalancing_state(bool enabled)
{
	if (enabled)
		static_branch_enable(&sched_numa_balancing);
	else
		static_branch_disable(&sched_numa_balancing);
}

#ifdef CONFIG_PROC_SYSCTL
int sysctl_numa_balancing(struct ctl_table *table, int write,
			 void __user *buffer, size_t *lenp, loff_t *ppos)
{
	struct ctl_table t;
	int err;
	int state = static_branch_likely(&sched_numa_balancing);

	if (write && !capable(CAP_SYS_ADMIN))
		return -EPERM;

	t = *table;
	t.data = &state;
	err = proc_dointvec_minmax(&t, write, buffer, lenp, ppos);
	if (err < 0)
		return err;
	if (write)
		set_numabalancing_state(state);
	return err;
}
#endif
#endif

#ifdef CONFIG_SCHEDSTATS

DEFINE_STATIC_KEY_FALSE(sched_schedstats);
static bool __initdata __sched_schedstats = false;

static void set_schedstats(bool enabled)
{
	if (enabled)
		static_branch_enable(&sched_schedstats);
	else
		static_branch_disable(&sched_schedstats);
}

void force_schedstat_enabled(void)
{
	if (!schedstat_enabled()) {
		pr_info("kernel profiling enabled schedstats, disable via kernel.sched_schedstats.\n");
		static_branch_enable(&sched_schedstats);
	}
}

static int __init setup_schedstats(char *str)
{
	int ret = 0;
	if (!str)
		goto out;

	/*
	 * This code is called before jump labels have been set up, so we can't
	 * change the static branch directly just yet.  Instead set a temporary
	 * variable so init_schedstats() can do it later.
	 */
	if (!strcmp(str, "enable")) {
		__sched_schedstats = true;
		ret = 1;
	} else if (!strcmp(str, "disable")) {
		__sched_schedstats = false;
		ret = 1;
	}
out:
	if (!ret)
		pr_warn("Unable to parse schedstats=\n");

	return ret;
}
__setup("schedstats=", setup_schedstats);

static void __init init_schedstats(void)
{
	set_schedstats(__sched_schedstats);
}

#ifdef CONFIG_PROC_SYSCTL
int sysctl_schedstats(struct ctl_table *table, int write,
			 void __user *buffer, size_t *lenp, loff_t *ppos)
{
	struct ctl_table t;
	int err;
	int state = static_branch_likely(&sched_schedstats);

	if (write && !capable(CAP_SYS_ADMIN))
		return -EPERM;

	t = *table;
	t.data = &state;
	err = proc_dointvec_minmax(&t, write, buffer, lenp, ppos);
	if (err < 0)
		return err;
	if (write)
		set_schedstats(state);
	return err;
}
#endif /* CONFIG_PROC_SYSCTL */
#else  /* !CONFIG_SCHEDSTATS */
static inline void init_schedstats(void) {}
#endif /* CONFIG_SCHEDSTATS */

/*
 * fork()/clone()-time setup:
 */
int sched_fork(unsigned long clone_flags, struct task_struct *p)
{
	unsigned long flags;

	init_new_task_load(p);
	__sched_fork(clone_flags, p);
	/*
	 * We mark the process as NEW here. This guarantees that
	 * nobody will actually run it, and a signal or other external
	 * event cannot wake it up and insert it on the runqueue either.
	 */
	p->state = TASK_NEW;

	/*
	 * Make sure we do not leak PI boosting priority to the child.
	 */
	p->prio = current->normal_prio;

	uclamp_fork(p);

	/*
	 * Revert to default priority/policy on fork if requested.
	 */
	if (unlikely(p->sched_reset_on_fork)) {
		if (task_has_dl_policy(p) || task_has_rt_policy(p)) {
			p->policy = SCHED_NORMAL;
			p->static_prio = NICE_TO_PRIO(0);
			p->rt_priority = 0;
		} else if (PRIO_TO_NICE(p->static_prio) < 0)
			p->static_prio = NICE_TO_PRIO(0);

		p->prio = p->normal_prio = __normal_prio(p);
		set_load_weight(p, false);

		/*
		 * We don't need the reset flag anymore after the fork. It has
		 * fulfilled its duty:
		 */
		p->sched_reset_on_fork = 0;
	}

	if (dl_prio(p->prio))
		return -EAGAIN;
	else if (rt_prio(p->prio))
		p->sched_class = &rt_sched_class;
	else
		p->sched_class = &fair_sched_class;

	init_entity_runnable_average(&p->se);

	/*
	 * The child is not yet in the pid-hash so no cgroup attach races,
	 * and the cgroup is pinned to this child due to cgroup_fork()
	 * is ran before sched_fork().
	 *
	 * Silence PROVE_RCU.
	 */
	raw_spin_lock_irqsave(&p->pi_lock, flags);
	rseq_migrate(p);
	/*
	 * We're setting the CPU for the first time, we don't migrate,
	 * so use __set_task_cpu().
	 */
	__set_task_cpu(p, smp_processor_id());
	if (p->sched_class->task_fork)
		p->sched_class->task_fork(p);
	raw_spin_unlock_irqrestore(&p->pi_lock, flags);

#ifdef CONFIG_SCHED_INFO
	if (likely(sched_info_on()))
		memset(&p->sched_info, 0, sizeof(p->sched_info));
#endif
#if defined(CONFIG_SMP)
	p->on_cpu = 0;
#endif
	init_task_preempt_count(p);
#ifdef CONFIG_SMP
	plist_node_init(&p->pushable_tasks, MAX_PRIO);
	RB_CLEAR_NODE(&p->pushable_dl_tasks);
#endif
	return 0;
}

unsigned long to_ratio(u64 period, u64 runtime)
{
	if (runtime == RUNTIME_INF)
		return BW_UNIT;

	/*
	 * Doing this here saves a lot of checks in all
	 * the calling paths, and returning zero seems
	 * safe for them anyway.
	 */
	if (period == 0)
		return 0;

	return div64_u64(runtime << BW_SHIFT, period);
}

/*
 * wake_up_new_task - wake up a newly created task for the first time.
 *
 * This function will do some initial scheduler statistics housekeeping
 * that must be done for every newly created context, then puts the task
 * on the runqueue and wakes it.
 */
void wake_up_new_task(struct task_struct *p)
{
	struct rq_flags rf;
	struct rq *rq;

	add_new_task_to_grp(p);
	raw_spin_lock_irqsave(&p->pi_lock, rf.flags);

	p->state = TASK_RUNNING;
#ifdef CONFIG_SMP
	/*
	 * Fork balancing, do it here and not earlier because:
	 *  - cpus_allowed can change in the fork path
	 *  - any previously selected CPU might disappear through hotplug
	 *
	 * Use __set_task_cpu() to avoid calling sched_class::migrate_task_rq,
	 * as we're not fully set-up yet.
	 */
	p->recent_used_cpu = task_cpu(p);
	rseq_migrate(p);
	__set_task_cpu(p, select_task_rq(p, task_cpu(p), SD_BALANCE_FORK, 0, 1));
#endif
	rq = __task_rq_lock(p, &rf);
	update_rq_clock(rq);
	post_init_entity_util_avg(&p->se);

	mark_task_starting(p);
	activate_task(rq, p, ENQUEUE_NOCLOCK);

	p->on_rq = TASK_ON_RQ_QUEUED;
	trace_sched_wakeup_new(p);
	check_preempt_curr(rq, p, WF_FORK);
#ifdef CONFIG_SMP
	if (p->sched_class->task_woken) {
		/*
		 * Nothing relies on rq->lock after this, so its fine to
		 * drop it.
		 */
		rq_unpin_lock(rq, &rf);
		p->sched_class->task_woken(rq, p);
		rq_repin_lock(rq, &rf);
	}
#endif
	task_rq_unlock(rq, p, &rf);
}

#ifdef CONFIG_PREEMPT_NOTIFIERS

static DEFINE_STATIC_KEY_FALSE(preempt_notifier_key);

void preempt_notifier_inc(void)
{
	static_branch_inc(&preempt_notifier_key);
}
EXPORT_SYMBOL_GPL(preempt_notifier_inc);

void preempt_notifier_dec(void)
{
	static_branch_dec(&preempt_notifier_key);
}
EXPORT_SYMBOL_GPL(preempt_notifier_dec);

/**
 * preempt_notifier_register - tell me when current is being preempted & rescheduled
 * @notifier: notifier struct to register
 */
void preempt_notifier_register(struct preempt_notifier *notifier)
{
	if (!static_branch_unlikely(&preempt_notifier_key))
		WARN(1, "registering preempt_notifier while notifiers disabled\n");

	hlist_add_head(&notifier->link, &current->preempt_notifiers);
}
EXPORT_SYMBOL_GPL(preempt_notifier_register);

/**
 * preempt_notifier_unregister - no longer interested in preemption notifications
 * @notifier: notifier struct to unregister
 *
 * This is *not* safe to call from within a preemption notifier.
 */
void preempt_notifier_unregister(struct preempt_notifier *notifier)
{
	hlist_del(&notifier->link);
}
EXPORT_SYMBOL_GPL(preempt_notifier_unregister);

static void __fire_sched_in_preempt_notifiers(struct task_struct *curr)
{
	struct preempt_notifier *notifier;

	hlist_for_each_entry(notifier, &curr->preempt_notifiers, link)
		notifier->ops->sched_in(notifier, raw_smp_processor_id());
}

static __always_inline void fire_sched_in_preempt_notifiers(struct task_struct *curr)
{
	if (static_branch_unlikely(&preempt_notifier_key))
		__fire_sched_in_preempt_notifiers(curr);
}

static void
__fire_sched_out_preempt_notifiers(struct task_struct *curr,
				   struct task_struct *next)
{
	struct preempt_notifier *notifier;

	hlist_for_each_entry(notifier, &curr->preempt_notifiers, link)
		notifier->ops->sched_out(notifier, next);
}

static __always_inline void
fire_sched_out_preempt_notifiers(struct task_struct *curr,
				 struct task_struct *next)
{
	if (static_branch_unlikely(&preempt_notifier_key))
		__fire_sched_out_preempt_notifiers(curr, next);
}

#else /* !CONFIG_PREEMPT_NOTIFIERS */

static inline void fire_sched_in_preempt_notifiers(struct task_struct *curr)
{
}

static inline void
fire_sched_out_preempt_notifiers(struct task_struct *curr,
				 struct task_struct *next)
{
}

#endif /* CONFIG_PREEMPT_NOTIFIERS */

static inline void prepare_task(struct task_struct *next)
{
#ifdef CONFIG_SMP
	/*
	 * Claim the task as running, we do this before switching to it
	 * such that any running task will have this set.
	 */
	next->on_cpu = 1;
#endif
}

static inline void finish_task(struct task_struct *prev)
{
#ifdef CONFIG_SMP
	/*
	 * After ->on_cpu is cleared, the task can be moved to a different CPU.
	 * We must ensure this doesn't happen until the switch is completely
	 * finished.
	 *
	 * In particular, the load of prev->state in finish_task_switch() must
	 * happen before this.
	 *
	 * Pairs with the smp_cond_load_acquire() in try_to_wake_up().
	 */
	smp_store_release(&prev->on_cpu, 0);
#endif
}

static inline void
prepare_lock_switch(struct rq *rq, struct task_struct *next, struct rq_flags *rf)
{
	/*
	 * Since the runqueue lock will be released by the next
	 * task (which is an invalid locking op but in the case
	 * of the scheduler it's an obvious special-case), so we
	 * do an early lockdep release here:
	 */
	rq_unpin_lock(rq, rf);
	spin_release(&rq->lock.dep_map, 1, _THIS_IP_);
#ifdef CONFIG_DEBUG_SPINLOCK
	/* this is a valid case when another task releases the spinlock */
	rq->lock.owner = next;
#endif
}

static inline void finish_lock_switch(struct rq *rq)
{
	/*
	 * If we are tracking spinlock dependencies then we have to
	 * fix up the runqueue lock - which gets 'carried over' from
	 * prev into current:
	 */
	spin_acquire(&rq->lock.dep_map, 0, 0, _THIS_IP_);
	raw_spin_unlock_irq(&rq->lock);
}

/*
 * NOP if the arch has not defined these:
 */

#ifndef prepare_arch_switch
# define prepare_arch_switch(next)	do { } while (0)
#endif

#ifndef finish_arch_post_lock_switch
# define finish_arch_post_lock_switch()	do { } while (0)
#endif

/**
 * prepare_task_switch - prepare to switch tasks
 * @rq: the runqueue preparing to switch
 * @prev: the current task that is being switched out
 * @next: the task we are going to switch to.
 *
 * This is called with the rq lock held and interrupts off. It must
 * be paired with a subsequent finish_task_switch after the context
 * switch.
 *
 * prepare_task_switch sets up locking and calls architecture specific
 * hooks.
 */
static inline void
prepare_task_switch(struct rq *rq, struct task_struct *prev,
		    struct task_struct *next)
{
	kcov_prepare_switch(prev);
	sched_info_switch(rq, prev, next);
	perf_event_task_sched_out(prev, next);
	rseq_preempt(prev);
	fire_sched_out_preempt_notifiers(prev, next);
	prepare_task(next);
	prepare_arch_switch(next);
}

/**
 * finish_task_switch - clean up after a task-switch
 * @prev: the thread we just switched away from.
 *
 * finish_task_switch must be called after the context switch, paired
 * with a prepare_task_switch call before the context switch.
 * finish_task_switch will reconcile locking set up by prepare_task_switch,
 * and do any other architecture-specific cleanup actions.
 *
 * Note that we may have delayed dropping an mm in context_switch(). If
 * so, we finish that here outside of the runqueue lock. (Doing it
 * with the lock held can cause deadlocks; see schedule() for
 * details.)
 *
 * The context switch have flipped the stack from under us and restored the
 * local variables which were saved when this task called schedule() in the
 * past. prev == current is still correct but we need to recalculate this_rq
 * because prev may have moved to another CPU.
 */
static struct rq *finish_task_switch(struct task_struct *prev)
	__releases(rq->lock)
{
	struct rq *rq = this_rq();
	struct mm_struct *mm = rq->prev_mm;
	long prev_state;

	/*
	 * The previous task will have left us with a preempt_count of 2
	 * because it left us after:
	 *
	 *	schedule()
	 *	  preempt_disable();			// 1
	 *	  __schedule()
	 *	    raw_spin_lock_irq(&rq->lock)	// 2
	 *
	 * Also, see FORK_PREEMPT_COUNT.
	 */
	if (WARN_ONCE(preempt_count() != 2*PREEMPT_DISABLE_OFFSET,
		      "corrupted preempt_count: %s/%d/0x%x\n",
		      current->comm, current->pid, preempt_count()))
		preempt_count_set(FORK_PREEMPT_COUNT);

	rq->prev_mm = NULL;

	/*
	 * A task struct has one reference for the use as "current".
	 * If a task dies, then it sets TASK_DEAD in tsk->state and calls
	 * schedule one last time. The schedule call will never return, and
	 * the scheduled task must drop that reference.
	 *
	 * We must observe prev->state before clearing prev->on_cpu (in
	 * finish_task), otherwise a concurrent wakeup can get prev
	 * running on another CPU and we could rave with its RUNNING -> DEAD
	 * transition, resulting in a double drop.
	 */
	prev_state = prev->state;
	vtime_task_switch(prev);
	perf_event_task_sched_in(prev, current);
	finish_task(prev);
	finish_lock_switch(rq);
	finish_arch_post_lock_switch();
	kcov_finish_switch(current);

	fire_sched_in_preempt_notifiers(current);
	/*
	 * When switching through a kernel thread, the loop in
	 * membarrier_{private,global}_expedited() may have observed that
	 * kernel thread and not issued an IPI. It is therefore possible to
	 * schedule between user->kernel->user threads without passing though
	 * switch_mm(). Membarrier requires a barrier after storing to
	 * rq->curr, before returning to userspace, so provide them here:
	 *
	 * - a full memory barrier for {PRIVATE,GLOBAL}_EXPEDITED, implicitly
	 *   provided by mmdrop(),
	 * - a sync_core for SYNC_CORE.
	 */
	if (mm) {
		membarrier_mm_sync_core_before_usermode(mm);
		mmdrop(mm);
	}
	if (unlikely(prev_state == TASK_DEAD)) {
		if (prev->sched_class->task_dead)
			prev->sched_class->task_dead(prev);

		/*
		 * Remove function-return probe instances associated with this
		 * task and put them back on the free list.
		 */
		kprobe_flush_task(prev);

		/* Task is done with its stack. */
		put_task_stack(prev);

		put_task_struct_rcu_user(prev);
	}

	tick_nohz_task_switch();
	return rq;
}

#ifdef CONFIG_SMP

/* rq->lock is NOT held, but preemption is disabled */
static void __balance_callback(struct rq *rq)
{
	struct callback_head *head, *next;
	void (*func)(struct rq *rq);
	unsigned long flags;

	raw_spin_lock_irqsave(&rq->lock, flags);
	head = rq->balance_callback;
	rq->balance_callback = NULL;
	while (head) {
		func = (void (*)(struct rq *))head->func;
		next = head->next;
		head->next = NULL;
		head = next;

		func(rq);
	}
	raw_spin_unlock_irqrestore(&rq->lock, flags);
}

static inline void balance_callback(struct rq *rq)
{
	if (unlikely(rq->balance_callback))
		__balance_callback(rq);
}

#else

static inline void balance_callback(struct rq *rq)
{
}

#endif

/**
 * schedule_tail - first thing a freshly forked thread must call.
 * @prev: the thread we just switched away from.
 */
asmlinkage __visible void schedule_tail(struct task_struct *prev)
	__releases(rq->lock)
{
	struct rq *rq;

	/*
	 * New tasks start with FORK_PREEMPT_COUNT, see there and
	 * finish_task_switch() for details.
	 *
	 * finish_task_switch() will drop rq->lock() and lower preempt_count
	 * and the preempt_enable() will end up enabling preemption (on
	 * PREEMPT_COUNT kernels).
	 */

	rq = finish_task_switch(prev);
	balance_callback(rq);
	preempt_enable();

	if (current->set_child_tid)
		put_user(task_pid_vnr(current), current->set_child_tid);

	calculate_sigpending();
}

/*
 * context_switch - switch to the new MM and the new thread's register state.
 */
static __always_inline struct rq *
context_switch(struct rq *rq, struct task_struct *prev,
	       struct task_struct *next, struct rq_flags *rf)
{
	prepare_task_switch(rq, prev, next);

	/*
	 * For paravirt, this is coupled with an exit in switch_to to
	 * combine the page table reload and the switch backend into
	 * one hypercall.
	 */
	arch_start_context_switch(prev);

	/*
	 * kernel -> kernel   lazy + transfer active
	 *   user -> kernel   lazy + mmgrab() active
	 *
	 * kernel ->   user   switch + mmdrop() active
	 *   user ->   user   switch
	 */
	if (!next->mm) {                                // to kernel
		enter_lazy_tlb(prev->active_mm, next);

		next->active_mm = prev->active_mm;
		if (prev->mm)                           // from user
			mmgrab(prev->active_mm);
		else
			prev->active_mm = NULL;
	} else {                                        // to user
		/*
		 * sys_membarrier() requires an smp_mb() between setting
		 * rq->curr and returning to userspace.
		 *
		 * The below provides this either through switch_mm(), or in
		 * case 'prev->active_mm == next->mm' through
		 * finish_task_switch()'s mmdrop().
		 */

		switch_mm_irqs_off(prev->active_mm, next->mm, next);
		lru_gen_use_mm(next->mm);

		if (!prev->mm) {                        // from kernel
			/* will mmdrop() in finish_task_switch(). */
			rq->prev_mm = prev->active_mm;
			prev->active_mm = NULL;
		}
	}

	rq->clock_update_flags &= ~(RQCF_ACT_SKIP|RQCF_REQ_SKIP);

	prepare_lock_switch(rq, next, rf);

	/* Here we just switch the register state and the stack. */
	switch_to(prev, next, prev);
	barrier();

	return finish_task_switch(prev);
}

/*
 * nr_running and nr_context_switches:
 *
 * externally visible scheduler statistics: current number of runnable
 * threads, total number of context switches performed since bootup.
 */
unsigned long nr_running(void)
{
	unsigned long i, sum = 0;

	for_each_online_cpu(i)
		sum += cpu_rq(i)->nr_running;

	return sum;
}

/*
 * Check if only the current task is running on the CPU.
 *
 * Caution: this function does not check that the caller has disabled
 * preemption, thus the result might have a time-of-check-to-time-of-use
 * race.  The caller is responsible to use it correctly, for example:
 *
 * - from a non-preemptable section (of course)
 *
 * - from a thread that is bound to a single CPU
 *
 * - in a loop with very short iterations (e.g. a polling loop)
 */
bool single_task_running(void)
{
	return raw_rq()->nr_running == 1;
}
EXPORT_SYMBOL(single_task_running);

unsigned long long nr_context_switches(void)
{
	int i;
	unsigned long long sum = 0;

	for_each_possible_cpu(i)
		sum += cpu_rq(i)->nr_switches;

	return sum;
}

/*
 * IO-wait accounting, and how its mostly bollocks (on SMP).
 *
 * The idea behind IO-wait account is to account the idle time that we could
 * have spend running if it were not for IO. That is, if we were to improve the
 * storage performance, we'd have a proportional reduction in IO-wait time.
 *
 * This all works nicely on UP, where, when a task blocks on IO, we account
 * idle time as IO-wait, because if the storage were faster, it could've been
 * running and we'd not be idle.
 *
 * This has been extended to SMP, by doing the same for each CPU. This however
 * is broken.
 *
 * Imagine for instance the case where two tasks block on one CPU, only the one
 * CPU will have IO-wait accounted, while the other has regular idle. Even
 * though, if the storage were faster, both could've ran at the same time,
 * utilising both CPUs.
 *
 * This means, that when looking globally, the current IO-wait accounting on
 * SMP is a lower bound, by reason of under accounting.
 *
 * Worse, since the numbers are provided per CPU, they are sometimes
 * interpreted per CPU, and that is nonsensical. A blocked task isn't strictly
 * associated with any one particular CPU, it can wake to another CPU than it
 * blocked on. This means the per CPU IO-wait number is meaningless.
 *
 * Task CPU affinities can make all that even more 'interesting'.
 */

unsigned long nr_iowait(void)
{
	unsigned long i, sum = 0;

	for_each_possible_cpu(i)
		sum += atomic_read(&cpu_rq(i)->nr_iowait);

	return sum;
}

/*
 * Consumers of these two interfaces, like for example the cpufreq menu
 * governor are using nonsensical data. Boosting frequency for a CPU that has
 * IO-wait which might not even end up running the task when it does become
 * runnable.
 */

unsigned long nr_iowait_cpu(int cpu)
{
	struct rq *this = cpu_rq(cpu);
	return atomic_read(&this->nr_iowait);
}

void get_iowait_load(unsigned long *nr_waiters, unsigned long *load)
{
	struct rq *rq = this_rq();
	*nr_waiters = atomic_read(&rq->nr_iowait);
	*load = rq->load.weight;
}

#ifdef CONFIG_SMP

/*
 * sched_exec - execve() is a valuable balancing opportunity, because at
 * this point the task has the smallest effective memory and cache footprint.
 */
void sched_exec(void)
{
	struct task_struct *p = current;
	unsigned long flags;
	int dest_cpu;

	raw_spin_lock_irqsave(&p->pi_lock, flags);
	dest_cpu = p->sched_class->select_task_rq(p, task_cpu(p), SD_BALANCE_EXEC, 0, 1);
	if (dest_cpu == smp_processor_id())
		goto unlock;

	if (likely(cpu_active(dest_cpu) && likely(!cpu_isolated(dest_cpu)))) {
		struct migration_arg arg = { p, dest_cpu };

		raw_spin_unlock_irqrestore(&p->pi_lock, flags);
		stop_one_cpu(task_cpu(p), migration_cpu_stop, &arg);
		return;
	}
unlock:
	raw_spin_unlock_irqrestore(&p->pi_lock, flags);
}

#endif

DEFINE_PER_CPU(struct kernel_stat, kstat);
DEFINE_PER_CPU(struct kernel_cpustat, kernel_cpustat);

EXPORT_PER_CPU_SYMBOL(kstat);
EXPORT_PER_CPU_SYMBOL(kernel_cpustat);

/*
 * The function fair_sched_class.update_curr accesses the struct curr
 * and its field curr->exec_start; when called from task_sched_runtime(),
 * we observe a high rate of cache misses in practice.
 * Prefetching this data results in improved performance.
 */
static inline void prefetch_curr_exec_start(struct task_struct *p)
{
#ifdef CONFIG_FAIR_GROUP_SCHED
	struct sched_entity *curr = (&p->se)->cfs_rq->curr;
#else
	struct sched_entity *curr = (&task_rq(p)->cfs)->curr;
#endif
	prefetch(curr);
	prefetch(&curr->exec_start);
}

/*
 * Return accounted runtime for the task.
 * In case the task is currently running, return the runtime plus current's
 * pending runtime that have not been accounted yet.
 */
unsigned long long task_sched_runtime(struct task_struct *p)
{
	struct rq_flags rf;
	struct rq *rq;
	u64 ns;

#if defined(CONFIG_64BIT) && defined(CONFIG_SMP)
	/*
	 * 64-bit doesn't need locks to atomically read a 64-bit value.
	 * So we have a optimization chance when the task's delta_exec is 0.
	 * Reading ->on_cpu is racy, but this is ok.
	 *
	 * If we race with it leaving CPU, we'll take a lock. So we're correct.
	 * If we race with it entering CPU, unaccounted time is 0. This is
	 * indistinguishable from the read occurring a few cycles earlier.
	 * If we see ->on_cpu without ->on_rq, the task is leaving, and has
	 * been accounted, so we're correct here as well.
	 */
	if (!p->on_cpu || !task_on_rq_queued(p))
		return p->se.sum_exec_runtime;
#endif

	rq = task_rq_lock(p, &rf);
	/*
	 * Must be ->curr _and_ ->on_rq.  If dequeued, we would
	 * project cycles that may never be accounted to this
	 * thread, breaking clock_gettime().
	 */
	if (task_current(rq, p) && task_on_rq_queued(p)) {
		prefetch_curr_exec_start(p);
		update_rq_clock(rq);
		p->sched_class->update_curr(rq);
	}
	ns = p->se.sum_exec_runtime;
	task_rq_unlock(rq, p, &rf);

	return ns;
}

unsigned int capacity_margin_freq = 1280; /* ~20% margin */

/*
 * This function gets called by the timer code, with HZ frequency.
 * We call it with interrupts disabled.
 */
void scheduler_tick(void)
{
	int cpu = smp_processor_id();
	struct rq *rq = cpu_rq(cpu);
	struct task_struct *curr = rq->curr;
	struct rq_flags rf;
	u64 wallclock;
	bool early_notif;
	u32 old_load;
	struct related_thread_group *grp;
	unsigned int flag = 0;

	sched_clock_tick();

	rq_lock(rq, &rf);

	old_load = task_load(curr);
	set_window_start(rq);
	wallclock = sched_ktime_clock();
	update_task_ravg(rq->curr, rq, TASK_UPDATE, wallclock, 0);
	update_rq_clock(rq);
	curr->sched_class->task_tick(rq, curr, 0);
	cpu_load_update_active(rq);
	calc_global_load_tick(rq);
	psi_task_tick(rq);
<<<<<<< HEAD

	early_notif = early_detection_notify(rq, wallclock);
	if (early_notif)
		flag = SCHED_CPUFREQ_WALT | SCHED_CPUFREQ_EARLY_DET;
=======
>>>>>>> e543b332

	cpufreq_update_util(rq, flag);
	rq_unlock(rq, &rf);

	perf_event_task_tick();

#ifdef CONFIG_SMP
	rq->idle_balance = idle_cpu(cpu);
	trigger_load_balance(rq);
#endif

	rcu_read_lock();
	grp = task_related_thread_group(curr);
	if (update_preferred_cluster(grp, curr, old_load, true))
		set_preferred_cluster(grp);
	rcu_read_unlock();

	if (curr->sched_class == &fair_sched_class)
		check_for_migration(rq, curr);

#ifdef CONFIG_SMP
	rq_lock(rq, &rf);
	if (idle_cpu(cpu) && is_reserved(cpu) && !rq->active_balance)
		clear_reserved(cpu);
	rq_unlock(rq, &rf);
#endif

}

#ifdef CONFIG_NO_HZ_FULL

struct tick_work {
	int			cpu;
	atomic_t		state;
	struct delayed_work	work;
};
/* Values for ->state, see diagram below. */
#define TICK_SCHED_REMOTE_OFFLINE	0
#define TICK_SCHED_REMOTE_OFFLINING	1
#define TICK_SCHED_REMOTE_RUNNING	2

/*
 * State diagram for ->state:
 *
 *
 *          TICK_SCHED_REMOTE_OFFLINE
 *                    |   ^
 *                    |   |
 *                    |   | sched_tick_remote()
 *                    |   |
 *                    |   |
 *                    +--TICK_SCHED_REMOTE_OFFLINING
 *                    |   ^
 *                    |   |
 * sched_tick_start() |   | sched_tick_stop()
 *                    |   |
 *                    V   |
 *          TICK_SCHED_REMOTE_RUNNING
 *
 *
 * Other transitions get WARN_ON_ONCE(), except that sched_tick_remote()
 * and sched_tick_start() are happy to leave the state in RUNNING.
 */

static struct tick_work __percpu *tick_work_cpu;

static void sched_tick_remote(struct work_struct *work)
{
	struct delayed_work *dwork = to_delayed_work(work);
	struct tick_work *twork = container_of(dwork, struct tick_work, work);
	int cpu = twork->cpu;
	struct rq *rq = cpu_rq(cpu);
	struct task_struct *curr;
	struct rq_flags rf;
	u64 delta;
	int os;

	/*
	 * Handle the tick only if it appears the remote CPU is running in full
	 * dynticks mode. The check is racy by nature, but missing a tick or
	 * having one too much is no big deal because the scheduler tick updates
	 * statistics and checks timeslices in a time-independent way, regardless
	 * of when exactly it is running.
	 */
	if (idle_cpu(cpu) || !tick_nohz_tick_stopped_cpu(cpu))
		goto out_requeue;

	rq_lock_irq(rq, &rf);
	curr = rq->curr;
	if (is_idle_task(curr) || cpu_is_offline(cpu))
		goto out_unlock;

	update_rq_clock(rq);
	delta = rq_clock_task(rq) - curr->se.exec_start;

	/*
	 * Make sure the next tick runs within a reasonable
	 * amount of time.
	 */
	WARN_ON_ONCE(delta > (u64)NSEC_PER_SEC * 3);
	curr->sched_class->task_tick(rq, curr, 0);

out_unlock:
	rq_unlock_irq(rq, &rf);

out_requeue:
	/*
	 * Run the remote tick once per second (1Hz). This arbitrary
	 * frequency is large enough to avoid overload but short enough
	 * to keep scheduler internal stats reasonably up to date.  But
	 * first update state to reflect hotplug activity if required.
	 */
	os = atomic_fetch_add_unless(&twork->state, -1, TICK_SCHED_REMOTE_RUNNING);
	WARN_ON_ONCE(os == TICK_SCHED_REMOTE_OFFLINE);
	if (os == TICK_SCHED_REMOTE_RUNNING)
		queue_delayed_work(system_unbound_wq, dwork, HZ);
}

static void sched_tick_start(int cpu)
{
	int os;
	struct tick_work *twork;

	if (housekeeping_cpu(cpu, HK_FLAG_TICK))
		return;

	WARN_ON_ONCE(!tick_work_cpu);

	twork = per_cpu_ptr(tick_work_cpu, cpu);
	os = atomic_xchg(&twork->state, TICK_SCHED_REMOTE_RUNNING);
	WARN_ON_ONCE(os == TICK_SCHED_REMOTE_RUNNING);
	if (os == TICK_SCHED_REMOTE_OFFLINE) {
		twork->cpu = cpu;
		INIT_DELAYED_WORK(&twork->work, sched_tick_remote);
		queue_delayed_work(system_unbound_wq, &twork->work, HZ);
	}
}

#ifdef CONFIG_HOTPLUG_CPU
static void sched_tick_stop(int cpu)
{
	struct tick_work *twork;
	int os;

	if (housekeeping_cpu(cpu, HK_FLAG_TICK))
		return;

	WARN_ON_ONCE(!tick_work_cpu);

	twork = per_cpu_ptr(tick_work_cpu, cpu);
	/* There cannot be competing actions, but don't rely on stop-machine. */
	os = atomic_xchg(&twork->state, TICK_SCHED_REMOTE_OFFLINING);
	WARN_ON_ONCE(os != TICK_SCHED_REMOTE_RUNNING);
	/* Don't cancel, as this would mess up the state machine. */
}
#endif /* CONFIG_HOTPLUG_CPU */

int __init sched_tick_offload_init(void)
{
	tick_work_cpu = alloc_percpu(struct tick_work);
	BUG_ON(!tick_work_cpu);
	return 0;
}

#else /* !CONFIG_NO_HZ_FULL */
static inline void sched_tick_start(int cpu) { }
static inline void sched_tick_stop(int cpu) { }
#endif

#if defined(CONFIG_PREEMPT) && (defined(CONFIG_DEBUG_PREEMPT) || \
				defined(CONFIG_TRACE_PREEMPT_TOGGLE))
/*
 * If the value passed in is equal to the current preempt count
 * then we just disabled preemption. Start timing the latency.
 */
static inline void preempt_latency_start(int val)
{
	if (preempt_count() == val) {
		unsigned long ip = get_lock_parent_ip();
#ifdef CONFIG_DEBUG_PREEMPT
		current->preempt_disable_ip = ip;
#endif
		trace_preempt_off(CALLER_ADDR0, ip);
	}
}

void preempt_count_add(int val)
{
#ifdef CONFIG_DEBUG_PREEMPT
	/*
	 * Underflow?
	 */
	if (DEBUG_LOCKS_WARN_ON((preempt_count() < 0)))
		return;
#endif
	__preempt_count_add(val);
#ifdef CONFIG_DEBUG_PREEMPT
	/*
	 * Spinlock count overflowing soon?
	 */
	DEBUG_LOCKS_WARN_ON((preempt_count() & PREEMPT_MASK) >=
				PREEMPT_MASK - 10);
#endif
	preempt_latency_start(val);
}
EXPORT_SYMBOL(preempt_count_add);
NOKPROBE_SYMBOL(preempt_count_add);

/*
 * If the value passed in equals to the current preempt count
 * then we just enabled preemption. Stop timing the latency.
 */
static inline void preempt_latency_stop(int val)
{
	if (preempt_count() == val) {
		trace_preempt_on(CALLER_ADDR0, get_lock_parent_ip());
	}
}

void preempt_count_sub(int val)
{
#ifdef CONFIG_DEBUG_PREEMPT
	/*
	 * Underflow?
	 */
	if (DEBUG_LOCKS_WARN_ON(val > preempt_count()))
		return;
	/*
	 * Is the spinlock portion underflowing?
	 */
	if (DEBUG_LOCKS_WARN_ON((val < PREEMPT_MASK) &&
			!(preempt_count() & PREEMPT_MASK)))
		return;
#endif

	preempt_latency_stop(val);
	__preempt_count_sub(val);
}
EXPORT_SYMBOL(preempt_count_sub);
NOKPROBE_SYMBOL(preempt_count_sub);

#else
static inline void preempt_latency_start(int val) { }
static inline void preempt_latency_stop(int val) { }
#endif

static inline unsigned long get_preempt_disable_ip(struct task_struct *p)
{
#ifdef CONFIG_DEBUG_PREEMPT
	return p->preempt_disable_ip;
#else
	return 0;
#endif
}

/*
 * Print scheduling while atomic bug:
 */
static noinline void __schedule_bug(struct task_struct *prev)
{
	/* Save this before calling printk(), since that will clobber it */
	unsigned long preempt_disable_ip = get_preempt_disable_ip(current);

	if (oops_in_progress)
		return;

	printk(KERN_ERR "BUG: scheduling while atomic: %s/%d/0x%08x\n",
		prev->comm, prev->pid, preempt_count());

	debug_show_held_locks(prev);
	print_modules();
	if (irqs_disabled())
		print_irqtrace_events(prev);
	if (IS_ENABLED(CONFIG_DEBUG_PREEMPT)
	    && in_atomic_preempt_off()) {
		pr_err("Preemption disabled at:");
		print_ip_sym(preempt_disable_ip);
		pr_cont("\n");
	}
	if (panic_on_warn)
		panic("scheduling while atomic\n");

#ifdef CONFIG_PANIC_ON_SCHED_BUG
	BUG();
#endif
	dump_stack();
	add_taint(TAINT_WARN, LOCKDEP_STILL_OK);
}

/*
 * Various schedule()-time debugging checks and statistics:
 */
static inline void schedule_debug(struct task_struct *prev)
{
#ifdef CONFIG_SCHED_STACK_END_CHECK
	if (task_stack_end_corrupted(prev))
		panic("corrupted stack end detected inside scheduler\n");
#endif

	if (unlikely(in_atomic_preempt_off())) {
		__schedule_bug(prev);
		preempt_count_set(PREEMPT_DISABLED);
	}
	rcu_sleep_check();

	profile_hit(SCHED_PROFILING, __builtin_return_address(0));

	schedstat_inc(this_rq()->sched_count);
}

/*
 * Pick up the highest-prio task:
 */
static inline struct task_struct *
pick_next_task(struct rq *rq, struct task_struct *prev, struct rq_flags *rf)
{
	const struct sched_class *class;
	struct task_struct *p;

	/*
	 * Optimization: we know that if all tasks are in the fair class we can
	 * call that function directly, but only if the @prev task wasn't of a
	 * higher scheduling class, because otherwise those loose the
	 * opportunity to pull in more work from other CPUs.
	 */
	if (likely((prev->sched_class == &idle_sched_class ||
		    prev->sched_class == &fair_sched_class) &&
		   rq->nr_running == rq->cfs.h_nr_running)) {

		p = fair_sched_class.pick_next_task(rq, prev, rf);
		if (unlikely(p == RETRY_TASK))
			goto restart;

		/* Assumes fair_sched_class->next == idle_sched_class */
		if (unlikely(!p))
			p = idle_sched_class.pick_next_task(rq, prev, rf);

		return p;
	}

restart:
#ifdef CONFIG_SMP
	/*
	 * We must do the balancing pass before put_next_task(), such
	 * that when we release the rq->lock the task is in the same
	 * state as before we took rq->lock.
	 *
	 * We can terminate the balance pass as soon as we know there is
	 * a runnable task of @class priority or higher.
	 */
	for_class_range(class, prev->sched_class, &idle_sched_class) {
		if (class->balance(rq, prev, rf))
			break;
	}
#endif

	put_prev_task(rq, prev);

	for_each_class(class) {
		p = class->pick_next_task(rq, NULL, NULL);
		if (p)
			return p;
	}

	/* The idle class should always have a runnable task: */
	BUG();
}

/*
 * __schedule() is the main scheduler function.
 *
 * The main means of driving the scheduler and thus entering this function are:
 *
 *   1. Explicit blocking: mutex, semaphore, waitqueue, etc.
 *
 *   2. TIF_NEED_RESCHED flag is checked on interrupt and userspace return
 *      paths. For example, see arch/x86/entry_64.S.
 *
 *      To drive preemption between tasks, the scheduler sets the flag in timer
 *      interrupt handler scheduler_tick().
 *
 *   3. Wakeups don't really cause entry into schedule(). They add a
 *      task to the run-queue and that's it.
 *
 *      Now, if the new task added to the run-queue preempts the current
 *      task, then the wakeup sets TIF_NEED_RESCHED and schedule() gets
 *      called on the nearest possible occasion:
 *
 *       - If the kernel is preemptible (CONFIG_PREEMPT=y):
 *
 *         - in syscall or exception context, at the next outmost
 *           preempt_enable(). (this might be as soon as the wake_up()'s
 *           spin_unlock()!)
 *
 *         - in IRQ context, return from interrupt-handler to
 *           preemptible context
 *
 *       - If the kernel is not preemptible (CONFIG_PREEMPT is not set)
 *         then at the next:
 *
 *          - cond_resched() call
 *          - explicit schedule() call
 *          - return from syscall or exception to user-space
 *          - return from interrupt-handler to user-space
 *
 * WARNING: must be called with preemption disabled!
 */
static void __sched notrace __schedule(bool preempt)
{
	struct task_struct *prev, *next;
	unsigned long *switch_count;
	struct rq_flags rf;
	struct rq *rq;
	int cpu;
	u64 wallclock;

	cpu = smp_processor_id();
	rq = cpu_rq(cpu);
	prev = rq->curr;

	schedule_debug(prev);

	if (sched_feat(HRTICK))
		hrtick_clear(rq);

	local_irq_disable();
	rcu_note_context_switch(preempt);

	/*
	 * Make sure that signal_pending_state()->signal_pending() below
	 * can't be reordered with __set_current_state(TASK_INTERRUPTIBLE)
	 * done by the caller to avoid the race with signal_wake_up().
	 *
	 * The membarrier system call requires a full memory barrier
	 * after coming from user-space, before storing to rq->curr.
	 */
	rq_lock(rq, &rf);
	smp_mb__after_spinlock();

	/* Promote REQ to ACT */
	rq->clock_update_flags <<= 1;
	update_rq_clock(rq);

	switch_count = &prev->nivcsw;
	if (!preempt && prev->state) {
		if (unlikely(signal_pending_state(prev->state, prev))) {
			prev->state = TASK_RUNNING;
		} else {
			deactivate_task(rq, prev, DEQUEUE_SLEEP | DEQUEUE_NOCLOCK);
			prev->on_rq = 0;

			if (prev->in_iowait) {
				atomic_inc(&rq->nr_iowait);
				delayacct_blkio_start();
			}

			/*
			 * If a worker went to sleep, notify and ask workqueue
			 * whether it wants to wake up a task to maintain
			 * concurrency.
			 */
			if (prev->flags & PF_WQ_WORKER) {
				struct task_struct *to_wakeup;

				to_wakeup = wq_worker_sleeping(prev);
				if (to_wakeup)
					try_to_wake_up_local(to_wakeup, &rf);
			}
		}
		switch_count = &prev->nvcsw;
	}

	next = pick_next_task(rq, prev, &rf);
	clear_tsk_need_resched(prev);
	clear_preempt_need_resched();

	wallclock = sched_ktime_clock();
	if (likely(prev != next)) {
		if (!prev->on_rq)
			prev->last_sleep_ts = wallclock;

		update_task_ravg(prev, rq, PUT_PREV_TASK, wallclock, 0);
		update_task_ravg(next, rq, PICK_NEXT_TASK, wallclock, 0);
		rq->nr_switches++;
		rq->curr = next;
		/*
		 * The membarrier system call requires each architecture
		 * to have a full memory barrier after updating
		 * rq->curr, before returning to user-space.
		 *
		 * Here are the schemes providing that barrier on the
		 * various architectures:
		 * - mm ? switch_mm() : mmdrop() for x86, s390, sparc, PowerPC.
		 *   switch_mm() rely on membarrier_arch_switch_mm() on PowerPC.
		 * - finish_lock_switch() for weakly-ordered
		 *   architectures where spin_unlock is a full barrier,
		 * - switch_to() for arm64 (weakly-ordered, spin_unlock
		 *   is a RELEASE barrier),
		 */
		++*switch_count;

		trace_sched_switch(preempt, prev, next);

		/* Also unlocks the rq: */
		rq = context_switch(rq, prev, next, &rf);
		update_md_current_stack(NULL);
	} else {
		update_task_ravg(prev, rq, TASK_UPDATE, wallclock, 0);
		rq->clock_update_flags &= ~(RQCF_ACT_SKIP|RQCF_REQ_SKIP);
		rq_unlock_irq(rq, &rf);
	}

	balance_callback(rq);
}

void __noreturn do_task_dead(void)
{
	/* Causes final put_task_struct in finish_task_switch(): */
	set_special_state(TASK_DEAD);

	/* Tell freezer to ignore us: */
	current->flags |= PF_NOFREEZE;

	__schedule(false);
	BUG();

	/* Avoid "noreturn function does return" - but don't continue if BUG() is a NOP: */
	for (;;)
		cpu_relax();
}

static inline void sched_submit_work(struct task_struct *tsk)
{
	if (!tsk->state || tsk_is_pi_blocked(tsk))
		return;
	/*
	 * If we are going to sleep and we have plugged IO queued,
	 * make sure to submit it to avoid deadlocks.
	 */
	if (blk_needs_flush_plug(tsk))
		blk_schedule_flush_plug(tsk);
}

asmlinkage __visible void __sched schedule(void)
{
	struct task_struct *tsk = current;

	sched_submit_work(tsk);
	do {
		preempt_disable();
		__schedule(false);
		sched_preempt_enable_no_resched();
	} while (need_resched());
}
EXPORT_SYMBOL(schedule);

/*
 * synchronize_rcu_tasks() makes sure that no task is stuck in preempted
 * state (have scheduled out non-voluntarily) by making sure that all
 * tasks have either left the run queue or have gone into user space.
 * As idle tasks do not do either, they must not ever be preempted
 * (schedule out non-voluntarily).
 *
 * schedule_idle() is similar to schedule_preempt_disable() except that it
 * never enables preemption because it does not call sched_submit_work().
 */
void __sched schedule_idle(void)
{
	/*
	 * As this skips calling sched_submit_work(), which the idle task does
	 * regardless because that function is a nop when the task is in a
	 * TASK_RUNNING state, make sure this isn't used someplace that the
	 * current task can be in any other state. Note, idle is always in the
	 * TASK_RUNNING state.
	 */
	WARN_ON_ONCE(current->state);
	do {
		__schedule(false);
	} while (need_resched());
}

#ifdef CONFIG_CONTEXT_TRACKING
asmlinkage __visible void __sched schedule_user(void)
{
	/*
	 * If we come here after a random call to set_need_resched(),
	 * or we have been woken up remotely but the IPI has not yet arrived,
	 * we haven't yet exited the RCU idle mode. Do it here manually until
	 * we find a better solution.
	 *
	 * NB: There are buggy callers of this function.  Ideally we
	 * should warn if prev_state != CONTEXT_USER, but that will trigger
	 * too frequently to make sense yet.
	 */
	enum ctx_state prev_state = exception_enter();
	schedule();
	exception_exit(prev_state);
}
#endif

/**
 * schedule_preempt_disabled - called with preemption disabled
 *
 * Returns with preemption disabled. Note: preempt_count must be 1
 */
void __sched schedule_preempt_disabled(void)
{
	sched_preempt_enable_no_resched();
	schedule();
	preempt_disable();
}

static void __sched notrace preempt_schedule_common(void)
{
	do {
		/*
		 * Because the function tracer can trace preempt_count_sub()
		 * and it also uses preempt_enable/disable_notrace(), if
		 * NEED_RESCHED is set, the preempt_enable_notrace() called
		 * by the function tracer will call this function again and
		 * cause infinite recursion.
		 *
		 * Preemption must be disabled here before the function
		 * tracer can trace. Break up preempt_disable() into two
		 * calls. One to disable preemption without fear of being
		 * traced. The other to still record the preemption latency,
		 * which can also be traced by the function tracer.
		 */
		preempt_disable_notrace();
		preempt_latency_start(1);
		__schedule(true);
		preempt_latency_stop(1);
		preempt_enable_no_resched_notrace();

		/*
		 * Check again in case we missed a preemption opportunity
		 * between schedule and now.
		 */
	} while (need_resched());
}

#ifdef CONFIG_PREEMPT
/*
 * this is the entry point to schedule() from in-kernel preemption
 * off of preempt_enable. Kernel preemptions off return from interrupt
 * occur there and call schedule directly.
 */
asmlinkage __visible void __sched notrace preempt_schedule(void)
{
	/*
	 * If there is a non-zero preempt_count or interrupts are disabled,
	 * we do not want to preempt the current task. Just return..
	 */
	if (likely(!preemptible()))
		return;

	preempt_schedule_common();
}
NOKPROBE_SYMBOL(preempt_schedule);
EXPORT_SYMBOL(preempt_schedule);

/**
 * preempt_schedule_notrace - preempt_schedule called by tracing
 *
 * The tracing infrastructure uses preempt_enable_notrace to prevent
 * recursion and tracing preempt enabling caused by the tracing
 * infrastructure itself. But as tracing can happen in areas coming
 * from userspace or just about to enter userspace, a preempt enable
 * can occur before user_exit() is called. This will cause the scheduler
 * to be called when the system is still in usermode.
 *
 * To prevent this, the preempt_enable_notrace will use this function
 * instead of preempt_schedule() to exit user context if needed before
 * calling the scheduler.
 */
asmlinkage __visible void __sched notrace preempt_schedule_notrace(void)
{
	enum ctx_state prev_ctx;

	if (likely(!preemptible()))
		return;

	do {
		/*
		 * Because the function tracer can trace preempt_count_sub()
		 * and it also uses preempt_enable/disable_notrace(), if
		 * NEED_RESCHED is set, the preempt_enable_notrace() called
		 * by the function tracer will call this function again and
		 * cause infinite recursion.
		 *
		 * Preemption must be disabled here before the function
		 * tracer can trace. Break up preempt_disable() into two
		 * calls. One to disable preemption without fear of being
		 * traced. The other to still record the preemption latency,
		 * which can also be traced by the function tracer.
		 */
		preempt_disable_notrace();
		preempt_latency_start(1);
		/*
		 * Needs preempt disabled in case user_exit() is traced
		 * and the tracer calls preempt_enable_notrace() causing
		 * an infinite recursion.
		 */
		prev_ctx = exception_enter();
		__schedule(true);
		exception_exit(prev_ctx);

		preempt_latency_stop(1);
		preempt_enable_no_resched_notrace();
	} while (need_resched());
}
EXPORT_SYMBOL_GPL(preempt_schedule_notrace);

#endif /* CONFIG_PREEMPT */

/*
 * this is the entry point to schedule() from kernel preemption
 * off of irq context.
 * Note, that this is called and return with irqs disabled. This will
 * protect us against recursive calling from irq.
 */
asmlinkage __visible void __sched preempt_schedule_irq(void)
{
	enum ctx_state prev_state;

	/* Catch callers which need to be fixed */
	BUG_ON(preempt_count() || !irqs_disabled());

	prev_state = exception_enter();

	do {
		preempt_disable();
		local_irq_enable();
		__schedule(true);
		local_irq_disable();
		sched_preempt_enable_no_resched();
	} while (need_resched());

	exception_exit(prev_state);
}

int default_wake_function(wait_queue_entry_t *curr, unsigned mode, int wake_flags,
			  void *key)
{
	return try_to_wake_up(curr->private, mode, wake_flags, 1);
}
EXPORT_SYMBOL(default_wake_function);

#ifdef CONFIG_RT_MUTEXES

static inline int __rt_effective_prio(struct task_struct *pi_task, int prio)
{
	if (pi_task)
		prio = min(prio, pi_task->prio);

	return prio;
}

static inline int rt_effective_prio(struct task_struct *p, int prio)
{
	struct task_struct *pi_task = rt_mutex_get_top_task(p);

	return __rt_effective_prio(pi_task, prio);
}

/*
 * rt_mutex_setprio - set the current priority of a task
 * @p: task to boost
 * @pi_task: donor task
 *
 * This function changes the 'effective' priority of a task. It does
 * not touch ->normal_prio like __setscheduler().
 *
 * Used by the rt_mutex code to implement priority inheritance
 * logic. Call site only calls if the priority of the task changed.
 */
void rt_mutex_setprio(struct task_struct *p, struct task_struct *pi_task)
{
	int prio, oldprio, queued, running, queue_flag =
		DEQUEUE_SAVE | DEQUEUE_MOVE | DEQUEUE_NOCLOCK;
	const struct sched_class *prev_class;
	struct rq_flags rf;
	struct rq *rq;

	/* XXX used to be waiter->prio, not waiter->task->prio */
	prio = __rt_effective_prio(pi_task, p->normal_prio);

	/*
	 * If nothing changed; bail early.
	 */
	if (p->pi_top_task == pi_task && prio == p->prio && !dl_prio(prio))
		return;

	rq = __task_rq_lock(p, &rf);
	update_rq_clock(rq);
	/*
	 * Set under pi_lock && rq->lock, such that the value can be used under
	 * either lock.
	 *
	 * Note that there is loads of tricky to make this pointer cache work
	 * right. rt_mutex_slowunlock()+rt_mutex_postunlock() work together to
	 * ensure a task is de-boosted (pi_task is set to NULL) before the
	 * task is allowed to run again (and can exit). This ensures the pointer
	 * points to a blocked task -- which guaratees the task is present.
	 */
	p->pi_top_task = pi_task;

	/*
	 * For FIFO/RR we only need to set prio, if that matches we're done.
	 */
	if (prio == p->prio && !dl_prio(prio))
		goto out_unlock;

	/*
	 * Idle task boosting is a nono in general. There is one
	 * exception, when PREEMPT_RT and NOHZ is active:
	 *
	 * The idle task calls get_next_timer_interrupt() and holds
	 * the timer wheel base->lock on the CPU and another CPU wants
	 * to access the timer (probably to cancel it). We can safely
	 * ignore the boosting request, as the idle CPU runs this code
	 * with interrupts disabled and will complete the lock
	 * protected section without being interrupted. So there is no
	 * real need to boost.
	 */
	if (unlikely(p == rq->idle)) {
		WARN_ON(p != rq->curr);
		WARN_ON(p->pi_blocked_on);
		goto out_unlock;
	}

	trace_sched_pi_setprio(p, pi_task);
	oldprio = p->prio;

	if (oldprio == prio)
		queue_flag &= ~DEQUEUE_MOVE;

	prev_class = p->sched_class;
	queued = task_on_rq_queued(p);
	running = task_current(rq, p);
	if (queued)
		dequeue_task(rq, p, queue_flag);
	if (running)
		put_prev_task(rq, p);

	/*
	 * Boosting condition are:
	 * 1. -rt task is running and holds mutex A
	 *      --> -dl task blocks on mutex A
	 *
	 * 2. -dl task is running and holds mutex A
	 *      --> -dl task blocks on mutex A and could preempt the
	 *          running task
	 */
	if (dl_prio(prio)) {
		if (!dl_prio(p->normal_prio) ||
		    (pi_task && dl_prio(pi_task->prio) &&
		     dl_entity_preempt(&pi_task->dl, &p->dl))) {
			p->dl.dl_boosted = 1;
			queue_flag |= ENQUEUE_REPLENISH;
		} else
			p->dl.dl_boosted = 0;
		p->sched_class = &dl_sched_class;
	} else if (rt_prio(prio)) {
		if (dl_prio(oldprio))
			p->dl.dl_boosted = 0;
		if (oldprio < prio)
			queue_flag |= ENQUEUE_HEAD;
		p->sched_class = &rt_sched_class;
	} else {
		if (dl_prio(oldprio))
			p->dl.dl_boosted = 0;
		if (rt_prio(oldprio))
			p->rt.timeout = 0;
		p->sched_class = &fair_sched_class;
	}

	p->prio = prio;

	if (queued)
		enqueue_task(rq, p, queue_flag);
	if (running)
		set_next_task(rq, p);

	check_class_changed(rq, p, prev_class, oldprio);
out_unlock:
	/* Avoid rq from going away on us: */
	preempt_disable();
	__task_rq_unlock(rq, &rf);

	balance_callback(rq);
	preempt_enable();
}
#else
static inline int rt_effective_prio(struct task_struct *p, int prio)
{
	return prio;
}
#endif

void set_user_nice(struct task_struct *p, long nice)
{
	bool queued, running;
	int old_prio, delta;
	struct rq_flags rf;
	struct rq *rq;

	if (task_nice(p) == nice || nice < MIN_NICE || nice > MAX_NICE)
		return;
	/*
	 * We have to be careful, if called from sys_setpriority(),
	 * the task might be in the middle of scheduling on another CPU.
	 */
	rq = task_rq_lock(p, &rf);
	update_rq_clock(rq);

	/*
	 * The RT priorities are set via sched_setscheduler(), but we still
	 * allow the 'normal' nice value to be set - but as expected
	 * it wont have any effect on scheduling until the task is
	 * SCHED_DEADLINE, SCHED_FIFO or SCHED_RR:
	 */
	if (task_has_dl_policy(p) || task_has_rt_policy(p)) {
		p->static_prio = NICE_TO_PRIO(nice);
		goto out_unlock;
	}
	queued = task_on_rq_queued(p);
	running = task_current(rq, p);
	if (queued)
		dequeue_task(rq, p, DEQUEUE_SAVE | DEQUEUE_NOCLOCK);
	if (running)
		put_prev_task(rq, p);

	p->static_prio = NICE_TO_PRIO(nice);
	set_load_weight(p, true);
	old_prio = p->prio;
	p->prio = effective_prio(p);
	delta = p->prio - old_prio;

	if (queued) {
		enqueue_task(rq, p, ENQUEUE_RESTORE | ENQUEUE_NOCLOCK);
		/*
		 * If the task increased its priority or is running and
		 * lowered its priority, then reschedule its CPU:
		 */
		if (delta < 0 || (delta > 0 && task_running(rq, p)))
			resched_curr(rq);
	}
	if (running)
		set_next_task(rq, p);
out_unlock:
	task_rq_unlock(rq, p, &rf);
}
EXPORT_SYMBOL(set_user_nice);

/*
 * can_nice - check if a task can reduce its nice value
 * @p: task
 * @nice: nice value
 */
int can_nice(const struct task_struct *p, const int nice)
{
	/* Convert nice value [19,-20] to rlimit style value [1,40]: */
	int nice_rlim = nice_to_rlimit(nice);

	return (nice_rlim <= task_rlimit(p, RLIMIT_NICE) ||
		capable(CAP_SYS_NICE));
}

#ifdef __ARCH_WANT_SYS_NICE

/*
 * sys_nice - change the priority of the current process.
 * @increment: priority increment
 *
 * sys_setpriority is a more generic, but much slower function that
 * does similar things.
 */
SYSCALL_DEFINE1(nice, int, increment)
{
	long nice, retval;

	/*
	 * Setpriority might change our priority at the same moment.
	 * We don't have to worry. Conceptually one call occurs first
	 * and we have a single winner.
	 */
	increment = clamp(increment, -NICE_WIDTH, NICE_WIDTH);
	nice = task_nice(current) + increment;

	nice = clamp_val(nice, MIN_NICE, MAX_NICE);
	if (increment < 0 && !can_nice(current, nice))
		return -EPERM;

	retval = security_task_setnice(current, nice);
	if (retval)
		return retval;

	set_user_nice(current, nice);
	return 0;
}

#endif

/**
 * task_prio - return the priority value of a given task.
 * @p: the task in question.
 *
 * Return: The priority value as seen by users in /proc.
 * RT tasks are offset by -200. Normal tasks are centered
 * around 0, value goes from -16 to +15.
 */
int task_prio(const struct task_struct *p)
{
	return p->prio - MAX_RT_PRIO;
}

/**
 * idle_cpu - is a given CPU idle currently?
 * @cpu: the processor in question.
 *
 * Return: 1 if the CPU is currently idle. 0 otherwise.
 */
int idle_cpu(int cpu)
{
	struct rq *rq = cpu_rq(cpu);

	if (rq->curr != rq->idle)
		return 0;

	if (rq->nr_running)
		return 0;

#ifdef CONFIG_SMP
	if (!llist_empty(&rq->wake_list))
		return 0;
#endif

	return 1;
}

/**
 * available_idle_cpu - is a given CPU idle for enqueuing work.
 * @cpu: the CPU in question.
 *
 * Return: 1 if the CPU is currently idle. 0 otherwise.
 */
int available_idle_cpu(int cpu)
{
	if (!idle_cpu(cpu))
		return 0;

	if (vcpu_is_preempted(cpu))
		return 0;

	return 1;
}

/**
 * idle_task - return the idle task for a given CPU.
 * @cpu: the processor in question.
 *
 * Return: The idle task for the CPU @cpu.
 */
struct task_struct *idle_task(int cpu)
{
	return cpu_rq(cpu)->idle;
}

/**
 * find_process_by_pid - find a process with a matching PID value.
 * @pid: the pid in question.
 *
 * The task of @pid, if found. %NULL otherwise.
 */
static struct task_struct *find_process_by_pid(pid_t pid)
{
	return pid ? find_task_by_vpid(pid) : current;
}

/*
 * sched_setparam() passes in -1 for its policy, to let the functions
 * it calls know not to change it.
 */
#define SETPARAM_POLICY	-1

static void __setscheduler_params(struct task_struct *p,
		const struct sched_attr *attr)
{
	int policy = attr->sched_policy;

	if (policy == SETPARAM_POLICY)
		policy = p->policy;

	p->policy = policy;

	if (dl_policy(policy))
		__setparam_dl(p, attr);
	else if (fair_policy(policy))
		p->static_prio = NICE_TO_PRIO(attr->sched_nice);

	/*
	 * __sched_setscheduler() ensures attr->sched_priority == 0 when
	 * !rt_policy. Always setting this ensures that things like
	 * getparam()/getattr() don't report silly values for !rt tasks.
	 */
	p->rt_priority = attr->sched_priority;
	p->normal_prio = normal_prio(p);
	set_load_weight(p, true);
}

/* Actually do priority change: must hold pi & rq lock. */
static void __setscheduler(struct rq *rq, struct task_struct *p,
			   const struct sched_attr *attr, bool keep_boost)
{
	/*
	 * If params can't change scheduling class changes aren't allowed
	 * either.
	 */
	if (attr->sched_flags & SCHED_FLAG_KEEP_PARAMS)
		return;

	__setscheduler_params(p, attr);

	/*
	 * Keep a potential priority boosting if called from
	 * sched_setscheduler().
	 */
	p->prio = normal_prio(p);
	if (keep_boost)
		p->prio = rt_effective_prio(p, p->prio);

	if (dl_prio(p->prio))
		p->sched_class = &dl_sched_class;
	else if (rt_prio(p->prio))
		p->sched_class = &rt_sched_class;
	else
		p->sched_class = &fair_sched_class;
}

/*
 * Check the target process has a UID that matches the current process's:
 */
static bool check_same_owner(struct task_struct *p)
{
	const struct cred *cred = current_cred(), *pcred;
	bool match;

	rcu_read_lock();
	pcred = __task_cred(p);
	match = (uid_eq(cred->euid, pcred->euid) ||
		 uid_eq(cred->euid, pcred->uid));
	rcu_read_unlock();
	return match;
}

static int __sched_setscheduler(struct task_struct *p,
				const struct sched_attr *attr,
				bool user, bool pi)
{
	int newprio = dl_policy(attr->sched_policy) ? MAX_DL_PRIO - 1 :
		      MAX_RT_PRIO - 1 - attr->sched_priority;
	int retval, oldprio, oldpolicy = -1, queued, running;
	int new_effective_prio, policy = attr->sched_policy;
	const struct sched_class *prev_class;
	struct rq_flags rf;
	int reset_on_fork;
	int queue_flags = DEQUEUE_SAVE | DEQUEUE_MOVE | DEQUEUE_NOCLOCK;
	struct rq *rq;

	/* The pi code expects interrupts enabled */
	BUG_ON(pi && in_interrupt());
recheck:
	/* Double check policy once rq lock held: */
	if (policy < 0) {
		reset_on_fork = p->sched_reset_on_fork;
		policy = oldpolicy = p->policy;
	} else {
		reset_on_fork = !!(attr->sched_flags & SCHED_FLAG_RESET_ON_FORK);

		if (!valid_policy(policy))
			return -EINVAL;
	}

	if (attr->sched_flags & ~(SCHED_FLAG_ALL | SCHED_FLAG_SUGOV))
		return -EINVAL;

	/*
	 * Valid priorities for SCHED_FIFO and SCHED_RR are
	 * 1..MAX_USER_RT_PRIO-1, valid priority for SCHED_NORMAL,
	 * SCHED_BATCH and SCHED_IDLE is 0.
	 */
	if ((p->mm && attr->sched_priority > MAX_USER_RT_PRIO-1) ||
	    (!p->mm && attr->sched_priority > MAX_RT_PRIO-1))
		return -EINVAL;
	if ((dl_policy(policy) && !__checkparam_dl(attr)) ||
	    (rt_policy(policy) != (attr->sched_priority != 0)))
		return -EINVAL;

	/*
	 * Allow unprivileged RT tasks to decrease priority:
	 */
	if (user && !capable(CAP_SYS_NICE)) {
		if (fair_policy(policy)) {
			if (attr->sched_nice < task_nice(p) &&
			    !can_nice(p, attr->sched_nice))
				return -EPERM;
		}

		if (rt_policy(policy)) {
			unsigned long rlim_rtprio =
					task_rlimit(p, RLIMIT_RTPRIO);

			/* Can't set/change the rt policy: */
			if (policy != p->policy && !rlim_rtprio)
				return -EPERM;

			/* Can't increase priority: */
			if (attr->sched_priority > p->rt_priority &&
			    attr->sched_priority > rlim_rtprio)
				return -EPERM;
		}

		 /*
		  * Can't set/change SCHED_DEADLINE policy at all for now
		  * (safest behavior); in the future we would like to allow
		  * unprivileged DL tasks to increase their relative deadline
		  * or reduce their runtime (both ways reducing utilization)
		  */
		if (dl_policy(policy))
			return -EPERM;

		/*
		 * Treat SCHED_IDLE as nice 20. Only allow a switch to
		 * SCHED_NORMAL if the RLIMIT_NICE would normally permit it.
		 */
		if (idle_policy(p->policy) && !idle_policy(policy)) {
			if (!can_nice(p, task_nice(p)))
				return -EPERM;
		}

		/* Can't change other user's priorities: */
		if (!check_same_owner(p))
			return -EPERM;

		/* Normal users shall not reset the sched_reset_on_fork flag: */
		if (p->sched_reset_on_fork && !reset_on_fork)
			return -EPERM;
	}

	if (user) {
		if (attr->sched_flags & SCHED_FLAG_SUGOV)
			return -EINVAL;

		retval = security_task_setscheduler(p);
		if (retval)
			return retval;
	}

	/* Update task specific "requested" clamps */
	if (attr->sched_flags & SCHED_FLAG_UTIL_CLAMP) {
		retval = uclamp_validate(p, attr);
		if (retval)
			return retval;
	}

	/*
	 * Make sure no PI-waiters arrive (or leave) while we are
	 * changing the priority of the task:
	 *
	 * To be able to change p->policy safely, the appropriate
	 * runqueue lock must be held.
	 */
	rq = task_rq_lock(p, &rf);
	update_rq_clock(rq);

	/*
	 * Changing the policy of the stop threads its a very bad idea:
	 */
	if (p == rq->stop) {
		task_rq_unlock(rq, p, &rf);
		return -EINVAL;
	}

	/*
	 * If not changing anything there's no need to proceed further,
	 * but store a possible modification of reset_on_fork.
	 */
	if (unlikely(policy == p->policy)) {
		if (fair_policy(policy) && attr->sched_nice != task_nice(p))
			goto change;
		if (rt_policy(policy) && attr->sched_priority != p->rt_priority)
			goto change;
		if (dl_policy(policy) && dl_param_changed(p, attr))
			goto change;
		if (attr->sched_flags & SCHED_FLAG_UTIL_CLAMP)
			goto change;

		p->sched_reset_on_fork = reset_on_fork;
		task_rq_unlock(rq, p, &rf);
		return 0;
	}
change:

	if (user) {
#ifdef CONFIG_RT_GROUP_SCHED
		/*
		 * Do not allow realtime tasks into groups that have no runtime
		 * assigned.
		 */
		if (rt_bandwidth_enabled() && rt_policy(policy) &&
				task_group(p)->rt_bandwidth.rt_runtime == 0 &&
				!task_group_is_autogroup(task_group(p))) {
			task_rq_unlock(rq, p, &rf);
			return -EPERM;
		}
#endif
#ifdef CONFIG_SMP
		if (dl_bandwidth_enabled() && dl_policy(policy) &&
				!(attr->sched_flags & SCHED_FLAG_SUGOV)) {
			cpumask_t *span = rq->rd->span;

			/*
			 * Don't allow tasks with an affinity mask smaller than
			 * the entire root_domain to become SCHED_DEADLINE. We
			 * will also fail if there's no bandwidth available.
			 */
			if (!cpumask_subset(span, &p->cpus_allowed) ||
			    rq->rd->dl_bw.bw == 0) {
				task_rq_unlock(rq, p, &rf);
				return -EPERM;
			}
		}
#endif
	}

	/* Re-check policy now with rq lock held: */
	if (unlikely(oldpolicy != -1 && oldpolicy != p->policy)) {
		policy = oldpolicy = -1;
		task_rq_unlock(rq, p, &rf);
		goto recheck;
	}

	/*
	 * If setscheduling to SCHED_DEADLINE (or changing the parameters
	 * of a SCHED_DEADLINE task) we need to check if enough bandwidth
	 * is available.
	 */
	if ((dl_policy(policy) || dl_task(p)) && sched_dl_overflow(p, policy, attr)) {
		task_rq_unlock(rq, p, &rf);
		return -EBUSY;
	}

	p->sched_reset_on_fork = reset_on_fork;
	oldprio = p->prio;

	if (pi) {
		/*
		 * Take priority boosted tasks into account. If the new
		 * effective priority is unchanged, we just store the new
		 * normal parameters and do not touch the scheduler class and
		 * the runqueue. This will be done when the task deboost
		 * itself.
		 */
		new_effective_prio = rt_effective_prio(p, newprio);
		if (new_effective_prio == oldprio)
			queue_flags &= ~DEQUEUE_MOVE;
	}

	queued = task_on_rq_queued(p);
	running = task_current(rq, p);
	if (queued)
		dequeue_task(rq, p, queue_flags);
	if (running)
		put_prev_task(rq, p);

	prev_class = p->sched_class;

	__setscheduler(rq, p, attr, pi);
	__setscheduler_uclamp(p, attr);

	if (queued) {
		/*
		 * We enqueue to tail when the priority of a task is
		 * increased (user space view).
		 */
		if (oldprio < p->prio)
			queue_flags |= ENQUEUE_HEAD;

		enqueue_task(rq, p, queue_flags);
	}
	if (running)
		set_next_task(rq, p);

	check_class_changed(rq, p, prev_class, oldprio);

	/* Avoid rq from going away on us: */
	preempt_disable();
	task_rq_unlock(rq, p, &rf);

	if (pi)
		rt_mutex_adjust_pi(p);

	/* Run balance callbacks after we've adjusted the PI chain: */
	balance_callback(rq);
	preempt_enable();

	return 0;
}

static int _sched_setscheduler(struct task_struct *p, int policy,
			       const struct sched_param *param, bool check)
{
	struct sched_attr attr = {
		.sched_policy   = policy,
		.sched_priority = param->sched_priority,
		.sched_nice	= PRIO_TO_NICE(p->static_prio),
	};

	/* Fixup the legacy SCHED_RESET_ON_FORK hack. */
	if ((policy != SETPARAM_POLICY) && (policy & SCHED_RESET_ON_FORK)) {
		attr.sched_flags |= SCHED_FLAG_RESET_ON_FORK;
		policy &= ~SCHED_RESET_ON_FORK;
		attr.sched_policy = policy;
	}

	return __sched_setscheduler(p, &attr, check, true);
}
/**
 * sched_setscheduler - change the scheduling policy and/or RT priority of a thread.
 * @p: the task in question.
 * @policy: new policy.
 * @param: structure containing the new RT priority.
 *
 * Return: 0 on success. An error code otherwise.
 *
 * NOTE that the task may be already dead.
 */
int sched_setscheduler(struct task_struct *p, int policy,
		       const struct sched_param *param)
{
	return _sched_setscheduler(p, policy, param, true);
}
EXPORT_SYMBOL_GPL(sched_setscheduler);

int sched_setattr(struct task_struct *p, const struct sched_attr *attr)
{
	return __sched_setscheduler(p, attr, true, true);
}
EXPORT_SYMBOL_GPL(sched_setattr);

int sched_setattr_nocheck(struct task_struct *p, const struct sched_attr *attr)
{
	return __sched_setscheduler(p, attr, false, true);
}

/**
 * sched_setscheduler_nocheck - change the scheduling policy and/or RT priority of a thread from kernelspace.
 * @p: the task in question.
 * @policy: new policy.
 * @param: structure containing the new RT priority.
 *
 * Just like sched_setscheduler, only don't bother checking if the
 * current context has permission.  For example, this is needed in
 * stop_machine(): we create temporary high priority worker threads,
 * but our caller might not have that capability.
 *
 * Return: 0 on success. An error code otherwise.
 */
int sched_setscheduler_nocheck(struct task_struct *p, int policy,
			       const struct sched_param *param)
{
	return _sched_setscheduler(p, policy, param, false);
}
EXPORT_SYMBOL_GPL(sched_setscheduler_nocheck);

static int
do_sched_setscheduler(pid_t pid, int policy, struct sched_param __user *param)
{
	struct sched_param lparam;
	struct task_struct *p;
	int retval;

	if (!param || pid < 0)
		return -EINVAL;
	if (copy_from_user(&lparam, param, sizeof(struct sched_param)))
		return -EFAULT;

	rcu_read_lock();
	retval = -ESRCH;
	p = find_process_by_pid(pid);
	if (p != NULL)
		retval = sched_setscheduler(p, policy, &lparam);
	rcu_read_unlock();

	return retval;
}

/*
 * Mimics kernel/events/core.c perf_copy_attr().
 */
static int sched_copy_attr(struct sched_attr __user *uattr, struct sched_attr *attr)
{
	u32 size;
	int ret;

	if (!access_ok(VERIFY_WRITE, uattr, SCHED_ATTR_SIZE_VER0))
		return -EFAULT;

	/* Zero the full structure, so that a short copy will be nice: */
	memset(attr, 0, sizeof(*attr));

	ret = get_user(size, &uattr->size);
	if (ret)
		return ret;

	/* Bail out on silly large: */
	if (size > PAGE_SIZE)
		goto err_size;

	/* ABI compatibility quirk: */
	if (!size)
		size = SCHED_ATTR_SIZE_VER0;

	if (size < SCHED_ATTR_SIZE_VER0)
		goto err_size;

	/*
	 * If we're handed a bigger struct than we know of,
	 * ensure all the unknown bits are 0 - i.e. new
	 * user-space does not rely on any kernel feature
	 * extensions we dont know about yet.
	 */
	if (size > sizeof(*attr)) {
		unsigned char __user *addr;
		unsigned char __user *end;
		unsigned char val;

		addr = (void __user *)uattr + sizeof(*attr);
		end  = (void __user *)uattr + size;

		for (; addr < end; addr++) {
			ret = get_user(val, addr);
			if (ret)
				return ret;
			if (val)
				goto err_size;
		}
		size = sizeof(*attr);
	}

	ret = copy_from_user(attr, uattr, size);
	if (ret)
		return -EFAULT;

	if ((attr->sched_flags & SCHED_FLAG_UTIL_CLAMP) &&
	    size < SCHED_ATTR_SIZE_VER1)
		return -EINVAL;

	/*
	 * XXX: Do we want to be lenient like existing syscalls; or do we want
	 * to be strict and return an error on out-of-bounds values?
	 */
	attr->sched_nice = clamp(attr->sched_nice, MIN_NICE, MAX_NICE);

	return 0;

err_size:
	put_user(sizeof(*attr), &uattr->size);
	return -E2BIG;
}

/**
 * sys_sched_setscheduler - set/change the scheduler policy and RT priority
 * @pid: the pid in question.
 * @policy: new policy.
 * @param: structure containing the new RT priority.
 *
 * Return: 0 on success. An error code otherwise.
 */
SYSCALL_DEFINE3(sched_setscheduler, pid_t, pid, int, policy, struct sched_param __user *, param)
{
	if (policy < 0)
		return -EINVAL;

	return do_sched_setscheduler(pid, policy, param);
}

/**
 * sys_sched_setparam - set/change the RT priority of a thread
 * @pid: the pid in question.
 * @param: structure containing the new RT priority.
 *
 * Return: 0 on success. An error code otherwise.
 */
SYSCALL_DEFINE2(sched_setparam, pid_t, pid, struct sched_param __user *, param)
{
	return do_sched_setscheduler(pid, SETPARAM_POLICY, param);
}

/**
 * sys_sched_setattr - same as above, but with extended sched_attr
 * @pid: the pid in question.
 * @uattr: structure containing the extended parameters.
 * @flags: for future extension.
 */
SYSCALL_DEFINE3(sched_setattr, pid_t, pid, struct sched_attr __user *, uattr,
			       unsigned int, flags)
{
	struct sched_attr attr;
	struct task_struct *p;
	int retval;

	if (!uattr || pid < 0 || flags)
		return -EINVAL;

	retval = sched_copy_attr(uattr, &attr);
	if (retval)
		return retval;

	if ((int)attr.sched_policy < 0)
		return -EINVAL;
	if (attr.sched_flags & SCHED_FLAG_KEEP_POLICY)
		attr.sched_policy = SETPARAM_POLICY;

	rcu_read_lock();
	retval = -ESRCH;
	p = find_process_by_pid(pid);
	if (likely(p))
		get_task_struct(p);
	rcu_read_unlock();

	if (likely(p)) {
		retval = sched_setattr(p, &attr);
		put_task_struct(p);
	}

	return retval;
}

/**
 * sys_sched_getscheduler - get the policy (scheduling class) of a thread
 * @pid: the pid in question.
 *
 * Return: On success, the policy of the thread. Otherwise, a negative error
 * code.
 */
SYSCALL_DEFINE1(sched_getscheduler, pid_t, pid)
{
	struct task_struct *p;
	int retval;

	if (pid < 0)
		return -EINVAL;

	retval = -ESRCH;
	rcu_read_lock();
	p = find_process_by_pid(pid);
	if (p) {
		retval = security_task_getscheduler(p);
		if (!retval)
			retval = p->policy
				| (p->sched_reset_on_fork ? SCHED_RESET_ON_FORK : 0);
	}
	rcu_read_unlock();
	return retval;
}

/**
 * sys_sched_getparam - get the RT priority of a thread
 * @pid: the pid in question.
 * @param: structure containing the RT priority.
 *
 * Return: On success, 0 and the RT priority is in @param. Otherwise, an error
 * code.
 */
SYSCALL_DEFINE2(sched_getparam, pid_t, pid, struct sched_param __user *, param)
{
	struct sched_param lp = { .sched_priority = 0 };
	struct task_struct *p;
	int retval;

	if (!param || pid < 0)
		return -EINVAL;

	rcu_read_lock();
	p = find_process_by_pid(pid);
	retval = -ESRCH;
	if (!p)
		goto out_unlock;

	retval = security_task_getscheduler(p);
	if (retval)
		goto out_unlock;

	if (task_has_rt_policy(p))
		lp.sched_priority = p->rt_priority;
	rcu_read_unlock();

	/*
	 * This one might sleep, we cannot do it with a spinlock held ...
	 */
	retval = copy_to_user(param, &lp, sizeof(*param)) ? -EFAULT : 0;

	return retval;

out_unlock:
	rcu_read_unlock();
	return retval;
}

/*
 * Copy the kernel size attribute structure (which might be larger
 * than what user-space knows about) to user-space.
 *
 * Note that all cases are valid: user-space buffer can be larger or
 * smaller than the kernel-space buffer. The usual case is that both
 * have the same size.
 */
static int
sched_attr_copy_to_user(struct sched_attr __user *uattr,
			struct sched_attr *kattr,
			unsigned int usize)
{
	unsigned int ksize = sizeof(*kattr);

	if (!access_ok(VERIFY_WRITE, uattr, usize))
		return -EFAULT;

	/*
	 * sched_getattr() ABI forwards and backwards compatibility:
	 *
	 * If usize == ksize then we just copy everything to user-space and all is good.
	 *
	 * If usize < ksize then we only copy as much as user-space has space for,
	 * this keeps ABI compatibility as well. We skip the rest.
	 *
	 * If usize > ksize then user-space is using a newer version of the ABI,
	 * which part the kernel doesn't know about. Just ignore it - tooling can
	 * detect the kernel's knowledge of attributes from the attr->size value
	 * which is set to ksize in this case.
	 */
	kattr->size = min(usize, ksize);

	if (copy_to_user(uattr, kattr, kattr->size))
		return -EFAULT;

	return 0;
}

/**
 * sys_sched_getattr - similar to sched_getparam, but with sched_attr
 * @pid: the pid in question.
 * @uattr: structure containing the extended parameters.
 * @usize: sizeof(attr) that user-space knows about, for forwards and backwards compatibility.
 * @flags: for future extension.
 */
SYSCALL_DEFINE4(sched_getattr, pid_t, pid, struct sched_attr __user *, uattr,
		unsigned int, usize, unsigned int, flags)
{
	struct sched_attr kattr = { };
	struct task_struct *p;
	int retval;

	if (!uattr || pid < 0 || usize > PAGE_SIZE ||
	    usize < SCHED_ATTR_SIZE_VER0 || flags)
		return -EINVAL;

	rcu_read_lock();
	p = find_process_by_pid(pid);
	retval = -ESRCH;
	if (!p)
		goto out_unlock;

	retval = security_task_getscheduler(p);
	if (retval)
		goto out_unlock;

	kattr.sched_policy = p->policy;
	if (p->sched_reset_on_fork)
		kattr.sched_flags |= SCHED_FLAG_RESET_ON_FORK;
	if (task_has_dl_policy(p))
		__getparam_dl(p, &kattr);
	else if (task_has_rt_policy(p))
		kattr.sched_priority = p->rt_priority;
	else
		kattr.sched_nice = task_nice(p);

#ifdef CONFIG_UCLAMP_TASK
	kattr.sched_util_min = p->uclamp_req[UCLAMP_MIN].value;
	kattr.sched_util_max = p->uclamp_req[UCLAMP_MAX].value;
#endif

	rcu_read_unlock();

	return sched_attr_copy_to_user(uattr, &kattr, usize);

out_unlock:
	rcu_read_unlock();
	return retval;
}

long sched_setaffinity(pid_t pid, const struct cpumask *in_mask)
{
	cpumask_var_t cpus_allowed, new_mask;
	struct task_struct *p;
	int retval;
	int dest_cpu;
	cpumask_t allowed_mask;

	rcu_read_lock();

	p = find_process_by_pid(pid);
	if (!p) {
		rcu_read_unlock();
		return -ESRCH;
	}

	/* Prevent p going away */
	get_task_struct(p);
	rcu_read_unlock();

	if (p->flags & PF_NO_SETAFFINITY) {
		retval = -EINVAL;
		goto out_put_task;
	}
	if (!alloc_cpumask_var(&cpus_allowed, GFP_KERNEL)) {
		retval = -ENOMEM;
		goto out_put_task;
	}
	if (!alloc_cpumask_var(&new_mask, GFP_KERNEL)) {
		retval = -ENOMEM;
		goto out_free_cpus_allowed;
	}
	retval = -EPERM;
	if (!check_same_owner(p)) {
		rcu_read_lock();
		if (!ns_capable(__task_cred(p)->user_ns, CAP_SYS_NICE)) {
			rcu_read_unlock();
			goto out_free_new_mask;
		}
		rcu_read_unlock();
	}

	retval = security_task_setscheduler(p);
	if (retval)
		goto out_free_new_mask;


	cpuset_cpus_allowed(p, cpus_allowed);
	cpumask_and(new_mask, in_mask, cpus_allowed);
	trace_sched_setaffinity(pid, in_mask);

	/*
	 * Since bandwidth control happens on root_domain basis,
	 * if admission test is enabled, we only admit -deadline
	 * tasks allowed to run on all the CPUs in the task's
	 * root_domain.
	 */
#ifdef CONFIG_SMP
	if (task_has_dl_policy(p) && dl_bandwidth_enabled()) {
		rcu_read_lock();
		if (!cpumask_subset(task_rq(p)->rd->span, new_mask)) {
			retval = -EBUSY;
			rcu_read_unlock();
			goto out_free_new_mask;
		}
		rcu_read_unlock();
	}
#endif
again:
	cpumask_andnot(&allowed_mask, new_mask, cpu_isolated_mask);
	dest_cpu = cpumask_any_and(cpu_active_mask, &allowed_mask);
	if (dest_cpu < nr_cpu_ids) {
		retval = __set_cpus_allowed_ptr(p, new_mask, true);
		if (!retval) {
			cpuset_cpus_allowed(p, cpus_allowed);
			if (!cpumask_subset(new_mask, cpus_allowed)) {
				/*
				 * We must have raced with a concurrent cpuset
				 * update. Just reset the cpus_allowed to the
				 * cpuset's cpus_allowed
				 */
				cpumask_copy(new_mask, cpus_allowed);
				goto again;
			}
		}
	} else {
		retval = -EINVAL;
	}

	if (!retval && !(p->flags & PF_KTHREAD))
		cpumask_and(&p->cpus_requested, in_mask, cpu_possible_mask);

out_free_new_mask:
	free_cpumask_var(new_mask);
out_free_cpus_allowed:
	free_cpumask_var(cpus_allowed);
out_put_task:
	put_task_struct(p);
	return retval;
}
EXPORT_SYMBOL_GPL(sched_setaffinity);
<<<<<<< HEAD

char sched_lib_name[LIB_PATH_LENGTH];
unsigned int sched_lib_mask_force;
bool is_sched_lib_based_app(pid_t pid)
{
	const char *name = NULL;
	char *libname, *lib_list;
	struct vm_area_struct *vma;
	char path_buf[LIB_PATH_LENGTH];
	char *tmp_lib_name;
	bool found = false;
	struct task_struct *p;
	struct mm_struct *mm;

	if (strnlen(sched_lib_name, LIB_PATH_LENGTH) == 0)
		return false;

	tmp_lib_name = kmalloc(LIB_PATH_LENGTH, GFP_KERNEL);
	if (!tmp_lib_name)
		return false;

	rcu_read_lock();

	p = find_process_by_pid(pid);
	if (!p) {
		rcu_read_unlock();
		kfree(tmp_lib_name);
		return false;
	}

	/* Prevent p going away */
	get_task_struct(p);
	rcu_read_unlock();

	mm = get_task_mm(p);
	if (!mm)
		goto put_task_struct;

	down_read(&mm->mmap_sem);
	for (vma = mm->mmap; vma ; vma = vma->vm_next) {
		if (vma->vm_file && vma->vm_flags & VM_EXEC) {
			name = d_path(&vma->vm_file->f_path,
					path_buf, LIB_PATH_LENGTH);
			if (IS_ERR(name))
				goto release_sem;

			strlcpy(tmp_lib_name, sched_lib_name, LIB_PATH_LENGTH);
			lib_list = tmp_lib_name;
			while ((libname = strsep(&lib_list, ","))) {
				libname = skip_spaces(libname);
				if (strnstr(name, libname,
					strnlen(name, LIB_PATH_LENGTH))) {
					found = true;
					goto release_sem;
				}
			}
		}
	}

release_sem:
	up_read(&mm->mmap_sem);
	mmput(mm);
put_task_struct:
	put_task_struct(p);
	kfree(tmp_lib_name);
	return found;
}
=======
>>>>>>> e543b332

static int get_user_cpu_mask(unsigned long __user *user_mask_ptr, unsigned len,
			     struct cpumask *new_mask)
{
	if (len < cpumask_size())
		cpumask_clear(new_mask);
	else if (len > cpumask_size())
		len = cpumask_size();

	return copy_from_user(new_mask, user_mask_ptr, len) ? -EFAULT : 0;
}

/**
 * sys_sched_setaffinity - set the CPU affinity of a process
 * @pid: pid of the process
 * @len: length in bytes of the bitmask pointed to by user_mask_ptr
 * @user_mask_ptr: user-space pointer to the new CPU mask
 *
 * Return: 0 on success. An error code otherwise.
 */
SYSCALL_DEFINE3(sched_setaffinity, pid_t, pid, unsigned int, len,
		unsigned long __user *, user_mask_ptr)
{
	cpumask_var_t new_mask;
	int retval;

	if (!alloc_cpumask_var(&new_mask, GFP_KERNEL))
		return -ENOMEM;

	retval = get_user_cpu_mask(user_mask_ptr, len, new_mask);
	if (retval == 0)
		retval = sched_setaffinity(pid, new_mask);
	free_cpumask_var(new_mask);
	return retval;
}

long sched_getaffinity(pid_t pid, struct cpumask *mask)
{
	struct task_struct *p;
	unsigned long flags;
	int retval;

	rcu_read_lock();

	retval = -ESRCH;
	p = find_process_by_pid(pid);
	if (!p)
		goto out_unlock;

	retval = security_task_getscheduler(p);
	if (retval)
		goto out_unlock;

	raw_spin_lock_irqsave(&p->pi_lock, flags);
	cpumask_and(mask, &p->cpus_allowed, cpu_active_mask);

	/* The userspace tasks are forbidden to run on
	 * isolated CPUs. So exclude isolated CPUs from
	 * the getaffinity.
	 */
	if (!(p->flags & PF_KTHREAD))
		cpumask_andnot(mask, mask, cpu_isolated_mask);

	raw_spin_unlock_irqrestore(&p->pi_lock, flags);

out_unlock:
	rcu_read_unlock();

	return retval;
}

/**
 * sys_sched_getaffinity - get the CPU affinity of a process
 * @pid: pid of the process
 * @len: length in bytes of the bitmask pointed to by user_mask_ptr
 * @user_mask_ptr: user-space pointer to hold the current CPU mask
 *
 * Return: size of CPU mask copied to user_mask_ptr on success. An
 * error code otherwise.
 */
SYSCALL_DEFINE3(sched_getaffinity, pid_t, pid, unsigned int, len,
		unsigned long __user *, user_mask_ptr)
{
	int ret;
	cpumask_var_t mask;

	if ((len * BITS_PER_BYTE) < nr_cpu_ids)
		return -EINVAL;
	if (len & (sizeof(unsigned long)-1))
		return -EINVAL;

	if (!alloc_cpumask_var(&mask, GFP_KERNEL))
		return -ENOMEM;

	ret = sched_getaffinity(pid, mask);
	if (ret == 0) {
		unsigned int retlen = min(len, cpumask_size());

		if (copy_to_user(user_mask_ptr, mask, retlen))
			ret = -EFAULT;
		else
			ret = retlen;
	}
	free_cpumask_var(mask);

	return ret;
}

/**
 * sys_sched_yield - yield the current processor to other threads.
 *
 * This function yields the current CPU to other tasks. If there are no
 * other threads running on this CPU then this function will return.
 *
 * Return: 0.
 */
static void do_sched_yield(void)
{
	struct rq_flags rf;
	struct rq *rq;

	rq = this_rq_lock_irq(&rf);

	schedstat_inc(rq->yld_count);
	current->sched_class->yield_task(rq);

	/*
	 * Since we are going to call schedule() anyway, there's
	 * no need to preempt or enable interrupts:
	 */
	preempt_disable();
	rq_unlock(rq, &rf);
	sched_preempt_enable_no_resched();

	schedule();
}

SYSCALL_DEFINE0(sched_yield)
{
	do_sched_yield();
	return 0;
}

#ifndef CONFIG_PREEMPT
int __sched _cond_resched(void)
{
	if (should_resched(0)) {
		preempt_schedule_common();
		return 1;
	}
	rcu_all_qs();
	return 0;
}
EXPORT_SYMBOL(_cond_resched);
#endif

/*
 * __cond_resched_lock() - if a reschedule is pending, drop the given lock,
 * call schedule, and on return reacquire the lock.
 *
 * This works OK both with and without CONFIG_PREEMPT. We do strange low-level
 * operations here to prevent schedule() from being called twice (once via
 * spin_unlock(), once by hand).
 */
int __cond_resched_lock(spinlock_t *lock)
{
	int resched = should_resched(PREEMPT_LOCK_OFFSET);
	int ret = 0;

	lockdep_assert_held(lock);

	if (spin_needbreak(lock) || resched) {
		spin_unlock(lock);
		if (resched)
			preempt_schedule_common();
		else
			cpu_relax();
		ret = 1;
		spin_lock(lock);
	}
	return ret;
}
EXPORT_SYMBOL(__cond_resched_lock);

/**
 * yield - yield the current processor to other threads.
 *
 * Do not ever use this function, there's a 99% chance you're doing it wrong.
 *
 * The scheduler is at all times free to pick the calling task as the most
 * eligible task to run, if removing the yield() call from your code breaks
 * it, its already broken.
 *
 * Typical broken usage is:
 *
 * while (!event)
 *	yield();
 *
 * where one assumes that yield() will let 'the other' process run that will
 * make event true. If the current task is a SCHED_FIFO task that will never
 * happen. Never use yield() as a progress guarantee!!
 *
 * If you want to use yield() to wait for something, use wait_event().
 * If you want to use yield() to be 'nice' for others, use cond_resched().
 * If you still want to use yield(), do not!
 */
void __sched yield(void)
{
	set_current_state(TASK_RUNNING);
	do_sched_yield();
}
EXPORT_SYMBOL(yield);

/**
 * yield_to - yield the current processor to another thread in
 * your thread group, or accelerate that thread toward the
 * processor it's on.
 * @p: target task
 * @preempt: whether task preemption is allowed or not
 *
 * It's the caller's job to ensure that the target task struct
 * can't go away on us before we can do any checks.
 *
 * Return:
 *	true (>0) if we indeed boosted the target task.
 *	false (0) if we failed to boost the target.
 *	-ESRCH if there's no task to yield to.
 */
int __sched yield_to(struct task_struct *p, bool preempt)
{
	struct task_struct *curr = current;
	struct rq *rq, *p_rq;
	unsigned long flags;
	int yielded = 0;

	local_irq_save(flags);
	rq = this_rq();

again:
	p_rq = task_rq(p);
	/*
	 * If we're the only runnable task on the rq and target rq also
	 * has only one task, there's absolutely no point in yielding.
	 */
	if (rq->nr_running == 1 && p_rq->nr_running == 1) {
		yielded = -ESRCH;
		goto out_irq;
	}

	double_rq_lock(rq, p_rq);
	if (task_rq(p) != p_rq) {
		double_rq_unlock(rq, p_rq);
		goto again;
	}

	if (!curr->sched_class->yield_to_task)
		goto out_unlock;

	if (curr->sched_class != p->sched_class)
		goto out_unlock;

	if (task_running(p_rq, p) || p->state)
		goto out_unlock;

	yielded = curr->sched_class->yield_to_task(rq, p, preempt);
	if (yielded) {
		schedstat_inc(rq->yld_count);
		/*
		 * Make p's CPU reschedule; pick_next_entity takes care of
		 * fairness.
		 */
		if (preempt && rq != p_rq)
			resched_curr(p_rq);
	}

out_unlock:
	double_rq_unlock(rq, p_rq);
out_irq:
	local_irq_restore(flags);

	if (yielded > 0)
		schedule();

	return yielded;
}
EXPORT_SYMBOL_GPL(yield_to);

int io_schedule_prepare(void)
{
	int old_iowait = current->in_iowait;

	current->in_iowait = 1;
	blk_schedule_flush_plug(current);

	return old_iowait;
}

void io_schedule_finish(int token)
{
	current->in_iowait = token;
}

/*
 * This task is about to go to sleep on IO. Increment rq->nr_iowait so
 * that process accounting knows that this is a task in IO wait state.
 */
long __sched io_schedule_timeout(long timeout)
{
	int token;
	long ret;

	token = io_schedule_prepare();
	ret = schedule_timeout(timeout);
	io_schedule_finish(token);

	return ret;
}
EXPORT_SYMBOL(io_schedule_timeout);

void __sched io_schedule(void)
{
	int token;

	token = io_schedule_prepare();
	schedule();
	io_schedule_finish(token);
}
EXPORT_SYMBOL(io_schedule);

/**
 * sys_sched_get_priority_max - return maximum RT priority.
 * @policy: scheduling class.
 *
 * Return: On success, this syscall returns the maximum
 * rt_priority that can be used by a given scheduling class.
 * On failure, a negative error code is returned.
 */
SYSCALL_DEFINE1(sched_get_priority_max, int, policy)
{
	int ret = -EINVAL;

	switch (policy) {
	case SCHED_FIFO:
	case SCHED_RR:
		ret = MAX_USER_RT_PRIO-1;
		break;
	case SCHED_DEADLINE:
	case SCHED_NORMAL:
	case SCHED_BATCH:
	case SCHED_IDLE:
		ret = 0;
		break;
	}
	return ret;
}

/**
 * sys_sched_get_priority_min - return minimum RT priority.
 * @policy: scheduling class.
 *
 * Return: On success, this syscall returns the minimum
 * rt_priority that can be used by a given scheduling class.
 * On failure, a negative error code is returned.
 */
SYSCALL_DEFINE1(sched_get_priority_min, int, policy)
{
	int ret = -EINVAL;

	switch (policy) {
	case SCHED_FIFO:
	case SCHED_RR:
		ret = 1;
		break;
	case SCHED_DEADLINE:
	case SCHED_NORMAL:
	case SCHED_BATCH:
	case SCHED_IDLE:
		ret = 0;
	}
	return ret;
}

static int sched_rr_get_interval(pid_t pid, struct timespec64 *t)
{
	struct task_struct *p;
	unsigned int time_slice;
	struct rq_flags rf;
	struct rq *rq;
	int retval;

	if (pid < 0)
		return -EINVAL;

	retval = -ESRCH;
	rcu_read_lock();
	p = find_process_by_pid(pid);
	if (!p)
		goto out_unlock;

	retval = security_task_getscheduler(p);
	if (retval)
		goto out_unlock;

	rq = task_rq_lock(p, &rf);
	time_slice = 0;
	if (p->sched_class->get_rr_interval)
		time_slice = p->sched_class->get_rr_interval(rq, p);
	task_rq_unlock(rq, p, &rf);

	rcu_read_unlock();
	jiffies_to_timespec64(time_slice, t);
	return 0;

out_unlock:
	rcu_read_unlock();
	return retval;
}

/**
 * sys_sched_rr_get_interval - return the default timeslice of a process.
 * @pid: pid of the process.
 * @interval: userspace pointer to the timeslice value.
 *
 * this syscall writes the default timeslice value of a given process
 * into the user-space timespec buffer. A value of '0' means infinity.
 *
 * Return: On success, 0 and the timeslice is in @interval. Otherwise,
 * an error code.
 */
SYSCALL_DEFINE2(sched_rr_get_interval, pid_t, pid,
		struct timespec __user *, interval)
{
	struct timespec64 t;
	int retval = sched_rr_get_interval(pid, &t);

	if (retval == 0)
		retval = put_timespec64(&t, interval);

	return retval;
}

#ifdef CONFIG_COMPAT
COMPAT_SYSCALL_DEFINE2(sched_rr_get_interval,
		       compat_pid_t, pid,
		       struct compat_timespec __user *, interval)
{
	struct timespec64 t;
	int retval = sched_rr_get_interval(pid, &t);

	if (retval == 0)
		retval = compat_put_timespec64(&t, interval);
	return retval;
}
#endif

void sched_show_task(struct task_struct *p)
{
	unsigned long free = 0;
	int ppid;

	if (!try_get_task_stack(p))
		return;

	printk(KERN_INFO "%-15.15s %c", p->comm, task_state_to_char(p));

	if (p->state == TASK_RUNNING)
		printk(KERN_CONT "  running task    ");
#ifdef CONFIG_DEBUG_STACK_USAGE
	free = stack_not_used(p);
#endif
	ppid = 0;
	rcu_read_lock();
	if (pid_alive(p))
		ppid = task_pid_nr(rcu_dereference(p->real_parent));
	rcu_read_unlock();
	printk(KERN_CONT "%5lu %5d %6d 0x%08lx\n", free,
		task_pid_nr(p), ppid,
		(unsigned long)task_thread_info(p)->flags);

	print_worker_info(KERN_INFO, p);
	show_stack(p, NULL);
	put_task_stack(p);
}
EXPORT_SYMBOL_GPL(sched_show_task);

static inline bool
state_filter_match(unsigned long state_filter, struct task_struct *p)
{
	/* no filter, everything matches */
	if (!state_filter)
		return true;

	/* filter, but doesn't match */
	if (!(p->state & state_filter))
		return false;

	/*
	 * When looking for TASK_UNINTERRUPTIBLE skip TASK_IDLE (allows
	 * TASK_KILLABLE).
	 */
	if (state_filter == TASK_UNINTERRUPTIBLE && p->state == TASK_IDLE)
		return false;

	return true;
}


void show_state_filter(unsigned long state_filter)
{
	struct task_struct *g, *p;

#if BITS_PER_LONG == 32
	printk(KERN_INFO
		"  task                PC stack   pid father\n");
#else
	printk(KERN_INFO
		"  task                        PC stack   pid father\n");
#endif
	rcu_read_lock();
	for_each_process_thread(g, p) {
		/*
		 * reset the NMI-timeout, listing all files on a slow
		 * console might take a lot of time:
		 * Also, reset softlockup watchdogs on all CPUs, because
		 * another CPU might be blocked waiting for us to process
		 * an IPI.
		 */
		touch_nmi_watchdog();
		touch_all_softlockup_watchdogs();
		if (state_filter_match(state_filter, p))
			sched_show_task(p);
	}

#ifdef CONFIG_SCHED_DEBUG
	if (!state_filter)
		sysrq_sched_debug_show();
#endif
	rcu_read_unlock();
	/*
	 * Only show locks if all tasks are dumped:
	 */
	if (!state_filter)
		debug_show_all_locks();
}

void show_state_filter_single(unsigned long state_filter)
{
	struct task_struct *g, *p;

#if BITS_PER_LONG == 32
	printk(KERN_INFO
		"  task                PC stack   pid father\n");
#else
	printk(KERN_INFO
		"  task                        PC stack   pid father\n");
#endif
	rcu_read_lock();
	for_each_process_thread(g, p) {
		/*
		 * reset the NMI-timeout, listing all files on a slow
		 * console might take a lot of time:
		 * Also, reset softlockup watchdogs on all CPUs, because
		 * another CPU might be blocked waiting for us to process
		 * an IPI.
		 */
		touch_nmi_watchdog();
		touch_all_softlockup_watchdogs();
		if (p->state == state_filter)
			sched_show_task(p);
	}
	rcu_read_unlock();
}

/**
 * init_idle - set up an idle thread for a given CPU
 * @idle: task in question
 * @cpu: CPU the idle task belongs to
 *
 * NOTE: this function does not set the idle thread's NEED_RESCHED
 * flag, to make booting more robust.
 */
void init_idle(struct task_struct *idle, int cpu)
{
	struct rq *rq = cpu_rq(cpu);
	unsigned long flags;

	__sched_fork(0, idle);

	raw_spin_lock_irqsave(&idle->pi_lock, flags);
	raw_spin_lock(&rq->lock);

	idle->state = TASK_RUNNING;
	idle->se.exec_start = sched_clock();
	idle->flags |= PF_IDLE;

	scs_task_reset(idle);
	kasan_unpoison_task_stack(idle);

#ifdef CONFIG_SMP
	/*
	 * Its possible that init_idle() gets called multiple times on a task,
	 * in that case do_set_cpus_allowed() will not do the right thing.
	 *
	 * And since this is boot we can forgo the serialization.
	 */
	set_cpus_allowed_common(idle, cpumask_of(cpu));
#endif
	/*
	 * We're having a chicken and egg problem, even though we are
	 * holding rq->lock, the CPU isn't yet set to this CPU so the
	 * lockdep check in task_group() will fail.
	 *
	 * Similar case to sched_fork(). / Alternatively we could
	 * use task_rq_lock() here and obtain the other rq->lock.
	 *
	 * Silence PROVE_RCU
	 */
	rcu_read_lock();
	__set_task_cpu(idle, cpu);
	rcu_read_unlock();

	rq->curr = rq->idle = idle;
	idle->on_rq = TASK_ON_RQ_QUEUED;
#ifdef CONFIG_SMP
	idle->on_cpu = 1;
#endif
	raw_spin_unlock(&rq->lock);
	raw_spin_unlock_irqrestore(&idle->pi_lock, flags);

	/* Set the preempt count _outside_ the spinlocks! */
	init_idle_preempt_count(idle, cpu);

	/*
	 * The idle tasks have their own, simple scheduling class:
	 */
	idle->sched_class = &idle_sched_class;
	ftrace_graph_init_idle_task(idle, cpu);
	vtime_init_idle(idle, cpu);
#ifdef CONFIG_SMP
	sprintf(idle->comm, "%s/%d", INIT_TASK_COMM, cpu);
#endif
}

#ifdef CONFIG_SMP

int cpuset_cpumask_can_shrink(const struct cpumask *cur,
			      const struct cpumask *trial)
{
	int ret = 1;

	if (!cpumask_weight(cur))
		return ret;

	ret = dl_cpuset_cpumask_can_shrink(cur, trial);

	return ret;
}

int task_can_attach(struct task_struct *p,
		    const struct cpumask *cs_cpus_allowed)
{
	int ret = 0;

	/*
	 * Kthreads which disallow setaffinity shouldn't be moved
	 * to a new cpuset; we don't want to change their CPU
	 * affinity and isolating such threads by their set of
	 * allowed nodes is unnecessary.  Thus, cpusets are not
	 * applicable for such threads.  This prevents checking for
	 * success of set_cpus_allowed_ptr() on all attached tasks
	 * before cpus_allowed may be changed.
	 */
	if (p->flags & PF_NO_SETAFFINITY) {
		ret = -EINVAL;
		goto out;
	}

	if (dl_task(p) && !cpumask_intersects(task_rq(p)->rd->span,
					      cs_cpus_allowed))
		ret = dl_task_can_attach(p, cs_cpus_allowed);

out:
	return ret;
}

bool sched_smp_initialized __read_mostly;

#ifdef CONFIG_NUMA_BALANCING
/* Migrate current task p to target_cpu */
int migrate_task_to(struct task_struct *p, int target_cpu)
{
	struct migration_arg arg = { p, target_cpu };
	int curr_cpu = task_cpu(p);

	if (curr_cpu == target_cpu)
		return 0;

	if (!cpumask_test_cpu(target_cpu, &p->cpus_allowed))
		return -EINVAL;

	/* TODO: This is not properly updating schedstats */

	trace_sched_move_numa(p, curr_cpu, target_cpu);
	return stop_one_cpu(curr_cpu, migration_cpu_stop, &arg);
}

/*
 * Requeue a task on a given node and accurately track the number of NUMA
 * tasks on the runqueues
 */
void sched_setnuma(struct task_struct *p, int nid)
{
	bool queued, running;
	struct rq_flags rf;
	struct rq *rq;

	rq = task_rq_lock(p, &rf);
	queued = task_on_rq_queued(p);
	running = task_current(rq, p);

	if (queued)
		dequeue_task(rq, p, DEQUEUE_SAVE);
	if (running)
		put_prev_task(rq, p);

	p->numa_preferred_nid = nid;

	if (queued)
		enqueue_task(rq, p, ENQUEUE_RESTORE | ENQUEUE_NOCLOCK);
	if (running)
		set_next_task(rq, p);
	task_rq_unlock(rq, p, &rf);
}
#endif /* CONFIG_NUMA_BALANCING */

#ifdef CONFIG_HOTPLUG_CPU
/*
 * Ensure that the idle task is using init_mm right before its CPU goes
 * offline.
 */
void idle_task_exit(void)
{
	struct mm_struct *mm = current->active_mm;

	BUG_ON(cpu_online(smp_processor_id()));
	BUG_ON(current != this_rq()->idle);

	if (mm != &init_mm) {
		switch_mm(mm, &init_mm, current);
		finish_arch_post_lock_switch();
	}

	/* finish_cpu(), as ran on the BP, will clean up the active_mm state */
}

/*
 * Since this CPU is going 'away' for a while, fold any nr_active delta
 * we might have. Assumes we're called after migrate_tasks() so that the
 * nr_active count is stable. We need to take the teardown thread which
 * is calling this into account, so we hand in adjust = 1 to the load
 * calculation.
 *
 * Also see the comment "Global load-average calculations".
 */
static void calc_load_migrate(struct rq *rq)
{
	long delta = calc_load_fold_active(rq, 1);
	if (delta)
		atomic_long_add(delta, &calc_load_tasks);
}

static struct task_struct *__pick_migrate_task(struct rq *rq)
{
	const struct sched_class *class;
	struct task_struct *next;

	for_each_class(class) {
		next = class->pick_next_task(rq, NULL, NULL);
		if (next) {
			next->sched_class->put_prev_task(rq, next);
			return next;
		}
	}

	/* The idle class should always have a runnable task */
	BUG();
}

/*
 * Remove a task from the runqueue and pretend that it's migrating. This
 * should prevent migrations for the detached task and disallow further
 * changes to tsk_cpus_allowed.
 */
static void
detach_one_task(struct task_struct *p, struct rq *rq, struct list_head *tasks)
{
	lockdep_assert_held(&rq->lock);

	p->on_rq = TASK_ON_RQ_MIGRATING;
	deactivate_task(rq, p, 0);
	list_add(&p->se.group_node, tasks);
}

static void attach_tasks(struct list_head *tasks, struct rq *rq)
{
	struct task_struct *p;

	lockdep_assert_held(&rq->lock);

	while (!list_empty(tasks)) {
		p = list_first_entry(tasks, struct task_struct, se.group_node);
		list_del_init(&p->se.group_node);

		BUG_ON(task_rq(p) != rq);
		activate_task(rq, p, 0);
		p->on_rq = TASK_ON_RQ_QUEUED;
	}
}

/*
 * Migrate all tasks (not pinned if pinned argument say so) from the rq,
 * sleeping tasks will be migrated by try_to_wake_up()->select_task_rq().
 *
 * Called with rq->lock held even though we'er in stop_machine() and
 * there's no concurrency possible, we hold the required locks anyway
 * because of lock validation efforts.
 */
static void migrate_tasks(struct rq *dead_rq, struct rq_flags *rf,
			  bool migrate_pinned_tasks)
{
	struct rq *rq = dead_rq;
	struct task_struct *next, *stop = rq->stop;
	struct rq_flags orf = *rf;
	int dest_cpu;
	unsigned int num_pinned_kthreads = 1; /* this thread */
	LIST_HEAD(tasks);
	cpumask_t avail_cpus;

	cpumask_andnot(&avail_cpus, cpu_online_mask, cpu_isolated_mask);

	/*
	 * Fudge the rq selection such that the below task selection loop
	 * doesn't get stuck on the currently eligible stop task.
	 *
	 * We're currently inside stop_machine() and the rq is either stuck
	 * in the stop_machine_cpu_stop() loop, or we're executing this code,
	 * either way we should never end up calling schedule() until we're
	 * done here.
	 */
	rq->stop = NULL;

	/*
	 * put_prev_task() and pick_next_task() sched
	 * class method both need to have an up-to-date
	 * value of rq->clock[_task]
	 */
	update_rq_clock(rq);

	for (;;) {
		/*
		 * There's this thread running, bail when that's the only
		 * remaining thread.
		 */
		if (rq->nr_running == 1)
			break;

		next = __pick_migrate_task(rq);

		if (!migrate_pinned_tasks && next->flags & PF_KTHREAD &&
			!cpumask_intersects(&avail_cpus, &next->cpus_allowed)) {
			detach_one_task(next, rq, &tasks);
			num_pinned_kthreads += 1;
			continue;
		}

		/*
		 * Rules for changing task_struct::cpus_allowed are holding
		 * both pi_lock and rq->lock, such that holding either
		 * stabilizes the mask.
		 *
		 * Drop rq->lock is not quite as disastrous as it usually is
		 * because !cpu_active at this point, which means load-balance
		 * will not interfere. Also, stop-machine.
		 */
		rq_unlock(rq, rf);
		raw_spin_lock(&next->pi_lock);
		rq_relock(rq, rf);
		if (!(rq->clock_update_flags & RQCF_UPDATED))
			update_rq_clock(rq);

		/*
		 * Since we're inside stop-machine, _nothing_ should have
		 * changed the task, WARN if weird stuff happened, because in
		 * that case the above rq->lock drop is a fail too.
		 * However, during cpu isolation the load balancer might have
		 * interferred since we don't stop all CPUs. Ignore warning for
		 * this case.
		 */
		if (task_rq(next) != rq || !task_on_rq_queued(next)) {
			WARN_ON(migrate_pinned_tasks);
			raw_spin_unlock(&next->pi_lock);
			continue;
		}

		/* Find suitable destination for @next, with force if needed. */
		dest_cpu = select_fallback_rq(dead_rq->cpu, next, false);
		rq = __migrate_task(rq, rf, next, dest_cpu);
		if (rq != dead_rq) {
			rq_unlock(rq, rf);
			rq = dead_rq;
			*rf = orf;
			rq_relock(rq, rf);
			if (!(rq->clock_update_flags & RQCF_UPDATED))
				update_rq_clock(rq);
		}
		raw_spin_unlock(&next->pi_lock);
	}

	rq->stop = stop;

	if (num_pinned_kthreads > 1)
		attach_tasks(&tasks, rq);
}

void set_rq_online(struct rq *rq);
void set_rq_offline(struct rq *rq);

int do_isolation_work_cpu_stop(void *data)
{
	unsigned int cpu = smp_processor_id();
	struct rq *rq = cpu_rq(cpu);
	struct rq_flags rf;

	local_irq_disable();

	irq_migrate_all_off_this_cpu();

	sched_ttwu_pending();

	/* Update our root-domain */
	rq_lock(rq, &rf);

	/*
	 * Temporarily mark the rq as offline. This will allow us to
	 * move tasks off the CPU.
	 */
	if (rq->rd) {
		BUG_ON(!cpumask_test_cpu(cpu, rq->rd->span));
		set_rq_offline(rq);
	}

	migrate_tasks(rq, &rf, false);

	if (rq->rd)
		set_rq_online(rq);
	rq_unlock(rq, &rf);

	clear_walt_request(cpu);
	local_irq_enable();
	return 0;
}

int do_unisolation_work_cpu_stop(void *data)
{
	watchdog_enable(smp_processor_id());
	return 0;
}

static void sched_update_group_capacities(int cpu)
{
	struct sched_domain *sd;

	mutex_lock(&sched_domains_mutex);
	rcu_read_lock();

	for_each_domain(cpu, sd) {
		int balance_cpu = group_balance_cpu(sd->groups);

		init_sched_groups_capacity(cpu, sd);
		/*
		 * Need to ensure this is also called with balancing
		 * cpu.
		 */
		if (cpu != balance_cpu)
			init_sched_groups_capacity(balance_cpu, sd);
	}

	rcu_read_unlock();
	mutex_unlock(&sched_domains_mutex);
}

static unsigned int cpu_isolation_vote[NR_CPUS];

int sched_isolate_count(const cpumask_t *mask, bool include_offline)
{
	cpumask_t count_mask = CPU_MASK_NONE;

	if (include_offline) {
		cpumask_complement(&count_mask, cpu_online_mask);
		cpumask_or(&count_mask, &count_mask, cpu_isolated_mask);
		cpumask_and(&count_mask, &count_mask, mask);
	} else {
		cpumask_and(&count_mask, mask, cpu_isolated_mask);
	}

	return cpumask_weight(&count_mask);
}

/*
 * 1) CPU is isolated and cpu is offlined:
 *	Unisolate the core.
 * 2) CPU is not isolated and CPU is offlined:
 *	No action taken.
 * 3) CPU is offline and request to isolate
 *	Request ignored.
 * 4) CPU is offline and isolated:
 *	Not a possible state.
 * 5) CPU is online and request to isolate
 *	Normal case: Isolate the CPU
 * 6) CPU is not isolated and comes back online
 *	Nothing to do
 *
 * Note: The client calling sched_isolate_cpu() is repsonsible for ONLY
 * calling sched_unisolate_cpu() on a CPU that the client previously isolated.
 * Client is also responsible for unisolating when a core goes offline
 * (after CPU is marked offline).
 */
int sched_isolate_cpu(int cpu)
{
	struct rq *rq;
	cpumask_t avail_cpus;
	int ret_code = 0;
	u64 start_time = 0;

	if (trace_sched_isolate_enabled())
		start_time = sched_clock();

	cpu_maps_update_begin();

	cpumask_andnot(&avail_cpus, cpu_online_mask, cpu_isolated_mask);

	if (cpu < 0 || cpu >= nr_cpu_ids || !cpu_possible(cpu)
			|| !cpu_online(cpu)) {
		ret_code = -EINVAL;
		goto out;
	}

	rq = cpu_rq(cpu);

	if (++cpu_isolation_vote[cpu] > 1)
		goto out;

	/* We cannot isolate ALL cpus in the system */
	if (cpumask_weight(&avail_cpus) == 1) {
		--cpu_isolation_vote[cpu];
		ret_code = -EINVAL;
		goto out;
	}

	/*
	 * There is a race between watchdog being enabled by hotplug and
	 * core isolation disabling the watchdog. When a CPU is hotplugged in
	 * and the hotplug lock has been released the watchdog thread might
	 * not have run yet to enable the watchdog.
	 * We have to wait for the watchdog to be enabled before proceeding.
	 */
	if (!watchdog_configured(cpu)) {
		msleep(20);
		if (!watchdog_configured(cpu)) {
			--cpu_isolation_vote[cpu];
			ret_code = -EBUSY;
			goto out;
		}
	}

	set_cpu_isolated(cpu, true);
	cpumask_clear_cpu(cpu, &avail_cpus);

	/* Migrate timers */
	smp_call_function_any(&avail_cpus, hrtimer_quiesce_cpu, &cpu, 1);
	smp_call_function_any(&avail_cpus, timer_quiesce_cpu, &cpu, 1);

	watchdog_disable(cpu);
	irq_lock_sparse();
	stop_cpus(cpumask_of(cpu), do_isolation_work_cpu_stop, 0);
	irq_unlock_sparse();

	calc_load_migrate(rq);
	update_max_interval();
	sched_update_group_capacities(cpu);

out:
	cpu_maps_update_done();
	trace_sched_isolate(cpu, cpumask_bits(cpu_isolated_mask)[0],
			    start_time, 1);
	return ret_code;
}

/*
 * Note: The client calling sched_isolate_cpu() is repsonsible for ONLY
 * calling sched_unisolate_cpu() on a CPU that the client previously isolated.
 * Client is also responsible for unisolating when a core goes offline
 * (after CPU is marked offline).
 */
int sched_unisolate_cpu_unlocked(int cpu)
{
	int ret_code = 0;
	u64 start_time = 0;

	if (cpu < 0 || cpu >= nr_cpu_ids || !cpu_possible(cpu)) {
		ret_code = -EINVAL;
		goto out;
	}
	if (trace_sched_isolate_enabled())
		start_time = sched_clock();

	if (!cpu_isolation_vote[cpu]) {
		ret_code = -EINVAL;
		goto out;
	}

	if (--cpu_isolation_vote[cpu])
		goto out;

	set_cpu_isolated(cpu, false);
	update_max_interval();
	sched_update_group_capacities(cpu);

	if (cpu_online(cpu)) {
		stop_cpus(cpumask_of(cpu), do_unisolation_work_cpu_stop, 0);

		/* Kick CPU to immediately do load balancing */
		if (!atomic_fetch_or(NOHZ_KICK_MASK, nohz_flags(cpu)))
			smp_send_reschedule(cpu);
	}

out:
	trace_sched_isolate(cpu, cpumask_bits(cpu_isolated_mask)[0],
			    start_time, 0);
	return ret_code;
}

int sched_unisolate_cpu(int cpu)
{
	int ret_code;

	cpu_maps_update_begin();
	ret_code = sched_unisolate_cpu_unlocked(cpu);
	cpu_maps_update_done();
	return ret_code;
}

#endif /* CONFIG_HOTPLUG_CPU */

void set_rq_online(struct rq *rq)
{
	if (!rq->online) {
		const struct sched_class *class;

		cpumask_set_cpu(rq->cpu, rq->rd->online);
		rq->online = 1;

		for_each_class(class) {
			if (class->rq_online)
				class->rq_online(rq);
		}
	}
}

void set_rq_offline(struct rq *rq)
{
	if (rq->online) {
		const struct sched_class *class;

		for_each_class(class) {
			if (class->rq_offline)
				class->rq_offline(rq);
		}

		cpumask_clear_cpu(rq->cpu, rq->rd->online);
		rq->online = 0;
	}
}

/*
 * used to mark begin/end of suspend/resume:
 */
static int num_cpus_frozen;

/*
 * Update cpusets according to cpu_active mask.  If cpusets are
 * disabled, cpuset_update_active_cpus() becomes a simple wrapper
 * around partition_sched_domains().
 *
 * If we come here as part of a suspend/resume, don't touch cpusets because we
 * want to restore it back to its original state upon resume anyway.
 */
static void cpuset_cpu_active(void)
{
	if (cpuhp_tasks_frozen) {
		/*
		 * num_cpus_frozen tracks how many CPUs are involved in suspend
		 * resume sequence. As long as this is not the last online
		 * operation in the resume sequence, just build a single sched
		 * domain, ignoring cpusets.
		 */
		partition_sched_domains(1, NULL, NULL);
		if (--num_cpus_frozen)
			return;
		/*
		 * This is the last CPU online operation. So fall through and
		 * restore the original sched domains by considering the
		 * cpuset configurations.
		 */
		cpuset_force_rebuild();
	}
	cpuset_update_active_cpus();
}

static int cpuset_cpu_inactive(unsigned int cpu)
{
	if (!cpuhp_tasks_frozen) {
		if (dl_cpu_busy(cpu))
			return -EBUSY;
		cpuset_update_active_cpus();
	} else {
		num_cpus_frozen++;
		partition_sched_domains(1, NULL, NULL);
	}
	return 0;
}

int sched_cpu_activate(unsigned int cpu)
{
	struct rq *rq = cpu_rq(cpu);
	struct rq_flags rf;

#ifdef CONFIG_SCHED_SMT
	/*
	 * When going up, increment the number of cores with SMT present.
	 */
	if (cpumask_weight(cpu_smt_mask(cpu)) == 2)
		static_branch_inc_cpuslocked(&sched_smt_present);
#endif
	set_cpu_active(cpu, true);

	if (sched_smp_initialized) {
		sched_domains_numa_masks_set(cpu);
		cpuset_cpu_active();
	}

	/*
	 * Put the rq online, if not already. This happens:
	 *
	 * 1) In the early boot process, because we build the real domains
	 *    after all CPUs have been brought up.
	 *
	 * 2) At runtime, if cpuset_cpu_active() fails to rebuild the
	 *    domains.
	 */
	rq_lock_irqsave(rq, &rf);
	if (rq->rd) {
		BUG_ON(!cpumask_test_cpu(cpu, rq->rd->span));
		set_rq_online(rq);
	}
	rq_unlock_irqrestore(rq, &rf);

	update_max_interval();

	return 0;
}

int sched_cpu_deactivate(unsigned int cpu)
{
	int ret;

	set_cpu_active(cpu, false);
	/*
	 * We've cleared cpu_active_mask, wait for all preempt-disabled and RCU
	 * users of this state to go away such that all new such users will
	 * observe it.
	 *
	 * Do sync before park smpboot threads to take care the rcu boost case.
	 */

#ifdef CONFIG_PREEMPT
	synchronize_sched();
#endif
	synchronize_rcu();

#ifdef CONFIG_SCHED_SMT
	/*
	 * When going down, decrement the number of cores with SMT present.
	 */
	if (cpumask_weight(cpu_smt_mask(cpu)) == 2)
		static_branch_dec_cpuslocked(&sched_smt_present);
#endif

	if (!sched_smp_initialized)
		return 0;

	ret = cpuset_cpu_inactive(cpu);
	if (ret) {
		set_cpu_active(cpu, true);
		return ret;
	}
	sched_domains_numa_masks_clear(cpu);
	return 0;
}

static void sched_rq_cpu_starting(unsigned int cpu)
{
	struct rq *rq = cpu_rq(cpu);
	unsigned long flags;

	raw_spin_lock_irqsave(&rq->lock, flags);
	set_window_start(rq);
	raw_spin_unlock_irqrestore(&rq->lock, flags);

	rq->calc_load_update = calc_load_update;
	update_max_interval();
}

int sched_cpu_starting(unsigned int cpu)
{
	sched_rq_cpu_starting(cpu);
	sched_tick_start(cpu);
	clear_walt_request(cpu);
	return 0;
}

#ifdef CONFIG_HOTPLUG_CPU
int sched_cpu_dying(unsigned int cpu)
{
	struct rq *rq = cpu_rq(cpu);
	struct rq_flags rf;

	/* Handle pending wakeups and then migrate everything off */
	sched_ttwu_pending();
	sched_tick_stop(cpu);

	rq_lock_irqsave(rq, &rf);

	if (rq->rd) {
		BUG_ON(!cpumask_test_cpu(cpu, rq->rd->span));
		set_rq_offline(rq);
	}
	migrate_tasks(rq, &rf, true);
	BUG_ON(rq->nr_running != 1);
	rq_unlock_irqrestore(rq, &rf);

	clear_walt_request(cpu);

	calc_load_migrate(rq);
	update_max_interval();
	nohz_balance_exit_idle(rq);
	hrtick_clear(rq);
	return 0;
}
#endif

void __init sched_init_smp(void)
{
	sched_init_numa();

	/*
	 * There's no userspace yet to cause hotplug operations; hence all the
	 * CPU masks are stable and all blatant races in the below code cannot
	 * happen. The hotplug lock is nevertheless taken to satisfy lockdep,
	 * but there won't be any contention on it.
	 */
	cpus_read_lock();
	mutex_lock(&sched_domains_mutex);
	sched_init_domains(cpu_active_mask);
	mutex_unlock(&sched_domains_mutex);
	cpus_read_unlock();

	update_cluster_topology();

	/* Move init over to a non-isolated CPU */
	if (set_cpus_allowed_ptr(current, housekeeping_cpumask(HK_FLAG_DOMAIN)) < 0)
		BUG();
	cpumask_copy(&current->cpus_requested, cpu_possible_mask);
	sched_init_granularity();

	init_sched_rt_class();
	init_sched_dl_class();

	sched_smp_initialized = true;
}

static int __init migration_init(void)
{
	sched_rq_cpu_starting(smp_processor_id());
	return 0;
}
early_initcall(migration_init);

#else
void __init sched_init_smp(void)
{
	sched_init_granularity();
}
#endif /* CONFIG_SMP */

int in_sched_functions(unsigned long addr)
{
	return in_lock_functions(addr) ||
		(addr >= (unsigned long)__sched_text_start
		&& addr < (unsigned long)__sched_text_end);
}

#ifdef CONFIG_CGROUP_SCHED
/*
 * Default task group.
 * Every task in system belongs to this group at bootup.
 */
struct task_group root_task_group;
LIST_HEAD(task_groups);

/* Cacheline aligned slab cache for task_group */
static struct kmem_cache *task_group_cache __read_mostly;
#endif

DECLARE_PER_CPU(cpumask_var_t, load_balance_mask);
DECLARE_PER_CPU(cpumask_var_t, select_idle_mask);

void __init sched_init(void)
{
	int i, j;
	unsigned long alloc_size = 0, ptr;

	wait_bit_init();

	init_clusters();

#ifdef CONFIG_FAIR_GROUP_SCHED
	alloc_size += 2 * nr_cpu_ids * sizeof(void **);
#endif
#ifdef CONFIG_RT_GROUP_SCHED
	alloc_size += 2 * nr_cpu_ids * sizeof(void **);
#endif
	if (alloc_size) {
		ptr = (unsigned long)kzalloc(alloc_size, GFP_NOWAIT);

#ifdef CONFIG_FAIR_GROUP_SCHED
		root_task_group.se = (struct sched_entity **)ptr;
		ptr += nr_cpu_ids * sizeof(void **);

		root_task_group.cfs_rq = (struct cfs_rq **)ptr;
		ptr += nr_cpu_ids * sizeof(void **);

#endif /* CONFIG_FAIR_GROUP_SCHED */
#ifdef CONFIG_RT_GROUP_SCHED
		root_task_group.rt_se = (struct sched_rt_entity **)ptr;
		ptr += nr_cpu_ids * sizeof(void **);

		root_task_group.rt_rq = (struct rt_rq **)ptr;
		ptr += nr_cpu_ids * sizeof(void **);

#endif /* CONFIG_RT_GROUP_SCHED */
	}
#ifdef CONFIG_CPUMASK_OFFSTACK
	for_each_possible_cpu(i) {
		per_cpu(load_balance_mask, i) = (cpumask_var_t)kzalloc_node(
			cpumask_size(), GFP_KERNEL, cpu_to_node(i));
		per_cpu(select_idle_mask, i) = (cpumask_var_t)kzalloc_node(
			cpumask_size(), GFP_KERNEL, cpu_to_node(i));
	}
#endif /* CONFIG_CPUMASK_OFFSTACK */

	init_rt_bandwidth(&def_rt_bandwidth, global_rt_period(), global_rt_runtime());
	init_dl_bandwidth(&def_dl_bandwidth, global_rt_period(), global_rt_runtime());

#ifdef CONFIG_SMP
	init_defrootdomain();
#endif

#ifdef CONFIG_RT_GROUP_SCHED
	init_rt_bandwidth(&root_task_group.rt_bandwidth,
			global_rt_period(), global_rt_runtime());
#endif /* CONFIG_RT_GROUP_SCHED */

#ifdef CONFIG_CGROUP_SCHED
	task_group_cache = KMEM_CACHE(task_group, 0);

	list_add(&root_task_group.list, &task_groups);
	INIT_LIST_HEAD(&root_task_group.children);
	INIT_LIST_HEAD(&root_task_group.siblings);
	autogroup_init(&init_task);
#endif /* CONFIG_CGROUP_SCHED */

	for_each_possible_cpu(i) {
		struct rq *rq;

		rq = cpu_rq(i);
		raw_spin_lock_init(&rq->lock);
		rq->nr_running = 0;
		rq->calc_load_active = 0;
		rq->calc_load_update = jiffies + LOAD_FREQ;
		init_cfs_rq(&rq->cfs);
		init_rt_rq(&rq->rt);
		init_dl_rq(&rq->dl);
#ifdef CONFIG_FAIR_GROUP_SCHED
		root_task_group.shares = ROOT_TASK_GROUP_LOAD;
		INIT_LIST_HEAD(&rq->leaf_cfs_rq_list);
		rq->tmp_alone_branch = &rq->leaf_cfs_rq_list;
		/*
		 * How much CPU bandwidth does root_task_group get?
		 *
		 * In case of task-groups formed thr' the cgroup filesystem, it
		 * gets 100% of the CPU resources in the system. This overall
		 * system CPU resource is divided among the tasks of
		 * root_task_group and its child task-groups in a fair manner,
		 * based on each entity's (task or task-group's) weight
		 * (se->load.weight).
		 *
		 * In other words, if root_task_group has 10 tasks of weight
		 * 1024) and two child groups A0 and A1 (of weight 1024 each),
		 * then A0's share of the CPU resource is:
		 *
		 *	A0's bandwidth = 1024 / (10*1024 + 1024 + 1024) = 8.33%
		 *
		 * We achieve this by letting root_task_group's tasks sit
		 * directly in rq->cfs (i.e root_task_group->se[] = NULL).
		 */
		init_cfs_bandwidth(&root_task_group.cfs_bandwidth);
		init_tg_cfs_entry(&root_task_group, &rq->cfs, NULL, i, NULL);
#endif /* CONFIG_FAIR_GROUP_SCHED */

		rq->rt.rt_runtime = def_rt_bandwidth.rt_runtime;
#ifdef CONFIG_RT_GROUP_SCHED
		init_tg_rt_entry(&root_task_group, &rq->rt, NULL, i, NULL);
#endif

		for (j = 0; j < CPU_LOAD_IDX_MAX; j++)
			rq->cpu_load[j] = 0;

#ifdef CONFIG_SMP
		rq->sd = NULL;
		rq->rd = NULL;
		rq->cpu_capacity = rq->cpu_capacity_orig = SCHED_CAPACITY_SCALE;
		rq->balance_callback = NULL;
		rq->active_balance = 0;
		rq->next_balance = jiffies;
		rq->push_cpu = 0;
		rq->cpu = i;
		rq->online = 0;
		rq->idle_stamp = 0;
		rq->avg_idle = 2*sysctl_sched_migration_cost;
		rq->max_idle_balance_cost = sysctl_sched_migration_cost;
		rq->push_task = NULL;
		walt_sched_init_rq(rq);

		INIT_LIST_HEAD(&rq->cfs_tasks);

		rq_attach_root(rq, &def_root_domain);
#ifdef CONFIG_NO_HZ_COMMON
		rq->last_load_update_tick = jiffies;
		rq->last_blocked_load_update_tick = jiffies;
		atomic_set(&rq->nohz_flags, 0);
#endif
#endif /* CONFIG_SMP */
		hrtick_rq_init(rq);
		atomic_set(&rq->nr_iowait, 0);
	}

	BUG_ON(alloc_related_thread_groups());

	set_load_weight(&init_task, false);

	/*
	 * The boot idle thread does lazy MMU switching as well:
	 */
	mmgrab(&init_mm);
	enter_lazy_tlb(&init_mm, current);

	/*
	 * Make us the idle thread. Technically, schedule() should not be
	 * called from this thread, however somewhere below it might be,
	 * but because we are the idle thread, we just pick up running again
	 * when this runqueue becomes "idle".
	 */
	init_idle(current, smp_processor_id());
	init_new_task_load(current);

	calc_load_update = jiffies + LOAD_FREQ;

#ifdef CONFIG_SMP
	idle_thread_set_boot_cpu();
#endif
	init_sched_fair_class();

	init_schedstats();

	psi_init();

	init_uclamp();

	scheduler_running = 1;
}

#ifdef CONFIG_DEBUG_ATOMIC_SLEEP
static inline int preempt_count_equals(int preempt_offset)
{
	int nested = preempt_count() + rcu_preempt_depth();

	return (nested == preempt_offset);
}

void __might_sleep(const char *file, int line, int preempt_offset)
{
	/*
	 * Blocking primitives will set (and therefore destroy) current->state,
	 * since we will exit with TASK_RUNNING make sure we enter with it,
	 * otherwise we will destroy state.
	 */
	WARN_ONCE(current->state != TASK_RUNNING && current->task_state_change,
			"do not call blocking ops when !TASK_RUNNING; "
			"state=%lx set at [<%p>] %pS\n",
			current->state,
			(void *)current->task_state_change,
			(void *)current->task_state_change);

	___might_sleep(file, line, preempt_offset);
}
EXPORT_SYMBOL(__might_sleep);

void ___might_sleep(const char *file, int line, int preempt_offset)
{
	/* Ratelimiting timestamp: */
	static unsigned long prev_jiffy;

	unsigned long preempt_disable_ip;

	/* WARN_ON_ONCE() by default, no rate limit required: */
	rcu_sleep_check();

	if ((preempt_count_equals(preempt_offset) && !irqs_disabled() &&
	     !is_idle_task(current)) ||
	    system_state == SYSTEM_BOOTING || system_state > SYSTEM_RUNNING ||
	    oops_in_progress)
		return;

	if (time_before(jiffies, prev_jiffy + HZ) && prev_jiffy)
		return;
	prev_jiffy = jiffies;

	/* Save this before calling printk(), since that will clobber it: */
	preempt_disable_ip = get_preempt_disable_ip(current);

	printk(KERN_ERR
		"BUG: sleeping function called from invalid context at %s:%d\n",
			file, line);
	printk(KERN_ERR
		"in_atomic(): %d, irqs_disabled(): %d, pid: %d, name: %s\n",
			in_atomic(), irqs_disabled(),
			current->pid, current->comm);

	if (task_stack_end_corrupted(current))
		printk(KERN_EMERG "Thread overran stack, or stack corrupted\n");

	debug_show_held_locks(current);
	if (irqs_disabled())
		print_irqtrace_events(current);
	if (IS_ENABLED(CONFIG_DEBUG_PREEMPT)
	    && !preempt_count_equals(preempt_offset)) {
		pr_err("Preemption disabled at:");
		print_ip_sym(preempt_disable_ip);
		pr_cont("\n");
	}
#ifdef CONFIG_PANIC_ON_SCHED_BUG
	BUG();
#endif
	dump_stack();
	add_taint(TAINT_WARN, LOCKDEP_STILL_OK);
}
EXPORT_SYMBOL(___might_sleep);
#endif

#ifdef CONFIG_MAGIC_SYSRQ
void normalize_rt_tasks(void)
{
	struct task_struct *g, *p;
	struct sched_attr attr = {
		.sched_policy = SCHED_NORMAL,
	};

	read_lock(&tasklist_lock);
	for_each_process_thread(g, p) {
		/*
		 * Only normalize user tasks:
		 */
		if (p->flags & PF_KTHREAD)
			continue;

		p->se.exec_start = 0;
		schedstat_set(p->se.statistics.wait_start,  0);
		schedstat_set(p->se.statistics.sleep_start, 0);
		schedstat_set(p->se.statistics.block_start, 0);

		if (!dl_task(p) && !rt_task(p)) {
			/*
			 * Renice negative nice level userspace
			 * tasks back to 0:
			 */
			if (task_nice(p) < 0)
				set_user_nice(p, 0);
			continue;
		}

		__sched_setscheduler(p, &attr, false, false);
	}
	read_unlock(&tasklist_lock);
}

#endif /* CONFIG_MAGIC_SYSRQ */

#if defined(CONFIG_IA64) || defined(CONFIG_KGDB_KDB)
/*
 * These functions are only useful for the IA64 MCA handling, or kdb.
 *
 * They can only be called when the whole system has been
 * stopped - every CPU needs to be quiescent, and no scheduling
 * activity can take place. Using them for anything else would
 * be a serious bug, and as a result, they aren't even visible
 * under any other configuration.
 */

/**
 * curr_task - return the current task for a given CPU.
 * @cpu: the processor in question.
 *
 * ONLY VALID WHEN THE WHOLE SYSTEM IS STOPPED!
 *
 * Return: The current task for @cpu.
 */
struct task_struct *curr_task(int cpu)
{
	return cpu_curr(cpu);
}

#endif /* defined(CONFIG_IA64) || defined(CONFIG_KGDB_KDB) */

#ifdef CONFIG_IA64
/**
 * ia64_set_curr_task - set the current task for a given CPU.
 * @cpu: the processor in question.
 * @p: the task pointer to set.
 *
 * Description: This function must only be used when non-maskable interrupts
 * are serviced on a separate stack. It allows the architecture to switch the
 * notion of the current task on a CPU in a non-blocking manner. This function
 * must be called with all CPU's synchronized, and interrupts disabled, the
 * and caller must save the original value of the current task (see
 * curr_task() above) and restore that value before reenabling interrupts and
 * re-starting the system.
 *
 * ONLY VALID WHEN THE WHOLE SYSTEM IS STOPPED!
 */
void ia64_set_curr_task(int cpu, struct task_struct *p)
{
	cpu_curr(cpu) = p;
}
#endif

#ifdef CONFIG_CGROUP_SCHED
/* task_group_lock serializes the addition/removal of task groups */
static DEFINE_SPINLOCK(task_group_lock);

static inline void alloc_uclamp_sched_group(struct task_group *tg,
					    struct task_group *parent)
{
#ifdef CONFIG_UCLAMP_TASK_GROUP
	enum uclamp_id clamp_id;

	for_each_clamp_id(clamp_id) {
		uclamp_se_set(&tg->uclamp_req[clamp_id],
			      uclamp_none(clamp_id), false);
		tg->uclamp[clamp_id] = parent->uclamp[clamp_id];
	}
#endif
}

static void sched_free_group(struct task_group *tg)
{
	free_fair_sched_group(tg);
	free_rt_sched_group(tg);
	autogroup_free(tg);
	kmem_cache_free(task_group_cache, tg);
}

/* allocate runqueue etc for a new task group */
struct task_group *sched_create_group(struct task_group *parent)
{
	struct task_group *tg;

	tg = kmem_cache_alloc(task_group_cache, GFP_KERNEL | __GFP_ZERO);
	if (!tg)
		return ERR_PTR(-ENOMEM);

	if (!alloc_fair_sched_group(tg, parent))
		goto err;

	if (!alloc_rt_sched_group(tg, parent))
		goto err;

	alloc_uclamp_sched_group(tg, parent);

	return tg;

err:
	sched_free_group(tg);
	return ERR_PTR(-ENOMEM);
}

void sched_online_group(struct task_group *tg, struct task_group *parent)
{
	unsigned long flags;

	spin_lock_irqsave(&task_group_lock, flags);
	list_add_rcu(&tg->list, &task_groups);

	/* Root should already exist: */
	WARN_ON(!parent);

	tg->parent = parent;
	INIT_LIST_HEAD(&tg->children);
	list_add_rcu(&tg->siblings, &parent->children);
	spin_unlock_irqrestore(&task_group_lock, flags);

	online_fair_sched_group(tg);
}

/* rcu callback to free various structures associated with a task group */
static void sched_free_group_rcu(struct rcu_head *rhp)
{
	/* Now it should be safe to free those cfs_rqs: */
	sched_free_group(container_of(rhp, struct task_group, rcu));
}

void sched_destroy_group(struct task_group *tg)
{
	/* Wait for possible concurrent references to cfs_rqs complete: */
	call_rcu(&tg->rcu, sched_free_group_rcu);
}

void sched_offline_group(struct task_group *tg)
{
	unsigned long flags;

	/* End participation in shares distribution: */
	unregister_fair_sched_group(tg);

	spin_lock_irqsave(&task_group_lock, flags);
	list_del_rcu(&tg->list);
	list_del_rcu(&tg->siblings);
	spin_unlock_irqrestore(&task_group_lock, flags);
}

static void sched_change_group(struct task_struct *tsk, int type)
{
	struct task_group *tg;

	/*
	 * All callers are synchronized by task_rq_lock(); we do not use RCU
	 * which is pointless here. Thus, we pass "true" to task_css_check()
	 * to prevent lockdep warnings.
	 */
	tg = container_of(task_css_check(tsk, cpu_cgrp_id, true),
			  struct task_group, css);
	tg = autogroup_task_group(tsk, tg);
	tsk->sched_task_group = tg;

#ifdef CONFIG_FAIR_GROUP_SCHED
	if (tsk->sched_class->task_change_group)
		tsk->sched_class->task_change_group(tsk, type);
	else
#endif
		set_task_rq(tsk, task_cpu(tsk));
}

/*
 * Change task's runqueue when it moves between groups.
 *
 * The caller of this function should have put the task in its new group by
 * now. This function just updates tsk->se.cfs_rq and tsk->se.parent to reflect
 * its new group.
 */
void sched_move_task(struct task_struct *tsk)
{
	int queued, running, queue_flags =
		DEQUEUE_SAVE | DEQUEUE_MOVE | DEQUEUE_NOCLOCK;
	struct rq_flags rf;
	struct rq *rq;

	rq = task_rq_lock(tsk, &rf);
	update_rq_clock(rq);

	running = task_current(rq, tsk);
	queued = task_on_rq_queued(tsk);

	if (queued)
		dequeue_task(rq, tsk, queue_flags);
	if (running)
		put_prev_task(rq, tsk);

	sched_change_group(tsk, TASK_MOVE_GROUP);

	if (queued)
		enqueue_task(rq, tsk, queue_flags);
	if (running)
		set_next_task(rq, tsk);

	task_rq_unlock(rq, tsk, &rf);
}

static inline struct task_group *css_tg(struct cgroup_subsys_state *css)
{
	return css ? container_of(css, struct task_group, css) : NULL;
}

static struct cgroup_subsys_state *
cpu_cgroup_css_alloc(struct cgroup_subsys_state *parent_css)
{
	struct task_group *parent = css_tg(parent_css);
	struct task_group *tg;

	if (!parent) {
		/* This is early initialization for the top cgroup */
		return &root_task_group.css;
	}

	tg = sched_create_group(parent);
	if (IS_ERR(tg))
		return ERR_PTR(-ENOMEM);

	return &tg->css;
}

/* Expose task group only after completing cgroup initialization */
static int cpu_cgroup_css_online(struct cgroup_subsys_state *css)
{
	struct task_group *tg = css_tg(css);
	struct task_group *parent = css_tg(css->parent);

	if (parent)
		sched_online_group(tg, parent);

#ifdef CONFIG_UCLAMP_TASK_GROUP
	/* Propagate the effective uclamp value for the new group */
	cpu_util_update_eff(css);
#endif

	return 0;
}

static void cpu_cgroup_css_released(struct cgroup_subsys_state *css)
{
	struct task_group *tg = css_tg(css);

	sched_offline_group(tg);
}

static void cpu_cgroup_css_free(struct cgroup_subsys_state *css)
{
	struct task_group *tg = css_tg(css);

	/*
	 * Relies on the RCU grace period between css_released() and this.
	 */
	sched_free_group(tg);
}

/*
 * This is called before wake_up_new_task(), therefore we really only
 * have to set its group bits, all the other stuff does not apply.
 */
static void cpu_cgroup_fork(struct task_struct *task)
{
	struct rq_flags rf;
	struct rq *rq;

	rq = task_rq_lock(task, &rf);

	update_rq_clock(rq);
	sched_change_group(task, TASK_SET_GROUP);

	task_rq_unlock(rq, task, &rf);
}

static int cpu_cgroup_can_attach(struct cgroup_taskset *tset)
{
	struct task_struct *task;
	struct cgroup_subsys_state *css;
	int ret = 0;

	cgroup_taskset_for_each(task, css, tset) {
#ifdef CONFIG_RT_GROUP_SCHED
		if (!sched_rt_can_attach(css_tg(css), task))
			return -EINVAL;
#endif
		/*
		 * Serialize against wake_up_new_task() such that if its
		 * running, we're sure to observe its full state.
		 */
		raw_spin_lock_irq(&task->pi_lock);
		/*
		 * Avoid calling sched_move_task() before wake_up_new_task()
		 * has happened. This would lead to problems with PELT, due to
		 * move wanting to detach+attach while we're not attached yet.
		 */
		if (task->state == TASK_NEW)
			ret = -EINVAL;
		raw_spin_unlock_irq(&task->pi_lock);

		if (ret)
			break;
	}
	return ret;
}

static void cpu_cgroup_attach(struct cgroup_taskset *tset)
{
	struct task_struct *task;
	struct cgroup_subsys_state *css;

	cgroup_taskset_for_each(task, css, tset)
		sched_move_task(task);
}

#ifdef CONFIG_UCLAMP_TASK_GROUP
static void cpu_util_update_eff(struct cgroup_subsys_state *css)
{
	struct cgroup_subsys_state *top_css = css;
	struct uclamp_se *uc_parent = NULL;
	struct uclamp_se *uc_se = NULL;
	unsigned int eff[UCLAMP_CNT];
	enum uclamp_id clamp_id;
	unsigned int clamps;

	css_for_each_descendant_pre(css, top_css) {
		uc_parent = css_tg(css)->parent
			? css_tg(css)->parent->uclamp : NULL;

		for_each_clamp_id(clamp_id) {
			/* Assume effective clamps matches requested clamps */
			eff[clamp_id] = css_tg(css)->uclamp_req[clamp_id].value;
			/* Cap effective clamps with parent's effective clamps */
			if (uc_parent &&
			    eff[clamp_id] > uc_parent[clamp_id].value) {
				eff[clamp_id] = uc_parent[clamp_id].value;
			}
		}
		/* Ensure protection is always capped by limit */
		eff[UCLAMP_MIN] = min(eff[UCLAMP_MIN], eff[UCLAMP_MAX]);

		/* Propagate most restrictive effective clamps */
		clamps = 0x0;
		uc_se = css_tg(css)->uclamp;
		for_each_clamp_id(clamp_id) {
			if (eff[clamp_id] == uc_se[clamp_id].value)
				continue;
			uc_se[clamp_id].value = eff[clamp_id];
			uc_se[clamp_id].bucket_id = uclamp_bucket_id(eff[clamp_id]);
			clamps |= (0x1 << clamp_id);
		}
		if (!clamps) {
			css = css_rightmost_descendant(css);
			continue;
		}

		/* Immediately update descendants RUNNABLE tasks */
		uclamp_update_active_tasks(css, clamps);
	}
}

/*
 * Integer 10^N with a given N exponent by casting to integer the literal "1eN"
 * C expression. Since there is no way to convert a macro argument (N) into a
 * character constant, use two levels of macros.
 */
#define _POW10(exp) ((unsigned int)1e##exp)
#define POW10(exp) _POW10(exp)

struct uclamp_request {
#define UCLAMP_PERCENT_SHIFT	2
#define UCLAMP_PERCENT_SCALE	(100 * POW10(UCLAMP_PERCENT_SHIFT))
	s64 percent;
	u64 util;
	int ret;
};

static inline struct uclamp_request
capacity_from_percent(char *buf)
{
	struct uclamp_request req = {
		.percent = UCLAMP_PERCENT_SCALE,
		.util = SCHED_CAPACITY_SCALE,
		.ret = 0,
	};

	buf = strim(buf);
	if (strcmp(buf, "max")) {
		req.ret = cgroup_parse_float(buf, UCLAMP_PERCENT_SHIFT,
					     &req.percent);
		if (req.ret)
			return req;
		if ((u64)req.percent > UCLAMP_PERCENT_SCALE) {
			req.ret = -ERANGE;
			return req;
		}

		req.util = req.percent << SCHED_CAPACITY_SHIFT;
		req.util = DIV_ROUND_CLOSEST_ULL(req.util, UCLAMP_PERCENT_SCALE);
	}

	return req;
}

static ssize_t cpu_uclamp_write(struct kernfs_open_file *of, char *buf,
				size_t nbytes, loff_t off,
				enum uclamp_id clamp_id)
{
	struct uclamp_request req;
	struct task_group *tg;

	req = capacity_from_percent(buf);
	if (req.ret)
		return req.ret;

	mutex_lock(&uclamp_mutex);
	rcu_read_lock();

	tg = css_tg(of_css(of));
	if (tg->uclamp_req[clamp_id].value != req.util)
		uclamp_se_set(&tg->uclamp_req[clamp_id], req.util, false);

	/*
	 * Because of not recoverable conversion rounding we keep track of the
	 * exact requested value
	 */
	tg->uclamp_pct[clamp_id] = req.percent;

	/* Update effective clamps to track the most restrictive value */
	cpu_util_update_eff(of_css(of));

	rcu_read_unlock();
	mutex_unlock(&uclamp_mutex);

	return nbytes;
}

static ssize_t cpu_uclamp_min_write(struct kernfs_open_file *of,
				    char *buf, size_t nbytes,
				    loff_t off)
{
	return cpu_uclamp_write(of, buf, nbytes, off, UCLAMP_MIN);
}

static ssize_t cpu_uclamp_max_write(struct kernfs_open_file *of,
				    char *buf, size_t nbytes,
				    loff_t off)
{
	return cpu_uclamp_write(of, buf, nbytes, off, UCLAMP_MAX);
}

static inline void cpu_uclamp_print(struct seq_file *sf,
				    enum uclamp_id clamp_id)
{
	struct task_group *tg;
	u64 util_clamp;
	u64 percent;
	u32 rem;

	rcu_read_lock();
	tg = css_tg(seq_css(sf));
	util_clamp = tg->uclamp_req[clamp_id].value;
	rcu_read_unlock();

	if (util_clamp == SCHED_CAPACITY_SCALE) {
		seq_puts(sf, "max\n");
		return;
	}

	percent = tg->uclamp_pct[clamp_id];
	percent = div_u64_rem(percent, POW10(UCLAMP_PERCENT_SHIFT), &rem);
	seq_printf(sf, "%llu.%0*u\n", percent, UCLAMP_PERCENT_SHIFT, rem);
}

static int cpu_uclamp_min_show(struct seq_file *sf, void *v)
{
	cpu_uclamp_print(sf, UCLAMP_MIN);
	return 0;
}

static int cpu_uclamp_max_show(struct seq_file *sf, void *v)
{
	cpu_uclamp_print(sf, UCLAMP_MAX);
	return 0;
}

static int cpu_uclamp_ls_write_u64(struct cgroup_subsys_state *css,
				   struct cftype *cftype, u64 ls)
{
	struct task_group *tg;

	if (ls > 1)
		return -EINVAL;
	tg = css_tg(css);
	tg->latency_sensitive = (unsigned int) ls;

	return 0;
}

static u64 cpu_uclamp_ls_read_u64(struct cgroup_subsys_state *css,
				  struct cftype *cft)
{
	struct task_group *tg = css_tg(css);

	return (u64) tg->latency_sensitive;
}
#endif /* CONFIG_UCLAMP_TASK_GROUP */

#ifdef CONFIG_FAIR_GROUP_SCHED
static int cpu_shares_write_u64(struct cgroup_subsys_state *css,
				struct cftype *cftype, u64 shareval)
{
	if (shareval > scale_load_down(ULONG_MAX))
		shareval = MAX_SHARES;
	return sched_group_set_shares(css_tg(css), scale_load(shareval));
}

static u64 cpu_shares_read_u64(struct cgroup_subsys_state *css,
			       struct cftype *cft)
{
	struct task_group *tg = css_tg(css);

	return (u64) scale_load_down(tg->shares);
}

#ifdef CONFIG_CFS_BANDWIDTH
static DEFINE_MUTEX(cfs_constraints_mutex);

const u64 max_cfs_quota_period = 1 * NSEC_PER_SEC; /* 1s */
const u64 min_cfs_quota_period = 1 * NSEC_PER_MSEC; /* 1ms */

static int __cfs_schedulable(struct task_group *tg, u64 period, u64 runtime);

static int tg_set_cfs_bandwidth(struct task_group *tg, u64 period, u64 quota)
{
	int i, ret = 0, runtime_enabled, runtime_was_enabled;
	struct cfs_bandwidth *cfs_b = &tg->cfs_bandwidth;

	if (tg == &root_task_group)
		return -EINVAL;

	/*
	 * Ensure we have at some amount of bandwidth every period.  This is
	 * to prevent reaching a state of large arrears when throttled via
	 * entity_tick() resulting in prolonged exit starvation.
	 */
	if (quota < min_cfs_quota_period || period < min_cfs_quota_period)
		return -EINVAL;

	/*
	 * Likewise, bound things on the otherside by preventing insane quota
	 * periods.  This also allows us to normalize in computing quota
	 * feasibility.
	 */
	if (period > max_cfs_quota_period)
		return -EINVAL;

	/*
	 * Prevent race between setting of cfs_rq->runtime_enabled and
	 * unthrottle_offline_cfs_rqs().
	 */
	get_online_cpus();
	mutex_lock(&cfs_constraints_mutex);
	ret = __cfs_schedulable(tg, period, quota);
	if (ret)
		goto out_unlock;

	runtime_enabled = quota != RUNTIME_INF;
	runtime_was_enabled = cfs_b->quota != RUNTIME_INF;
	/*
	 * If we need to toggle cfs_bandwidth_used, off->on must occur
	 * before making related changes, and on->off must occur afterwards
	 */
	if (runtime_enabled && !runtime_was_enabled)
		cfs_bandwidth_usage_inc();
	raw_spin_lock_irq(&cfs_b->lock);
	cfs_b->period = ns_to_ktime(period);
	cfs_b->quota = quota;

	__refill_cfs_bandwidth_runtime(cfs_b);

	/* Restart the period timer (if active) to handle new period expiry: */
	if (runtime_enabled)
		start_cfs_bandwidth(cfs_b);

	raw_spin_unlock_irq(&cfs_b->lock);

	for_each_online_cpu(i) {
		struct cfs_rq *cfs_rq = tg->cfs_rq[i];
		struct rq *rq = cfs_rq->rq;
		struct rq_flags rf;

		rq_lock_irq(rq, &rf);
		cfs_rq->runtime_enabled = runtime_enabled;
		cfs_rq->runtime_remaining = 0;

		if (cfs_rq->throttled)
			unthrottle_cfs_rq(cfs_rq);
		rq_unlock_irq(rq, &rf);
	}
	if (runtime_was_enabled && !runtime_enabled)
		cfs_bandwidth_usage_dec();
out_unlock:
	mutex_unlock(&cfs_constraints_mutex);
	put_online_cpus();

	return ret;
}

int tg_set_cfs_quota(struct task_group *tg, long cfs_quota_us)
{
	u64 quota, period;

	period = ktime_to_ns(tg->cfs_bandwidth.period);
	if (cfs_quota_us < 0)
		quota = RUNTIME_INF;
	else if ((u64)cfs_quota_us <= U64_MAX / NSEC_PER_USEC)
		quota = (u64)cfs_quota_us * NSEC_PER_USEC;
	else
		return -EINVAL;

	return tg_set_cfs_bandwidth(tg, period, quota);
}

long tg_get_cfs_quota(struct task_group *tg)
{
	u64 quota_us;

	if (tg->cfs_bandwidth.quota == RUNTIME_INF)
		return -1;

	quota_us = tg->cfs_bandwidth.quota;
	do_div(quota_us, NSEC_PER_USEC);

	return quota_us;
}

int tg_set_cfs_period(struct task_group *tg, long cfs_period_us)
{
	u64 quota, period;

	if ((u64)cfs_period_us > U64_MAX / NSEC_PER_USEC)
		return -EINVAL;

	period = (u64)cfs_period_us * NSEC_PER_USEC;
	quota = tg->cfs_bandwidth.quota;

	return tg_set_cfs_bandwidth(tg, period, quota);
}

long tg_get_cfs_period(struct task_group *tg)
{
	u64 cfs_period_us;

	cfs_period_us = ktime_to_ns(tg->cfs_bandwidth.period);
	do_div(cfs_period_us, NSEC_PER_USEC);

	return cfs_period_us;
}

static s64 cpu_cfs_quota_read_s64(struct cgroup_subsys_state *css,
				  struct cftype *cft)
{
	return tg_get_cfs_quota(css_tg(css));
}

static int cpu_cfs_quota_write_s64(struct cgroup_subsys_state *css,
				   struct cftype *cftype, s64 cfs_quota_us)
{
	return tg_set_cfs_quota(css_tg(css), cfs_quota_us);
}

static u64 cpu_cfs_period_read_u64(struct cgroup_subsys_state *css,
				   struct cftype *cft)
{
	return tg_get_cfs_period(css_tg(css));
}

static int cpu_cfs_period_write_u64(struct cgroup_subsys_state *css,
				    struct cftype *cftype, u64 cfs_period_us)
{
	return tg_set_cfs_period(css_tg(css), cfs_period_us);
}

struct cfs_schedulable_data {
	struct task_group *tg;
	u64 period, quota;
};

/*
 * normalize group quota/period to be quota/max_period
 * note: units are usecs
 */
static u64 normalize_cfs_quota(struct task_group *tg,
			       struct cfs_schedulable_data *d)
{
	u64 quota, period;

	if (tg == d->tg) {
		period = d->period;
		quota = d->quota;
	} else {
		period = tg_get_cfs_period(tg);
		quota = tg_get_cfs_quota(tg);
	}

	/* note: these should typically be equivalent */
	if (quota == RUNTIME_INF || quota == -1)
		return RUNTIME_INF;

	return to_ratio(period, quota);
}

static int tg_cfs_schedulable_down(struct task_group *tg, void *data)
{
	struct cfs_schedulable_data *d = data;
	struct cfs_bandwidth *cfs_b = &tg->cfs_bandwidth;
	s64 quota = 0, parent_quota = -1;

	if (!tg->parent) {
		quota = RUNTIME_INF;
	} else {
		struct cfs_bandwidth *parent_b = &tg->parent->cfs_bandwidth;

		quota = normalize_cfs_quota(tg, d);
		parent_quota = parent_b->hierarchical_quota;

		/*
		 * Ensure max(child_quota) <= parent_quota.  On cgroup2,
		 * always take the min.  On cgroup1, only inherit when no
		 * limit is set:
		 */
		if (cgroup_subsys_on_dfl(cpu_cgrp_subsys)) {
			quota = min(quota, parent_quota);
		} else {
			if (quota == RUNTIME_INF)
				quota = parent_quota;
			else if (parent_quota != RUNTIME_INF && quota > parent_quota)
				return -EINVAL;
		}
	}
	cfs_b->hierarchical_quota = quota;

	return 0;
}

static int __cfs_schedulable(struct task_group *tg, u64 period, u64 quota)
{
	int ret;
	struct cfs_schedulable_data data = {
		.tg = tg,
		.period = period,
		.quota = quota,
	};

	if (quota != RUNTIME_INF) {
		do_div(data.period, NSEC_PER_USEC);
		do_div(data.quota, NSEC_PER_USEC);
	}

	rcu_read_lock();
	ret = walk_tg_tree(tg_cfs_schedulable_down, tg_nop, &data);
	rcu_read_unlock();

	return ret;
}

static int cpu_cfs_stat_show(struct seq_file *sf, void *v)
{
	struct task_group *tg = css_tg(seq_css(sf));
	struct cfs_bandwidth *cfs_b = &tg->cfs_bandwidth;

	seq_printf(sf, "nr_periods %d\n", cfs_b->nr_periods);
	seq_printf(sf, "nr_throttled %d\n", cfs_b->nr_throttled);
	seq_printf(sf, "throttled_time %llu\n", cfs_b->throttled_time);

	if (schedstat_enabled() && tg != &root_task_group) {
		u64 ws = 0;
		int i;

		for_each_possible_cpu(i)
			ws += schedstat_val(tg->se[i]->statistics.wait_sum);

		seq_printf(sf, "wait_sum %llu\n", ws);
	}

	return 0;
}
#endif /* CONFIG_CFS_BANDWIDTH */
#endif /* CONFIG_FAIR_GROUP_SCHED */

#ifdef CONFIG_RT_GROUP_SCHED
static int cpu_rt_runtime_write(struct cgroup_subsys_state *css,
				struct cftype *cft, s64 val)
{
	return sched_group_set_rt_runtime(css_tg(css), val);
}

static s64 cpu_rt_runtime_read(struct cgroup_subsys_state *css,
			       struct cftype *cft)
{
	return sched_group_rt_runtime(css_tg(css));
}

static int cpu_rt_period_write_uint(struct cgroup_subsys_state *css,
				    struct cftype *cftype, u64 rt_period_us)
{
	return sched_group_set_rt_period(css_tg(css), rt_period_us);
}

static u64 cpu_rt_period_read_uint(struct cgroup_subsys_state *css,
				   struct cftype *cft)
{
	return sched_group_rt_period(css_tg(css));
}
#endif /* CONFIG_RT_GROUP_SCHED */

static struct cftype cpu_legacy_files[] = {
#ifdef CONFIG_FAIR_GROUP_SCHED
	{
		.name = "shares",
		.read_u64 = cpu_shares_read_u64,
		.write_u64 = cpu_shares_write_u64,
	},
#endif
#ifdef CONFIG_CFS_BANDWIDTH
	{
		.name = "cfs_quota_us",
		.read_s64 = cpu_cfs_quota_read_s64,
		.write_s64 = cpu_cfs_quota_write_s64,
	},
	{
		.name = "cfs_period_us",
		.read_u64 = cpu_cfs_period_read_u64,
		.write_u64 = cpu_cfs_period_write_u64,
	},
	{
		.name = "stat",
		.seq_show = cpu_cfs_stat_show,
	},
#endif
#ifdef CONFIG_RT_GROUP_SCHED
	{
		.name = "rt_runtime_us",
		.read_s64 = cpu_rt_runtime_read,
		.write_s64 = cpu_rt_runtime_write,
	},
	{
		.name = "rt_period_us",
		.read_u64 = cpu_rt_period_read_uint,
		.write_u64 = cpu_rt_period_write_uint,
	},
#endif
#ifdef CONFIG_UCLAMP_TASK_GROUP
	{
		.name = "uclamp.min",
		.flags = CFTYPE_NOT_ON_ROOT,
		.seq_show = cpu_uclamp_min_show,
		.write = cpu_uclamp_min_write,
	},
	{
		.name = "uclamp.max",
		.flags = CFTYPE_NOT_ON_ROOT,
		.seq_show = cpu_uclamp_max_show,
		.write = cpu_uclamp_max_write,
	},
	{
		.name = "uclamp.latency_sensitive",
		.flags = CFTYPE_NOT_ON_ROOT,
		.read_u64 = cpu_uclamp_ls_read_u64,
		.write_u64 = cpu_uclamp_ls_write_u64,
	},
#endif
	{ }	/* Terminate */
};

static int cpu_extra_stat_show(struct seq_file *sf,
			       struct cgroup_subsys_state *css)
{
#ifdef CONFIG_CFS_BANDWIDTH
	{
		struct task_group *tg = css_tg(css);
		struct cfs_bandwidth *cfs_b = &tg->cfs_bandwidth;
		u64 throttled_usec;

		throttled_usec = cfs_b->throttled_time;
		do_div(throttled_usec, NSEC_PER_USEC);

		seq_printf(sf, "nr_periods %d\n"
			   "nr_throttled %d\n"
			   "throttled_usec %llu\n",
			   cfs_b->nr_periods, cfs_b->nr_throttled,
			   throttled_usec);
	}
#endif
	return 0;
}

#ifdef CONFIG_FAIR_GROUP_SCHED
static u64 cpu_weight_read_u64(struct cgroup_subsys_state *css,
			       struct cftype *cft)
{
	struct task_group *tg = css_tg(css);
	u64 weight = scale_load_down(tg->shares);

	return DIV_ROUND_CLOSEST_ULL(weight * CGROUP_WEIGHT_DFL, 1024);
}

static int cpu_weight_write_u64(struct cgroup_subsys_state *css,
				struct cftype *cft, u64 weight)
{
	/*
	 * cgroup weight knobs should use the common MIN, DFL and MAX
	 * values which are 1, 100 and 10000 respectively.  While it loses
	 * a bit of range on both ends, it maps pretty well onto the shares
	 * value used by scheduler and the round-trip conversions preserve
	 * the original value over the entire range.
	 */
	if (weight < CGROUP_WEIGHT_MIN || weight > CGROUP_WEIGHT_MAX)
		return -ERANGE;

	weight = DIV_ROUND_CLOSEST_ULL(weight * 1024, CGROUP_WEIGHT_DFL);

	return sched_group_set_shares(css_tg(css), scale_load(weight));
}

static s64 cpu_weight_nice_read_s64(struct cgroup_subsys_state *css,
				    struct cftype *cft)
{
	unsigned long weight = scale_load_down(css_tg(css)->shares);
	int last_delta = INT_MAX;
	int prio, delta;

	/* find the closest nice value to the current weight */
	for (prio = 0; prio < ARRAY_SIZE(sched_prio_to_weight); prio++) {
		delta = abs(sched_prio_to_weight[prio] - weight);
		if (delta >= last_delta)
			break;
		last_delta = delta;
	}

	return PRIO_TO_NICE(prio - 1 + MAX_RT_PRIO);
}

static int cpu_weight_nice_write_s64(struct cgroup_subsys_state *css,
				     struct cftype *cft, s64 nice)
{
	unsigned long weight;
	int idx;

	if (nice < MIN_NICE || nice > MAX_NICE)
		return -ERANGE;

	idx = NICE_TO_PRIO(nice) - MAX_RT_PRIO;
	idx = array_index_nospec(idx, 40);
	weight = sched_prio_to_weight[idx];

	return sched_group_set_shares(css_tg(css), scale_load(weight));
}
#endif

static void __maybe_unused cpu_period_quota_print(struct seq_file *sf,
						  long period, long quota)
{
	if (quota < 0)
		seq_puts(sf, "max");
	else
		seq_printf(sf, "%ld", quota);

	seq_printf(sf, " %ld\n", period);
}

/* caller should put the current value in *@periodp before calling */
static int __maybe_unused cpu_period_quota_parse(char *buf,
						 u64 *periodp, u64 *quotap)
{
	char tok[21];	/* U64_MAX */

	if (sscanf(buf, "%20s %llu", tok, periodp) < 1)
		return -EINVAL;

	*periodp *= NSEC_PER_USEC;

	if (sscanf(tok, "%llu", quotap))
		*quotap *= NSEC_PER_USEC;
	else if (!strcmp(tok, "max"))
		*quotap = RUNTIME_INF;
	else
		return -EINVAL;

	return 0;
}

#ifdef CONFIG_CFS_BANDWIDTH
static int cpu_max_show(struct seq_file *sf, void *v)
{
	struct task_group *tg = css_tg(seq_css(sf));

	cpu_period_quota_print(sf, tg_get_cfs_period(tg), tg_get_cfs_quota(tg));
	return 0;
}

static ssize_t cpu_max_write(struct kernfs_open_file *of,
			     char *buf, size_t nbytes, loff_t off)
{
	struct task_group *tg = css_tg(of_css(of));
	u64 period = tg_get_cfs_period(tg);
	u64 quota;
	int ret;

	ret = cpu_period_quota_parse(buf, &period, &quota);
	if (!ret)
		ret = tg_set_cfs_bandwidth(tg, period, quota);
	return ret ?: nbytes;
}
#endif

static struct cftype cpu_files[] = {
#ifdef CONFIG_FAIR_GROUP_SCHED
	{
		.name = "weight",
		.flags = CFTYPE_NOT_ON_ROOT,
		.read_u64 = cpu_weight_read_u64,
		.write_u64 = cpu_weight_write_u64,
	},
	{
		.name = "weight.nice",
		.flags = CFTYPE_NOT_ON_ROOT,
		.read_s64 = cpu_weight_nice_read_s64,
		.write_s64 = cpu_weight_nice_write_s64,
	},
#endif
#ifdef CONFIG_CFS_BANDWIDTH
	{
		.name = "max",
		.flags = CFTYPE_NOT_ON_ROOT,
		.seq_show = cpu_max_show,
		.write = cpu_max_write,
	},
#endif
#ifdef CONFIG_UCLAMP_TASK_GROUP
	{
		.name = "uclamp.min",
		.flags = CFTYPE_NOT_ON_ROOT,
		.seq_show = cpu_uclamp_min_show,
		.write = cpu_uclamp_min_write,
	},
	{
		.name = "uclamp.max",
		.flags = CFTYPE_NOT_ON_ROOT,
		.seq_show = cpu_uclamp_max_show,
		.write = cpu_uclamp_max_write,
	},
	{
		.name = "uclamp.latency_sensitive",
		.flags = CFTYPE_NOT_ON_ROOT,
		.read_u64 = cpu_uclamp_ls_read_u64,
		.write_u64 = cpu_uclamp_ls_write_u64,
	},
#endif
	{ }	/* terminate */
};

struct cgroup_subsys cpu_cgrp_subsys = {
	.css_alloc	= cpu_cgroup_css_alloc,
	.css_online	= cpu_cgroup_css_online,
	.css_released	= cpu_cgroup_css_released,
	.css_free	= cpu_cgroup_css_free,
	.css_extra_stat_show = cpu_extra_stat_show,
	.fork		= cpu_cgroup_fork,
	.can_attach	= cpu_cgroup_can_attach,
	.attach		= cpu_cgroup_attach,
	.legacy_cftypes	= cpu_legacy_files,
	.dfl_cftypes	= cpu_files,
	.early_init	= true,
	.threaded	= true,
};

#endif	/* CONFIG_CGROUP_SCHED */

void dump_cpu_task(int cpu)
{
	pr_info("Task dump for CPU %d:\n", cpu);
	sched_show_task(cpu_curr(cpu));
}

/*
 * Nice levels are multiplicative, with a gentle 10% change for every
 * nice level changed. I.e. when a CPU-bound task goes from nice 0 to
 * nice 1, it will get ~10% less CPU time than another CPU-bound task
 * that remained on nice 0.
 *
 * The "10% effect" is relative and cumulative: from _any_ nice level,
 * if you go up 1 level, it's -10% CPU usage, if you go down 1 level
 * it's +10% CPU usage. (to achieve that we use a multiplier of 1.25.
 * If a task goes up by ~10% and another task goes down by ~10% then
 * the relative distance between them is ~25%.)
 */
const int sched_prio_to_weight[40] = {
 /* -20 */     88761,     71755,     56483,     46273,     36291,
 /* -15 */     29154,     23254,     18705,     14949,     11916,
 /* -10 */      9548,      7620,      6100,      4904,      3906,
 /*  -5 */      3121,      2501,      1991,      1586,      1277,
 /*   0 */      1024,       820,       655,       526,       423,
 /*   5 */       335,       272,       215,       172,       137,
 /*  10 */       110,        87,        70,        56,        45,
 /*  15 */        36,        29,        23,        18,        15,
};

/*
 * Inverse (2^32/x) values of the sched_prio_to_weight[] array, precalculated.
 *
 * In cases where the weight does not change often, we can use the
 * precalculated inverse to speed up arithmetics by turning divisions
 * into multiplications:
 */
const u32 sched_prio_to_wmult[40] = {
 /* -20 */     48388,     59856,     76040,     92818,    118348,
 /* -15 */    147320,    184698,    229616,    287308,    360437,
 /* -10 */    449829,    563644,    704093,    875809,   1099582,
 /*  -5 */   1376151,   1717300,   2157191,   2708050,   3363326,
 /*   0 */   4194304,   5237765,   6557202,   8165337,  10153587,
 /*   5 */  12820798,  15790321,  19976592,  24970740,  31350126,
 /*  10 */  39045157,  49367440,  61356676,  76695844,  95443717,
 /*  15 */ 119304647, 148102320, 186737708, 238609294, 286331153,
};

#undef CREATE_TRACE_POINTS

/*
 *@boost:should be 0,1,2.
 *@period:boost time based on ms units.
 */
int set_task_boost(int boost, u64 period)
{
	if (boost < TASK_BOOST_NONE || boost >= TASK_BOOST_END)
		return -EINVAL;
	if (boost) {
		current->boost = boost;
		current->boost_period = (u64)period * 1000 * 1000;
		current->boost_expires = sched_clock() + current->boost_period;
	} else {
		current->boost = 0;
		current->boost_expires = 0;
		current->boost_period = 0;
	}
	return 0;
}

#ifdef CONFIG_SCHED_WALT
/*
 * sched_exit() - Set EXITING_TASK_MARKER in task's ravg.demand field
 *
 * Stop accounting (exiting) task's future cpu usage
 *
 * We need this so that reset_all_windows_stats() can function correctly.
 * reset_all_window_stats() depends on do_each_thread/for_each_thread task
 * iterators to reset *all* task's statistics. Exiting tasks however become
 * invisible to those iterators. sched_exit() is called on a exiting task prior
 * to being removed from task_list, which will let reset_all_window_stats()
 * function correctly.
 */
void sched_exit(struct task_struct *p)
{
	struct rq_flags rf;
	struct rq *rq;
	u64 wallclock;

	sched_set_group_id(p, 0);

	rq = task_rq_lock(p, &rf);

	/* rq->curr == p */
	wallclock = sched_ktime_clock();
	update_task_ravg(rq->curr, rq, TASK_UPDATE, wallclock, 0);
	dequeue_task(rq, p, 0);
	/*
	 * task's contribution is already removed from the
	 * cumulative window demand in dequeue. As the
	 * task's stats are reset, the next enqueue does
	 * not change the cumulative window demand.
	 */
	reset_task_stats(p);
	p->ravg.mark_start = wallclock;
	p->ravg.sum_history[0] = EXITING_TASK_MARKER;

	enqueue_task(rq, p, 0);
	clear_ed_task(p, rq);
	task_rq_unlock(rq, p, &rf);
	free_task_load_ptrs(p);
}
#endif /* CONFIG_SCHED_WALT */

__read_mostly bool sched_predl = 1;

#if IS_ENABLED(CONFIG_MIHW)
inline bool is_critical_task(struct task_struct *p)
{
	return is_top_app(p) || is_inherit_top_app(p);
}

inline bool is_top_app(struct task_struct *p)
{
	return p && p->top_app > 0;
}

inline bool is_inherit_top_app(struct task_struct *p)
{
	return p && p->inherit_top_app > 0;
}

inline void set_inherit_top_app(struct task_struct *p,
				struct task_struct *from)
{
	if (!p || !from)
		return;
	if (is_critical_task(p) || from->inherit_top_app >= INHERIT_DEPTH)
		return;
	p->inherit_top_app = from->inherit_top_app + 1;
#if IS_ENABLED(CONFIG_PERF_HUMANTASK)
	p->human_task = 1;
#endif
}

inline void restore_inherit_top_app(struct task_struct *p)
{
	if (p && is_inherit_top_app(p)) {
		p->inherit_top_app = 0;
#if IS_ENABLED(CONFIG_PERF_HUMANTASK)
		p->human_task  = 0 ;
#endif
	}
}
#endif /* CONFIG_MIHW */<|MERGE_RESOLUTION|>--- conflicted
+++ resolved
@@ -12,11 +12,8 @@
 #include <linux/nospec.h>
 
 #include <linux/kcov.h>
-<<<<<<< HEAD
 #include <linux/irq.h>
 #include <linux/delay.h>
-=======
->>>>>>> e543b332
 #include <linux/scs.h>
 
 #include <asm/switch_to.h>
@@ -739,7 +736,6 @@
 		load->weight = scale_load(sched_prio_to_weight[prio]);
 		load->inv_weight = sched_prio_to_wmult[prio];
 		p->se.runnable_weight = load->weight;
-<<<<<<< HEAD
 	}
 }
 
@@ -761,28 +757,6 @@
 
 /* Max allowed maximum utilization */
 unsigned int sysctl_sched_uclamp_util_max = SCHED_CAPACITY_SCALE;
-=======
-	}
-}
-
-#ifdef CONFIG_UCLAMP_TASK
-/*
- * Serializes updates of utilization clamp values
- *
- * The (slow-path) user-space triggers utilization clamp value updates which
- * can require updates on (fast-path) scheduler's data structures used to
- * support enqueue/dequeue operations.
- * While the per-CPU rq lock protects fast-path update operations, user-space
- * requests are serialized using a mutex to reduce the risk of conflicting
- * updates or API abuses.
- */
-static DEFINE_MUTEX(uclamp_mutex);
-
-/* Max allowed minimum utilization */
-unsigned int sysctl_sched_uclamp_util_min = SCHED_CAPACITY_SCALE;
-
-/* Max allowed maximum utilization */
-unsigned int sysctl_sched_uclamp_util_max = SCHED_CAPACITY_SCALE;
 
 /* All clamps are required to be less or equal than these values */
 static struct uclamp_se uclamp_default[UCLAMP_CNT];
@@ -792,596 +766,6 @@
 
 #define for_each_clamp_id(clamp_id) \
 	for ((clamp_id) = 0; (clamp_id) < UCLAMP_CNT; (clamp_id)++)
-
-static inline unsigned int uclamp_bucket_id(unsigned int clamp_value)
-{
-	return min_t(unsigned int, clamp_value / UCLAMP_BUCKET_DELTA, UCLAMP_BUCKETS - 1);
-}
-
-static inline unsigned int uclamp_bucket_base_value(unsigned int clamp_value)
-{
-	return UCLAMP_BUCKET_DELTA * uclamp_bucket_id(clamp_value);
-}
-
-static inline unsigned int uclamp_none(enum uclamp_id clamp_id)
-{
-	if (clamp_id == UCLAMP_MIN)
-		return 0;
-	return SCHED_CAPACITY_SCALE;
-}
-
-static inline void uclamp_se_set(struct uclamp_se *uc_se,
-				 unsigned int value, bool user_defined)
-{
-	uc_se->value = value;
-	uc_se->bucket_id = uclamp_bucket_id(value);
-	uc_se->user_defined = user_defined;
-}
-
-static inline unsigned int
-uclamp_idle_value(struct rq *rq, enum uclamp_id clamp_id,
-		  unsigned int clamp_value)
-{
-	/*
-	 * Avoid blocked utilization pushing up the frequency when we go
-	 * idle (which drops the max-clamp) by retaining the last known
-	 * max-clamp.
-	 */
-	if (clamp_id == UCLAMP_MAX) {
-		rq->uclamp_flags |= UCLAMP_FLAG_IDLE;
-		return clamp_value;
-	}
-
-	return uclamp_none(UCLAMP_MIN);
-}
-
-static inline void uclamp_idle_reset(struct rq *rq, enum uclamp_id clamp_id,
-				     unsigned int clamp_value)
-{
-	/* Reset max-clamp retention only on idle exit */
-	if (!(rq->uclamp_flags & UCLAMP_FLAG_IDLE))
-		return;
-
-	WRITE_ONCE(rq->uclamp[clamp_id].value, clamp_value);
-}
-
-static inline
-unsigned int uclamp_rq_max_value(struct rq *rq, enum uclamp_id clamp_id,
-				   unsigned int clamp_value)
-{
-	struct uclamp_bucket *bucket = rq->uclamp[clamp_id].bucket;
-	int bucket_id = UCLAMP_BUCKETS - 1;
-
-	/*
-	 * Since both min and max clamps are max aggregated, find the
-	 * top most bucket with tasks in.
-	 */
-	for ( ; bucket_id >= 0; bucket_id--) {
-		if (!bucket[bucket_id].tasks)
-			continue;
-		return bucket[bucket_id].value;
-	}
-
-	/* No tasks -- default clamp values */
-	return uclamp_idle_value(rq, clamp_id, clamp_value);
-}
-
-static inline struct uclamp_se
-uclamp_tg_restrict(struct task_struct *p, enum uclamp_id clamp_id)
-{
-	struct uclamp_se uc_req = p->uclamp_req[clamp_id];
-#ifdef CONFIG_UCLAMP_TASK_GROUP
-	struct uclamp_se uc_max;
-
-	/*
-	 * Tasks in autogroups or root task group will be
-	 * restricted by system defaults.
-	 */
-	if (task_group_is_autogroup(task_group(p)))
-		return uc_req;
-	if (task_group(p) == &root_task_group)
-		return uc_req;
-
-	uc_max = task_group(p)->uclamp[clamp_id];
-	if (uc_req.value > uc_max.value || !uc_req.user_defined)
-		return uc_max;
-#endif
-
-	return uc_req;
-}
-
-/*
- * The effective clamp bucket index of a task depends on, by increasing
- * priority:
- * - the task specific clamp value, when explicitly requested from userspace
- * - the task group effective clamp value, for tasks not either in the root
- *   group or in an autogroup
- * - the system default clamp value, defined by the sysadmin
- */
-static inline struct uclamp_se
-uclamp_eff_get(struct task_struct *p, enum uclamp_id clamp_id)
-{
-	struct uclamp_se uc_req = uclamp_tg_restrict(p, clamp_id);
-	struct uclamp_se uc_max = uclamp_default[clamp_id];
-
-	/* System default restrictions always apply */
-	if (unlikely(uc_req.value > uc_max.value))
-		return uc_max;
-
-	return uc_req;
-}
-
-unsigned long uclamp_eff_value(struct task_struct *p, enum uclamp_id clamp_id)
-{
-	struct uclamp_se uc_eff;
-
-	/* Task currently refcounted: use back-annotated (effective) value */
-	if (p->uclamp[clamp_id].active)
-		return (unsigned long)p->uclamp[clamp_id].value;
-
-	uc_eff = uclamp_eff_get(p, clamp_id);
-
-	return (unsigned long)uc_eff.value;
-}
-
-/*
- * When a task is enqueued on a rq, the clamp bucket currently defined by the
- * task's uclamp::bucket_id is refcounted on that rq. This also immediately
- * updates the rq's clamp value if required.
- *
- * Tasks can have a task-specific value requested from user-space, track
- * within each bucket the maximum value for tasks refcounted in it.
- * This "local max aggregation" allows to track the exact "requested" value
- * for each bucket when all its RUNNABLE tasks require the same clamp.
- */
-static inline void uclamp_rq_inc_id(struct rq *rq, struct task_struct *p,
-				    enum uclamp_id clamp_id)
-{
-	struct uclamp_rq *uc_rq = &rq->uclamp[clamp_id];
-	struct uclamp_se *uc_se = &p->uclamp[clamp_id];
-	struct uclamp_bucket *bucket;
-
-	lockdep_assert_held(&rq->lock);
-
-	/* Update task effective clamp */
-	p->uclamp[clamp_id] = uclamp_eff_get(p, clamp_id);
-
-	bucket = &uc_rq->bucket[uc_se->bucket_id];
-	bucket->tasks++;
-	uc_se->active = true;
-
-	uclamp_idle_reset(rq, clamp_id, uc_se->value);
-
-	/*
-	 * Local max aggregation: rq buckets always track the max
-	 * "requested" clamp value of its RUNNABLE tasks.
-	 */
-	if (bucket->tasks == 1 || uc_se->value > bucket->value)
-		bucket->value = uc_se->value;
-
-	if (uc_se->value > READ_ONCE(uc_rq->value))
-		WRITE_ONCE(uc_rq->value, uc_se->value);
-}
-
-/*
- * When a task is dequeued from a rq, the clamp bucket refcounted by the task
- * is released. If this is the last task reference counting the rq's max
- * active clamp value, then the rq's clamp value is updated.
- *
- * Both refcounted tasks and rq's cached clamp values are expected to be
- * always valid. If it's detected they are not, as defensive programming,
- * enforce the expected state and warn.
- */
-static inline void uclamp_rq_dec_id(struct rq *rq, struct task_struct *p,
-				    enum uclamp_id clamp_id)
-{
-	struct uclamp_rq *uc_rq = &rq->uclamp[clamp_id];
-	struct uclamp_se *uc_se = &p->uclamp[clamp_id];
-	struct uclamp_bucket *bucket;
-	unsigned int bkt_clamp;
-	unsigned int rq_clamp;
-
-	lockdep_assert_held(&rq->lock);
-
-	bucket = &uc_rq->bucket[uc_se->bucket_id];
-	SCHED_WARN_ON(!bucket->tasks);
-	if (likely(bucket->tasks))
-		bucket->tasks--;
-	uc_se->active = false;
-
-	/*
-	 * Keep "local max aggregation" simple and accept to (possibly)
-	 * overboost some RUNNABLE tasks in the same bucket.
-	 * The rq clamp bucket value is reset to its base value whenever
-	 * there are no more RUNNABLE tasks refcounting it.
-	 */
-	if (likely(bucket->tasks))
-		return;
-
-	rq_clamp = READ_ONCE(uc_rq->value);
-	/*
-	 * Defensive programming: this should never happen. If it happens,
-	 * e.g. due to future modification, warn and fixup the expected value.
-	 */
-	SCHED_WARN_ON(bucket->value > rq_clamp);
-	if (bucket->value >= rq_clamp) {
-		bkt_clamp = uclamp_rq_max_value(rq, clamp_id, uc_se->value);
-		WRITE_ONCE(uc_rq->value, bkt_clamp);
-	}
-}
-
-static inline void uclamp_rq_inc(struct rq *rq, struct task_struct *p)
-{
-	enum uclamp_id clamp_id;
-
-	if (unlikely(!p->sched_class->uclamp_enabled))
-		return;
-
-	for_each_clamp_id(clamp_id)
-		uclamp_rq_inc_id(rq, p, clamp_id);
-
-	/* Reset clamp idle holding when there is one RUNNABLE task */
-	if (rq->uclamp_flags & UCLAMP_FLAG_IDLE)
-		rq->uclamp_flags &= ~UCLAMP_FLAG_IDLE;
-}
-
-static inline void uclamp_rq_dec(struct rq *rq, struct task_struct *p)
-{
-	enum uclamp_id clamp_id;
-
-	if (unlikely(!p->sched_class->uclamp_enabled))
-		return;
-
-	for_each_clamp_id(clamp_id)
-		uclamp_rq_dec_id(rq, p, clamp_id);
-}
-
-static inline void
-uclamp_update_active(struct task_struct *p, enum uclamp_id clamp_id)
-{
-	struct rq_flags rf;
-	struct rq *rq;
-
-	/*
-	 * Lock the task and the rq where the task is (or was) queued.
-	 *
-	 * We might lock the (previous) rq of a !RUNNABLE task, but that's the
-	 * price to pay to safely serialize util_{min,max} updates with
-	 * enqueues, dequeues and migration operations.
-	 * This is the same locking schema used by __set_cpus_allowed_ptr().
-	 */
-	rq = task_rq_lock(p, &rf);
-
-	/*
-	 * Setting the clamp bucket is serialized by task_rq_lock().
-	 * If the task is not yet RUNNABLE and its task_struct is not
-	 * affecting a valid clamp bucket, the next time it's enqueued,
-	 * it will already see the updated clamp bucket value.
-	 */
-	if (p->uclamp[clamp_id].active) {
-		uclamp_rq_dec_id(rq, p, clamp_id);
-		uclamp_rq_inc_id(rq, p, clamp_id);
-	}
-
-	task_rq_unlock(rq, p, &rf);
-}
-
-#ifdef CONFIG_UCLAMP_TASK_GROUP
-static inline void
-uclamp_update_active_tasks(struct cgroup_subsys_state *css,
-			   unsigned int clamps)
-{
-	enum uclamp_id clamp_id;
-	struct css_task_iter it;
-	struct task_struct *p;
-
-	css_task_iter_start(css, 0, &it);
-	while ((p = css_task_iter_next(&it))) {
-		for_each_clamp_id(clamp_id) {
-			if ((0x1 << clamp_id) & clamps)
-				uclamp_update_active(p, clamp_id);
-		}
-	}
-	css_task_iter_end(&it);
-}
-
-static void cpu_util_update_eff(struct cgroup_subsys_state *css);
-static void uclamp_update_root_tg(void)
-{
-	struct task_group *tg = &root_task_group;
-
-	uclamp_se_set(&tg->uclamp_req[UCLAMP_MIN],
-		      sysctl_sched_uclamp_util_min, false);
-	uclamp_se_set(&tg->uclamp_req[UCLAMP_MAX],
-		      sysctl_sched_uclamp_util_max, false);
-
-	rcu_read_lock();
-	cpu_util_update_eff(&root_task_group.css);
-	rcu_read_unlock();
-}
-#else
-static void uclamp_update_root_tg(void) { }
-#endif
-
-int sysctl_sched_uclamp_handler(struct ctl_table *table, int write,
-				void __user *buffer, size_t *lenp,
-				loff_t *ppos)
-{
-	bool update_root_tg = false;
-	int old_min, old_max;
-	int result;
-
-	mutex_lock(&uclamp_mutex);
-	old_min = sysctl_sched_uclamp_util_min;
-	old_max = sysctl_sched_uclamp_util_max;
-
-	result = proc_dointvec(table, write, buffer, lenp, ppos);
-	if (result)
-		goto undo;
-	if (!write)
-		goto done;
-
-	if (sysctl_sched_uclamp_util_min > sysctl_sched_uclamp_util_max ||
-	    sysctl_sched_uclamp_util_max > SCHED_CAPACITY_SCALE) {
-		result = -EINVAL;
-		goto undo;
-	}
-
-	if (old_min != sysctl_sched_uclamp_util_min) {
-		uclamp_se_set(&uclamp_default[UCLAMP_MIN],
-			      sysctl_sched_uclamp_util_min, false);
-		update_root_tg = true;
-	}
-	if (old_max != sysctl_sched_uclamp_util_max) {
-		uclamp_se_set(&uclamp_default[UCLAMP_MAX],
-			      sysctl_sched_uclamp_util_max, false);
-		update_root_tg = true;
-	}
-
-	if (update_root_tg)
-		uclamp_update_root_tg();
-
-	/*
-	 * We update all RUNNABLE tasks only when task groups are in use.
-	 * Otherwise, keep it simple and do just a lazy update at each next
-	 * task enqueue time.
-	 */
-
-	goto done;
-
-undo:
-	sysctl_sched_uclamp_util_min = old_min;
-	sysctl_sched_uclamp_util_max = old_max;
-done:
-	mutex_unlock(&uclamp_mutex);
-
-	return result;
-}
-
-static int uclamp_validate(struct task_struct *p,
-			   const struct sched_attr *attr)
-{
-	unsigned int lower_bound = p->uclamp_req[UCLAMP_MIN].value;
-	unsigned int upper_bound = p->uclamp_req[UCLAMP_MAX].value;
-
-	if (attr->sched_flags & SCHED_FLAG_UTIL_CLAMP_MIN)
-		lower_bound = attr->sched_util_min;
-	if (attr->sched_flags & SCHED_FLAG_UTIL_CLAMP_MAX)
-		upper_bound = attr->sched_util_max;
-
-	if (lower_bound > upper_bound)
-		return -EINVAL;
-	if (upper_bound > SCHED_CAPACITY_SCALE)
-		return -EINVAL;
-
-	return 0;
-}
-
-static void __setscheduler_uclamp(struct task_struct *p,
-				  const struct sched_attr *attr)
-{
-	enum uclamp_id clamp_id;
-
-	/*
-	 * On scheduling class change, reset to default clamps for tasks
-	 * without a task-specific value.
-	 */
-	for_each_clamp_id(clamp_id) {
-		struct uclamp_se *uc_se = &p->uclamp_req[clamp_id];
-		unsigned int clamp_value = uclamp_none(clamp_id);
-
-		/* Keep using defined clamps across class changes */
-		if (uc_se->user_defined)
-			continue;
-
-		/* By default, RT tasks always get 100% boost */
-		if (sched_feat(SUGOV_RT_MAX_FREQ) &&
-			       unlikely(rt_task(p) &&
-			       clamp_id == UCLAMP_MIN)) {
-
-			clamp_value = uclamp_none(UCLAMP_MAX);
-		}
-
-		uclamp_se_set(uc_se, clamp_value, false);
-	}
-
-	if (likely(!(attr->sched_flags & SCHED_FLAG_UTIL_CLAMP)))
-		return;
-
-	if (attr->sched_flags & SCHED_FLAG_UTIL_CLAMP_MIN) {
-		uclamp_se_set(&p->uclamp_req[UCLAMP_MIN],
-			      attr->sched_util_min, true);
-	}
-
-	if (attr->sched_flags & SCHED_FLAG_UTIL_CLAMP_MAX) {
-		uclamp_se_set(&p->uclamp_req[UCLAMP_MAX],
-			      attr->sched_util_max, true);
-	}
-}
-
-static void uclamp_fork(struct task_struct *p)
-{
-	enum uclamp_id clamp_id;
-
-	for_each_clamp_id(clamp_id)
-		p->uclamp[clamp_id].active = false;
-
-	if (likely(!p->sched_reset_on_fork))
-		return;
-
-	for_each_clamp_id(clamp_id) {
-		uclamp_se_set(&p->uclamp_req[clamp_id],
-			      uclamp_none(clamp_id), false);
-	}
-}
-
-#ifdef CONFIG_SMP
-unsigned int uclamp_task(struct task_struct *p)
-{
-	unsigned long util;
-
-	util = task_util_est(p);
-	util = max(util, uclamp_eff_value(p, UCLAMP_MIN));
-	util = min(util, uclamp_eff_value(p, UCLAMP_MAX));
-
-	return util;
-}
-
-bool uclamp_boosted(struct task_struct *p)
-{
-	return uclamp_eff_value(p, UCLAMP_MIN) > 0;
-}
-
-bool uclamp_latency_sensitive(struct task_struct *p)
-{
-#ifdef CONFIG_UCLAMP_TASK_GROUP
-	struct cgroup_subsys_state *css = task_css(p, cpu_cgrp_id);
-	struct task_group *tg;
-
-	if (!css)
-		return false;
-	tg = container_of(css, struct task_group, css);
-
-	return tg->latency_sensitive;
-#else
-	return false;
-#endif
-}
-#endif /* CONFIG_SMP */
-
-static void __init init_uclamp(void)
-{
-	struct uclamp_se uc_max = {};
-	enum uclamp_id clamp_id;
-	int cpu;
-
-	mutex_init(&uclamp_mutex);
-
-	for_each_possible_cpu(cpu) {
-		memset(&cpu_rq(cpu)->uclamp, 0,
-				sizeof(struct uclamp_rq)*UCLAMP_CNT);
-		cpu_rq(cpu)->uclamp_flags = 0;
-	}
-
-	for_each_clamp_id(clamp_id) {
-		uclamp_se_set(&init_task.uclamp_req[clamp_id],
-			      uclamp_none(clamp_id), false);
-	}
-
-	/* System defaults allow max clamp values for both indexes */
-	uclamp_se_set(&uc_max, uclamp_none(UCLAMP_MAX), false);
-	for_each_clamp_id(clamp_id) {
-		uclamp_default[clamp_id] = uc_max;
-#ifdef CONFIG_UCLAMP_TASK_GROUP
-		root_task_group.uclamp_req[clamp_id] = uc_max;
-		root_task_group.uclamp[clamp_id] = uc_max;
-#endif
-	}
-}
-
-#else /* CONFIG_UCLAMP_TASK */
-static inline void uclamp_rq_inc(struct rq *rq, struct task_struct *p) { }
-static inline void uclamp_rq_dec(struct rq *rq, struct task_struct *p) { }
-static inline int uclamp_validate(struct task_struct *p,
-				  const struct sched_attr *attr)
-{
-	return -EOPNOTSUPP;
-}
-static void __setscheduler_uclamp(struct task_struct *p,
-				  const struct sched_attr *attr) { }
-static inline void uclamp_fork(struct task_struct *p) { }
-
-long schedtune_task_margin(struct task_struct *task);
-
-#ifdef CONFIG_SMP
-unsigned int uclamp_task(struct task_struct *p)
-{
-	unsigned long util = task_util_est(p);
-#ifdef CONFIG_SCHED_TUNE
-	long margin = schedtune_task_margin(p);
-
-	trace_sched_boost_task(p, util, margin);
-
-	util += margin;
-#endif
-
-	return util;
-}
-
-bool uclamp_boosted(struct task_struct *p)
-{
-#ifdef CONFIG_SCHED_TUNE
-	return schedtune_task_boost(p) > 0;
-#endif
-	return false;
-}
-
-bool uclamp_latency_sensitive(struct task_struct *p)
-{
-#ifdef CONFIG_SCHED_TUNE
-	return schedtune_prefer_idle(p) != 0;
-#endif
-	return false;
-}
-#endif /* CONFIG_SMP */
-
-static inline void init_uclamp(void) { }
-#endif /* CONFIG_UCLAMP_TASK */
-
-static inline void enqueue_task(struct rq *rq, struct task_struct *p, int flags)
-{
-	if (!(flags & ENQUEUE_NOCLOCK))
-		update_rq_clock(rq);
-
-	if (!(flags & ENQUEUE_RESTORE)) {
-		sched_info_queued(rq, p);
-		psi_enqueue(p, flags & ENQUEUE_WAKEUP);
-	}
-
-	uclamp_rq_inc(rq, p);
-	p->sched_class->enqueue_task(rq, p, flags);
-}
->>>>>>> e543b332
-
-/* All clamps are required to be less or equal than these values */
-static struct uclamp_se uclamp_default[UCLAMP_CNT];
-
-<<<<<<< HEAD
-/* Integer rounded range for each bucket */
-#define UCLAMP_BUCKET_DELTA DIV_ROUND_CLOSEST(SCHED_CAPACITY_SCALE, UCLAMP_BUCKETS)
-
-#define for_each_clamp_id(clamp_id) \
-	for ((clamp_id) = 0; (clamp_id) < UCLAMP_CNT; (clamp_id)++)
-=======
-	if (!(flags & DEQUEUE_SAVE)) {
-		sched_info_dequeued(rq, p);
-		psi_dequeue(p, flags & DEQUEUE_SLEEP);
-	}
-
-	uclamp_rq_dec(rq, p);
-	p->sched_class->dequeue_task(rq, p, flags);
-}
->>>>>>> e543b332
 
 static inline unsigned int uclamp_bucket_id(unsigned int clamp_value)
 {
@@ -4431,13 +3815,10 @@
 	cpu_load_update_active(rq);
 	calc_global_load_tick(rq);
 	psi_task_tick(rq);
-<<<<<<< HEAD
 
 	early_notif = early_detection_notify(rq, wallclock);
 	if (early_notif)
 		flag = SCHED_CPUFREQ_WALT | SCHED_CPUFREQ_EARLY_DET;
-=======
->>>>>>> e543b332
 
 	cpufreq_update_util(rq, flag);
 	rq_unlock(rq, &rf);
@@ -6341,7 +5722,6 @@
 	return retval;
 }
 EXPORT_SYMBOL_GPL(sched_setaffinity);
-<<<<<<< HEAD
 
 char sched_lib_name[LIB_PATH_LENGTH];
 unsigned int sched_lib_mask_force;
@@ -6409,8 +5789,6 @@
 	kfree(tmp_lib_name);
 	return found;
 }
-=======
->>>>>>> e543b332
 
 static int get_user_cpu_mask(unsigned long __user *user_mask_ptr, unsigned len,
 			     struct cpumask *new_mask)
