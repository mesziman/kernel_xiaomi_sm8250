--- conflicted
+++ resolved
@@ -95,12 +95,9 @@
 #include <linux/thread_info.h>
 #include <linux/cpufreq_times.h>
 #include <linux/scs.h>
-<<<<<<< HEAD
 #if IS_ENABLED(CONFIG_MIHW)
 #include <linux/cpuset.h>
 #endif
-=======
->>>>>>> cc833652
 
 #include <asm/pgtable.h>
 #include <asm/pgalloc.h>
@@ -1676,7 +1673,6 @@
 		free_task(tsk);
 }
 
-<<<<<<< HEAD
 struct pid *pidfd_pid(const struct file *file)
 {
 	if (file->f_op == &pidfd_fops)
@@ -1685,8 +1681,6 @@
 	return ERR_PTR(-EBADF);
 }
 
-=======
->>>>>>> cc833652
 static int pidfd_release(struct inode *inode, struct file *file)
 {
 	struct pid *pid = file->private_data;
@@ -1867,13 +1861,10 @@
 
 	cpufreq_task_times_init(p);
 
-<<<<<<< HEAD
 #if IS_ENABLED(CONFIG_PACKAGE_RUNTIME_INFO)
 	INIT_LIST_HEAD(&p->pkg.list);
 #endif
 
-=======
->>>>>>> cc833652
 	/*
 	 * This _must_ happen before we call free_task(), i.e. before we jump
 	 * to any of the bad_fork_* labels. This is to avoid freeing
@@ -2075,10 +2066,7 @@
 					      O_RDWR | O_CLOEXEC);
 		if (IS_ERR(pidfile)) {
 			put_unused_fd(pidfd);
-<<<<<<< HEAD
-=======
 			retval = PTR_ERR(pidfile);
->>>>>>> cc833652
 			goto bad_fork_free_pid;
 		}
 		get_pid(pid);	/* held by pidfile now */
@@ -2194,13 +2182,6 @@
 		goto bad_fork_cancel_cgroup;
 	}
 
-<<<<<<< HEAD
-	/* past the last point of failure */
-	if (pidfile)
-		fd_install(pidfd, pidfile);
-
-=======
->>>>>>> cc833652
 	init_task_pid_links(p);
 	if (likely(p->pid)) {
 		ptrace_init_task(p, (clone_flags & CLONE_PTRACE) || trace);
