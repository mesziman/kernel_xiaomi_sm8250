--- conflicted
+++ resolved
@@ -5108,7 +5108,6 @@
 	struct perf_event_context *ctx;
 	int ret;
 
-<<<<<<< HEAD
 #if defined CONFIG_HOTPLUG_CPU || defined CONFIG_KEXEC_CORE
 	spin_lock(&dormant_event_list_lock);
 	if (event->state == PERF_EVENT_STATE_DORMANT) {
@@ -5118,8 +5117,6 @@
 	spin_unlock(&dormant_event_list_lock);
 #endif
 
-=======
->>>>>>> bbc4834e
 	ret = security_perf_event_read(event);
 	if (ret)
 		return ret;
@@ -6412,10 +6409,7 @@
 {
 	struct perf_event *leader = event->group_leader, *sub;
 	u64 read_format = event->attr.read_format;
-<<<<<<< HEAD
-=======
 	unsigned long flags;
->>>>>>> bbc4834e
 	u64 values[5];
 	int n = 0;
 
