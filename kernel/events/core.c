--- conflicted
+++ resolved
@@ -1947,14 +1947,12 @@
 	if (event->group_leader != event) {
 		list_del_init(&event->sibling_list);
 		event->group_leader->nr_siblings--;
-<<<<<<< HEAD
+  	event->group_leader->group_generation++;
+
 
 		if (event->shared)
 			event->group_leader = event;
 
-=======
-		event->group_leader->group_generation++;
->>>>>>> 4a82dfcb
 		goto out;
 	}
 
