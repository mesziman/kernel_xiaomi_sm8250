--- conflicted
+++ resolved
@@ -1156,17 +1156,14 @@
 		new_base = base;
 	}
 
+	/* Update pinned state */
+	timer->state &= ~HRTIMER_STATE_PINNED;
+	timer->state |= (!!(mode & HRTIMER_MODE_PINNED)) << HRTIMER_PINNED_SHIFT;
+
 	first = enqueue_hrtimer(timer, new_base, mode);
 	if (!force_local)
 		return first;
 
-<<<<<<< HEAD
-	/* Update pinned state */
-	timer->state &= ~HRTIMER_STATE_PINNED;
-	timer->state |= (!!(mode & HRTIMER_MODE_PINNED)) << HRTIMER_PINNED_SHIFT;
-
-	return enqueue_hrtimer(timer, new_base, mode);
-=======
 	/*
 	 * Timer was forced to stay on the current CPU to avoid
 	 * reprogramming on removal and enqueue. Force reprogram the
@@ -1174,7 +1171,6 @@
 	 */
 	hrtimer_force_reprogram(new_base->cpu_base, 1);
 	return 0;
->>>>>>> 2950c9c5
 }
 
 /**
