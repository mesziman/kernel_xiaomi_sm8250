--- conflicted
+++ resolved
@@ -1281,10 +1281,6 @@
  * High resolution timer specific code
  */
 #ifdef CONFIG_HIGH_RES_TIMERS
-<<<<<<< HEAD
-=======
-
->>>>>>> cc833652
 static void (*wake_callback)(void);
 
 void register_tick_sched_wakeup_callback(void (*cb)(void))
@@ -1315,12 +1311,8 @@
 	 */
 	if (regs) {
 		tick_sched_handle(ts, regs);
-<<<<<<< HEAD
 		if (rq_info.init == 1 && wake_callback &&
 				tick_do_timer_cpu == smp_processor_id()) {
-=======
-		if (wake_callback && tick_do_timer_cpu == smp_processor_id()) {
->>>>>>> cc833652
 			/*
 			 * wakeup user if needed
 			 */
