--- conflicted
+++ resolved
@@ -131,46 +131,25 @@
 
 		table[i].power = power;
 		table[i].frequency = prev_freq = freq;
-<<<<<<< HEAD
-
-		/*
-		 * The hertz/watts efficiency ratio should decrease as the
-		 * frequency grows on sane platforms. But this isn't always
-		 * true in practice so warn the user if a higher OPP is more
-		 * power efficient than a lower one.
-		 */
-		opp_eff = freq / power;
-		if (opp_eff >= prev_opp_eff)
-			pr_debug("pd%d: hertz/watts ratio non-monotonically decreasing: em_cap_state %d >= em_cap_state%d\n",
-					cpu, i, i - 1);
-		prev_opp_eff = opp_eff;
-=======
->>>>>>> c1102a2e
 	}
 
 	/* Compute the cost of each capacity_state. */
 	fmax = (u64) table[nr_states - 1].frequency;
-<<<<<<< HEAD
-	for (i = 0; i < nr_states; i++) {
-=======
 	for (i = nr_states - 1; i >= 0; i--) {
->>>>>>> c1102a2e
 		unsigned long power_res = em_scale_power(table[i].power);
 
 		table[i].cost = div64_u64(fmax * power_res,
 					  table[i].frequency);
-<<<<<<< HEAD
-		if (i > 0 && (table[i].cost < table[i - 1].cost) &&
-				(table[i].power > table[i - 1].power)) {
-			table[i].cost = table[i - 1].cost;
-=======
 		if (table[i].cost >= prev_cost) {
 			pr_warn("pd%d: EM: OPP:%lu is inefficient\n",
 				cpu, table[i].frequency);
 		} else {
 			prev_cost = table[i].cost;
->>>>>>> c1102a2e
-		}
+		}
+  	if (i > 0 && (table[i].cost < table[i - 1].cost) &&
+				(table[i].power > table[i - 1].power)) {
+			table[i].cost = table[i - 1].cost;
+    }
 	}
 
 	pd->table = table;
