# SPDX-License-Identifier: GPL-2.0
VERSION = 4
PATCHLEVEL = 19
<<<<<<< HEAD
SUBLEVEL = 262
EXTRAVERSION = -rc1
=======
SUBLEVEL = 264
EXTRAVERSION =
>>>>>>> e543b332
NAME = "People's Front"

# *DOCUMENTATION*
# To see a list of typical targets execute "make help"
# More info can be located in ./README
# Comments in this file are targeted only to the developer, do not
# expect to learn how to build the kernel reading this file.

# That's our default target when none is given on the command line
PHONY := _all
_all:

# o Do not use make's built-in rules and variables
#   (this increases performance and avoids hard-to-debug behaviour);
# o Look for make include files relative to root of kernel src
MAKEFLAGS += -rR --include-dir=$(CURDIR)

# Avoid funny character set dependencies
unexport LC_ALL
LC_COLLATE=C
LC_NUMERIC=C
export LC_COLLATE LC_NUMERIC

# Avoid interference with shell env settings
unexport GREP_OPTIONS

# We are using a recursive build, so we need to do a little thinking
# to get the ordering right.
#
# Most importantly: sub-Makefiles should only ever modify files in
# their own directory. If in some directory we have a dependency on
# a file in another dir (which doesn't happen often, but it's often
# unavoidable when linking the built-in.a targets which finally
# turn into vmlinux), we will call a sub make in that other dir, and
# after that we are sure that everything which is in that other dir
# is now up to date.
#
# The only cases where we need to modify files which have global
# effects are thus separated out and done before the recursive
# descending is started. They are now explicitly listed as the
# prepare rule.

# Beautify output
# ---------------------------------------------------------------------------
#
# Normally, we echo the whole command before executing it. By making
# that echo $($(quiet)$(cmd)), we now have the possibility to set
# $(quiet) to choose other forms of output instead, e.g.
#
#         quiet_cmd_cc_o_c = Compiling $(RELDIR)/$@
#         cmd_cc_o_c       = $(CC) $(c_flags) -c -o $@ $<
#
# If $(quiet) is empty, the whole command will be printed.
# If it is set to "quiet_", only the short version will be printed.
# If it is set to "silent_", nothing will be printed at all, since
# the variable $(silent_cmd_cc_o_c) doesn't exist.
#
# A simple variant is to prefix commands with $(Q) - that's useful
# for commands that shall be hidden in non-verbose mode.
#
#	$(Q)ln $@ :<
#
# If KBUILD_VERBOSE equals 0 then the above command will be hidden.
# If KBUILD_VERBOSE equals 1 then the above command is displayed.
#
# To put more focus on warnings, be less verbose as default
# Use 'make V=1' to see the full commands

ifeq ("$(origin V)", "command line")
  KBUILD_VERBOSE = $(V)
endif
ifndef KBUILD_VERBOSE
  KBUILD_VERBOSE = 0
endif

ifeq ($(KBUILD_VERBOSE),1)
  quiet =
  Q =
else
  quiet=quiet_
  Q = @
endif

# If the user is running make -s (silent mode), suppress echoing of
# commands

ifneq ($(findstring s,$(filter-out --%,$(MAKEFLAGS))),)
  quiet=silent_
  tools_silent=s
endif

export quiet Q KBUILD_VERBOSE

# kbuild supports saving output files in a separate directory.
# To locate output files in a separate directory two syntaxes are supported.
# In both cases the working directory must be the root of the kernel src.
# 1) O=
# Use "make O=dir/to/store/output/files/"
#
# 2) Set KBUILD_OUTPUT
# Set the environment variable KBUILD_OUTPUT to point to the directory
# where the output files shall be placed.
# export KBUILD_OUTPUT=dir/to/store/output/files/
# make
#
# The O= assignment takes precedence over the KBUILD_OUTPUT environment
# variable.

# KBUILD_SRC is not intended to be used by the regular user (for now),
# it is set on invocation of make with KBUILD_OUTPUT or O= specified.
ifeq ($(KBUILD_SRC),)

# OK, Make called in directory where kernel src resides
# Do we want to locate output files in a separate directory?
ifeq ("$(origin O)", "command line")
  KBUILD_OUTPUT := $(O)
endif

# Cancel implicit rules on top Makefile
$(CURDIR)/Makefile Makefile: ;

ifneq ($(words $(subst :, ,$(CURDIR))), 1)
  $(error main directory cannot contain spaces nor colons)
endif

ifneq ($(KBUILD_OUTPUT),)
# check that the output directory actually exists
saved-output := $(KBUILD_OUTPUT)
KBUILD_OUTPUT := $(shell mkdir -p $(KBUILD_OUTPUT) && cd $(KBUILD_OUTPUT) \
								&& pwd)
$(if $(KBUILD_OUTPUT),, \
     $(error failed to create output directory "$(saved-output)"))

PHONY += $(MAKECMDGOALS) sub-make

$(filter-out _all sub-make $(CURDIR)/Makefile, $(MAKECMDGOALS)) _all: sub-make
	@:

# Invoke a second make in the output directory, passing relevant variables
sub-make:
	$(Q)$(MAKE) -C $(KBUILD_OUTPUT) KBUILD_SRC=$(CURDIR) \
	-f $(CURDIR)/Makefile $(filter-out _all sub-make,$(MAKECMDGOALS))

# Leave processing to above invocation of make
skip-makefile := 1
endif # ifneq ($(KBUILD_OUTPUT),)
endif # ifeq ($(KBUILD_SRC),)

# We process the rest of the Makefile if this is the final invocation of make
ifeq ($(skip-makefile),)

# Do not print "Entering directory ...",
# but we want to display it when entering to the output directory
# so that IDEs/editors are able to understand relative filenames.
MAKEFLAGS += --no-print-directory

# Call a source code checker (by default, "sparse") as part of the
# C compilation.
#
# Use 'make C=1' to enable checking of only re-compiled files.
# Use 'make C=2' to enable checking of *all* source files, regardless
# of whether they are re-compiled or not.
#
# See the file "Documentation/dev-tools/sparse.rst" for more details,
# including where to get the "sparse" utility.

ifeq ("$(origin C)", "command line")
  KBUILD_CHECKSRC = $(C)
endif
ifndef KBUILD_CHECKSRC
  KBUILD_CHECKSRC = 0
endif

# Use make M=dir to specify directory of external module to build
# Old syntax make ... SUBDIRS=$PWD is still supported
# Setting the environment variable KBUILD_EXTMOD take precedence
ifdef SUBDIRS
  KBUILD_EXTMOD ?= $(SUBDIRS)
endif

ifeq ("$(origin M)", "command line")
  KBUILD_EXTMOD := $(M)
endif

ifeq ($(KBUILD_SRC),)
        # building in the source tree
        srctree := .
else
        ifeq ($(KBUILD_SRC)/,$(dir $(CURDIR)))
                # building in a subdirectory of the source tree
                srctree := ..
        else
                srctree := $(KBUILD_SRC)
        endif
endif

export KBUILD_CHECKSRC KBUILD_EXTMOD KBUILD_SRC

objtree		:= .
src		:= $(srctree)
obj		:= $(objtree)

VPATH		:= $(srctree)$(if $(KBUILD_EXTMOD),:$(KBUILD_EXTMOD))

export srctree objtree VPATH

# To make sure we do not include .config for any of the *config targets
# catch them early, and hand them over to scripts/kconfig/Makefile
# It is allowed to specify more targets when calling make, including
# mixing *config targets and build targets.
# For example 'make oldconfig all'.
# Detect when mixed targets is specified, and make a second invocation
# of make so .config is not included in this case either (for *config).

version_h := include/generated/uapi/linux/version.h
old_version_h := include/linux/version.h

clean-targets := %clean mrproper cleandocs
no-dot-config-targets := $(clean-targets) \
			 cscope gtags TAGS tags help% %docs check% coccicheck \
			 $(version_h) headers_% archheaders archscripts \
			 %asm-generic kernelversion %src-pkg
no-sync-config-targets := $(no-dot-config-targets) install %install \
			   kernelrelease

config-targets  := 0
mixed-targets   := 0
dot-config      := 1
may-sync-config := 1

ifneq ($(filter $(no-dot-config-targets), $(MAKECMDGOALS)),)
	ifeq ($(filter-out $(no-dot-config-targets), $(MAKECMDGOALS)),)
		dot-config := 0
	endif
endif

ifneq ($(filter $(no-sync-config-targets), $(MAKECMDGOALS)),)
	ifeq ($(filter-out $(no-sync-config-targets), $(MAKECMDGOALS)),)
		may-sync-config := 0
	endif
endif

ifneq ($(KBUILD_EXTMOD),)
	may-sync-config := 0
endif

ifeq ($(KBUILD_EXTMOD),)
        ifneq ($(filter config %config,$(MAKECMDGOALS)),)
                config-targets := 1
                ifneq ($(words $(MAKECMDGOALS)),1)
                        mixed-targets := 1
                endif
        endif
endif

# For "make -j clean all", "make -j mrproper defconfig all", etc.
ifneq ($(filter $(clean-targets),$(MAKECMDGOALS)),)
        ifneq ($(filter-out $(clean-targets),$(MAKECMDGOALS)),)
                mixed-targets := 1
        endif
endif

# install and modules_install need also be processed one by one
ifneq ($(filter install,$(MAKECMDGOALS)),)
        ifneq ($(filter modules_install,$(MAKECMDGOALS)),)
	        mixed-targets := 1
        endif
endif

ifeq ($(mixed-targets),1)
# ===========================================================================
# We're called with mixed targets (*config and build targets).
# Handle them one by one.

PHONY += $(MAKECMDGOALS) __build_one_by_one

$(filter-out __build_one_by_one, $(MAKECMDGOALS)): __build_one_by_one
	@:

__build_one_by_one:
	$(Q)set -e; \
	for i in $(MAKECMDGOALS); do \
		$(MAKE) -f $(srctree)/Makefile $$i; \
	done

else

# We need some generic definitions (do not try to remake the file).
scripts/Kbuild.include: ;
include scripts/Kbuild.include

# Read KERNELRELEASE from include/config/kernel.release (if it exists)
KERNELRELEASE = $(shell cat include/config/kernel.release 2> /dev/null)
KERNELVERSION = $(VERSION)$(if $(PATCHLEVEL),.$(PATCHLEVEL)$(if $(SUBLEVEL),.$(SUBLEVEL)))$(EXTRAVERSION)
export VERSION PATCHLEVEL SUBLEVEL KERNELRELEASE KERNELVERSION

include scripts/subarch.include

# Cross compiling and selecting different set of gcc/bin-utils
# ---------------------------------------------------------------------------
#
# When performing cross compilation for other architectures ARCH shall be set
# to the target architecture. (See arch/* for the possibilities).
# ARCH can be set during invocation of make:
# make ARCH=ia64
# Another way is to have ARCH set in the environment.
# The default ARCH is the host where make is executed.

# CROSS_COMPILE specify the prefix used for all executables used
# during compilation. Only gcc and related bin-utils executables
# are prefixed with $(CROSS_COMPILE).
# CROSS_COMPILE can be set on the command line
# make CROSS_COMPILE=ia64-linux-
# Alternatively CROSS_COMPILE can be set in the environment.
# Default value for CROSS_COMPILE is not to prefix executables
# Note: Some architectures assign CROSS_COMPILE in their arch/*/Makefile
ARCH		?= $(SUBARCH)

# Architecture as present in compile.h
UTS_MACHINE 	:= $(ARCH)
SRCARCH 	:= $(ARCH)

# Additional ARCH settings for x86
ifeq ($(ARCH),i386)
        SRCARCH := x86
endif
ifeq ($(ARCH),x86_64)
        SRCARCH := x86
endif

# Additional ARCH settings for sparc
ifeq ($(ARCH),sparc32)
       SRCARCH := sparc
endif
ifeq ($(ARCH),sparc64)
       SRCARCH := sparc
endif

# Additional ARCH settings for sh
ifeq ($(ARCH),sh64)
       SRCARCH := sh
endif

KCONFIG_CONFIG	?= .config
export KCONFIG_CONFIG

# SHELL used by kbuild
CONFIG_SHELL := $(shell if [ -x "$$BASH" ]; then echo $$BASH; \
	  else if [ -x /bin/bash ]; then echo /bin/bash; \
	  else echo sh; fi ; fi)

HOST_LFS_CFLAGS := $(shell getconf LFS_CFLAGS 2>/dev/null)
HOST_LFS_LDFLAGS := $(shell getconf LFS_LDFLAGS 2>/dev/null)
HOST_LFS_LIBS := $(shell getconf LFS_LIBS 2>/dev/null)

ifneq ($(LLVM),)
HOSTCC	= clang
HOSTCXX	= clang++
else
HOSTCC	= gcc
HOSTCXX	= g++
endif
KBUILD_HOSTCFLAGS   := -Wall -Wmissing-prototypes -Wstrict-prototypes -O2 -pipe \
		-fomit-frame-pointer -std=gnu89 $(HOST_LFS_CFLAGS) \
		$(HOSTCFLAGS)
KBUILD_HOSTCXXFLAGS := -O2 $(HOST_LFS_CFLAGS) $(HOSTCXXFLAGS)
KBUILD_HOSTLDFLAGS  := $(HOST_LFS_LDFLAGS) $(HOSTLDFLAGS)
KBUILD_HOSTLDLIBS   := $(HOST_LFS_LIBS) $(HOSTLDLIBS)

# Make variables (CC, etc...)
CPP		= $(CC) -E
ifneq ($(LLVM),)
CC		= clang
LD		= ld.lld
AR		= llvm-ar
NM		= llvm-nm
OBJCOPY		= llvm-objcopy
OBJDUMP		= llvm-objdump
READELF		= llvm-readelf
OBJSIZE		= llvm-size
STRIP		= llvm-strip
else
CC		= $(CROSS_COMPILE)gcc
LD		= $(CROSS_COMPILE)ld
AR		= $(CROSS_COMPILE)ar
NM		= $(CROSS_COMPILE)nm
OBJCOPY		= $(CROSS_COMPILE)objcopy
OBJDUMP		= $(CROSS_COMPILE)objdump
READELF		= $(CROSS_COMPILE)readelf
OBJSIZE		= $(CROSS_COMPILE)size
STRIP		= $(CROSS_COMPILE)strip
endif
LEX		= flex
YACC		= bison
AWK		= awk
GENKSYMS	= scripts/genksyms/genksyms
INSTALLKERNEL  := installkernel
DEPMOD		= depmod
PERL		= perl
PYTHON		= python
PYTHON2		= python2
PYTHON3		= python3
CHECK		= sparse

CHECKFLAGS     := -D__linux__ -Dlinux -D__STDC__ -Dunix -D__unix__ \
		  -Wbitwise -Wno-return-void -Wno-unknown-attribute $(CF)
NOSTDINC_FLAGS  =
CFLAGS_MODULE   =
AFLAGS_MODULE   =
LDFLAGS_MODULE  =
CFLAGS_KERNEL	=
AFLAGS_KERNEL	=
LDFLAGS_vmlinux =

# Use USERINCLUDE when you must reference the UAPI directories only.
USERINCLUDE    := \
		-I$(srctree)/arch/$(SRCARCH)/include/uapi \
		-I$(objtree)/arch/$(SRCARCH)/include/generated/uapi \
		-I$(srctree)/include/uapi \
		-I$(objtree)/include/generated/uapi \
                -include $(srctree)/include/linux/kconfig.h

# Use LINUXINCLUDE when you must reference the include/ directory.
# Needed to be compatible with the O= option
LINUXINCLUDE    := \
		-I$(srctree)/arch/$(SRCARCH)/include \
		-I$(objtree)/arch/$(SRCARCH)/include/generated \
		$(if $(KBUILD_SRC), -I$(srctree)/include) \
		-I$(objtree)/include \
		$(USERINCLUDE)

KBUILD_AFLAGS   := -D__ASSEMBLY__
KBUILD_CFLAGS   := -Wall -Wundef -Wstrict-prototypes -Wno-trigraphs -pipe \
		   -fno-strict-aliasing -fno-common -fshort-wchar \
		   -Werror-implicit-function-declaration \
		   -Werror=return-type -Wno-format-security \
		   -std=gnu89
KBUILD_CPPFLAGS := -D__KERNEL__
KBUILD_AFLAGS_KERNEL :=
KBUILD_CFLAGS_KERNEL :=
KBUILD_AFLAGS_MODULE  := -DMODULE
KBUILD_CFLAGS_MODULE  := -DMODULE
KBUILD_LDFLAGS_MODULE := -T $(srctree)/scripts/module-common.lds
KBUILD_LDFLAGS :=
GCC_PLUGINS_CFLAGS :=
CLANG_FLAGS :=

export ARCH SRCARCH CONFIG_SHELL HOSTCC KBUILD_HOSTCFLAGS CROSS_COMPILE LD CC
export CPP AR NM STRIP OBJCOPY OBJDUMP OBJSIZE READELF KBUILD_HOSTLDFLAGS KBUILD_HOSTLDLIBS
export MAKE LEX YACC AWK GENKSYMS INSTALLKERNEL PERL PYTHON PYTHON2 PYTHON3 UTS_MACHINE
export HOSTCXX KBUILD_HOSTCXXFLAGS LDFLAGS_MODULE CHECK CHECKFLAGS

export KBUILD_CPPFLAGS NOSTDINC_FLAGS LINUXINCLUDE OBJCOPYFLAGS KBUILD_LDFLAGS
export KBUILD_CFLAGS CFLAGS_KERNEL CFLAGS_MODULE
export CFLAGS_KASAN CFLAGS_KASAN_NOSANITIZE CFLAGS_UBSAN
export KBUILD_AFLAGS AFLAGS_KERNEL AFLAGS_MODULE
export KBUILD_AFLAGS_MODULE KBUILD_CFLAGS_MODULE KBUILD_LDFLAGS_MODULE
export KBUILD_AFLAGS_KERNEL KBUILD_CFLAGS_KERNEL
export KBUILD_ARFLAGS

# When compiling out-of-tree modules, put MODVERDIR in the module
# tree rather than in the kernel tree. The kernel tree might
# even be read-only.
export MODVERDIR := $(if $(KBUILD_EXTMOD),$(firstword $(KBUILD_EXTMOD))/).tmp_versions

# Files to ignore in find ... statements

export RCS_FIND_IGNORE := \( -name SCCS -o -name BitKeeper -o -name .svn -o    \
			  -name CVS -o -name .pc -o -name .hg -o -name .git \) \
			  -prune -o
export RCS_TAR_IGNORE := --exclude SCCS --exclude BitKeeper --exclude .svn \
			 --exclude CVS --exclude .pc --exclude .hg --exclude .git

# ===========================================================================
# Rules shared between *config targets and build targets

# Basic helpers built in scripts/basic/
PHONY += scripts_basic
scripts_basic:
	$(Q)$(MAKE) $(build)=scripts/basic
	$(Q)rm -f .tmp_quiet_recordmcount

# To avoid any implicit rule to kick in, define an empty command.
scripts/basic/%: scripts_basic ;

PHONY += outputmakefile
# outputmakefile generates a Makefile in the output directory, if using a
# separate output directory. This allows convenient use of make in the
# output directory.
outputmakefile:
ifneq ($(KBUILD_SRC),)
	$(Q)ln -fsn $(srctree) source
	$(Q)$(CONFIG_SHELL) $(srctree)/scripts/mkmakefile \
	    $(srctree) $(objtree) $(VERSION) $(PATCHLEVEL)
endif

ifeq ($(cc-name),clang)
ifneq ($(CROSS_COMPILE),)
CLANG_FLAGS	+= --target=$(notdir $(CROSS_COMPILE:%-=%))
GCC_TOOLCHAIN_DIR := $(dir $(shell which $(CROSS_COMPILE)elfedit))
CLANG_FLAGS	+= --prefix=$(GCC_TOOLCHAIN_DIR)$(notdir $(CROSS_COMPILE))
GCC_TOOLCHAIN	:= $(realpath $(GCC_TOOLCHAIN_DIR)/..)
endif
ifneq ($(GCC_TOOLCHAIN),)
CLANG_FLAGS	+= --gcc-toolchain=$(GCC_TOOLCHAIN)
endif
ifneq ($(LLVM_IAS),1)
CLANG_FLAGS	+= -no-integrated-as
endif
CLANG_FLAGS	+= $(call cc-option, -Wno-misleading-indentation)
CLANG_FLAGS	+= $(call cc-option, -Wno-bool-operation)
CLANG_FLAGS	+= -Werror=unknown-warning-option
CLANG_FLAGS	+= $(call cc-option, -Wno-unsequenced)
KBUILD_CFLAGS	+= $(CLANG_FLAGS)
KBUILD_AFLAGS	+= $(CLANG_FLAGS)
export CLANG_FLAGS
ifeq ($(ld-name),lld)
KBUILD_CFLAGS += -fuse-ld=lld
endif
endif

RETPOLINE_CFLAGS_GCC := -mindirect-branch=thunk-extern -mindirect-branch-register
RETPOLINE_VDSO_CFLAGS_GCC := -mindirect-branch=thunk-inline -mindirect-branch-register
RETPOLINE_CFLAGS_CLANG := -mretpoline-external-thunk
RETPOLINE_VDSO_CFLAGS_CLANG := -mretpoline
RETPOLINE_CFLAGS := $(call cc-option,$(RETPOLINE_CFLAGS_GCC),$(call cc-option,$(RETPOLINE_CFLAGS_CLANG)))
RETPOLINE_VDSO_CFLAGS := $(call cc-option,$(RETPOLINE_VDSO_CFLAGS_GCC),$(call cc-option,$(RETPOLINE_VDSO_CFLAGS_CLANG)))
export RETPOLINE_CFLAGS
export RETPOLINE_VDSO_CFLAGS

KBUILD_CFLAGS	+= $(call cc-option,-fno-PIE)
KBUILD_AFLAGS	+= $(call cc-option,-fno-PIE)

# The expansion should be delayed until arch/$(SRCARCH)/Makefile is included.
# Some architectures define CROSS_COMPILE in arch/$(SRCARCH)/Makefile.
# CC_VERSION_TEXT is referenced from Kconfig (so it needs export),
# and from include/config/auto.conf.cmd to detect the compiler upgrade.
CC_VERSION_TEXT = $(shell $(CC) --version | head -n 1)

ifeq ($(config-targets),1)
# ===========================================================================
# *config targets only - make sure prerequisites are updated, and descend
# in scripts/kconfig to make the *config target

# Read arch specific Makefile to set KBUILD_DEFCONFIG as needed.
# KBUILD_DEFCONFIG may point out an alternative default configuration
# used for 'make defconfig'
include arch/$(SRCARCH)/Makefile
export KBUILD_DEFCONFIG KBUILD_KCONFIG CC_VERSION_TEXT

config: scripts_basic outputmakefile FORCE
	$(Q)$(MAKE) $(build)=scripts/kconfig $@

%config: scripts_basic outputmakefile FORCE
	$(Q)$(MAKE) $(build)=scripts/kconfig $@

else
# ===========================================================================
# Build targets only - this includes vmlinux, arch specific targets, clean
# targets and others. In general all targets except *config targets.

# If building an external module we do not care about the all: rule
# but instead _all depend on modules
PHONY += all
ifeq ($(KBUILD_EXTMOD),)
_all: all
else
_all: modules
endif

# Decide whether to build built-in, modular, or both.
# Normally, just do built-in.

KBUILD_MODULES :=
KBUILD_BUILTIN := 1

# If we have only "make modules", don't compile built-in objects.
# When we're building modules with modversions, we need to consider
# the built-in objects during the descend as well, in order to
# make sure the checksums are up to date before we record them.

ifeq ($(MAKECMDGOALS),modules)
  KBUILD_BUILTIN := $(if $(CONFIG_MODVERSIONS),1)
endif

# If we have "make <whatever> modules", compile modules
# in addition to whatever we do anyway.
# Just "make" or "make all" shall build modules as well

ifneq ($(filter all _all modules,$(MAKECMDGOALS)),)
  KBUILD_MODULES := 1
endif

ifeq ($(MAKECMDGOALS),)
  KBUILD_MODULES := 1
endif

export KBUILD_MODULES KBUILD_BUILTIN

ifeq ($(KBUILD_EXTMOD),)
# Objects we will link into vmlinux / subdirs we need to visit
init-y		:= init/
drivers-y	:= drivers/ sound/ firmware/ techpack/
net-y		:= net/
libs-y		:= lib/
core-y		:= usr/
virt-y		:= virt/
endif # KBUILD_EXTMOD

ifeq ($(dot-config),1)
include include/config/auto.conf
endif

# The all: target is the default when no target is given on the
# command line.
# This allow a user to issue only 'make' to build a kernel including modules
# Defaults to vmlinux, but the arch makefile usually adds further targets
all: vmlinux

CFLAGS_GCOV	:= -fprofile-arcs -ftest-coverage \
	$(call cc-option,-fno-tree-loop-im) \
	$(call cc-disable-warning,maybe-uninitialized,)
export CFLAGS_GCOV

# The arch Makefiles can override CC_FLAGS_FTRACE. We may also append it later.
ifdef CONFIG_FUNCTION_TRACER
  CC_FLAGS_FTRACE := -pg
endif

# Make toolchain changes before including arch/$(SRCARCH)/Makefile to ensure
# ar/cc/ld-* macros return correct values.
ifdef CONFIG_LTO_CLANG
# use llvm-ar for building symbol tables from IR files, and llvm-nm instead
# of objdump for processing symbol versions and exports
<<<<<<< HEAD
ifneq ($(findstring llvm-ar,$(AR)),)
LLVM_AR		:= $(AR)
else
LLVM_AR		:= llvm-ar
endif

ifneq ($(findstring llvm-nm,$(NM)),)
LLVM_NM		:= $(NM)
else
LLVM_NM		:= llvm-nm
endif

export LLVM_AR LLVM_NM

# Set O3 optimization level for LTO
LDFLAGS		+= --plugin-opt=O3

=======
LLVM_AR		:= llvm-ar
LLVM_NM		:= llvm-nm
export LLVM_AR LLVM_NM
>>>>>>> e543b332
endif

# The arch Makefile can set ARCH_{CPP,A,C}FLAGS to override the default
# values of the respective KBUILD_* variables
ARCH_CPPFLAGS :=
ARCH_AFLAGS :=
ARCH_CFLAGS :=
include arch/$(SRCARCH)/Makefile

ifeq ($(dot-config),1)
ifeq ($(may-sync-config),1)
# Read in dependencies to all Kconfig* files, make sure to run syncconfig if
# changes are detected. This should be included after arch/$(SRCARCH)/Makefile
# because some architectures define CROSS_COMPILE there.
include include/config/auto.conf.cmd

# To avoid any implicit rule to kick in, define an empty command
$(KCONFIG_CONFIG): ;

# The actual configuration files used during the build are stored in
# include/generated/ and include/config/. Update them if .config is newer than
# include/config/auto.conf (which mirrors .config).
#
# This exploits the 'multi-target pattern rule' trick.
# The syncconfig should be executed only once to make all the targets.
%/auto.conf %/auto.conf.cmd %/tristate.conf: $(KCONFIG_CONFIG)
	$(Q)$(MAKE) -f $(srctree)/Makefile syncconfig
else
# External modules and some install targets need include/generated/autoconf.h
# and include/config/auto.conf but do not care if they are up-to-date.
# Use auto.conf to trigger the test
PHONY += include/config/auto.conf

include/config/auto.conf:
	$(Q)test -e include/generated/autoconf.h -a -e $@ || (		\
	echo >&2;							\
	echo >&2 "  ERROR: Kernel configuration is invalid.";		\
	echo >&2 "         include/generated/autoconf.h or $@ are missing.";\
	echo >&2 "         Run 'make oldconfig && make prepare' on kernel src to fix it.";	\
	echo >&2 ;							\
	/bin/false)

endif # may-sync-config
endif # $(dot-config)

ifeq ($(CONFIG_UFS3V1), y)
KBUILD_CFLAGS += -DUFS3V1
else
KBUILD_CFLAGS += -DUFS3V0
endif

KBUILD_CFLAGS	+= $(call cc-option,-fno-delete-null-pointer-checks,)
KBUILD_CFLAGS	+= $(call cc-disable-warning,frame-address,)
KBUILD_CFLAGS	+= $(call cc-disable-warning, format-truncation)
KBUILD_CFLAGS	+= $(call cc-disable-warning, format-overflow)
KBUILD_CFLAGS	+= $(call cc-disable-warning, int-in-bool-context)
KBUILD_CFLAGS	+= $(call cc-disable-warning, address-of-packed-member)

ifeq ($(CONFIG_CC_OPTIMIZE_FOR_SIZE), y)
KBUILD_CFLAGS   += -Os
KBUILD_AFLAGS   += -Os
KBUILD_LDFLAGS  += -Os
else ifeq ($(cc-name),clang)
KBUILD_CFLAGS   += -O3 -march=armv8.2-a+crypto+fp16
KBUILD_AFLAGS   += -O3 -march=armv8.2-a+crypto+fp16
KBUILD_LDFLAGS  += -O3
else
KBUILD_CFLAGS   += -O2
KBUILD_AFLAGS   += -O2
KBUILD_LDFLAGS  += -O2
endif

# Tell gcc to never replace conditional load with a non-conditional one
KBUILD_CFLAGS	+= $(call cc-option,--param=allow-store-data-races=0)
KBUILD_CFLAGS	+= $(call cc-option,-fno-allow-store-data-races)

# check for 'asm goto'
ifeq ($(call shell-cached,$(CONFIG_SHELL) $(srctree)/scripts/gcc-goto.sh $(CC) $(KBUILD_CFLAGS)), y)
	KBUILD_CFLAGS += -DCC_HAVE_ASM_GOTO
	KBUILD_AFLAGS += -DCC_HAVE_ASM_GOTO
endif

include scripts/Makefile.kcov
include scripts/Makefile.gcc-plugins

ifdef CONFIG_READABLE_ASM
# Disable optimizations that make assembler listings hard to read.
# reorder blocks reorders the control in the function
# ipa clone creates specialized cloned functions
# partial inlining inlines only parts of functions
KBUILD_CFLAGS += $(call cc-option,-fno-reorder-blocks,) \
                 $(call cc-option,-fno-ipa-cp-clone,) \
                 $(call cc-option,-fno-partial-inlining)
endif

ifneq ($(CONFIG_FRAME_WARN),0)
KBUILD_CFLAGS += $(call cc-option,-Wframe-larger-than=${CONFIG_FRAME_WARN})
endif

stackp-flags-$(CONFIG_CC_HAS_STACKPROTECTOR_NONE) := -fno-stack-protector
stackp-flags-$(CONFIG_STACKPROTECTOR)             := -fstack-protector
stackp-flags-$(CONFIG_STACKPROTECTOR_STRONG)      := -fstack-protector-strong

KBUILD_CFLAGS += $(stackp-flags-y)

ifeq ($(cc-name),clang)
ifneq ($(CROSS_COMPILE),)
CLANG_TRIPLE	?= $(CROSS_COMPILE)
CLANG_TARGET	:= --target=$(notdir $(CLANG_TRIPLE:%-=%))
GCC_TOOLCHAIN	:= $(realpath $(dir $(shell which $(LD)))/..)
endif
ifneq ($(GCC_TOOLCHAIN),)
CLANG_GCC_TC	:= --gcc-toolchain=$(GCC_TOOLCHAIN)
endif
KBUILD_CFLAGS += $(CLANG_TARGET) $(CLANG_GCC_TC) -meabi gnu
KBUILD_AFLAGS += $(CLANG_TARGET) $(CLANG_GCC_TC)
KBUILD_CPPFLAGS += $(call cc-option,-Qunused-arguments,)
KBUILD_CFLAGS += $(call cc-disable-warning, format-invalid-specifier)
KBUILD_CFLAGS += $(call cc-disable-warning, gnu)
KBUILD_CFLAGS += $(call cc-disable-warning, duplicate-decl-specifier)
KBUILD_CFLAGS += -Wno-asm-operand-widths
KBUILD_CFLAGS += -Wno-initializer-overrides
KBUILD_CFLAGS += $(call cc-option, -Wno-undefined-optimized)
KBUILD_CFLAGS += $(call cc-option, -Wno-tautological-constant-out-of-range-compare)
KBUILD_CFLAGS += $(call cc-option, -mllvm -disable-struct-const-merge)

# Quiet clang warning: comparison of unsigned expression < 0 is always false
KBUILD_CFLAGS += $(call cc-disable-warning, tautological-compare)
# CLANG uses a _MergedGlobals as optimization, but this breaks modpost, as the
# source of a reference will be _MergedGlobals and not on of the whitelisted names.
# See modpost pattern 2
ifdef CONFIG_MODULES
KBUILD_CFLAGS += $(call cc-option, -mno-global-merge,)
endif
KBUILD_CFLAGS += $(call cc-option, -fcatch-undefined-behavior)
endif

# These warnings generated too much noise in a regular build.
# Use make W=1 to enable them (see scripts/Makefile.extrawarn)
KBUILD_CFLAGS += $(call cc-disable-warning, unused-but-set-variable)

KBUILD_CFLAGS += $(call cc-disable-warning, unused-const-variable)
ifdef CONFIG_FRAME_POINTER
KBUILD_CFLAGS	+= -fno-omit-frame-pointer -fno-optimize-sibling-calls
else
# Some targets (ARM with Thumb2, for example), can't be built with frame
# pointers.  For those, we don't have FUNCTION_TRACER automatically
# select FRAME_POINTER.  However, FUNCTION_TRACER adds -pg, and this is
# incompatible with -fomit-frame-pointer with current GCC, so we don't use
# -fomit-frame-pointer with FUNCTION_TRACER.
ifndef CONFIG_FUNCTION_TRACER
KBUILD_CFLAGS	+= -fomit-frame-pointer
endif
endif

# Initialize all stack variables with a 0xAA pattern.
ifdef CONFIG_INIT_STACK_ALL_PATTERN
KBUILD_CFLAGS	+= -ftrivial-auto-var-init=pattern
endif

# Initialize all stack variables with a zero value.
ifdef CONFIG_INIT_STACK_ALL_ZERO
<<<<<<< HEAD
# Future support for zero initialization is still being debated, see
# https://bugs.llvm.org/show_bug.cgi?id=45497. These flags are subject to being
# renamed or dropped.
KBUILD_CFLAGS	+= -ftrivial-auto-var-init=zero
KBUILD_CFLAGS	+= -enable-trivial-auto-var-init-zero-knowing-it-will-be-removed-from-clang
endif
=======
KBUILD_CFLAGS	+= -ftrivial-auto-var-init=zero
ifdef CONFIG_CC_HAS_AUTO_VAR_INIT_ZERO_ENABLER
# https://github.com/llvm/llvm-project/issues/44842
KBUILD_CFLAGS	+= -enable-trivial-auto-var-init-zero-knowing-it-will-be-removed-from-clang
endif
endif
>>>>>>> e543b332

KBUILD_CFLAGS   += $(call cc-option, -fno-var-tracking-assignments)

KBUILD_CFLAGS   += $(call cc-option, -Wvla)

ifdef CONFIG_DEBUG_INFO
ifdef CONFIG_DEBUG_INFO_SPLIT
KBUILD_CFLAGS   += $(call cc-option, -gsplit-dwarf, -g)
else
KBUILD_CFLAGS	+= -g
endif
ifeq ($(LLVM_IAS),1)
KBUILD_AFLAGS	+= -g
else
KBUILD_AFLAGS	+= -Wa,-gdwarf-2
endif
endif

ifdef CONFIG_DEBUG_INFO_DWARF4
KBUILD_CFLAGS	+= $(call cc-option, -gdwarf-4,)
endif

ifdef CONFIG_DEBUG_INFO_REDUCED
KBUILD_CFLAGS 	+= $(call cc-option, -femit-struct-debug-baseonly) \
		   $(call cc-option,-fno-var-tracking)
endif

ifdef CONFIG_FUNCTION_TRACER
ifdef CONFIG_FTRACE_MCOUNT_RECORD
  # gcc 5 supports generating the mcount tables directly
  ifeq ($(call cc-option-yn,-mrecord-mcount),y)
    CC_FLAGS_FTRACE	+= -mrecord-mcount
    export CC_USING_RECORD_MCOUNT := 1
  endif
  ifdef CONFIG_HAVE_NOP_MCOUNT
    ifeq ($(call cc-option-yn, -mnop-mcount),y)
      CC_FLAGS_FTRACE	+= -mnop-mcount
      CC_FLAGS_USING	+= -DCC_USING_NOP_MCOUNT
    endif
  endif
endif
ifdef CONFIG_HAVE_FENTRY
  ifeq ($(call cc-option-yn, -mfentry),y)
    CC_FLAGS_FTRACE	+= -mfentry
    CC_FLAGS_USING	+= -DCC_USING_FENTRY
  endif
endif
export CC_FLAGS_FTRACE
KBUILD_CFLAGS	+= $(CC_FLAGS_FTRACE) $(CC_FLAGS_USING)
KBUILD_AFLAGS	+= $(CC_FLAGS_USING)
ifdef CONFIG_DYNAMIC_FTRACE
	ifdef CONFIG_HAVE_C_RECORDMCOUNT
		BUILD_C_RECORDMCOUNT := y
		export BUILD_C_RECORDMCOUNT
	endif
endif
endif

# We trigger additional mismatches with less inlining
ifdef CONFIG_DEBUG_SECTION_MISMATCH
KBUILD_CFLAGS += $(call cc-option, -fno-inline-functions-called-once)
endif

ifdef CONFIG_LD_DEAD_CODE_DATA_ELIMINATION
KBUILD_CFLAGS_KERNEL += -ffunction-sections -fdata-sections
LDFLAGS_vmlinux += --gc-sections
endif

ifdef CONFIG_LTO_CLANG
ifdef CONFIG_THINLTO
lto-clang-flags	:= -flto=thin
KBUILD_LDFLAGS	+= --thinlto-cache-dir=.thinlto-cache
else
lto-clang-flags	:= -flto
endif
lto-clang-flags += -fvisibility=default $(call cc-option, -fsplit-lto-unit)

<<<<<<< HEAD
=======
# Limit inlining across translation units to reduce binary size
LD_FLAGS_LTO_CLANG := -mllvm -import-instr-limit=5

KBUILD_LDFLAGS += $(LD_FLAGS_LTO_CLANG)
KBUILD_LDFLAGS_MODULE += $(LD_FLAGS_LTO_CLANG)

>>>>>>> e543b332
KBUILD_LDFLAGS_MODULE += -T scripts/module-lto.lds

# allow disabling only clang LTO where needed
DISABLE_LTO_CLANG := -fno-lto
export DISABLE_LTO_CLANG
endif

ifdef CONFIG_LTO
LTO_CFLAGS	:= $(lto-clang-flags)
KBUILD_CFLAGS	+= $(LTO_CFLAGS)

DISABLE_LTO	:= $(DISABLE_LTO_CLANG)
export LTO_CFLAGS DISABLE_LTO
endif

ifdef CONFIG_CFI_CLANG
cfi-clang-flags	+= -fsanitize=cfi -fno-sanitize-cfi-canonical-jump-tables \
		   -fno-sanitize-blacklist
DISABLE_CFI_CLANG := -fno-sanitize=cfi
ifdef CONFIG_MODULES
cfi-clang-flags	+= -fsanitize-cfi-cross-dso
DISABLE_CFI_CLANG += -fno-sanitize-cfi-cross-dso
endif
ifdef CONFIG_CFI_PERMISSIVE
cfi-clang-flags	+= -fsanitize-recover=cfi -fno-sanitize-trap=cfi
endif

# also disable CFI when LTO is disabled
DISABLE_LTO_CLANG += $(DISABLE_CFI_CLANG)
# allow disabling only clang CFI where needed
export DISABLE_CFI_CLANG
endif

ifdef CONFIG_CFI
CFI_CFLAGS	:= $(cfi-clang-flags)
KBUILD_CFLAGS	+= $(CFI_CFLAGS)

DISABLE_CFI	:= $(DISABLE_CFI_CLANG)
DISABLE_LTO	+= $(DISABLE_CFI)
export CFI_CFLAGS DISABLE_CFI
endif

ifdef CONFIG_SHADOW_CALL_STACK
CC_FLAGS_SCS	:= -fsanitize=shadow-call-stack
KBUILD_CFLAGS	+= $(CC_FLAGS_SCS)
export CC_FLAGS_SCS
endif

# arch Makefile may override CC so keep this after arch Makefile is included
NOSTDINC_FLAGS += -nostdinc -isystem $(shell $(CC) -print-file-name=include)

# warn about C99 declaration after statement
KBUILD_CFLAGS += $(call cc-option,-Wdeclaration-after-statement,)

# disable pointer signed / unsigned warnings in gcc 4.0
KBUILD_CFLAGS += $(call cc-disable-warning, pointer-sign)

# disable stringop warnings in gcc 8+
KBUILD_CFLAGS += $(call cc-disable-warning, stringop-truncation)

# We'll want to enable this eventually, but it's not going away for 5.7 at least
KBUILD_CFLAGS += $(call cc-disable-warning, zero-length-bounds)
KBUILD_CFLAGS += $(call cc-disable-warning, array-bounds)
KBUILD_CFLAGS += $(call cc-disable-warning, stringop-overflow)

# Another good warning that we'll want to enable eventually
KBUILD_CFLAGS += $(call cc-disable-warning, restrict)

# Enabled with W=2, disabled by default as noisy
KBUILD_CFLAGS += $(call cc-disable-warning, maybe-uninitialized)

# disable invalid "can't wrap" optimizations for signed / pointers
KBUILD_CFLAGS	+= $(call cc-option,-fno-strict-overflow)

# clang sets -fmerge-all-constants by default as optimization, but this
# is non-conforming behavior for C and in fact breaks the kernel, so we
# need to disable it here generally.
KBUILD_CFLAGS	+= $(call cc-option,-fno-merge-all-constants)

# for gcc -fno-merge-all-constants disables everything, but it is fine
# to have actual conforming behavior enabled.
KBUILD_CFLAGS	+= $(call cc-option,-fmerge-constants)

# Make sure -fstack-check isn't enabled (like gentoo apparently did)
KBUILD_CFLAGS  += $(call cc-option,-fno-stack-check,)

# conserve stack if available
KBUILD_CFLAGS   += $(call cc-option,-fconserve-stack)

# disallow errors like 'EXPORT_GPL(foo);' with missing header
KBUILD_CFLAGS   += $(call cc-option,-Werror=implicit-int)

# require functions to have arguments in prototypes, not empty 'int foo()'
KBUILD_CFLAGS   += $(call cc-option,-Werror=strict-prototypes)

# Prohibit date/time macros, which would make the build non-deterministic
KBUILD_CFLAGS   += $(call cc-option,-Werror=date-time)

# enforce correct pointer usage
KBUILD_CFLAGS   += $(call cc-option,-Werror=incompatible-pointer-types)

# Require designated initializers for all marked structures
KBUILD_CFLAGS   += $(call cc-option,-Werror=designated-init)

# change __FILE__ to the relative path from the srctree
KBUILD_CFLAGS	+= $(call cc-option,-fmacro-prefix-map=$(srctree)/=)

# use the deterministic mode of AR if available
KBUILD_ARFLAGS := $(call ar-option,D)

include scripts/Makefile.kasan
include scripts/Makefile.extrawarn
include scripts/Makefile.ubsan

# Add any arch overrides and user supplied CPPFLAGS, AFLAGS and CFLAGS as the
# last assignments
KBUILD_CPPFLAGS += $(ARCH_CPPFLAGS) $(KCPPFLAGS)
KBUILD_AFLAGS   += $(ARCH_AFLAGS)   $(KAFLAGS)
KBUILD_CFLAGS   += $(ARCH_CFLAGS)   $(KCFLAGS)

# Use --build-id when available.
LDFLAGS_BUILD_ID := $(call ld-option, --build-id)
KBUILD_LDFLAGS_MODULE += $(LDFLAGS_BUILD_ID)
LDFLAGS_vmlinux += $(LDFLAGS_BUILD_ID)

KBUILD_LDFLAGS	+= -z noexecstack
KBUILD_LDFLAGS	+= $(call ld-option,--no-warn-rwx-segments)

ifeq ($(CONFIG_STRIP_ASM_SYMS),y)
LDFLAGS_vmlinux	+= $(call ld-option, -X,)
endif

ifeq ($(CONFIG_RELR),y)
LDFLAGS_vmlinux	+= --pack-dyn-relocs=relr
endif

# insure the checker run with the right endianness
CHECKFLAGS += $(if $(CONFIG_CPU_BIG_ENDIAN),-mbig-endian,-mlittle-endian)

# the checker needs the correct machine size
CHECKFLAGS += $(if $(CONFIG_64BIT),-m64,-m32)

# Default kernel image to build when no specific target is given.
# KBUILD_IMAGE may be overruled on the command line or
# set in the environment
# Also any assignments in arch/$(ARCH)/Makefile take precedence over
# this default value
export KBUILD_IMAGE ?= vmlinux

#
# INSTALL_PATH specifies where to place the updated kernel and system map
# images. Default is /boot, but you can set it to other values
export	INSTALL_PATH ?= /boot

#
# INSTALL_DTBS_PATH specifies a prefix for relocations required by build roots.
# Like INSTALL_MOD_PATH, it isn't defined in the Makefile, but can be passed as
# an argument if needed. Otherwise it defaults to the kernel install path
#
export INSTALL_DTBS_PATH ?= $(INSTALL_PATH)/dtbs/$(KERNELRELEASE)

#
# INSTALL_MOD_PATH specifies a prefix to MODLIB for module directory
# relocations required by build roots.  This is not defined in the
# makefile but the argument can be passed to make if needed.
#

MODLIB	= $(INSTALL_MOD_PATH)/lib/modules/$(KERNELRELEASE)
export MODLIB

#
# INSTALL_MOD_STRIP, if defined, will cause modules to be
# stripped after they are installed.  If INSTALL_MOD_STRIP is '1', then
# the default option --strip-debug will be used.  Otherwise,
# INSTALL_MOD_STRIP value will be used as the options to the strip command.

ifdef INSTALL_MOD_STRIP
ifeq ($(INSTALL_MOD_STRIP),1)
mod_strip_cmd = $(STRIP) --strip-debug
else
mod_strip_cmd = $(STRIP) $(INSTALL_MOD_STRIP)
endif # INSTALL_MOD_STRIP=1
else
mod_strip_cmd = true
endif # INSTALL_MOD_STRIP
export mod_strip_cmd

# CONFIG_MODULE_COMPRESS, if defined, will cause module to be compressed
# after they are installed in agreement with CONFIG_MODULE_COMPRESS_GZIP
# or CONFIG_MODULE_COMPRESS_XZ.

mod_compress_cmd = true
ifdef CONFIG_MODULE_COMPRESS
  ifdef CONFIG_MODULE_COMPRESS_GZIP
    mod_compress_cmd = gzip -n -f
  endif # CONFIG_MODULE_COMPRESS_GZIP
  ifdef CONFIG_MODULE_COMPRESS_XZ
    mod_compress_cmd = xz -f
  endif # CONFIG_MODULE_COMPRESS_XZ
endif # CONFIG_MODULE_COMPRESS
export mod_compress_cmd

# Select initial ramdisk compression format, default is gzip(1).
# This shall be used by the dracut(8) tool while creating an initramfs image.
#
INITRD_COMPRESS-y                  := gzip
INITRD_COMPRESS-$(CONFIG_RD_BZIP2) := bzip2
INITRD_COMPRESS-$(CONFIG_RD_LZMA)  := lzma
INITRD_COMPRESS-$(CONFIG_RD_XZ)    := xz
INITRD_COMPRESS-$(CONFIG_RD_LZO)   := lzo
INITRD_COMPRESS-$(CONFIG_RD_LZ4)   := lz4
# do not export INITRD_COMPRESS, since we didn't actually
# choose a sane default compression above.
# export INITRD_COMPRESS := $(INITRD_COMPRESS-y)

ifdef CONFIG_MODULE_SIG_ALL
$(eval $(call config_filename,MODULE_SIG_KEY))

mod_sign_cmd = scripts/sign-file $(CONFIG_MODULE_SIG_HASH) $(MODULE_SIG_KEY_SRCPREFIX)$(CONFIG_MODULE_SIG_KEY) certs/signing_key.x509
else
mod_sign_cmd = true
endif
export mod_sign_cmd

HOST_LIBELF_LIBS = $(shell pkg-config libelf --libs 2>/dev/null || echo -lelf)

ifdef CONFIG_STACK_VALIDATION
  has_libelf := $(call try-run,\
		echo "int main() {}" | $(HOSTCC) $(KBUILD_HOSTLDFLAGS) -xc -o /dev/null $(HOST_LIBELF_LIBS) -,1,0)
  ifeq ($(has_libelf),1)
    objtool_target := tools/objtool FORCE
  else
    SKIP_STACK_VALIDATION := 1
    export SKIP_STACK_VALIDATION
  endif
endif

PHONY += prepare0

ifeq ($(KBUILD_EXTMOD),)
core-y		+= kernel/ certs/ mm/ fs/ ipc/ security/ crypto/ block/

vmlinux-dirs	:= $(patsubst %/,%,$(filter %/, $(init-y) $(init-m) \
		     $(core-y) $(core-m) $(drivers-y) $(drivers-m) \
		     $(net-y) $(net-m) $(libs-y) $(libs-m) $(virt-y)))

vmlinux-alldirs	:= $(sort $(vmlinux-dirs) $(patsubst %/,%,$(filter %/, \
		     $(init-) $(core-) $(drivers-) $(net-) $(libs-) $(virt-))))

init-y		:= $(patsubst %/, %/built-in.a, $(init-y))
core-y		:= $(patsubst %/, %/built-in.a, $(core-y))
drivers-y	:= $(patsubst %/, %/built-in.a, $(drivers-y))
net-y		:= $(patsubst %/, %/built-in.a, $(net-y))
libs-y1		:= $(patsubst %/, %/lib.a, $(libs-y))
libs-y2		:= $(patsubst %/, %/built-in.a, $(filter-out %.a, $(libs-y)))
virt-y		:= $(patsubst %/, %/built-in.a, $(virt-y))

# Externally visible symbols (used by link-vmlinux.sh)
export KBUILD_VMLINUX_INIT := $(head-y) $(init-y)
export KBUILD_VMLINUX_MAIN := $(core-y) $(libs-y2) $(drivers-y) $(net-y) $(virt-y)
export KBUILD_VMLINUX_LIBS := $(libs-y1)
export KBUILD_LDS          := arch/$(SRCARCH)/kernel/vmlinux.lds
export LDFLAGS_vmlinux
# used by scripts/package/Makefile
export KBUILD_ALLDIRS := $(sort $(filter-out arch/%,$(vmlinux-alldirs)) arch Documentation include samples scripts tools)

vmlinux-deps := $(KBUILD_LDS) $(KBUILD_VMLINUX_INIT) $(KBUILD_VMLINUX_MAIN) $(KBUILD_VMLINUX_LIBS)

# Recurse until adjust_autoksyms.sh is satisfied
PHONY += autoksyms_recursive
autoksyms_recursive: $(vmlinux-deps)
ifdef CONFIG_TRIM_UNUSED_KSYMS
	$(Q)$(CONFIG_SHELL) $(srctree)/scripts/adjust_autoksyms.sh \
	  "$(MAKE) -f $(srctree)/Makefile autoksyms_recursive"
endif

# For the kernel to actually contain only the needed exported symbols,
# we have to build modules as well to determine what those symbols are.
# (this can be evaluated only once include/config/auto.conf has been included)
ifdef CONFIG_TRIM_UNUSED_KSYMS
  KBUILD_MODULES := 1
endif

autoksyms_h := $(if $(CONFIG_TRIM_UNUSED_KSYMS), include/generated/autoksyms.h)

quiet_cmd_autoksyms_h = GEN     $@
      cmd_autoksyms_h = mkdir -p $(dir $@); \
			$(CONFIG_SHELL) $(srctree)/scripts/gen_autoksyms.sh $@

$(autoksyms_h):
	$(call cmd,autoksyms_h)

ARCH_POSTLINK := $(wildcard $(srctree)/arch/$(SRCARCH)/Makefile.postlink)

# Final link of vmlinux with optional arch pass after final link
cmd_link-vmlinux =                                                 \
	$(CONFIG_SHELL) $< $(LD) $(KBUILD_LDFLAGS) $(LDFLAGS_vmlinux) ;    \
	$(if $(ARCH_POSTLINK), $(MAKE) -f $(ARCH_POSTLINK) $@, true)

vmlinux: scripts/link-vmlinux.sh autoksyms_recursive $(vmlinux-deps) FORCE
ifdef CONFIG_HEADERS_CHECK
	$(Q)$(MAKE) -f $(srctree)/Makefile headers_check
endif
ifdef CONFIG_GDB_SCRIPTS
	$(Q)ln -fsn $(abspath $(srctree)/scripts/gdb/vmlinux-gdb.py)
endif
	+$(call if_changed,link-vmlinux)

# Build samples along the rest of the kernel. This needs headers_install.
ifdef CONFIG_SAMPLES
vmlinux-dirs += samples
samples: headers_install
endif

# The actual objects are generated when descending,
# make sure no implicit rule kicks in
$(sort $(vmlinux-deps)): $(vmlinux-dirs) ;

# Handle descending into subdirectories listed in $(vmlinux-dirs)
# Preset locale variables to speed up the build process. Limit locale
# tweaks to this spot to avoid wrong language settings when running
# make menuconfig etc.
# Error messages still appears in the original language

PHONY += $(vmlinux-dirs)
$(vmlinux-dirs): prepare scripts
	$(Q)$(MAKE) $(build)=$@ need-builtin=1

define filechk_kernel.release
	echo "$(KERNELVERSION)$$($(CONFIG_SHELL) $(srctree)/scripts/setlocalversion \
		$(srctree) $(BRANCH) $(KMI_GENERATION))"
endef

# Store (new) KERNELRELEASE string in include/config/kernel.release
include/config/kernel.release: $(srctree)/Makefile FORCE
	$(call filechk,kernel.release)

# Additional helpers built in scripts/
# Carefully list dependencies so we do not try to build scripts twice
# in parallel
PHONY += scripts
scripts: scripts_basic scripts_dtc asm-generic gcc-plugins $(autoksyms_h)
	$(Q)$(MAKE) $(build)=$(@)

# Things we need to do before we recursively start building the kernel
# or the modules are listed in "prepare".
# A multi level approach is used. prepareN is processed before prepareN-1.
# archprepare is used in arch Makefiles and when processed asm symlink,
# version.h and scripts_basic is processed / created.

PHONY += prepare archprepare prepare1 prepare2 prepare3

# prepare3 is used to check if we are building in a separate output directory,
# and if so do:
# 1) Check that make has not been executed in the kernel src $(srctree)
prepare3: include/config/kernel.release
ifneq ($(KBUILD_SRC),)
	@$(kecho) '  Using $(srctree) as source for kernel'
	$(Q)if [ -f $(srctree)/.config -o -d $(srctree)/include/config ]; then \
		echo >&2 "  $(srctree) is not clean, please run 'make mrproper'"; \
		echo >&2 "  in the '$(srctree)' directory.";\
		/bin/false; \
	fi;
endif

# prepare2 creates a makefile if using a separate output directory.
# From this point forward, .config has been reprocessed, so any rules
# that need to depend on updated CONFIG_* values can be checked here.
prepare2: prepare3 outputmakefile asm-generic

prepare1: prepare2 $(version_h) $(autoksyms_h) include/generated/utsrelease.h
	$(cmd_crmodverdir)

archprepare: archheaders archscripts prepare1 scripts_basic

prepare0: archprepare gcc-plugins
	$(Q)$(MAKE) $(build)=.

# All the preparing..
prepare: prepare0 prepare-objtool

# Support for using generic headers in asm-generic
PHONY += asm-generic uapi-asm-generic
asm-generic: uapi-asm-generic
	$(Q)$(MAKE) -f $(srctree)/scripts/Makefile.asm-generic \
	            src=asm obj=arch/$(SRCARCH)/include/generated/asm
uapi-asm-generic:
	$(Q)$(MAKE) -f $(srctree)/scripts/Makefile.asm-generic \
	            src=uapi/asm obj=arch/$(SRCARCH)/include/generated/uapi/asm

PHONY += prepare-objtool
prepare-objtool: $(objtool_target)
ifeq ($(SKIP_STACK_VALIDATION),1)
ifdef CONFIG_UNWINDER_ORC
	@echo "error: Cannot generate ORC metadata for CONFIG_UNWINDER_ORC=y, please install libelf-dev, libelf-devel or elfutils-libelf-devel" >&2
	@false
else
	@echo "warning: Cannot use CONFIG_STACK_VALIDATION=y, please install libelf-dev, libelf-devel or elfutils-libelf-devel" >&2
endif
endif

ifdef cfi-flags
  ifeq ($(call cc-option, $(cfi-flags)),)
	@echo Cannot use CONFIG_CFI: $(cfi-flags) not supported by compiler >&2 && exit 1
  endif
endif

# Generate some files
# ---------------------------------------------------------------------------

# KERNELRELEASE can change from a few different places, meaning version.h
# needs to be updated, so this check is forced on all builds

uts_len := 64
ifneq (,$(BUILD_NUMBER))
	UTS_RELEASE=$(KERNELRELEASE)-ab$(BUILD_NUMBER)
else
	UTS_RELEASE=$(KERNELRELEASE)
endif
define filechk_utsrelease.h
	if [ `echo -n "$(UTS_RELEASE)" | wc -c ` -gt $(uts_len) ]; then \
		echo '"$(UTS_RELEASE)" exceeds $(uts_len) characters' >&2;    \
		exit 1;                                                       \
	fi;                                                             \
	(echo \#define UTS_RELEASE \"$(UTS_RELEASE)\";)
endef

define filechk_version.h
	(echo \#define LINUX_VERSION_CODE $(shell                         \
	expr $(VERSION) \* 65536 + 0$(PATCHLEVEL) \* 256 + 255); \
	echo '#define KERNEL_VERSION(a,b,c) (((a) << 16) + ((b) << 8) + (c))';)
endef

$(version_h): FORCE
	$(call filechk,version.h)
	$(Q)rm -f $(old_version_h)

include/generated/utsrelease.h: include/config/kernel.release FORCE
	$(call filechk,utsrelease.h)

PHONY += headerdep
headerdep:
	$(Q)find $(srctree)/include/ -name '*.h' | xargs --max-args 1 \
	$(srctree)/scripts/headerdep.pl -I$(srctree)/include

# ---------------------------------------------------------------------------
# Kernel headers

#Default location for installed headers
export INSTALL_HDR_PATH = $(objtree)/usr

# If we do an all arch process set dst to include/arch-$(SRCARCH)
hdr-dst = $(if $(KBUILD_HEADERS), dst=include/arch-$(SRCARCH), dst=include)

PHONY += archheaders
archheaders:

PHONY += archscripts
archscripts:

PHONY += __headers
__headers: $(version_h) scripts_basic uapi-asm-generic archheaders archscripts
	$(Q)$(MAKE) $(build)=scripts build_unifdef

PHONY += headers_install_all
headers_install_all:
	$(Q)$(CONFIG_SHELL) $(srctree)/scripts/headers.sh install

PHONY += headers_install
headers_install: __headers
	$(if $(wildcard $(srctree)/arch/$(SRCARCH)/include/uapi/asm/Kbuild),, \
	  $(error Headers not exportable for the $(SRCARCH) architecture))
	$(Q)$(MAKE) $(hdr-inst)=include/uapi dst=include
	$(Q)$(MAKE) $(hdr-inst)=arch/$(SRCARCH)/include/uapi $(hdr-dst)
	$(Q)$(MAKE) $(hdr-inst)=techpack/audio/include/uapi dst=techpack/audio/include

PHONY += headers_check_all
headers_check_all: headers_install_all
	$(Q)$(CONFIG_SHELL) $(srctree)/scripts/headers.sh check

PHONY += headers_check
headers_check: headers_install
	$(Q)$(MAKE) $(hdr-inst)=include/uapi dst=include HDRCHECK=1
	$(Q)$(MAKE) $(hdr-inst)=arch/$(SRCARCH)/include/uapi $(hdr-dst) HDRCHECK=1
	$(Q)$(MAKE) $(hdr-inst)=techpack/audio/include/uapi dst=techpack/audio/include HDRCHECK=1

# ---------------------------------------------------------------------------
# Kernel selftest

PHONY += kselftest
kselftest:
	$(Q)$(MAKE) -C $(srctree)/tools/testing/selftests run_tests

PHONY += kselftest-clean
kselftest-clean:
	$(Q)$(MAKE) -C $(srctree)/tools/testing/selftests clean

PHONY += kselftest-merge
kselftest-merge:
	$(if $(wildcard $(objtree)/.config),, $(error No .config exists, config your kernel first!))
	$(Q)$(CONFIG_SHELL) $(srctree)/scripts/kconfig/merge_config.sh \
		-m $(objtree)/.config \
		$(srctree)/tools/testing/selftests/*/config
	+$(Q)$(MAKE) -f $(srctree)/Makefile olddefconfig

# ---------------------------------------------------------------------------
# Devicetree files

ifneq ($(wildcard $(srctree)/arch/$(SRCARCH)/boot/dts/),)
dtstree := arch/$(SRCARCH)/boot/dts
endif

ifneq ($(dtstree),)

%.dtb: prepare3 scripts_dtc
	$(Q)$(MAKE) $(build)=$(dtstree) $(dtstree)/$@

PHONY += dtbs dtbs_install
dtbs: prepare3 scripts_dtc
	$(Q)$(MAKE) $(build)=$(dtstree)

dtbs_install:
	$(Q)$(MAKE) $(dtbinst)=$(dtstree)

ifdef CONFIG_OF_EARLY_FLATTREE
all: dtbs
endif

endif

PHONY += scripts_dtc
scripts_dtc: scripts_basic
	$(Q)$(MAKE) $(build)=scripts/dtc

# ---------------------------------------------------------------------------
# Modules

ifdef CONFIG_MODULES

# By default, build modules as well

all: modules

# Build modules
#
# A module can be listed more than once in obj-m resulting in
# duplicate lines in modules.order files.  Those are removed
# using awk while concatenating to the final file.

PHONY += modules
modules: $(vmlinux-dirs) $(if $(KBUILD_BUILTIN),vmlinux) modules.builtin
	$(Q)$(AWK) '!x[$$0]++' $(vmlinux-dirs:%=$(objtree)/%/modules.order) > $(objtree)/modules.order
	@$(kecho) '  Building modules, stage 2.';
	$(Q)$(MAKE) -f $(srctree)/scripts/Makefile.modpost

modules.builtin: $(vmlinux-dirs:%=%/modules.builtin)
	$(Q)$(AWK) '!x[$$0]++' $^ > $(objtree)/modules.builtin

%/modules.builtin: include/config/auto.conf include/config/tristate.conf
	$(Q)$(MAKE) $(modbuiltin)=$*


# Target to prepare building external modules
PHONY += modules_prepare
modules_prepare: prepare scripts

# Target to install modules
PHONY += modules_install
modules_install: _modinst_ _modinst_post

PHONY += _modinst_
_modinst_:
	@rm -rf $(MODLIB)/kernel
	@rm -f $(MODLIB)/source
	@mkdir -p $(MODLIB)/kernel
	@ln -s $(abspath $(srctree)) $(MODLIB)/source
	@if [ ! $(objtree) -ef  $(MODLIB)/build ]; then \
		rm -f $(MODLIB)/build ; \
		ln -s $(CURDIR) $(MODLIB)/build ; \
	fi
	@cp -f $(objtree)/modules.order $(MODLIB)/
	@cp -f $(objtree)/modules.builtin $(MODLIB)/
	$(Q)$(MAKE) -f $(srctree)/scripts/Makefile.modinst

# This depmod is only for convenience to give the initial
# boot a modules.dep even before / is mounted read-write.  However the
# boot script depmod is the master version.
PHONY += _modinst_post
_modinst_post: _modinst_
	$(call cmd,depmod)

ifeq ($(CONFIG_MODULE_SIG), y)
PHONY += modules_sign
modules_sign:
	$(Q)$(MAKE) -f $(srctree)/scripts/Makefile.modsign
endif

else # CONFIG_MODULES

# Modules not configured
# ---------------------------------------------------------------------------

PHONY += modules modules_install
modules modules_install:
	@echo >&2
	@echo >&2 "The present kernel configuration has modules disabled."
	@echo >&2 "Type 'make config' and enable loadable module support."
	@echo >&2 "Then build a kernel with module support enabled."
	@echo >&2
	@exit 1

endif # CONFIG_MODULES

###
# Cleaning is done on three levels.
# make clean     Delete most generated files
#                Leave enough to build external modules
# make mrproper  Delete the current configuration, and all generated files
# make distclean Remove editor backup files, patch leftover files and the like

# Directories & files removed with 'make clean'
CLEAN_DIRS  += $(MODVERDIR) include/ksym

# Directories & files removed with 'make mrproper'
MRPROPER_DIRS  += include/config usr/include include/generated          \
		  arch/*/include/generated .tmp_objdiff
MRPROPER_FILES += .config .config.old .version \
		  Module.symvers tags TAGS cscope* GPATH GTAGS GRTAGS GSYMS \
		  signing_key.pem signing_key.priv signing_key.x509	\
		  x509.genkey extra_certificates signing_key.x509.keyid	\
		  signing_key.x509.signer vmlinux-gdb.py

# clean - Delete most, but leave enough to build external modules
#
clean: rm-dirs  := $(CLEAN_DIRS)
clean: rm-files := $(CLEAN_FILES)
clean-dirs      := $(addprefix _clean_, . $(vmlinux-alldirs) Documentation samples)

PHONY += $(clean-dirs) clean archclean vmlinuxclean
$(clean-dirs):
	$(Q)$(MAKE) $(clean)=$(patsubst _clean_%,%,$@)

vmlinuxclean:
	$(Q)$(CONFIG_SHELL) $(srctree)/scripts/link-vmlinux.sh clean
	$(Q)$(if $(ARCH_POSTLINK), $(MAKE) -f $(ARCH_POSTLINK) clean)

clean: archclean vmlinuxclean

# mrproper - Delete all generated files, including .config
#
mrproper: rm-dirs  := $(wildcard $(MRPROPER_DIRS))
mrproper: rm-files := $(wildcard $(MRPROPER_FILES))
mrproper-dirs      := $(addprefix _mrproper_,scripts)

PHONY += $(mrproper-dirs) mrproper archmrproper
$(mrproper-dirs):
	$(Q)$(MAKE) $(clean)=$(patsubst _mrproper_%,%,$@)

mrproper: clean archmrproper $(mrproper-dirs)
	$(call cmd,rmdirs)
	$(call cmd,rmfiles)

# distclean
#
PHONY += distclean

distclean: mrproper
	@find $(srctree) $(RCS_FIND_IGNORE) \
		\( -name '*.orig' -o -name '*.rej' -o -name '*~' \
		-o -name '*.bak' -o -name '#*#' -o -name '*%' \
		-o -name 'core' \) \
		-type f -print | xargs rm -f


# Packaging of the kernel to various formats
# ---------------------------------------------------------------------------
package-dir	:= scripts/package

%src-pkg: FORCE
	$(Q)$(MAKE) $(build)=$(package-dir) $@
%pkg: include/config/kernel.release FORCE
	$(Q)$(MAKE) $(build)=$(package-dir) $@


# Brief documentation of the typical targets used
# ---------------------------------------------------------------------------

boards := $(wildcard $(srctree)/arch/$(SRCARCH)/configs/*_defconfig)
boards := $(sort $(notdir $(boards)))
board-dirs := $(dir $(wildcard $(srctree)/arch/$(SRCARCH)/configs/*/*_defconfig))
board-dirs := $(sort $(notdir $(board-dirs:/=)))

PHONY += help
help:
	@echo  'Cleaning targets:'
	@echo  '  clean		  - Remove most generated files but keep the config and'
	@echo  '                    enough build support to build external modules'
	@echo  '  mrproper	  - Remove all generated files + config + various backup files'
	@echo  '  distclean	  - mrproper + remove editor backup and patch files'
	@echo  ''
	@echo  'Configuration targets:'
	@$(MAKE) -f $(srctree)/scripts/kconfig/Makefile help
	@echo  ''
	@echo  'Other generic targets:'
	@echo  '  all		  - Build all targets marked with [*]'
	@echo  '* vmlinux	  - Build the bare kernel'
	@echo  '* modules	  - Build all modules'
	@echo  '  modules_install - Install all modules to INSTALL_MOD_PATH (default: /)'
	@echo  '  dir/            - Build all files in dir and below'
	@echo  '  dir/file.[ois]  - Build specified target only'
	@echo  '  dir/file.ll     - Build the LLVM assembly file'
	@echo  '                    (requires compiler support for LLVM assembly generation)'
	@echo  '  dir/file.lst    - Build specified mixed source/assembly target only'
	@echo  '                    (requires a recent binutils and recent build (System.map))'
	@echo  '  dir/file.ko     - Build module including final link'
	@echo  '  modules_prepare - Set up for building external modules'
	@echo  '  tags/TAGS	  - Generate tags file for editors'
	@echo  '  cscope	  - Generate cscope index'
	@echo  '  gtags           - Generate GNU GLOBAL index'
	@echo  '  kernelrelease	  - Output the release version string (use with make -s)'
	@echo  '  kernelversion	  - Output the version stored in Makefile (use with make -s)'
	@echo  '  image_name	  - Output the image name (use with make -s)'
	@echo  '  headers_install - Install sanitised kernel headers to INSTALL_HDR_PATH'; \
	 echo  '                    (default: $(INSTALL_HDR_PATH))'; \
	 echo  ''
	@echo  'Static analysers:'
	@echo  '  checkstack      - Generate a list of stack hogs'
	@echo  '  namespacecheck  - Name space analysis on compiled kernel'
	@echo  '  versioncheck    - Sanity check on version.h usage'
	@echo  '  includecheck    - Check for duplicate included header files'
	@echo  '  export_report   - List the usages of all exported symbols'
	@echo  '  headers_check   - Sanity check on exported headers'
	@echo  '  headerdep       - Detect inclusion cycles in headers'
	@echo  '  coccicheck      - Check with Coccinelle'
	@echo  ''
	@echo  'Kernel selftest:'
	@echo  '  kselftest       - Build and run kernel selftest (run as root)'
	@echo  '                    Build, install, and boot kernel before'
	@echo  '                    running kselftest on it'
	@echo  '  kselftest-clean - Remove all generated kselftest files'
	@echo  '  kselftest-merge - Merge all the config dependencies of kselftest to existing'
	@echo  '                    .config.'
	@echo  ''
	@$(if $(dtstree), \
		echo 'Devicetree:'; \
		echo '* dtbs            - Build device tree blobs for enabled boards'; \
		echo '  dtbs_install    - Install dtbs to $(INSTALL_DTBS_PATH)'; \
		echo '')

	@echo 'Userspace tools targets:'
	@echo '  use "make tools/help"'
	@echo '  or  "cd tools; make help"'
	@echo  ''
	@echo  'Kernel packaging:'
	@$(MAKE) $(build)=$(package-dir) help
	@echo  ''
	@echo  'Documentation targets:'
	@$(MAKE) -f $(srctree)/Documentation/Makefile dochelp
	@echo  ''
	@echo  'Architecture specific targets ($(SRCARCH)):'
	@$(if $(archhelp),$(archhelp),\
		echo '  No architecture specific help defined for $(SRCARCH)')
	@echo  ''
	@$(if $(boards), \
		$(foreach b, $(boards), \
		printf "  %-24s - Build for %s\\n" $(b) $(subst _defconfig,,$(b));) \
		echo '')
	@$(if $(board-dirs), \
		$(foreach b, $(board-dirs), \
		printf "  %-16s - Show %s-specific targets\\n" help-$(b) $(b);) \
		printf "  %-16s - Show all of the above\\n" help-boards; \
		echo '')

	@echo  '  make V=0|1 [targets] 0 => quiet build (default), 1 => verbose build'
	@echo  '  make V=2   [targets] 2 => give reason for rebuild of target'
	@echo  '  make O=dir [targets] Locate all output files in "dir", including .config'
	@echo  '  make C=1   [targets] Check re-compiled c source with $$CHECK (sparse by default)'
	@echo  '  make C=2   [targets] Force check of all c source with $$CHECK'
	@echo  '  make RECORDMCOUNT_WARN=1 [targets] Warn about ignored mcount sections'
	@echo  '  make W=n   [targets] Enable extra gcc checks, n=1,2,3 where'
	@echo  '		1: warnings which may be relevant and do not occur too often'
	@echo  '		2: warnings which occur quite often but may still be relevant'
	@echo  '		3: more obscure warnings, can most likely be ignored'
	@echo  '		Multiple levels can be combined with W=12 or W=123'
	@echo  ''
	@echo  'Execute "make" or "make all" to build all targets marked with [*] '
	@echo  'For further info see the ./README file'


help-board-dirs := $(addprefix help-,$(board-dirs))

help-boards: $(help-board-dirs)

boards-per-dir = $(sort $(notdir $(wildcard $(srctree)/arch/$(SRCARCH)/configs/$*/*_defconfig)))

$(help-board-dirs): help-%:
	@echo  'Architecture specific targets ($(SRCARCH) $*):'
	@$(if $(boards-per-dir), \
		$(foreach b, $(boards-per-dir), \
		printf "  %-24s - Build for %s\\n" $*/$(b) $(subst _defconfig,,$(b));) \
		echo '')


# Documentation targets
# ---------------------------------------------------------------------------
DOC_TARGETS := xmldocs latexdocs pdfdocs htmldocs epubdocs cleandocs \
	       linkcheckdocs dochelp refcheckdocs
PHONY += $(DOC_TARGETS)
$(DOC_TARGETS): scripts_basic FORCE
	$(Q)$(MAKE) $(build)=Documentation $@

else # KBUILD_EXTMOD

###
# External module support.
# When building external modules the kernel used as basis is considered
# read-only, and no consistency checks are made and the make
# system is not used on the basis kernel. If updates are required
# in the basis kernel ordinary make commands (without M=...) must
# be used.
#
# The following are the only valid targets when building external
# modules.
# make M=dir clean     Delete all automatically generated files
# make M=dir modules   Make all modules in specified dir
# make M=dir	       Same as 'make M=dir modules'
# make M=dir modules_install
#                      Install the modules built in the module directory
#                      Assumes install directory is already created

# We are always building modules
KBUILD_MODULES := 1

PHONY += $(objtree)/Module.symvers
$(objtree)/Module.symvers:
	@test -e $(objtree)/Module.symvers || ( \
	echo; \
	echo "  WARNING: Symbol version dump $(objtree)/Module.symvers"; \
	echo "           is missing; modules will have no dependencies and modversions."; \
	echo )

module-dirs := $(addprefix _module_,$(KBUILD_EXTMOD))
PHONY += $(module-dirs) modules
$(module-dirs): prepare $(objtree)/Module.symvers
	$(Q)$(MAKE) $(build)=$(patsubst _module_%,%,$@)

modules: $(module-dirs)
	@$(kecho) '  Building modules, stage 2.';
	$(Q)$(MAKE) -f $(srctree)/scripts/Makefile.modpost

PHONY += modules_install
modules_install: _emodinst_ _emodinst_post

install-dir := $(if $(INSTALL_MOD_DIR),$(INSTALL_MOD_DIR),extra)
PHONY += _emodinst_
_emodinst_:
	$(Q)mkdir -p $(MODLIB)/$(install-dir)
	$(Q)$(MAKE) -f $(srctree)/scripts/Makefile.modinst

PHONY += _emodinst_post
_emodinst_post: _emodinst_
	$(call cmd,depmod)

clean-dirs := $(addprefix _clean_,$(KBUILD_EXTMOD))

PHONY += $(clean-dirs) clean
$(clean-dirs):
	$(Q)$(MAKE) $(clean)=$(patsubst _clean_%,%,$@)

clean:	rm-dirs := $(MODVERDIR)
clean: rm-files := $(KBUILD_EXTMOD)/Module.symvers

PHONY += help
help:
	@echo  '  Building external modules.'
	@echo  '  Syntax: make -C path/to/kernel/src M=$$PWD target'
	@echo  ''
	@echo  '  modules         - default target, build the module(s)'
	@echo  '  modules_install - install the module'
	@echo  '  clean           - remove generated files in module directory only'
	@echo  ''

# Dummies...
PHONY += prepare scripts
prepare:
	$(cmd_crmodverdir)
scripts: ;
endif # KBUILD_EXTMOD

clean: $(clean-dirs)
	$(call cmd,rmdirs)
	$(call cmd,rmfiles)
	@find $(if $(KBUILD_EXTMOD), $(KBUILD_EXTMOD), .) $(RCS_FIND_IGNORE) \
		\( -name '*.[aios]' -o -name '*.ko' -o -name '.*.cmd' \
		-o -name '*.ko.*' -o -name '*.dtb' -o -name '*.dtb.S' \
		-o -name '*.dwo' -o -name '*.lst' \
		-o -name '*.su'  \
		-o -name '.*.d' -o -name '.*.tmp' -o -name '*.mod.c' \
		-o -name '*.lex.c' -o -name '*.tab.[ch]' \
		-o -name '*.asn1.[ch]' \
		-o -name '*.symtypes' -o -name 'modules.order' \
		-o -name modules.builtin -o -name '.tmp_*.o.*' \
		-o -name '*.c.[012]*.*' \
		-o -name '*.ll' \
		-o -name '*.gcno' \
		-o -name '*.*.symversions' \) -type f -print | xargs rm -f

# Generate tags for editors
# ---------------------------------------------------------------------------
quiet_cmd_tags = GEN     $@
      cmd_tags = $(CONFIG_SHELL) $(srctree)/scripts/tags.sh $@

tags TAGS cscope gtags: FORCE
	$(call cmd,tags)

# Scripts to check various things for consistency
# ---------------------------------------------------------------------------

PHONY += includecheck versioncheck coccicheck namespacecheck export_report

includecheck:
	find $(srctree)/* $(RCS_FIND_IGNORE) \
		-name '*.[hcS]' -type f -print | sort \
		| xargs $(PERL) -w $(srctree)/scripts/checkincludes.pl

versioncheck:
	find $(srctree)/* $(RCS_FIND_IGNORE) \
		-name '*.[hcS]' -type f -print | sort \
		| xargs $(PERL) -w $(srctree)/scripts/checkversion.pl

coccicheck:
	$(Q)$(CONFIG_SHELL) $(srctree)/scripts/$@

namespacecheck:
	$(PERL) $(srctree)/scripts/namespace.pl

export_report:
	$(PERL) $(srctree)/scripts/export_report.pl

endif #ifeq ($(config-targets),1)
endif #ifeq ($(mixed-targets),1)

PHONY += checkstack kernelrelease kernelversion image_name

# UML needs a little special treatment here.  It wants to use the host
# toolchain, so needs $(SUBARCH) passed to checkstack.pl.  Everyone
# else wants $(ARCH), including people doing cross-builds, which means
# that $(SUBARCH) doesn't work here.
ifeq ($(ARCH), um)
CHECKSTACK_ARCH := $(SUBARCH)
else
CHECKSTACK_ARCH := $(ARCH)
endif
checkstack:
	$(OBJDUMP) -d vmlinux $$(find . -name '*.ko') | \
	$(PERL) $(src)/scripts/checkstack.pl $(CHECKSTACK_ARCH)

kernelrelease:
	@echo "$(KERNELVERSION)$$($(CONFIG_SHELL) $(srctree)/scripts/setlocalversion \
		$(srctree) $(BRANCH) $(KMI_GENERATION))"

kernelversion:
	@echo $(KERNELVERSION)

image_name:
	@echo $(KBUILD_IMAGE)

# Clear a bunch of variables before executing the submake
tools/: FORCE
	$(Q)mkdir -p $(objtree)/tools
	$(Q)$(MAKE) LDFLAGS= MAKEFLAGS="$(tools_silent) $(filter --j% -j,$(MAKEFLAGS))" O=$(abspath $(objtree)) subdir=tools -C $(src)/tools/

tools/%: FORCE
	$(Q)mkdir -p $(objtree)/tools
	$(Q)$(MAKE) LDFLAGS= MAKEFLAGS="$(tools_silent) $(filter --j% -j,$(MAKEFLAGS))" O=$(abspath $(objtree)) subdir=tools -C $(src)/tools/ $*

# Single targets
# ---------------------------------------------------------------------------
# Single targets are compatible with:
# - build with mixed source and output
# - build with separate output dir 'make O=...'
# - external modules
#
#  target-dir => where to store outputfile
#  build-dir  => directory in kernel source tree to use

ifeq ($(KBUILD_EXTMOD),)
        build-dir  = $(patsubst %/,%,$(dir $@))
        target-dir = $(dir $@)
else
        zap-slash=$(filter-out .,$(patsubst %/,%,$(dir $@)))
        build-dir  = $(KBUILD_EXTMOD)$(if $(zap-slash),/$(zap-slash))
        target-dir = $(if $(KBUILD_EXTMOD),$(dir $<),$(dir $@))
endif

%.s: %.c prepare scripts FORCE
	$(Q)$(MAKE) $(build)=$(build-dir) $(target-dir)$(notdir $@)
%.i: %.c prepare scripts FORCE
	$(Q)$(MAKE) $(build)=$(build-dir) $(target-dir)$(notdir $@)
%.o: %.c prepare scripts FORCE
	$(Q)$(MAKE) $(build)=$(build-dir) $(target-dir)$(notdir $@)
%.lst: %.c prepare scripts FORCE
	$(Q)$(MAKE) $(build)=$(build-dir) $(target-dir)$(notdir $@)
%.s: %.S prepare scripts FORCE
	$(Q)$(MAKE) $(build)=$(build-dir) $(target-dir)$(notdir $@)
%.o: %.S prepare scripts FORCE
	$(Q)$(MAKE) $(build)=$(build-dir) $(target-dir)$(notdir $@)
%.symtypes: %.c prepare scripts FORCE
	$(Q)$(MAKE) $(build)=$(build-dir) $(target-dir)$(notdir $@)
%.ll: %.c prepare scripts FORCE
	$(Q)$(MAKE) $(build)=$(build-dir) $(target-dir)$(notdir $@)

# Modules
/: prepare scripts FORCE
	$(Q)$(MAKE) KBUILD_MODULES=$(if $(CONFIG_MODULES),1) \
	$(build)=$(build-dir)
# Make sure the latest headers are built for Documentation
Documentation/ samples/: headers_install
%/: prepare scripts FORCE
	$(Q)$(MAKE) KBUILD_MODULES=$(if $(CONFIG_MODULES),1) \
	$(build)=$(build-dir)
%.ko: prepare scripts FORCE
	$(Q)$(MAKE) KBUILD_MODULES=$(if $(CONFIG_MODULES),1)   \
	$(build)=$(build-dir) $(@:.ko=.o)
	$(Q)$(MAKE) -f $(srctree)/scripts/Makefile.modpost

# FIXME Should go into a make.lib or something
# ===========================================================================

quiet_cmd_rmdirs = $(if $(wildcard $(rm-dirs)),CLEAN   $(wildcard $(rm-dirs)))
      cmd_rmdirs = rm -rf $(rm-dirs)

quiet_cmd_rmfiles = $(if $(wildcard $(rm-files)),CLEAN   $(wildcard $(rm-files)))
      cmd_rmfiles = rm -f $(rm-files)

# Run depmod only if we have System.map and depmod is executable
quiet_cmd_depmod = DEPMOD  $(KERNELRELEASE)
      cmd_depmod = $(CONFIG_SHELL) $(srctree)/scripts/depmod.sh $(DEPMOD) \
                   $(KERNELRELEASE)

# Create temporary dir for module support files
# clean it up only when building all modules
cmd_crmodverdir = $(Q)mkdir -p $(MODVERDIR) \
                  $(if $(KBUILD_MODULES),; rm -f $(MODVERDIR)/*)

# read all saved command lines

cmd_files := $(wildcard .*.cmd $(foreach f,$(sort $(targets)),$(dir $(f)).$(notdir $(f)).cmd))

ifneq ($(cmd_files),)
  $(cmd_files): ;	# Do not try to update included dependency files
  include $(cmd_files)
endif

endif	# skip-makefile

PHONY += FORCE
FORCE:

# Declare the contents of the PHONY variable as phony.  We keep that
# information in a variable so we can use it in if_changed and friends.
.PHONY: $(PHONY)<|MERGE_RESOLUTION|>--- conflicted
+++ resolved
@@ -1,13 +1,8 @@
 # SPDX-License-Identifier: GPL-2.0
 VERSION = 4
 PATCHLEVEL = 19
-<<<<<<< HEAD
-SUBLEVEL = 262
-EXTRAVERSION = -rc1
-=======
 SUBLEVEL = 264
 EXTRAVERSION =
->>>>>>> e543b332
 NAME = "People's Front"
 
 # *DOCUMENTATION*
@@ -642,7 +637,6 @@
 ifdef CONFIG_LTO_CLANG
 # use llvm-ar for building symbol tables from IR files, and llvm-nm instead
 # of objdump for processing symbol versions and exports
-<<<<<<< HEAD
 ifneq ($(findstring llvm-ar,$(AR)),)
 LLVM_AR		:= $(AR)
 else
@@ -660,11 +654,6 @@
 # Set O3 optimization level for LTO
 LDFLAGS		+= --plugin-opt=O3
 
-=======
-LLVM_AR		:= llvm-ar
-LLVM_NM		:= llvm-nm
-export LLVM_AR LLVM_NM
->>>>>>> e543b332
 endif
 
 # The arch Makefile can set ARCH_{CPP,A,C}FLAGS to override the default
@@ -827,21 +816,12 @@
 
 # Initialize all stack variables with a zero value.
 ifdef CONFIG_INIT_STACK_ALL_ZERO
-<<<<<<< HEAD
-# Future support for zero initialization is still being debated, see
-# https://bugs.llvm.org/show_bug.cgi?id=45497. These flags are subject to being
-# renamed or dropped.
-KBUILD_CFLAGS	+= -ftrivial-auto-var-init=zero
-KBUILD_CFLAGS	+= -enable-trivial-auto-var-init-zero-knowing-it-will-be-removed-from-clang
-endif
-=======
 KBUILD_CFLAGS	+= -ftrivial-auto-var-init=zero
 ifdef CONFIG_CC_HAS_AUTO_VAR_INIT_ZERO_ENABLER
 # https://github.com/llvm/llvm-project/issues/44842
 KBUILD_CFLAGS	+= -enable-trivial-auto-var-init-zero-knowing-it-will-be-removed-from-clang
 endif
 endif
->>>>>>> e543b332
 
 KBUILD_CFLAGS   += $(call cc-option, -fno-var-tracking-assignments)
 
@@ -919,15 +899,6 @@
 endif
 lto-clang-flags += -fvisibility=default $(call cc-option, -fsplit-lto-unit)
 
-<<<<<<< HEAD
-=======
-# Limit inlining across translation units to reduce binary size
-LD_FLAGS_LTO_CLANG := -mllvm -import-instr-limit=5
-
-KBUILD_LDFLAGS += $(LD_FLAGS_LTO_CLANG)
-KBUILD_LDFLAGS_MODULE += $(LD_FLAGS_LTO_CLANG)
-
->>>>>>> e543b332
 KBUILD_LDFLAGS_MODULE += -T scripts/module-lto.lds
 
 # allow disabling only clang LTO where needed
