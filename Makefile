# SPDX-License-Identifier: GPL-2.0
VERSION = 4
PATCHLEVEL = 19
<<<<<<< HEAD
SUBLEVEL = 166
=======
SUBLEVEL = 157
>>>>>>> c60233ff
EXTRAVERSION =
NAME = "People's Front"

# *DOCUMENTATION*
# To see a list of typical targets execute "make help"
# More info can be located in ./README
# Comments in this file are targeted only to the developer, do not
# expect to learn how to build the kernel reading this file.

# That's our default target when none is given on the command line
PHONY := _all
_all:

# o Do not use make's built-in rules and variables
#   (this increases performance and avoids hard-to-debug behaviour);
# o Look for make include files relative to root of kernel src
MAKEFLAGS += -rR --include-dir=$(CURDIR)

# Avoid funny character set dependencies
unexport LC_ALL
LC_COLLATE=C
LC_NUMERIC=C
export LC_COLLATE LC_NUMERIC

# Avoid interference with shell env settings
unexport GREP_OPTIONS

# We are using a recursive build, so we need to do a little thinking
# to get the ordering right.
#
# Most importantly: sub-Makefiles should only ever modify files in
# their own directory. If in some directory we have a dependency on
# a file in another dir (which doesn't happen often, but it's often
# unavoidable when linking the built-in.a targets which finally
# turn into vmlinux), we will call a sub make in that other dir, and
# after that we are sure that everything which is in that other dir
# is now up to date.
#
# The only cases where we need to modify files which have global
# effects are thus separated out and done before the recursive
# descending is started. They are now explicitly listed as the
# prepare rule.

# Beautify output
# ---------------------------------------------------------------------------
#
# Normally, we echo the whole command before executing it. By making
# that echo $($(quiet)$(cmd)), we now have the possibility to set
# $(quiet) to choose other forms of output instead, e.g.
#
#         quiet_cmd_cc_o_c = Compiling $(RELDIR)/$@
#         cmd_cc_o_c       = $(CC) $(c_flags) -c -o $@ $<
#
# If $(quiet) is empty, the whole command will be printed.
# If it is set to "quiet_", only the short version will be printed.
# If it is set to "silent_", nothing will be printed at all, since
# the variable $(silent_cmd_cc_o_c) doesn't exist.
#
# A simple variant is to prefix commands with $(Q) - that's useful
# for commands that shall be hidden in non-verbose mode.
#
#	$(Q)ln $@ :<
#
# If KBUILD_VERBOSE equals 0 then the above command will be hidden.
# If KBUILD_VERBOSE equals 1 then the above command is displayed.
#
# To put more focus on warnings, be less verbose as default
# Use 'make V=1' to see the full commands

ifeq ("$(origin V)", "command line")
  KBUILD_VERBOSE = $(V)
endif
ifndef KBUILD_VERBOSE
  KBUILD_VERBOSE = 0
endif

ifeq ($(KBUILD_VERBOSE),1)
  quiet =
  Q =
else
  quiet=quiet_
  Q = @
endif

# If the user is running make -s (silent mode), suppress echoing of
# commands

ifneq ($(findstring s,$(filter-out --%,$(MAKEFLAGS))),)
  quiet=silent_
  tools_silent=s
endif

export quiet Q KBUILD_VERBOSE

# kbuild supports saving output files in a separate directory.
# To locate output files in a separate directory two syntaxes are supported.
# In both cases the working directory must be the root of the kernel src.
# 1) O=
# Use "make O=dir/to/store/output/files/"
#
# 2) Set KBUILD_OUTPUT
# Set the environment variable KBUILD_OUTPUT to point to the directory
# where the output files shall be placed.
# export KBUILD_OUTPUT=dir/to/store/output/files/
# make
#
# The O= assignment takes precedence over the KBUILD_OUTPUT environment
# variable.

# KBUILD_SRC is not intended to be used by the regular user (for now),
# it is set on invocation of make with KBUILD_OUTPUT or O= specified.
ifeq ($(KBUILD_SRC),)

# OK, Make called in directory where kernel src resides
# Do we want to locate output files in a separate directory?
ifeq ("$(origin O)", "command line")
  KBUILD_OUTPUT := $(O)
endif

# Cancel implicit rules on top Makefile
$(CURDIR)/Makefile Makefile: ;

ifneq ($(words $(subst :, ,$(CURDIR))), 1)
  $(error main directory cannot contain spaces nor colons)
endif

ifneq ($(KBUILD_OUTPUT),)
# check that the output directory actually exists
saved-output := $(KBUILD_OUTPUT)
KBUILD_OUTPUT := $(shell mkdir -p $(KBUILD_OUTPUT) && cd $(KBUILD_OUTPUT) \
								&& pwd)
$(if $(KBUILD_OUTPUT),, \
     $(error failed to create output directory "$(saved-output)"))

PHONY += $(MAKECMDGOALS) sub-make

$(filter-out _all sub-make $(CURDIR)/Makefile, $(MAKECMDGOALS)) _all: sub-make
	@:

# Invoke a second make in the output directory, passing relevant variables
sub-make:
	$(Q)$(MAKE) -C $(KBUILD_OUTPUT) KBUILD_SRC=$(CURDIR) \
	-f $(CURDIR)/Makefile $(filter-out _all sub-make,$(MAKECMDGOALS))

# Leave processing to above invocation of make
skip-makefile := 1
endif # ifneq ($(KBUILD_OUTPUT),)
endif # ifeq ($(KBUILD_SRC),)

# We process the rest of the Makefile if this is the final invocation of make
ifeq ($(skip-makefile),)

# Do not print "Entering directory ...",
# but we want to display it when entering to the output directory
# so that IDEs/editors are able to understand relative filenames.
MAKEFLAGS += --no-print-directory

# Call a source code checker (by default, "sparse") as part of the
# C compilation.
#
# Use 'make C=1' to enable checking of only re-compiled files.
# Use 'make C=2' to enable checking of *all* source files, regardless
# of whether they are re-compiled or not.
#
# See the file "Documentation/dev-tools/sparse.rst" for more details,
# including where to get the "sparse" utility.

ifeq ("$(origin C)", "command line")
  KBUILD_CHECKSRC = $(C)
endif
ifndef KBUILD_CHECKSRC
  KBUILD_CHECKSRC = 0
endif

# Use make M=dir to specify directory of external module to build
# Old syntax make ... SUBDIRS=$PWD is still supported
# Setting the environment variable KBUILD_EXTMOD take precedence
ifdef SUBDIRS
  KBUILD_EXTMOD ?= $(SUBDIRS)
endif

ifeq ("$(origin M)", "command line")
  KBUILD_EXTMOD := $(M)
endif

ifeq ($(KBUILD_SRC),)
        # building in the source tree
        srctree := .
else
        ifeq ($(KBUILD_SRC)/,$(dir $(CURDIR)))
                # building in a subdirectory of the source tree
                srctree := ..
        else
                srctree := $(KBUILD_SRC)
        endif
endif

export KBUILD_CHECKSRC KBUILD_EXTMOD KBUILD_SRC

objtree		:= .
src		:= $(srctree)
obj		:= $(objtree)

VPATH		:= $(srctree)$(if $(KBUILD_EXTMOD),:$(KBUILD_EXTMOD))

export srctree objtree VPATH

# To make sure we do not include .config for any of the *config targets
# catch them early, and hand them over to scripts/kconfig/Makefile
# It is allowed to specify more targets when calling make, including
# mixing *config targets and build targets.
# For example 'make oldconfig all'.
# Detect when mixed targets is specified, and make a second invocation
# of make so .config is not included in this case either (for *config).

version_h := include/generated/uapi/linux/version.h
old_version_h := include/linux/version.h

clean-targets := %clean mrproper cleandocs
no-dot-config-targets := $(clean-targets) \
			 cscope gtags TAGS tags help% %docs check% coccicheck \
			 $(version_h) headers_% archheaders archscripts \
			 %asm-generic kernelversion %src-pkg
no-sync-config-targets := $(no-dot-config-targets) install %install \
			   kernelrelease

config-targets  := 0
mixed-targets   := 0
dot-config      := 1
may-sync-config := 1

ifneq ($(filter $(no-dot-config-targets), $(MAKECMDGOALS)),)
	ifeq ($(filter-out $(no-dot-config-targets), $(MAKECMDGOALS)),)
		dot-config := 0
	endif
endif

ifneq ($(filter $(no-sync-config-targets), $(MAKECMDGOALS)),)
	ifeq ($(filter-out $(no-sync-config-targets), $(MAKECMDGOALS)),)
		may-sync-config := 0
	endif
endif

ifneq ($(KBUILD_EXTMOD),)
	may-sync-config := 0
endif

ifeq ($(KBUILD_EXTMOD),)
        ifneq ($(filter config %config,$(MAKECMDGOALS)),)
                config-targets := 1
                ifneq ($(words $(MAKECMDGOALS)),1)
                        mixed-targets := 1
                endif
        endif
endif

# For "make -j clean all", "make -j mrproper defconfig all", etc.
ifneq ($(filter $(clean-targets),$(MAKECMDGOALS)),)
        ifneq ($(filter-out $(clean-targets),$(MAKECMDGOALS)),)
                mixed-targets := 1
        endif
endif

# install and modules_install need also be processed one by one
ifneq ($(filter install,$(MAKECMDGOALS)),)
        ifneq ($(filter modules_install,$(MAKECMDGOALS)),)
	        mixed-targets := 1
        endif
endif

ifeq ($(mixed-targets),1)
# ===========================================================================
# We're called with mixed targets (*config and build targets).
# Handle them one by one.

PHONY += $(MAKECMDGOALS) __build_one_by_one

$(filter-out __build_one_by_one, $(MAKECMDGOALS)): __build_one_by_one
	@:

__build_one_by_one:
	$(Q)set -e; \
	for i in $(MAKECMDGOALS); do \
		$(MAKE) -f $(srctree)/Makefile $$i; \
	done

else

# We need some generic definitions (do not try to remake the file).
scripts/Kbuild.include: ;
include scripts/Kbuild.include

# Read KERNELRELEASE from include/config/kernel.release (if it exists)
KERNELRELEASE = $(shell cat include/config/kernel.release 2> /dev/null)
KERNELVERSION = $(VERSION)$(if $(PATCHLEVEL),.$(PATCHLEVEL)$(if $(SUBLEVEL),.$(SUBLEVEL)))$(EXTRAVERSION)
export VERSION PATCHLEVEL SUBLEVEL KERNELRELEASE KERNELVERSION

include scripts/subarch.include

# Cross compiling and selecting different set of gcc/bin-utils
# ---------------------------------------------------------------------------
#
# When performing cross compilation for other architectures ARCH shall be set
# to the target architecture. (See arch/* for the possibilities).
# ARCH can be set during invocation of make:
# make ARCH=ia64
# Another way is to have ARCH set in the environment.
# The default ARCH is the host where make is executed.

# CROSS_COMPILE specify the prefix used for all executables used
# during compilation. Only gcc and related bin-utils executables
# are prefixed with $(CROSS_COMPILE).
# CROSS_COMPILE can be set on the command line
# make CROSS_COMPILE=ia64-linux-
# Alternatively CROSS_COMPILE can be set in the environment.
# Default value for CROSS_COMPILE is not to prefix executables
# Note: Some architectures assign CROSS_COMPILE in their arch/*/Makefile
ARCH		?= $(SUBARCH)

# Architecture as present in compile.h
UTS_MACHINE 	:= $(ARCH)
SRCARCH 	:= $(ARCH)

# Additional ARCH settings for x86
ifeq ($(ARCH),i386)
        SRCARCH := x86
endif
ifeq ($(ARCH),x86_64)
        SRCARCH := x86
endif

# Additional ARCH settings for sparc
ifeq ($(ARCH),sparc32)
       SRCARCH := sparc
endif
ifeq ($(ARCH),sparc64)
       SRCARCH := sparc
endif

# Additional ARCH settings for sh
ifeq ($(ARCH),sh64)
       SRCARCH := sh
endif

KCONFIG_CONFIG	?= .config
export KCONFIG_CONFIG

# SHELL used by kbuild
CONFIG_SHELL := $(shell if [ -x "$$BASH" ]; then echo $$BASH; \
	  else if [ -x /bin/bash ]; then echo /bin/bash; \
	  else echo sh; fi ; fi)

HOST_LFS_CFLAGS := $(shell getconf LFS_CFLAGS 2>/dev/null)
HOST_LFS_LDFLAGS := $(shell getconf LFS_LDFLAGS 2>/dev/null)
HOST_LFS_LIBS := $(shell getconf LFS_LIBS 2>/dev/null)

ifneq ($(LLVM),)
HOSTCC	= clang
HOSTCXX	= clang++
else
HOSTCC	= gcc
HOSTCXX	= g++
endif
KBUILD_HOSTCFLAGS   := -Wall -Wmissing-prototypes -Wstrict-prototypes -O2 \
		-fomit-frame-pointer -std=gnu89 $(HOST_LFS_CFLAGS) \
		$(HOSTCFLAGS)
KBUILD_HOSTCXXFLAGS := -O2 $(HOST_LFS_CFLAGS) $(HOSTCXXFLAGS)
KBUILD_HOSTLDFLAGS  := $(HOST_LFS_LDFLAGS) $(HOSTLDFLAGS)
KBUILD_HOSTLDLIBS   := $(HOST_LFS_LIBS) $(HOSTLDLIBS)

# Make variables (CC, etc...)
CPP		= $(CC) -E
ifneq ($(LLVM),)
CC		= clang
LD		= ld.lld
AR		= llvm-ar
NM		= llvm-nm
OBJCOPY		= llvm-objcopy
OBJDUMP		= llvm-objdump
READELF		= llvm-readelf
OBJSIZE		= llvm-size
STRIP		= llvm-strip
else
CC		= $(CROSS_COMPILE)gcc
LD		= $(CROSS_COMPILE)ld
AR		= $(CROSS_COMPILE)ar
NM		= $(CROSS_COMPILE)nm
OBJCOPY		= $(CROSS_COMPILE)objcopy
OBJDUMP		= $(CROSS_COMPILE)objdump
READELF		= $(CROSS_COMPILE)readelf
OBJSIZE		= $(CROSS_COMPILE)size
STRIP		= $(CROSS_COMPILE)strip
endif
LEX		= flex
YACC		= bison
AWK		= awk
GENKSYMS	= scripts/genksyms/genksyms
INSTALLKERNEL  := installkernel
DEPMOD		= /sbin/depmod
PERL		= perl
PYTHON		= python
PYTHON2		= python2
PYTHON3		= python3
CHECK		= sparse

CHECKFLAGS     := -D__linux__ -Dlinux -D__STDC__ -Dunix -D__unix__ \
		  -Wbitwise -Wno-return-void -Wno-unknown-attribute $(CF)
NOSTDINC_FLAGS  =
CFLAGS_MODULE   =
AFLAGS_MODULE   =
LDFLAGS_MODULE  =
CFLAGS_KERNEL	=
AFLAGS_KERNEL	=
LDFLAGS_vmlinux =

# Use USERINCLUDE when you must reference the UAPI directories only.
USERINCLUDE    := \
		-I$(srctree)/arch/$(SRCARCH)/include/uapi \
		-I$(objtree)/arch/$(SRCARCH)/include/generated/uapi \
		-I$(srctree)/include/uapi \
		-I$(objtree)/include/generated/uapi \
                -include $(srctree)/include/linux/kconfig.h

# Use LINUXINCLUDE when you must reference the include/ directory.
# Needed to be compatible with the O= option
LINUXINCLUDE    := \
		-I$(srctree)/arch/$(SRCARCH)/include \
		-I$(objtree)/arch/$(SRCARCH)/include/generated \
		$(if $(KBUILD_SRC), -I$(srctree)/include) \
		-I$(objtree)/include \
		$(USERINCLUDE)

KBUILD_AFLAGS   := -D__ASSEMBLY__
KBUILD_CFLAGS   := -Wall -Wundef -Wstrict-prototypes -Wno-trigraphs \
		   -fno-strict-aliasing -fno-common -fshort-wchar \
		   -Werror-implicit-function-declaration \
		   -Wno-format-security \
		   -std=gnu89
KBUILD_CPPFLAGS := -D__KERNEL__
KBUILD_AFLAGS_KERNEL :=
KBUILD_CFLAGS_KERNEL :=
KBUILD_AFLAGS_MODULE  := -DMODULE
KBUILD_CFLAGS_MODULE  := -DMODULE
KBUILD_LDFLAGS_MODULE := -T $(srctree)/scripts/module-common.lds
KBUILD_LDFLAGS :=
GCC_PLUGINS_CFLAGS :=
CLANG_FLAGS :=

export ARCH SRCARCH CONFIG_SHELL HOSTCC KBUILD_HOSTCFLAGS CROSS_COMPILE LD CC
export CPP AR NM STRIP OBJCOPY OBJDUMP OBJSIZE READELF KBUILD_HOSTLDFLAGS KBUILD_HOSTLDLIBS
export MAKE LEX YACC AWK GENKSYMS INSTALLKERNEL PERL PYTHON PYTHON2 PYTHON3 UTS_MACHINE
export HOSTCXX KBUILD_HOSTCXXFLAGS LDFLAGS_MODULE CHECK CHECKFLAGS

export KBUILD_CPPFLAGS NOSTDINC_FLAGS LINUXINCLUDE OBJCOPYFLAGS KBUILD_LDFLAGS
export KBUILD_CFLAGS CFLAGS_KERNEL CFLAGS_MODULE
export CFLAGS_KASAN CFLAGS_KASAN_NOSANITIZE CFLAGS_UBSAN
export KBUILD_AFLAGS AFLAGS_KERNEL AFLAGS_MODULE
export KBUILD_AFLAGS_MODULE KBUILD_CFLAGS_MODULE KBUILD_LDFLAGS_MODULE
export KBUILD_AFLAGS_KERNEL KBUILD_CFLAGS_KERNEL
export KBUILD_ARFLAGS

# When compiling out-of-tree modules, put MODVERDIR in the module
# tree rather than in the kernel tree. The kernel tree might
# even be read-only.
export MODVERDIR := $(if $(KBUILD_EXTMOD),$(firstword $(KBUILD_EXTMOD))/).tmp_versions

# Files to ignore in find ... statements

export RCS_FIND_IGNORE := \( -name SCCS -o -name BitKeeper -o -name .svn -o    \
			  -name CVS -o -name .pc -o -name .hg -o -name .git \) \
			  -prune -o
export RCS_TAR_IGNORE := --exclude SCCS --exclude BitKeeper --exclude .svn \
			 --exclude CVS --exclude .pc --exclude .hg --exclude .git

# ===========================================================================
# Rules shared between *config targets and build targets

# Basic helpers built in scripts/basic/
PHONY += scripts_basic
scripts_basic:
	$(Q)$(MAKE) $(build)=scripts/basic
	$(Q)rm -f .tmp_quiet_recordmcount

# To avoid any implicit rule to kick in, define an empty command.
scripts/basic/%: scripts_basic ;

PHONY += outputmakefile
# outputmakefile generates a Makefile in the output directory, if using a
# separate output directory. This allows convenient use of make in the
# output directory.
outputmakefile:
ifneq ($(KBUILD_SRC),)
	$(Q)ln -fsn $(srctree) source
	$(Q)$(CONFIG_SHELL) $(srctree)/scripts/mkmakefile \
	    $(srctree) $(objtree) $(VERSION) $(PATCHLEVEL)
endif

ifeq ($(cc-name),clang)
ifneq ($(CROSS_COMPILE),)
CLANG_FLAGS	+= --target=$(notdir $(CROSS_COMPILE:%-=%))
GCC_TOOLCHAIN_DIR := $(dir $(shell which $(CROSS_COMPILE)elfedit))
CLANG_FLAGS	+= --prefix=$(GCC_TOOLCHAIN_DIR)$(notdir $(CROSS_COMPILE))
GCC_TOOLCHAIN	:= $(realpath $(GCC_TOOLCHAIN_DIR)/..)
endif
ifneq ($(GCC_TOOLCHAIN),)
CLANG_FLAGS	+= --gcc-toolchain=$(GCC_TOOLCHAIN)
endif
ifneq ($(LLVM_IAS),1)
CLANG_FLAGS	+= -no-integrated-as
endif
CLANG_FLAGS	+= $(call cc-option, -Wno-misleading-indentation)
CLANG_FLAGS	+= $(call cc-option, -Wno-bool-operation)
CLANG_FLAGS	+= -Werror=unknown-warning-option
CLANG_FLAGS	+= $(call cc-option, -Wno-unsequenced)
KBUILD_CFLAGS	+= $(CLANG_FLAGS)
KBUILD_AFLAGS	+= $(CLANG_FLAGS)
export CLANG_FLAGS
endif

RETPOLINE_CFLAGS_GCC := -mindirect-branch=thunk-extern -mindirect-branch-register
RETPOLINE_VDSO_CFLAGS_GCC := -mindirect-branch=thunk-inline -mindirect-branch-register
RETPOLINE_CFLAGS_CLANG := -mretpoline-external-thunk
RETPOLINE_VDSO_CFLAGS_CLANG := -mretpoline
RETPOLINE_CFLAGS := $(call cc-option,$(RETPOLINE_CFLAGS_GCC),$(call cc-option,$(RETPOLINE_CFLAGS_CLANG)))
RETPOLINE_VDSO_CFLAGS := $(call cc-option,$(RETPOLINE_VDSO_CFLAGS_GCC),$(call cc-option,$(RETPOLINE_VDSO_CFLAGS_CLANG)))
export RETPOLINE_CFLAGS
export RETPOLINE_VDSO_CFLAGS

KBUILD_CFLAGS	+= $(call cc-option,-fno-PIE)
KBUILD_AFLAGS	+= $(call cc-option,-fno-PIE)

# The expansion should be delayed until arch/$(SRCARCH)/Makefile is included.
# Some architectures define CROSS_COMPILE in arch/$(SRCARCH)/Makefile.
# CC_VERSION_TEXT is referenced from Kconfig (so it needs export),
# and from include/config/auto.conf.cmd to detect the compiler upgrade.
CC_VERSION_TEXT = $(shell $(CC) --version | head -n 1)

ifeq ($(config-targets),1)
# ===========================================================================
# *config targets only - make sure prerequisites are updated, and descend
# in scripts/kconfig to make the *config target

# Read arch specific Makefile to set KBUILD_DEFCONFIG as needed.
# KBUILD_DEFCONFIG may point out an alternative default configuration
# used for 'make defconfig'
include arch/$(SRCARCH)/Makefile
export KBUILD_DEFCONFIG KBUILD_KCONFIG CC_VERSION_TEXT

config: scripts_basic outputmakefile FORCE
	$(Q)$(MAKE) $(build)=scripts/kconfig $@

%config: scripts_basic outputmakefile FORCE
	$(Q)$(MAKE) $(build)=scripts/kconfig $@

else
# ===========================================================================
# Build targets only - this includes vmlinux, arch specific targets, clean
# targets and others. In general all targets except *config targets.

# If building an external module we do not care about the all: rule
# but instead _all depend on modules
PHONY += all
ifeq ($(KBUILD_EXTMOD),)
_all: all
else
_all: modules
endif

# Decide whether to build built-in, modular, or both.
# Normally, just do built-in.

KBUILD_MODULES :=
KBUILD_BUILTIN := 1

# If we have only "make modules", don't compile built-in objects.
ifeq ($(MAKECMDGOALS),modules)
  KBUILD_BUILTIN :=
endif

# If we have "make <whatever> modules", compile modules
# in addition to whatever we do anyway.
# Just "make" or "make all" shall build modules as well

ifneq ($(filter all _all modules,$(MAKECMDGOALS)),)
  KBUILD_MODULES := 1
endif

ifeq ($(MAKECMDGOALS),)
  KBUILD_MODULES := 1
endif

export KBUILD_MODULES KBUILD_BUILTIN

ifeq ($(KBUILD_EXTMOD),)
# Objects we will link into vmlinux / subdirs we need to visit
init-y		:= init/
drivers-y	:= drivers/ sound/ firmware/ techpack/
net-y		:= net/
libs-y		:= lib/
core-y		:= usr/
virt-y		:= virt/
endif # KBUILD_EXTMOD

ifeq ($(dot-config),1)
include include/config/auto.conf
endif

# The all: target is the default when no target is given on the
# command line.
# This allow a user to issue only 'make' to build a kernel including modules
# Defaults to vmlinux, but the arch makefile usually adds further targets
all: vmlinux

CFLAGS_GCOV	:= -fprofile-arcs -ftest-coverage \
	$(call cc-option,-fno-tree-loop-im) \
	$(call cc-disable-warning,maybe-uninitialized,)
export CFLAGS_GCOV

# The arch Makefiles can override CC_FLAGS_FTRACE. We may also append it later.
ifdef CONFIG_FUNCTION_TRACER
  CC_FLAGS_FTRACE := -pg
endif

# Make toolchain changes before including arch/$(SRCARCH)/Makefile to ensure
# ar/cc/ld-* macros return correct values.
ifdef CONFIG_LTO_CLANG
# use llvm-ar for building symbol tables from IR files, and llvm-nm instead
# of objdump for processing symbol versions and exports
LLVM_AR		:= llvm-ar
LLVM_NM		:= llvm-nm
export LLVM_AR LLVM_NM
endif

# The arch Makefile can set ARCH_{CPP,A,C}FLAGS to override the default
# values of the respective KBUILD_* variables
ARCH_CPPFLAGS :=
ARCH_AFLAGS :=
ARCH_CFLAGS :=
include arch/$(SRCARCH)/Makefile

ifeq ($(dot-config),1)
ifeq ($(may-sync-config),1)
# Read in dependencies to all Kconfig* files, make sure to run syncconfig if
# changes are detected. This should be included after arch/$(SRCARCH)/Makefile
# because some architectures define CROSS_COMPILE there.
include include/config/auto.conf.cmd

# To avoid any implicit rule to kick in, define an empty command
$(KCONFIG_CONFIG): ;

# The actual configuration files used during the build are stored in
# include/generated/ and include/config/. Update them if .config is newer than
# include/config/auto.conf (which mirrors .config).
#
# This exploits the 'multi-target pattern rule' trick.
# The syncconfig should be executed only once to make all the targets.
%/auto.conf %/auto.conf.cmd %/tristate.conf: $(KCONFIG_CONFIG)
	$(Q)$(MAKE) -f $(srctree)/Makefile syncconfig
else
# External modules and some install targets need include/generated/autoconf.h
# and include/config/auto.conf but do not care if they are up-to-date.
# Use auto.conf to trigger the test
PHONY += include/config/auto.conf

include/config/auto.conf:
	$(Q)test -e include/generated/autoconf.h -a -e $@ || (		\
	echo >&2;							\
	echo >&2 "  ERROR: Kernel configuration is invalid.";		\
	echo >&2 "         include/generated/autoconf.h or $@ are missing.";\
	echo >&2 "         Run 'make oldconfig && make prepare' on kernel src to fix it.";	\
	echo >&2 ;							\
	/bin/false)

endif # may-sync-config
endif # $(dot-config)

KBUILD_CFLAGS	+= $(call cc-option,-fno-delete-null-pointer-checks,)
KBUILD_CFLAGS	+= $(call cc-disable-warning,frame-address,)
KBUILD_CFLAGS	+= $(call cc-disable-warning, format-truncation)
KBUILD_CFLAGS	+= $(call cc-disable-warning, format-overflow)
KBUILD_CFLAGS	+= $(call cc-disable-warning, int-in-bool-context)
KBUILD_CFLAGS	+= $(call cc-disable-warning, address-of-packed-member)

ifdef CONFIG_CC_OPTIMIZE_FOR_SIZE
KBUILD_CFLAGS   += -Os
else
KBUILD_CFLAGS   += -O2
endif

# Tell gcc to never replace conditional load with a non-conditional one
KBUILD_CFLAGS	+= $(call cc-option,--param=allow-store-data-races=0)
KBUILD_CFLAGS	+= $(call cc-option,-fno-allow-store-data-races)

# check for 'asm goto'
ifeq ($(call shell-cached,$(CONFIG_SHELL) $(srctree)/scripts/gcc-goto.sh $(CC) $(KBUILD_CFLAGS)), y)
	KBUILD_CFLAGS += -DCC_HAVE_ASM_GOTO
	KBUILD_AFLAGS += -DCC_HAVE_ASM_GOTO
endif

include scripts/Makefile.kcov
include scripts/Makefile.gcc-plugins

ifdef CONFIG_READABLE_ASM
# Disable optimizations that make assembler listings hard to read.
# reorder blocks reorders the control in the function
# ipa clone creates specialized cloned functions
# partial inlining inlines only parts of functions
KBUILD_CFLAGS += $(call cc-option,-fno-reorder-blocks,) \
                 $(call cc-option,-fno-ipa-cp-clone,) \
                 $(call cc-option,-fno-partial-inlining)
endif

ifneq ($(CONFIG_FRAME_WARN),0)
KBUILD_CFLAGS += $(call cc-option,-Wframe-larger-than=${CONFIG_FRAME_WARN})
endif

stackp-flags-$(CONFIG_CC_HAS_STACKPROTECTOR_NONE) := -fno-stack-protector
stackp-flags-$(CONFIG_STACKPROTECTOR)             := -fstack-protector
stackp-flags-$(CONFIG_STACKPROTECTOR_STRONG)      := -fstack-protector-strong

KBUILD_CFLAGS += $(stackp-flags-y)

ifeq ($(cc-name),clang)
ifneq ($(CROSS_COMPILE),)
CLANG_TRIPLE	?= $(CROSS_COMPILE)
CLANG_TARGET	:= --target=$(notdir $(CLANG_TRIPLE:%-=%))
GCC_TOOLCHAIN	:= $(realpath $(dir $(shell which $(LD)))/..)
endif
ifneq ($(GCC_TOOLCHAIN),)
CLANG_GCC_TC	:= --gcc-toolchain=$(GCC_TOOLCHAIN)
endif
KBUILD_CFLAGS += $(CLANG_TARGET) $(CLANG_GCC_TC) -meabi gnu
KBUILD_AFLAGS += $(CLANG_TARGET) $(CLANG_GCC_TC)
KBUILD_CPPFLAGS += $(call cc-option,-Qunused-arguments,)
KBUILD_CFLAGS += $(call cc-disable-warning, format-invalid-specifier)
KBUILD_CFLAGS += $(call cc-disable-warning, gnu)
KBUILD_CFLAGS += $(call cc-disable-warning, duplicate-decl-specifier)
KBUILD_CFLAGS += -Wno-asm-operand-widths
KBUILD_CFLAGS += -Wno-initializer-overrides
KBUILD_CFLAGS += $(call cc-option, -Wno-undefined-optimized)
KBUILD_CFLAGS += $(call cc-option, -Wno-tautological-constant-out-of-range-compare)
KBUILD_CFLAGS += $(call cc-option, -mllvm -disable-struct-const-merge)

# Quiet clang warning: comparison of unsigned expression < 0 is always false
KBUILD_CFLAGS += $(call cc-disable-warning, tautological-compare)
# CLANG uses a _MergedGlobals as optimization, but this breaks modpost, as the
# source of a reference will be _MergedGlobals and not on of the whitelisted names.
# See modpost pattern 2
KBUILD_CFLAGS += $(call cc-option, -mno-global-merge,)
KBUILD_CFLAGS += $(call cc-option, -fcatch-undefined-behavior)
else

# These warnings generated too much noise in a regular build.
# Use make W=1 to enable them (see scripts/Makefile.extrawarn)
KBUILD_CFLAGS += $(call cc-disable-warning, unused-but-set-variable)
endif

KBUILD_CFLAGS += $(call cc-disable-warning, unused-const-variable)
ifdef CONFIG_FRAME_POINTER
KBUILD_CFLAGS	+= -fno-omit-frame-pointer -fno-optimize-sibling-calls
else
# Some targets (ARM with Thumb2, for example), can't be built with frame
# pointers.  For those, we don't have FUNCTION_TRACER automatically
# select FRAME_POINTER.  However, FUNCTION_TRACER adds -pg, and this is
# incompatible with -fomit-frame-pointer with current GCC, so we don't use
# -fomit-frame-pointer with FUNCTION_TRACER.
ifndef CONFIG_FUNCTION_TRACER
KBUILD_CFLAGS	+= -fomit-frame-pointer
endif
endif

# Initialize all stack variables with a 0xAA pattern.
ifdef CONFIG_INIT_STACK_ALL_PATTERN
KBUILD_CFLAGS	+= -ftrivial-auto-var-init=pattern
endif

# Initialize all stack variables with a zero value.
ifdef CONFIG_INIT_STACK_ALL_ZERO
# Future support for zero initialization is still being debated, see
# https://bugs.llvm.org/show_bug.cgi?id=45497. These flags are subject to being
# renamed or dropped.
KBUILD_CFLAGS	+= -ftrivial-auto-var-init=zero
KBUILD_CFLAGS	+= -enable-trivial-auto-var-init-zero-knowing-it-will-be-removed-from-clang
endif

KBUILD_CFLAGS   += $(call cc-option, -fno-var-tracking-assignments)

KBUILD_CFLAGS   += $(call cc-option, -Wvla)

ifdef CONFIG_DEBUG_INFO
ifdef CONFIG_DEBUG_INFO_SPLIT
KBUILD_CFLAGS   += $(call cc-option, -gsplit-dwarf, -g)
else
KBUILD_CFLAGS	+= -g
endif
ifneq ($(LLVM_IAS),1)
KBUILD_AFLAGS	+= -Wa,-gdwarf-2
endif
endif

ifdef CONFIG_DEBUG_INFO_DWARF4
KBUILD_CFLAGS	+= $(call cc-option, -gdwarf-4,)
endif

ifdef CONFIG_DEBUG_INFO_REDUCED
KBUILD_CFLAGS 	+= $(call cc-option, -femit-struct-debug-baseonly) \
		   $(call cc-option,-fno-var-tracking)
endif

ifdef CONFIG_FUNCTION_TRACER
ifdef CONFIG_FTRACE_MCOUNT_RECORD
  # gcc 5 supports generating the mcount tables directly
  ifeq ($(call cc-option-yn,-mrecord-mcount),y)
    CC_FLAGS_FTRACE	+= -mrecord-mcount
    export CC_USING_RECORD_MCOUNT := 1
  endif
  ifdef CONFIG_HAVE_NOP_MCOUNT
    ifeq ($(call cc-option-yn, -mnop-mcount),y)
      CC_FLAGS_FTRACE	+= -mnop-mcount
      CC_FLAGS_USING	+= -DCC_USING_NOP_MCOUNT
    endif
  endif
endif
ifdef CONFIG_HAVE_FENTRY
  ifeq ($(call cc-option-yn, -mfentry),y)
    CC_FLAGS_FTRACE	+= -mfentry
    CC_FLAGS_USING	+= -DCC_USING_FENTRY
  endif
endif
export CC_FLAGS_FTRACE
KBUILD_CFLAGS	+= $(CC_FLAGS_FTRACE) $(CC_FLAGS_USING)
KBUILD_AFLAGS	+= $(CC_FLAGS_USING)
ifdef CONFIG_DYNAMIC_FTRACE
	ifdef CONFIG_HAVE_C_RECORDMCOUNT
		BUILD_C_RECORDMCOUNT := y
		export BUILD_C_RECORDMCOUNT
	endif
endif
endif

# We trigger additional mismatches with less inlining
ifdef CONFIG_DEBUG_SECTION_MISMATCH
KBUILD_CFLAGS += $(call cc-option, -fno-inline-functions-called-once)
endif

ifdef CONFIG_LD_DEAD_CODE_DATA_ELIMINATION
KBUILD_CFLAGS_KERNEL += -ffunction-sections -fdata-sections
LDFLAGS_vmlinux += --gc-sections
endif

ifdef CONFIG_LTO_CLANG
ifdef CONFIG_THINLTO
lto-clang-flags	:= -flto=thin
KBUILD_LDFLAGS	+= --thinlto-cache-dir=.thinlto-cache
else
lto-clang-flags	:= -flto
endif
lto-clang-flags += -fvisibility=default $(call cc-option, -fsplit-lto-unit)

# Limit inlining across translation units to reduce binary size
LD_FLAGS_LTO_CLANG := -mllvm -import-instr-limit=5

KBUILD_LDFLAGS += $(LD_FLAGS_LTO_CLANG)
KBUILD_LDFLAGS_MODULE += $(LD_FLAGS_LTO_CLANG)

KBUILD_LDFLAGS_MODULE += -T scripts/module-lto.lds

# allow disabling only clang LTO where needed
DISABLE_LTO_CLANG := -fno-lto
export DISABLE_LTO_CLANG
endif

ifdef CONFIG_LTO
LTO_CFLAGS	:= $(lto-clang-flags)
KBUILD_CFLAGS	+= $(LTO_CFLAGS)

DISABLE_LTO	:= $(DISABLE_LTO_CLANG)
export LTO_CFLAGS DISABLE_LTO
endif

ifdef CONFIG_CFI_CLANG
cfi-clang-flags	+= -fsanitize=cfi -fno-sanitize-cfi-canonical-jump-tables \
		   -fno-sanitize-blacklist
DISABLE_CFI_CLANG := -fno-sanitize=cfi
ifdef CONFIG_MODULES
cfi-clang-flags	+= -fsanitize-cfi-cross-dso
DISABLE_CFI_CLANG += -fno-sanitize-cfi-cross-dso
endif
ifdef CONFIG_CFI_PERMISSIVE
cfi-clang-flags	+= -fsanitize-recover=cfi -fno-sanitize-trap=cfi
endif

# also disable CFI when LTO is disabled
DISABLE_LTO_CLANG += $(DISABLE_CFI_CLANG)
# allow disabling only clang CFI where needed
export DISABLE_CFI_CLANG
endif

ifdef CONFIG_CFI
CFI_CFLAGS	:= $(cfi-clang-flags)
KBUILD_CFLAGS	+= $(CFI_CFLAGS)

DISABLE_CFI	:= $(DISABLE_CFI_CLANG)
DISABLE_LTO	+= $(DISABLE_CFI)
export CFI_CFLAGS DISABLE_CFI
endif

ifdef CONFIG_SHADOW_CALL_STACK
CC_FLAGS_SCS	:= -fsanitize=shadow-call-stack
KBUILD_CFLAGS	+= $(CC_FLAGS_SCS)
export CC_FLAGS_SCS
endif

# arch Makefile may override CC so keep this after arch Makefile is included
NOSTDINC_FLAGS += -nostdinc -isystem $(shell $(CC) -print-file-name=include)

# warn about C99 declaration after statement
KBUILD_CFLAGS += $(call cc-option,-Wdeclaration-after-statement,)

# disable pointer signed / unsigned warnings in gcc 4.0
KBUILD_CFLAGS += $(call cc-disable-warning, pointer-sign)

# disable stringop warnings in gcc 8+
KBUILD_CFLAGS += $(call cc-disable-warning, stringop-truncation)

# We'll want to enable this eventually, but it's not going away for 5.7 at least
KBUILD_CFLAGS += $(call cc-disable-warning, zero-length-bounds)
KBUILD_CFLAGS += $(call cc-disable-warning, array-bounds)
KBUILD_CFLAGS += $(call cc-disable-warning, stringop-overflow)

# Another good warning that we'll want to enable eventually
KBUILD_CFLAGS += $(call cc-disable-warning, restrict)

# Enabled with W=2, disabled by default as noisy
KBUILD_CFLAGS += $(call cc-disable-warning, maybe-uninitialized)

# disable invalid "can't wrap" optimizations for signed / pointers
KBUILD_CFLAGS	+= $(call cc-option,-fno-strict-overflow)

# clang sets -fmerge-all-constants by default as optimization, but this
# is non-conforming behavior for C and in fact breaks the kernel, so we
# need to disable it here generally.
KBUILD_CFLAGS	+= $(call cc-option,-fno-merge-all-constants)

# for gcc -fno-merge-all-constants disables everything, but it is fine
# to have actual conforming behavior enabled.
KBUILD_CFLAGS	+= $(call cc-option,-fmerge-constants)

# Make sure -fstack-check isn't enabled (like gentoo apparently did)
KBUILD_CFLAGS  += $(call cc-option,-fno-stack-check,)

# conserve stack if available
KBUILD_CFLAGS   += $(call cc-option,-fconserve-stack)

# disallow errors like 'EXPORT_GPL(foo);' with missing header
KBUILD_CFLAGS   += $(call cc-option,-Werror=implicit-int)

# require functions to have arguments in prototypes, not empty 'int foo()'
KBUILD_CFLAGS   += $(call cc-option,-Werror=strict-prototypes)

# Prohibit date/time macros, which would make the build non-deterministic
KBUILD_CFLAGS   += $(call cc-option,-Werror=date-time)

# enforce correct pointer usage
KBUILD_CFLAGS   += $(call cc-option,-Werror=incompatible-pointer-types)

# Require designated initializers for all marked structures
KBUILD_CFLAGS   += $(call cc-option,-Werror=designated-init)

# change __FILE__ to the relative path from the srctree
KBUILD_CFLAGS	+= $(call cc-option,-fmacro-prefix-map=$(srctree)/=)

# ensure -fcf-protection is disabled when using retpoline as it is
# incompatible with -mindirect-branch=thunk-extern
ifdef CONFIG_RETPOLINE
KBUILD_CFLAGS += $(call cc-option,-fcf-protection=none)
endif

# use the deterministic mode of AR if available
KBUILD_ARFLAGS := $(call ar-option,D)

include scripts/Makefile.kasan
include scripts/Makefile.extrawarn
include scripts/Makefile.ubsan

# Add any arch overrides and user supplied CPPFLAGS, AFLAGS and CFLAGS as the
# last assignments
KBUILD_CPPFLAGS += $(ARCH_CPPFLAGS) $(KCPPFLAGS)
KBUILD_AFLAGS   += $(ARCH_AFLAGS)   $(KAFLAGS)
KBUILD_CFLAGS   += $(ARCH_CFLAGS)   $(KCFLAGS)

# Use --build-id when available.
LDFLAGS_BUILD_ID := $(call ld-option, --build-id)
KBUILD_LDFLAGS_MODULE += $(LDFLAGS_BUILD_ID)
LDFLAGS_vmlinux += $(LDFLAGS_BUILD_ID)

ifeq ($(CONFIG_STRIP_ASM_SYMS),y)
LDFLAGS_vmlinux	+= $(call ld-option, -X,)
endif

ifeq ($(CONFIG_RELR),y)
LDFLAGS_vmlinux	+= --pack-dyn-relocs=relr
endif

# insure the checker run with the right endianness
CHECKFLAGS += $(if $(CONFIG_CPU_BIG_ENDIAN),-mbig-endian,-mlittle-endian)

# the checker needs the correct machine size
CHECKFLAGS += $(if $(CONFIG_64BIT),-m64,-m32)

# Default kernel image to build when no specific target is given.
# KBUILD_IMAGE may be overruled on the command line or
# set in the environment
# Also any assignments in arch/$(ARCH)/Makefile take precedence over
# this default value
export KBUILD_IMAGE ?= vmlinux

#
# INSTALL_PATH specifies where to place the updated kernel and system map
# images. Default is /boot, but you can set it to other values
export	INSTALL_PATH ?= /boot

#
# INSTALL_DTBS_PATH specifies a prefix for relocations required by build roots.
# Like INSTALL_MOD_PATH, it isn't defined in the Makefile, but can be passed as
# an argument if needed. Otherwise it defaults to the kernel install path
#
export INSTALL_DTBS_PATH ?= $(INSTALL_PATH)/dtbs/$(KERNELRELEASE)

#
# INSTALL_MOD_PATH specifies a prefix to MODLIB for module directory
# relocations required by build roots.  This is not defined in the
# makefile but the argument can be passed to make if needed.
#

MODLIB	= $(INSTALL_MOD_PATH)/lib/modules/$(KERNELRELEASE)
export MODLIB

#
# INSTALL_MOD_STRIP, if defined, will cause modules to be
# stripped after they are installed.  If INSTALL_MOD_STRIP is '1', then
# the default option --strip-debug will be used.  Otherwise,
# INSTALL_MOD_STRIP value will be used as the options to the strip command.

ifdef INSTALL_MOD_STRIP
ifeq ($(INSTALL_MOD_STRIP),1)
mod_strip_cmd = $(STRIP) --strip-debug
else
mod_strip_cmd = $(STRIP) $(INSTALL_MOD_STRIP)
endif # INSTALL_MOD_STRIP=1
else
mod_strip_cmd = true
endif # INSTALL_MOD_STRIP
export mod_strip_cmd

# CONFIG_MODULE_COMPRESS, if defined, will cause module to be compressed
# after they are installed in agreement with CONFIG_MODULE_COMPRESS_GZIP
# or CONFIG_MODULE_COMPRESS_XZ.

mod_compress_cmd = true
ifdef CONFIG_MODULE_COMPRESS
  ifdef CONFIG_MODULE_COMPRESS_GZIP
    mod_compress_cmd = gzip -n -f
  endif # CONFIG_MODULE_COMPRESS_GZIP
  ifdef CONFIG_MODULE_COMPRESS_XZ
    mod_compress_cmd = xz -f
  endif # CONFIG_MODULE_COMPRESS_XZ
endif # CONFIG_MODULE_COMPRESS
export mod_compress_cmd

# Select initial ramdisk compression format, default is gzip(1).
# This shall be used by the dracut(8) tool while creating an initramfs image.
#
INITRD_COMPRESS-y                  := gzip
INITRD_COMPRESS-$(CONFIG_RD_BZIP2) := bzip2
INITRD_COMPRESS-$(CONFIG_RD_LZMA)  := lzma
INITRD_COMPRESS-$(CONFIG_RD_XZ)    := xz
INITRD_COMPRESS-$(CONFIG_RD_LZO)   := lzo
INITRD_COMPRESS-$(CONFIG_RD_LZ4)   := lz4
# do not export INITRD_COMPRESS, since we didn't actually
# choose a sane default compression above.
# export INITRD_COMPRESS := $(INITRD_COMPRESS-y)

ifdef CONFIG_MODULE_SIG_ALL
$(eval $(call config_filename,MODULE_SIG_KEY))

mod_sign_cmd = scripts/sign-file $(CONFIG_MODULE_SIG_HASH) $(MODULE_SIG_KEY_SRCPREFIX)$(CONFIG_MODULE_SIG_KEY) certs/signing_key.x509
else
mod_sign_cmd = true
endif
export mod_sign_cmd

HOST_LIBELF_LIBS = $(shell pkg-config libelf --libs 2>/dev/null || echo -lelf)

ifdef CONFIG_STACK_VALIDATION
  has_libelf := $(call try-run,\
		echo "int main() {}" | $(HOSTCC) -xc -o /dev/null $(HOST_LIBELF_LIBS) -,1,0)
  ifeq ($(has_libelf),1)
    objtool_target := tools/objtool FORCE
  else
    SKIP_STACK_VALIDATION := 1
    export SKIP_STACK_VALIDATION
  endif
endif

PHONY += prepare0

ifeq ($(KBUILD_EXTMOD),)
core-y		+= kernel/ certs/ mm/ fs/ ipc/ security/ crypto/ block/

vmlinux-dirs	:= $(patsubst %/,%,$(filter %/, $(init-y) $(init-m) \
		     $(core-y) $(core-m) $(drivers-y) $(drivers-m) \
		     $(net-y) $(net-m) $(libs-y) $(libs-m) $(virt-y)))

vmlinux-alldirs	:= $(sort $(vmlinux-dirs) $(patsubst %/,%,$(filter %/, \
		     $(init-) $(core-) $(drivers-) $(net-) $(libs-) $(virt-))))

init-y		:= $(patsubst %/, %/built-in.a, $(init-y))
core-y		:= $(patsubst %/, %/built-in.a, $(core-y))
drivers-y	:= $(patsubst %/, %/built-in.a, $(drivers-y))
net-y		:= $(patsubst %/, %/built-in.a, $(net-y))
libs-y1		:= $(patsubst %/, %/lib.a, $(libs-y))
libs-y2		:= $(patsubst %/, %/built-in.a, $(filter-out %.a, $(libs-y)))
virt-y		:= $(patsubst %/, %/built-in.a, $(virt-y))

# Externally visible symbols (used by link-vmlinux.sh)
export KBUILD_VMLINUX_INIT := $(head-y) $(init-y)
export KBUILD_VMLINUX_MAIN := $(core-y) $(libs-y2) $(drivers-y) $(net-y) $(virt-y)
export KBUILD_VMLINUX_LIBS := $(libs-y1)
export KBUILD_LDS          := arch/$(SRCARCH)/kernel/vmlinux.lds
export LDFLAGS_vmlinux
# used by scripts/package/Makefile
export KBUILD_ALLDIRS := $(sort $(filter-out arch/%,$(vmlinux-alldirs)) arch Documentation include samples scripts tools)

vmlinux-deps := $(KBUILD_LDS) $(KBUILD_VMLINUX_INIT) $(KBUILD_VMLINUX_MAIN) $(KBUILD_VMLINUX_LIBS)

# Recurse until adjust_autoksyms.sh is satisfied
PHONY += autoksyms_recursive
autoksyms_recursive: $(vmlinux-deps)
ifdef CONFIG_TRIM_UNUSED_KSYMS
	$(Q)$(CONFIG_SHELL) $(srctree)/scripts/adjust_autoksyms.sh \
	  "$(MAKE) -f $(srctree)/Makefile vmlinux"
endif

# For the kernel to actually contain only the needed exported symbols,
# we have to build modules as well to determine what those symbols are.
# (this can be evaluated only once include/config/auto.conf has been included)
ifdef CONFIG_TRIM_UNUSED_KSYMS
  KBUILD_MODULES := 1
endif

autoksyms_h := $(if $(CONFIG_TRIM_UNUSED_KSYMS), include/generated/autoksyms.h)

quiet_cmd_autoksyms_h = GEN     $@
      cmd_autoksyms_h = mkdir -p $(dir $@); \
			$(CONFIG_SHELL) $(srctree)/scripts/gen_autoksyms.sh $@

$(autoksyms_h):
	$(call cmd,autoksyms_h)

ARCH_POSTLINK := $(wildcard $(srctree)/arch/$(SRCARCH)/Makefile.postlink)

# Final link of vmlinux with optional arch pass after final link
cmd_link-vmlinux =                                                 \
	$(CONFIG_SHELL) $< $(LD) $(KBUILD_LDFLAGS) $(LDFLAGS_vmlinux) ;    \
	$(if $(ARCH_POSTLINK), $(MAKE) -f $(ARCH_POSTLINK) $@, true)

vmlinux: scripts/link-vmlinux.sh autoksyms_recursive $(vmlinux-deps) FORCE
ifdef CONFIG_HEADERS_CHECK
	$(Q)$(MAKE) -f $(srctree)/Makefile headers_check
endif
ifdef CONFIG_GDB_SCRIPTS
	$(Q)ln -fsn $(abspath $(srctree)/scripts/gdb/vmlinux-gdb.py)
endif
	+$(call if_changed,link-vmlinux)

# Build samples along the rest of the kernel. This needs headers_install.
ifdef CONFIG_SAMPLES
vmlinux-dirs += samples
samples: headers_install
endif

# The actual objects are generated when descending,
# make sure no implicit rule kicks in
$(sort $(vmlinux-deps)): $(vmlinux-dirs) ;

# Handle descending into subdirectories listed in $(vmlinux-dirs)
# Preset locale variables to speed up the build process. Limit locale
# tweaks to this spot to avoid wrong language settings when running
# make menuconfig etc.
# Error messages still appears in the original language

PHONY += $(vmlinux-dirs)
$(vmlinux-dirs): prepare scripts
	$(Q)$(MAKE) $(build)=$@ need-builtin=1

define filechk_kernel.release
	echo "$(KERNELVERSION)$$($(CONFIG_SHELL) $(srctree)/scripts/setlocalversion \
		$(srctree) $(BRANCH) $(KMI_GENERATION))"
endef

# Store (new) KERNELRELEASE string in include/config/kernel.release
include/config/kernel.release: $(srctree)/Makefile FORCE
	$(call filechk,kernel.release)

# Additional helpers built in scripts/
# Carefully list dependencies so we do not try to build scripts twice
# in parallel
PHONY += scripts
scripts: scripts_basic asm-generic gcc-plugins $(autoksyms_h)
	$(Q)$(MAKE) $(build)=$(@)

# Things we need to do before we recursively start building the kernel
# or the modules are listed in "prepare".
# A multi level approach is used. prepareN is processed before prepareN-1.
# archprepare is used in arch Makefiles and when processed asm symlink,
# version.h and scripts_basic is processed / created.

PHONY += prepare archprepare prepare1 prepare2 prepare3

# prepare3 is used to check if we are building in a separate output directory,
# and if so do:
# 1) Check that make has not been executed in the kernel src $(srctree)
prepare3: include/config/kernel.release
ifneq ($(KBUILD_SRC),)
	@$(kecho) '  Using $(srctree) as source for kernel'
	$(Q)if [ -f $(srctree)/.config -o -d $(srctree)/include/config ]; then \
		echo >&2 "  $(srctree) is not clean, please run 'make mrproper'"; \
		echo >&2 "  in the '$(srctree)' directory.";\
		/bin/false; \
	fi;
endif

# prepare2 creates a makefile if using a separate output directory.
# From this point forward, .config has been reprocessed, so any rules
# that need to depend on updated CONFIG_* values can be checked here.
prepare2: prepare3 outputmakefile asm-generic

prepare1: prepare2 $(version_h) $(autoksyms_h) include/generated/utsrelease.h
	$(cmd_crmodverdir)

archprepare: archheaders archscripts prepare1 scripts_basic

prepare0: archprepare gcc-plugins
	$(Q)$(MAKE) $(build)=.

# All the preparing..
prepare: prepare0 prepare-objtool

# Support for using generic headers in asm-generic
PHONY += asm-generic uapi-asm-generic
asm-generic: uapi-asm-generic
	$(Q)$(MAKE) -f $(srctree)/scripts/Makefile.asm-generic \
	            src=asm obj=arch/$(SRCARCH)/include/generated/asm
uapi-asm-generic:
	$(Q)$(MAKE) -f $(srctree)/scripts/Makefile.asm-generic \
	            src=uapi/asm obj=arch/$(SRCARCH)/include/generated/uapi/asm

PHONY += prepare-objtool
prepare-objtool: $(objtool_target)
ifeq ($(SKIP_STACK_VALIDATION),1)
ifdef CONFIG_UNWINDER_ORC
	@echo "error: Cannot generate ORC metadata for CONFIG_UNWINDER_ORC=y, please install libelf-dev, libelf-devel or elfutils-libelf-devel" >&2
	@false
else
	@echo "warning: Cannot use CONFIG_STACK_VALIDATION=y, please install libelf-dev, libelf-devel or elfutils-libelf-devel" >&2
endif
endif

ifdef cfi-flags
  ifeq ($(call cc-option, $(cfi-flags)),)
	@echo Cannot use CONFIG_CFI: $(cfi-flags) not supported by compiler >&2 && exit 1
  endif
endif

# Generate some files
# ---------------------------------------------------------------------------

# KERNELRELEASE can change from a few different places, meaning version.h
# needs to be updated, so this check is forced on all builds

uts_len := 64
ifneq (,$(BUILD_NUMBER))
	UTS_RELEASE=$(KERNELRELEASE)-ab$(BUILD_NUMBER)
else
	UTS_RELEASE=$(KERNELRELEASE)
endif
define filechk_utsrelease.h
	if [ `echo -n "$(UTS_RELEASE)" | wc -c ` -gt $(uts_len) ]; then \
		echo '"$(UTS_RELEASE)" exceeds $(uts_len) characters' >&2;    \
		exit 1;                                                       \
	fi;                                                             \
	(echo \#define UTS_RELEASE \"$(UTS_RELEASE)\";)
endef

define filechk_version.h
	(echo \#define LINUX_VERSION_CODE $(shell                         \
	expr $(VERSION) \* 65536 + 0$(PATCHLEVEL) \* 256 + 0$(SUBLEVEL)); \
	echo '#define KERNEL_VERSION(a,b,c) (((a) << 16) + ((b) << 8) + (c))';)
endef

$(version_h): FORCE
	$(call filechk,version.h)
	$(Q)rm -f $(old_version_h)

include/generated/utsrelease.h: include/config/kernel.release FORCE
	$(call filechk,utsrelease.h)

PHONY += headerdep
headerdep:
	$(Q)find $(srctree)/include/ -name '*.h' | xargs --max-args 1 \
	$(srctree)/scripts/headerdep.pl -I$(srctree)/include

# ---------------------------------------------------------------------------
# Kernel headers

#Default location for installed headers
export INSTALL_HDR_PATH = $(objtree)/usr

# If we do an all arch process set dst to include/arch-$(SRCARCH)
hdr-dst = $(if $(KBUILD_HEADERS), dst=include/arch-$(SRCARCH), dst=include)

PHONY += archheaders
archheaders:

PHONY += archscripts
archscripts:

PHONY += __headers
__headers: $(version_h) scripts_basic uapi-asm-generic archheaders archscripts
	$(Q)$(MAKE) $(build)=scripts build_unifdef

PHONY += headers_install_all
headers_install_all:
	$(Q)$(CONFIG_SHELL) $(srctree)/scripts/headers.sh install

PHONY += headers_install
headers_install: __headers
	$(if $(wildcard $(srctree)/arch/$(SRCARCH)/include/uapi/asm/Kbuild),, \
	  $(error Headers not exportable for the $(SRCARCH) architecture))
	$(Q)$(MAKE) $(hdr-inst)=include/uapi dst=include
	$(Q)$(MAKE) $(hdr-inst)=arch/$(SRCARCH)/include/uapi $(hdr-dst)
	$(Q)$(MAKE) $(hdr-inst)=techpack

PHONY += headers_check_all
headers_check_all: headers_install_all
	$(Q)$(CONFIG_SHELL) $(srctree)/scripts/headers.sh check

PHONY += headers_check
headers_check: headers_install
	$(Q)$(MAKE) $(hdr-inst)=include/uapi dst=include HDRCHECK=1
	$(Q)$(MAKE) $(hdr-inst)=arch/$(SRCARCH)/include/uapi $(hdr-dst) HDRCHECK=1
	$(Q)$(MAKE) $(hdr-inst)=techpack HDRCHECK=1

# ---------------------------------------------------------------------------
# Kernel selftest

PHONY += kselftest
kselftest:
	$(Q)$(MAKE) -C $(srctree)/tools/testing/selftests run_tests

PHONY += kselftest-clean
kselftest-clean:
	$(Q)$(MAKE) -C $(srctree)/tools/testing/selftests clean

PHONY += kselftest-merge
kselftest-merge:
	$(if $(wildcard $(objtree)/.config),, $(error No .config exists, config your kernel first!))
	$(Q)$(CONFIG_SHELL) $(srctree)/scripts/kconfig/merge_config.sh \
		-m $(objtree)/.config \
		$(srctree)/tools/testing/selftests/*/config
	+$(Q)$(MAKE) -f $(srctree)/Makefile olddefconfig

# ---------------------------------------------------------------------------
# Modules

ifdef CONFIG_MODULES

# By default, build modules as well

all: modules

# When we're building modules with modversions, we need to consider
# the built-in objects during the descend as well, in order to
# make sure the checksums are up to date before we record them.
ifdef CONFIG_MODVERSIONS
  KBUILD_BUILTIN := 1
endif

# Build modules
#
# A module can be listed more than once in obj-m resulting in
# duplicate lines in modules.order files.  Those are removed
# using awk while concatenating to the final file.

PHONY += modules
modules: $(vmlinux-dirs) $(if $(KBUILD_BUILTIN),vmlinux) modules.builtin
	$(Q)$(AWK) '!x[$$0]++' $(vmlinux-dirs:%=$(objtree)/%/modules.order) > $(objtree)/modules.order
	@$(kecho) '  Building modules, stage 2.';
	$(Q)$(MAKE) -f $(srctree)/scripts/Makefile.modpost

modules.builtin: $(vmlinux-dirs:%=%/modules.builtin)
	$(Q)$(AWK) '!x[$$0]++' $^ > $(objtree)/modules.builtin

%/modules.builtin: include/config/auto.conf include/config/tristate.conf
	$(Q)$(MAKE) $(modbuiltin)=$*


# Target to prepare building external modules
PHONY += modules_prepare
modules_prepare: prepare scripts

# Target to install modules
PHONY += modules_install
modules_install: _modinst_ _modinst_post

PHONY += _modinst_
_modinst_:
	@rm -rf $(MODLIB)/kernel
	@rm -f $(MODLIB)/source
	@mkdir -p $(MODLIB)/kernel
	@ln -s $(abspath $(srctree)) $(MODLIB)/source
	@if [ ! $(objtree) -ef  $(MODLIB)/build ]; then \
		rm -f $(MODLIB)/build ; \
		ln -s $(CURDIR) $(MODLIB)/build ; \
	fi
	@cp -f $(objtree)/modules.order $(MODLIB)/
	@cp -f $(objtree)/modules.builtin $(MODLIB)/
	$(Q)$(MAKE) -f $(srctree)/scripts/Makefile.modinst

# This depmod is only for convenience to give the initial
# boot a modules.dep even before / is mounted read-write.  However the
# boot script depmod is the master version.
PHONY += _modinst_post
_modinst_post: _modinst_
	$(call cmd,depmod)

ifeq ($(CONFIG_MODULE_SIG), y)
PHONY += modules_sign
modules_sign:
	$(Q)$(MAKE) -f $(srctree)/scripts/Makefile.modsign
endif

else # CONFIG_MODULES

# Modules not configured
# ---------------------------------------------------------------------------

PHONY += modules modules_install
modules modules_install:
	@echo >&2
	@echo >&2 "The present kernel configuration has modules disabled."
	@echo >&2 "Type 'make config' and enable loadable module support."
	@echo >&2 "Then build a kernel with module support enabled."
	@echo >&2
	@exit 1

endif # CONFIG_MODULES

###
# Cleaning is done on three levels.
# make clean     Delete most generated files
#                Leave enough to build external modules
# make mrproper  Delete the current configuration, and all generated files
# make distclean Remove editor backup files, patch leftover files and the like

# Directories & files removed with 'make clean'
CLEAN_DIRS  += $(MODVERDIR) include/ksym

# Directories & files removed with 'make mrproper'
MRPROPER_DIRS  += include/config usr/include include/generated          \
		  arch/*/include/generated .tmp_objdiff
MRPROPER_FILES += .config .config.old .version \
		  Module.symvers tags TAGS cscope* GPATH GTAGS GRTAGS GSYMS \
		  signing_key.pem signing_key.priv signing_key.x509	\
		  x509.genkey extra_certificates signing_key.x509.keyid	\
		  signing_key.x509.signer vmlinux-gdb.py

# clean - Delete most, but leave enough to build external modules
#
clean: rm-dirs  := $(CLEAN_DIRS)
clean: rm-files := $(CLEAN_FILES)
clean-dirs      := $(addprefix _clean_, . $(vmlinux-alldirs) Documentation samples)

PHONY += $(clean-dirs) clean archclean vmlinuxclean
$(clean-dirs):
	$(Q)$(MAKE) $(clean)=$(patsubst _clean_%,%,$@)

vmlinuxclean:
	$(Q)$(CONFIG_SHELL) $(srctree)/scripts/link-vmlinux.sh clean
	$(Q)$(if $(ARCH_POSTLINK), $(MAKE) -f $(ARCH_POSTLINK) clean)

clean: archclean vmlinuxclean

# mrproper - Delete all generated files, including .config
#
mrproper: rm-dirs  := $(wildcard $(MRPROPER_DIRS))
mrproper: rm-files := $(wildcard $(MRPROPER_FILES))
mrproper-dirs      := $(addprefix _mrproper_,scripts)

PHONY += $(mrproper-dirs) mrproper archmrproper
$(mrproper-dirs):
	$(Q)$(MAKE) $(clean)=$(patsubst _mrproper_%,%,$@)

mrproper: clean archmrproper $(mrproper-dirs)
	$(call cmd,rmdirs)
	$(call cmd,rmfiles)

# distclean
#
PHONY += distclean

distclean: mrproper
	@find $(srctree) $(RCS_FIND_IGNORE) \
		\( -name '*.orig' -o -name '*.rej' -o -name '*~' \
		-o -name '*.bak' -o -name '#*#' -o -name '*%' \
		-o -name 'core' \) \
		-type f -print | xargs rm -f


# Packaging of the kernel to various formats
# ---------------------------------------------------------------------------
package-dir	:= scripts/package

%src-pkg: FORCE
	$(Q)$(MAKE) $(build)=$(package-dir) $@
%pkg: include/config/kernel.release FORCE
	$(Q)$(MAKE) $(build)=$(package-dir) $@


# Brief documentation of the typical targets used
# ---------------------------------------------------------------------------

boards := $(wildcard $(srctree)/arch/$(SRCARCH)/configs/*_defconfig)
boards := $(sort $(notdir $(boards)))
board-dirs := $(dir $(wildcard $(srctree)/arch/$(SRCARCH)/configs/*/*_defconfig))
board-dirs := $(sort $(notdir $(board-dirs:/=)))

PHONY += help
help:
	@echo  'Cleaning targets:'
	@echo  '  clean		  - Remove most generated files but keep the config and'
	@echo  '                    enough build support to build external modules'
	@echo  '  mrproper	  - Remove all generated files + config + various backup files'
	@echo  '  distclean	  - mrproper + remove editor backup and patch files'
	@echo  ''
	@echo  'Configuration targets:'
	@$(MAKE) -f $(srctree)/scripts/kconfig/Makefile help
	@echo  ''
	@echo  'Other generic targets:'
	@echo  '  all		  - Build all targets marked with [*]'
	@echo  '* vmlinux	  - Build the bare kernel'
	@echo  '* modules	  - Build all modules'
	@echo  '  modules_install - Install all modules to INSTALL_MOD_PATH (default: /)'
	@echo  '  dir/            - Build all files in dir and below'
	@echo  '  dir/file.[ois]  - Build specified target only'
	@echo  '  dir/file.ll     - Build the LLVM assembly file'
	@echo  '                    (requires compiler support for LLVM assembly generation)'
	@echo  '  dir/file.lst    - Build specified mixed source/assembly target only'
	@echo  '                    (requires a recent binutils and recent build (System.map))'
	@echo  '  dir/file.ko     - Build module including final link'
	@echo  '  modules_prepare - Set up for building external modules'
	@echo  '  tags/TAGS	  - Generate tags file for editors'
	@echo  '  cscope	  - Generate cscope index'
	@echo  '  gtags           - Generate GNU GLOBAL index'
	@echo  '  kernelrelease	  - Output the release version string (use with make -s)'
	@echo  '  kernelversion	  - Output the version stored in Makefile (use with make -s)'
	@echo  '  image_name	  - Output the image name (use with make -s)'
	@echo  '  headers_install - Install sanitised kernel headers to INSTALL_HDR_PATH'; \
	 echo  '                    (default: $(INSTALL_HDR_PATH))'; \
	 echo  ''
	@echo  'Static analysers:'
	@echo  '  checkstack      - Generate a list of stack hogs'
	@echo  '  namespacecheck  - Name space analysis on compiled kernel'
	@echo  '  versioncheck    - Sanity check on version.h usage'
	@echo  '  includecheck    - Check for duplicate included header files'
	@echo  '  export_report   - List the usages of all exported symbols'
	@echo  '  headers_check   - Sanity check on exported headers'
	@echo  '  headerdep       - Detect inclusion cycles in headers'
	@echo  '  coccicheck      - Check with Coccinelle'
	@echo  ''
	@echo  'Kernel selftest:'
	@echo  '  kselftest       - Build and run kernel selftest (run as root)'
	@echo  '                    Build, install, and boot kernel before'
	@echo  '                    running kselftest on it'
	@echo  '  kselftest-clean - Remove all generated kselftest files'
	@echo  '  kselftest-merge - Merge all the config dependencies of kselftest to existing'
	@echo  '                    .config.'
	@echo  ''
	@echo 'Userspace tools targets:'
	@echo '  use "make tools/help"'
	@echo '  or  "cd tools; make help"'
	@echo  ''
	@echo  'Kernel packaging:'
	@$(MAKE) $(build)=$(package-dir) help
	@echo  ''
	@echo  'Documentation targets:'
	@$(MAKE) -f $(srctree)/Documentation/Makefile dochelp
	@echo  ''
	@echo  'Architecture specific targets ($(SRCARCH)):'
	@$(if $(archhelp),$(archhelp),\
		echo '  No architecture specific help defined for $(SRCARCH)')
	@echo  ''
	@$(if $(boards), \
		$(foreach b, $(boards), \
		printf "  %-24s - Build for %s\\n" $(b) $(subst _defconfig,,$(b));) \
		echo '')
	@$(if $(board-dirs), \
		$(foreach b, $(board-dirs), \
		printf "  %-16s - Show %s-specific targets\\n" help-$(b) $(b);) \
		printf "  %-16s - Show all of the above\\n" help-boards; \
		echo '')

	@echo  '  make V=0|1 [targets] 0 => quiet build (default), 1 => verbose build'
	@echo  '  make V=2   [targets] 2 => give reason for rebuild of target'
	@echo  '  make O=dir [targets] Locate all output files in "dir", including .config'
	@echo  '  make C=1   [targets] Check re-compiled c source with $$CHECK (sparse by default)'
	@echo  '  make C=2   [targets] Force check of all c source with $$CHECK'
	@echo  '  make RECORDMCOUNT_WARN=1 [targets] Warn about ignored mcount sections'
	@echo  '  make W=n   [targets] Enable extra gcc checks, n=1,2,3 where'
	@echo  '		1: warnings which may be relevant and do not occur too often'
	@echo  '		2: warnings which occur quite often but may still be relevant'
	@echo  '		3: more obscure warnings, can most likely be ignored'
	@echo  '		Multiple levels can be combined with W=12 or W=123'
	@echo  ''
	@echo  'Execute "make" or "make all" to build all targets marked with [*] '
	@echo  'For further info see the ./README file'


help-board-dirs := $(addprefix help-,$(board-dirs))

help-boards: $(help-board-dirs)

boards-per-dir = $(sort $(notdir $(wildcard $(srctree)/arch/$(SRCARCH)/configs/$*/*_defconfig)))

$(help-board-dirs): help-%:
	@echo  'Architecture specific targets ($(SRCARCH) $*):'
	@$(if $(boards-per-dir), \
		$(foreach b, $(boards-per-dir), \
		printf "  %-24s - Build for %s\\n" $*/$(b) $(subst _defconfig,,$(b));) \
		echo '')


# Documentation targets
# ---------------------------------------------------------------------------
DOC_TARGETS := xmldocs latexdocs pdfdocs htmldocs epubdocs cleandocs \
	       linkcheckdocs dochelp refcheckdocs
PHONY += $(DOC_TARGETS)
$(DOC_TARGETS): scripts_basic FORCE
	$(Q)$(MAKE) $(build)=Documentation $@

else # KBUILD_EXTMOD

###
# External module support.
# When building external modules the kernel used as basis is considered
# read-only, and no consistency checks are made and the make
# system is not used on the basis kernel. If updates are required
# in the basis kernel ordinary make commands (without M=...) must
# be used.
#
# The following are the only valid targets when building external
# modules.
# make M=dir clean     Delete all automatically generated files
# make M=dir modules   Make all modules in specified dir
# make M=dir	       Same as 'make M=dir modules'
# make M=dir modules_install
#                      Install the modules built in the module directory
#                      Assumes install directory is already created

# We are always building modules
KBUILD_MODULES := 1

PHONY += $(objtree)/Module.symvers
$(objtree)/Module.symvers:
	@test -e $(objtree)/Module.symvers || ( \
	echo; \
	echo "  WARNING: Symbol version dump $(objtree)/Module.symvers"; \
	echo "           is missing; modules will have no dependencies and modversions."; \
	echo )

module-dirs := $(addprefix _module_,$(KBUILD_EXTMOD))
PHONY += $(module-dirs) modules
$(module-dirs): prepare $(objtree)/Module.symvers
	$(Q)$(MAKE) $(build)=$(patsubst _module_%,%,$@)

modules: $(module-dirs)
	@$(kecho) '  Building modules, stage 2.';
	$(Q)$(MAKE) -f $(srctree)/scripts/Makefile.modpost

PHONY += modules_install
modules_install: _emodinst_ _emodinst_post

install-dir := $(if $(INSTALL_MOD_DIR),$(INSTALL_MOD_DIR),extra)
PHONY += _emodinst_
_emodinst_:
	$(Q)mkdir -p $(MODLIB)/$(install-dir)
	$(Q)$(MAKE) -f $(srctree)/scripts/Makefile.modinst

PHONY += _emodinst_post
_emodinst_post: _emodinst_
	$(call cmd,depmod)

clean-dirs := $(addprefix _clean_,$(KBUILD_EXTMOD))

PHONY += $(clean-dirs) clean
$(clean-dirs):
	$(Q)$(MAKE) $(clean)=$(patsubst _clean_%,%,$@)

clean:	rm-dirs := $(MODVERDIR)
clean: rm-files := $(KBUILD_EXTMOD)/Module.symvers

PHONY += help
help:
	@echo  '  Building external modules.'
	@echo  '  Syntax: make -C path/to/kernel/src M=$$PWD target'
	@echo  ''
	@echo  '  modules         - default target, build the module(s)'
	@echo  '  modules_install - install the module'
	@echo  '  clean           - remove generated files in module directory only'
	@echo  ''

# Dummies...
PHONY += prepare scripts
prepare:
	$(cmd_crmodverdir)
scripts: ;
endif # KBUILD_EXTMOD

clean: $(clean-dirs)
	$(call cmd,rmdirs)
	$(call cmd,rmfiles)
	@find $(if $(KBUILD_EXTMOD), $(KBUILD_EXTMOD), .) $(RCS_FIND_IGNORE) \
		\( -name '*.[aios]' -o -name '*.ko' -o -name '.*.cmd' \
		-o -name '*.ko.*' -o -name '*.dtb' -o -name '*.dtb.S' \
		-o -name '*.dwo' -o -name '*.lst' \
		-o -name '*.su'  \
		-o -name '.*.d' -o -name '.*.tmp' -o -name '*.mod.c' \
		-o -name '*.lex.c' -o -name '*.tab.[ch]' \
		-o -name '*.asn1.[ch]' \
		-o -name '*.symtypes' -o -name 'modules.order' \
		-o -name modules.builtin -o -name '.tmp_*.o.*' \
		-o -name '*.c.[012]*.*' \
		-o -name '*.ll' \
		-o -name '*.gcno' \
		-o -name '*.*.symversions' \) -type f -print | xargs rm -f

# Generate tags for editors
# ---------------------------------------------------------------------------
quiet_cmd_tags = GEN     $@
      cmd_tags = $(CONFIG_SHELL) $(srctree)/scripts/tags.sh $@

tags TAGS cscope gtags: FORCE
	$(call cmd,tags)

# Scripts to check various things for consistency
# ---------------------------------------------------------------------------

PHONY += includecheck versioncheck coccicheck namespacecheck export_report

includecheck:
	find $(srctree)/* $(RCS_FIND_IGNORE) \
		-name '*.[hcS]' -type f -print | sort \
		| xargs $(PERL) -w $(srctree)/scripts/checkincludes.pl

versioncheck:
	find $(srctree)/* $(RCS_FIND_IGNORE) \
		-name '*.[hcS]' -type f -print | sort \
		| xargs $(PERL) -w $(srctree)/scripts/checkversion.pl

coccicheck:
	$(Q)$(CONFIG_SHELL) $(srctree)/scripts/$@

namespacecheck:
	$(PERL) $(srctree)/scripts/namespace.pl

export_report:
	$(PERL) $(srctree)/scripts/export_report.pl

endif #ifeq ($(config-targets),1)
endif #ifeq ($(mixed-targets),1)

PHONY += checkstack kernelrelease kernelversion image_name

# UML needs a little special treatment here.  It wants to use the host
# toolchain, so needs $(SUBARCH) passed to checkstack.pl.  Everyone
# else wants $(ARCH), including people doing cross-builds, which means
# that $(SUBARCH) doesn't work here.
ifeq ($(ARCH), um)
CHECKSTACK_ARCH := $(SUBARCH)
else
CHECKSTACK_ARCH := $(ARCH)
endif
checkstack:
	$(OBJDUMP) -d vmlinux $$(find . -name '*.ko') | \
	$(PERL) $(src)/scripts/checkstack.pl $(CHECKSTACK_ARCH)

kernelrelease:
	@echo "$(KERNELVERSION)$$($(CONFIG_SHELL) $(srctree)/scripts/setlocalversion \
		$(srctree) $(BRANCH) $(KMI_GENERATION))"

kernelversion:
	@echo $(KERNELVERSION)

image_name:
	@echo $(KBUILD_IMAGE)

# Clear a bunch of variables before executing the submake
tools/: FORCE
	$(Q)mkdir -p $(objtree)/tools
	$(Q)$(MAKE) LDFLAGS= MAKEFLAGS="$(tools_silent) $(filter --j% -j,$(MAKEFLAGS))" O=$(abspath $(objtree)) subdir=tools -C $(src)/tools/

tools/%: FORCE
	$(Q)mkdir -p $(objtree)/tools
	$(Q)$(MAKE) LDFLAGS= MAKEFLAGS="$(tools_silent) $(filter --j% -j,$(MAKEFLAGS))" O=$(abspath $(objtree)) subdir=tools -C $(src)/tools/ $*

# Single targets
# ---------------------------------------------------------------------------
# Single targets are compatible with:
# - build with mixed source and output
# - build with separate output dir 'make O=...'
# - external modules
#
#  target-dir => where to store outputfile
#  build-dir  => directory in kernel source tree to use

ifeq ($(KBUILD_EXTMOD),)
        build-dir  = $(patsubst %/,%,$(dir $@))
        target-dir = $(dir $@)
else
        zap-slash=$(filter-out .,$(patsubst %/,%,$(dir $@)))
        build-dir  = $(KBUILD_EXTMOD)$(if $(zap-slash),/$(zap-slash))
        target-dir = $(if $(KBUILD_EXTMOD),$(dir $<),$(dir $@))
endif

%.s: %.c prepare scripts FORCE
	$(Q)$(MAKE) $(build)=$(build-dir) $(target-dir)$(notdir $@)
%.i: %.c prepare scripts FORCE
	$(Q)$(MAKE) $(build)=$(build-dir) $(target-dir)$(notdir $@)
%.o: %.c prepare scripts FORCE
	$(Q)$(MAKE) $(build)=$(build-dir) $(target-dir)$(notdir $@)
%.lst: %.c prepare scripts FORCE
	$(Q)$(MAKE) $(build)=$(build-dir) $(target-dir)$(notdir $@)
%.s: %.S prepare scripts FORCE
	$(Q)$(MAKE) $(build)=$(build-dir) $(target-dir)$(notdir $@)
%.o: %.S prepare scripts FORCE
	$(Q)$(MAKE) $(build)=$(build-dir) $(target-dir)$(notdir $@)
%.symtypes: %.c prepare scripts FORCE
	$(Q)$(MAKE) $(build)=$(build-dir) $(target-dir)$(notdir $@)
%.ll: %.c prepare scripts FORCE
	$(Q)$(MAKE) $(build)=$(build-dir) $(target-dir)$(notdir $@)

# Modules
/: prepare scripts FORCE
	$(Q)$(MAKE) KBUILD_MODULES=$(if $(CONFIG_MODULES),1) \
	$(build)=$(build-dir)
# Make sure the latest headers are built for Documentation
Documentation/ samples/: headers_install
%/: prepare scripts FORCE
	$(Q)$(MAKE) KBUILD_MODULES=$(if $(CONFIG_MODULES),1) \
	$(build)=$(build-dir)
%.ko: prepare scripts FORCE
	$(Q)$(MAKE) KBUILD_MODULES=$(if $(CONFIG_MODULES),1)   \
	$(build)=$(build-dir) $(@:.ko=.o)
	$(Q)$(MAKE) -f $(srctree)/scripts/Makefile.modpost

# FIXME Should go into a make.lib or something
# ===========================================================================

quiet_cmd_rmdirs = $(if $(wildcard $(rm-dirs)),CLEAN   $(wildcard $(rm-dirs)))
      cmd_rmdirs = rm -rf $(rm-dirs)

quiet_cmd_rmfiles = $(if $(wildcard $(rm-files)),CLEAN   $(wildcard $(rm-files)))
      cmd_rmfiles = rm -f $(rm-files)

# Run depmod only if we have System.map and depmod is executable
quiet_cmd_depmod = DEPMOD  $(KERNELRELEASE)
      cmd_depmod = $(CONFIG_SHELL) $(srctree)/scripts/depmod.sh $(DEPMOD) \
                   $(KERNELRELEASE)

# Create temporary dir for module support files
# clean it up only when building all modules
cmd_crmodverdir = $(Q)mkdir -p $(MODVERDIR) \
                  $(if $(KBUILD_MODULES),; rm -f $(MODVERDIR)/*)

# read all saved command lines

cmd_files := $(wildcard .*.cmd $(foreach f,$(sort $(targets)),$(dir $(f)).$(notdir $(f)).cmd))

ifneq ($(cmd_files),)
  $(cmd_files): ;	# Do not try to update included dependency files
  include $(cmd_files)
endif

endif	# skip-makefile

PHONY += FORCE
FORCE:

# Declare the contents of the PHONY variable as phony.  We keep that
# information in a variable so we can use it in if_changed and friends.
.PHONY: $(PHONY)<|MERGE_RESOLUTION|>--- conflicted
+++ resolved
@@ -1,11 +1,7 @@
 # SPDX-License-Identifier: GPL-2.0
 VERSION = 4
 PATCHLEVEL = 19
-<<<<<<< HEAD
 SUBLEVEL = 166
-=======
-SUBLEVEL = 157
->>>>>>> c60233ff
 EXTRAVERSION =
 NAME = "People's Front"
 
